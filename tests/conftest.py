import sys

collect_ignore = []
if sys.version_info[0] > 2:
    collect_ignore.extend([
        'test_api_2stepinit.py',
        'test_api_applications.py',
        'test_api_audit.py',
        'test_api_clienttype.py',
        'test_api_lib_policy.py',
        'test_api_machines.py',
        'test_api_periodictask.py',
        'test_api_policy.py',
        'test_api_register.py',
        'test_api_roles.py',
        'test_api_smtpserver.py',
        'test_api_subscriptions.py',
        'test_api_system.py',
        'test_api_token.py',
<<<<<<< HEAD
        'test_api_u2f.py',
=======
        'test_api_ttype.py',
>>>>>>> 6ff90a17
        'test_api_users.py',
        'test_api_validate.py',
        'test_lib_importotp.py',
        'test_lib_smsprovider.py',
<<<<<<< HEAD
        'test_lib_tokens_foureyes.py',
        'test_lib_tokens_passwordtoken.py',
        'test_lib_tokens_remote.py',
        'test_lib_tokens_u2f.py',
=======
        'test_lib_tokens_tiqr.py',
>>>>>>> 6ff90a17
        'test_mod_apache.py',
        'test_resolver_realm.py',
        'test_ui_certificate.py',
        'test_ui_login.py',
    ])<|MERGE_RESOLUTION|>--- conflicted
+++ resolved
@@ -17,23 +17,10 @@
         'test_api_subscriptions.py',
         'test_api_system.py',
         'test_api_token.py',
-<<<<<<< HEAD
-        'test_api_u2f.py',
-=======
-        'test_api_ttype.py',
->>>>>>> 6ff90a17
         'test_api_users.py',
         'test_api_validate.py',
         'test_lib_importotp.py',
         'test_lib_smsprovider.py',
-<<<<<<< HEAD
-        'test_lib_tokens_foureyes.py',
-        'test_lib_tokens_passwordtoken.py',
-        'test_lib_tokens_remote.py',
-        'test_lib_tokens_u2f.py',
-=======
-        'test_lib_tokens_tiqr.py',
->>>>>>> 6ff90a17
         'test_mod_apache.py',
         'test_resolver_realm.py',
         'test_ui_certificate.py',
