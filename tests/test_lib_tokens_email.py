"""
This test file tests the lib.tokens.smstoken
"""
<<<<<<< HEAD
=======
import json
import logging
>>>>>>> 0dedbca9
from testfixtures import log_capture

from .base import MyTestCase, FakeFlaskG, FakeAudit
from privacyidea.lib.resolver import save_resolver
from privacyidea.lib.realm import set_realm
from privacyidea.lib.user import User
from privacyidea.lib.utils import is_true
from privacyidea.lib.tokenclass import DATE_FORMAT
from privacyidea.lib.tokens.emailtoken import EmailTokenClass, EMAILACTION
from privacyidea.lib.tokens.emailtoken import log as email_log
from privacyidea.lib.token import remove_token, get_tokens, import_tokens, init_token
from privacyidea.models import Token, Config
from privacyidea.lib.config import (set_privacyidea_config, set_prepend_pin,
                                    delete_privacyidea_config)
from privacyidea.lib.policy import set_policy, SCOPE, PolicyClass
from privacyidea.lib.smtpserver import add_smtpserver, delete_smtpserver
from privacyidea.lib import _
import datetime
from dateutil.tz import tzlocal
from . import smtpmock
import mock

PWFILE = "tests/testdata/passwords"
TEMPLATE_FILE = "tests/testdata/emailtemplate.html"


class EmailTokenTestCase(MyTestCase):
    """
    Test the Email Token
    """
    email = "pi_tester@privacyidea.org"
    otppin = "topsecret"
    resolvername1 = "resolver1"
    resolvername2 = "Resolver2"
    resolvername3 = "reso3"
    realm1 = "realm1"
    realm2 = "realm2"
    serial1 = "SE123456"
    serial2 = "SE000000"
    otpkey = "3132333435363738393031323334353637383930"

    success_body = "ID 12345"

    def test_00_create_user_realm(self):
        rid = save_resolver({"resolver": self.resolvername1,
                             "type": "passwdresolver",
                             "fileName": PWFILE})
        self.assertTrue(rid > 0, rid)

        (added, failed) = set_realm(self.realm1, [{'name': self.resolvername1}])
        self.assertTrue(len(failed) == 0)
        self.assertTrue(len(added) == 1)

        user = User(login="root",
                    realm=self.realm1,
                    resolver=self.resolvername1)

        user_str = "{0!s}".format(user)
        self.assertTrue(user_str == "<root.resolver1@realm1>", user_str)

        self.assertFalse(user.is_empty())
        self.assertTrue(User().is_empty())

        user_repr = "{0!r}".format(user)
        expected = "User(login='root', realm='realm1', resolver='resolver1')"
        self.assertTrue(user_repr == expected, user_repr)

    def test_01_create_token(self):
        db_token = Token(self.serial1, tokentype="email")
        db_token.save()
        token = EmailTokenClass(db_token)
        token.update({"email": self.email})
        token.save()
        self.assertTrue(token.token.serial == self.serial1, token)
        self.assertTrue(token.token.tokentype == "email", token.token)
        self.assertTrue(token.type == "email", token.type)
        class_prefix = token.get_class_prefix()
        self.assertTrue(class_prefix == "PIEM", class_prefix)
        self.assertTrue(token.get_class_type() == "email", token)

        # create token with dynamic email
        db_token = Token(self.serial2, tokentype="email")
        db_token.save()
        token = EmailTokenClass(db_token)
        token.update({"dynamic_email": True})
        token.save()
        self.assertTrue(is_true(token.get_tokeninfo("dynamic_email")))
        self.assertTrue(token.token.serial == self.serial2, token)
        self.assertTrue(token.token.tokentype == "email", token.token)
        self.assertTrue(token.type == "email", token.type)
        class_prefix = token.get_class_prefix()
        self.assertTrue(class_prefix == "PIEM", class_prefix)
        self.assertTrue(token.get_class_type() == "email", token)
        token.add_user(User(login="cornelius",
                            realm=self.realm1))

    def test_02_set_user(self):
        db_token = Token.query.filter_by(serial=self.serial1).first()
        token = EmailTokenClass(db_token)
        self.assertTrue(token.token.tokentype == "email",
                        token.token.tokentype)
        self.assertTrue(token.type == "email", token.type)

        token.add_user(User(login="cornelius", realm=self.realm1))
        self.assertEqual(token.token.first_owner.resolver, self.resolvername1)
        self.assertEqual(token.token.first_owner.user_id, "1000")

        user_object = token.user
        self.assertTrue(user_object.login == "cornelius",
                        user_object)
        self.assertTrue(user_object.resolver == self.resolvername1,
                        user_object)

    def test_04_base_methods(self):
        db_token = Token.query.filter_by(serial=self.serial1).first()
        token = EmailTokenClass(db_token)
        self.assertTrue(token.check_otp("123456", 1, 10) == -1)

        # get class info
        cli = token.get_class_info()
        self.assertTrue(cli.get("type") == "email", cli.get("type"))
        cli = token.get_class_info("type")
        self.assertTrue(cli == "email", cli)

    def test_06_set_pin(self):
        db_token = Token.query.filter_by(serial=self.serial1).first()
        token = EmailTokenClass(db_token)
        token.set_pin("hallo")
        (ph1, pseed) = token.get_pin_hash_seed()
        # check the database
        token.set_pin("blubber")
        ph2 = token.token.pin_hash
        self.assertTrue(ph1 != ph2)
        token.set_pin_hash_seed(ph1, pseed)

    def test_07_enable(self):
        db_token = Token.query.filter_by(serial=self.serial1).first()
        token = EmailTokenClass(db_token)
        token.enable(False)
        self.assertTrue(token.token.active is False)
        token.enable()
        self.assertTrue(token.token.active)

    def test_05_get_set_realms(self):
        set_realm(self.realm2)
        db_token = Token.query.filter_by(serial=self.serial1).first()
        token = EmailTokenClass(db_token)
        realms = token.get_realms()
        self.assertTrue(len(realms) == 1, realms)
        token.set_realms([self.realm1, self.realm2])
        realms = token.get_realms()
        self.assertTrue(len(realms) == 2, realms)

    def test_99_delete_token(self):
        db_token = Token.query.filter_by(serial=self.serial1).first()
        token = EmailTokenClass(db_token)
        token.delete_token()

        db_token = Token.query.filter_by(serial=self.serial1).first()
        self.assertTrue(db_token is None, db_token)

    def test_08_info(self):
        db_token = Token.query.filter_by(serial=self.serial1).first()
        token = EmailTokenClass(db_token)
        token.set_hashlib("sha1")
        ti = token.get_tokeninfo()
        self.assertTrue("hashlib" in ti, ti)

    def test_09_failcount(self):
        db_token = Token.query.filter_by(serial=self.serial1).first()
        token = EmailTokenClass(db_token)
        start = token.token.failcount
        end = token.inc_failcount()
        self.assertTrue(end == start + 1, (end, start))

    def test_10_get_hashlib(self):
        # check if functions are returned
        for hl in ["sha1", "md5", "sha256", "sha512",
                   "sha224", "sha384", "", None]:
            self.assertTrue(hasattr(EmailTokenClass.get_hashlib(hl),
                                    '__call__'),
                            EmailTokenClass.get_hashlib(hl))

    def test_11_tokeninfo(self):
        db_token = Token.query.filter_by(serial=self.serial1).first()
        token = EmailTokenClass(db_token)
        token.add_tokeninfo("key1", "value2")
        info1 = token.get_tokeninfo()
        self.assertTrue("key1" in info1, info1)
        token.add_tokeninfo("key2", "value3")
        info2 = token.get_tokeninfo()
        self.assertTrue("key2" in info2, info2)
        token.set_tokeninfo(info1)
        info2 = token.get_tokeninfo()
        self.assertTrue("key2" not in info2, info2)
        self.assertTrue(token.get_tokeninfo("key1") == "value2",
                        info2)

        # auth counter
        token.set_count_auth_success_max(200)
        token.set_count_auth_max(1000)
        token.set_count_auth_success(100)
        token.inc_count_auth_success()
        token.set_count_auth(200)
        token.inc_count_auth()
        self.assertTrue(token.get_count_auth_success_max() == 200)
        self.assertTrue(token.get_count_auth_success() == 101)
        self.assertTrue(token.get_count_auth_max() == 1000)
        self.assertTrue(token.get_count_auth() == 201)

        self.assertTrue(token.check_auth_counter())
        token.set_count_auth_max(10)
        self.assertFalse(token.check_auth_counter())
        token.set_count_auth_max(1000)
        token.set_count_auth_success_max(10)
        self.assertFalse(token.check_auth_counter())

        # handle validity end date
        token.set_validity_period_end("2014-12-30T16:00+0200")
        end = token.get_validity_period_end()
        self.assertTrue(end == "2014-12-30T16:00+0200", end)
        self.assertRaises(Exception,
                          token.set_validity_period_end, "wrong date")
        # handle validity start date
        token.set_validity_period_start("2013-12-30T16:00+0200")
        start = token.get_validity_period_start()
        self.assertTrue(start == "2013-12-30T16:00+0200", start)
        self.assertRaises(Exception,
                          token.set_validity_period_start, "wrong date")

        self.assertFalse(token.check_validity_period())

        # check validity period
        # +5 days
        end_date = datetime.datetime.now(tzlocal()) + datetime.timedelta(5)
        end = end_date.strftime(DATE_FORMAT)
        token.set_validity_period_end(end)
        # - 5 days
        start_date = datetime.datetime.now(tzlocal()) - datetime.timedelta(5)
        start = start_date.strftime(DATE_FORMAT)
        token.set_validity_period_start(start)
        self.assertTrue(token.check_validity_period())

        # check before start date
        # +5 days
        end_date = datetime.datetime.now(tzlocal()) + datetime.timedelta(5)
        end = end_date.strftime(DATE_FORMAT)
        token.set_validity_period_end(end)
        # + 2 days
        start_date = datetime.datetime.now(tzlocal()) + datetime.timedelta(2)
        start = start_date.strftime(DATE_FORMAT)
        token.set_validity_period_start(start)
        self.assertFalse(token.check_validity_period())

        # check after enddate
        # -1 day
        end_date = datetime.datetime.now(tzlocal()) - datetime.timedelta(1)
        end = end_date.strftime(DATE_FORMAT)
        token.set_validity_period_end(end)
        # - 10 days
        start_date = datetime.datetime.now(tzlocal()) - datetime.timedelta(10)
        start = start_date.strftime(DATE_FORMAT)
        token.set_validity_period_start(start)
        self.assertFalse(token.check_validity_period())

    def test_12_inc_otp_counter(self):
        db_token = Token.query.filter_by(serial=self.serial1).first()
        token = EmailTokenClass(db_token)

        token.set_otp_count(10)
        self.assertTrue(token.token.count == 10, token.token.count)
        # increase counter by 1
        token.inc_otp_counter()
        self.assertTrue(token.token.count == 11, token.token.count)
        # increase counter to 21
        Config(Key="DefaultResetFailCount", Value=True).save()
        token.inc_otp_counter(counter=20)
        self.assertTrue(token.token.count == 21, token.token.count)

    @log_capture()
    def test_13_check_otp(self, capture):
        db_token = Token.query.filter_by(serial=self.serial1).first()
        token = EmailTokenClass(db_token)
        token.update({"otpkey": self.otpkey,
                      "pin": "test",
                      "otplen": 6,
                      "email": self.email})
        # OTP does not exist
        self.assertEqual(-1, token.check_otp("222333"))
        # OTP does exist
        self.assertEqual(3, token.check_otp("969429"))
        # Check OTP length
        self.assertEqual(-1, token.check_otp("12345"))
        capture.check_present(
            ('privacyidea.lib.decorators', 'INFO',
             f'OTP value for token {self.serial1} (type: {token.type}) has wrong length (5 != 6)')
        )
        self.assertEqual(-1, token.check_otp("1234567"))
        capture.check_present(
            ('privacyidea.lib.decorators', 'INFO',
             f'OTP value for token {self.serial1} (type: {token.type}) has wrong length (7 != 6)')
        )

    def test_14_split_pin_pass(self):
        db_token = Token.query.filter_by(serial=self.serial1).first()
        token = EmailTokenClass(db_token)

        token.token.otplen = 6
        # postpend pin
        set_prepend_pin(False)
        _res, pin, value = token.split_pin_pass("222333test")
        self.assertTrue(pin == "test", pin)
        self.assertTrue(value == "222333", value)
        # prepend pin
        set_prepend_pin(True)
        _res, pin, value = token.split_pin_pass("test222333")
        self.assertTrue(pin == "test", pin)
        self.assertTrue(value == "222333", value)

    def test_15_check_pin(self):
        db_token = Token.query.filter_by(serial=self.serial1).first()
        token = EmailTokenClass(db_token)
        # test the encrypted pin
        token.set_pin("encrypted", encrypt=True)
        self.assertTrue(token.check_pin("encrypted"))
        self.assertFalse(token.check_pin("wrong pin"))

        # test the hashed pin
        token.set_pin("test")
        self.assertTrue(token.check_pin("test"))
        self.assertFalse(token.check_pin("wrong pin"))

    @log_capture(level=logging.DEBUG)
    def test_17_challenge_token(self, capture):
        db_token = Token.query.filter_by(serial=self.serial1).first()
        token = EmailTokenClass(db_token)
        token.set_pin(self.otppin)

        email_log.setLevel(logging.DEBUG)
        r = token.is_challenge_request(self.otppin)
        self.assertTrue(r)
        log_msg = str(capture)
        self.assertNotIn(self.otppin, log_msg, log_msg)
        email_log.setLevel(logging.INFO)

    @smtpmock.activate
    def test_18_challenge_request(self):
        smtpmock.setdata(response={"pi_tester@privacyidea.org": (200, 'OK')})
        transactionid = "123456098712"
        # send the email with the old configuration
        set_privacyidea_config("email.mailserver", "localhost")
        set_privacyidea_config("email.username", "user")
        set_privacyidea_config("email.username", "password")
        set_privacyidea_config("email.tls", True)
        db_token = Token.query.filter_by(serial=self.serial1).first()
        token = EmailTokenClass(db_token)
        self.assertTrue(token.check_otp("123456", 1, 10) == -1)
        c = token.create_challenge(transactionid)
        self.assertTrue(c[0], c)
        otp = c[1]
        self.assertTrue(c[3].get('attributes').get("state"), transactionid)

        # check for the challenges response
        r = token.check_challenge_response(passw=otp)
        self.assertTrue(r, r)

    @smtpmock.activate
    def test_18a_challenge_request_dynamic(self):
        smtpmock.setdata(response={"pi_tester@privacyidea.org": (200, 'OK')})
        transactionid = "123456098712"
        # send the email with the old configuration
        set_privacyidea_config("email.mailserver", "localhost")
        set_privacyidea_config("email.username", "user")
        set_privacyidea_config("email.username", "password")
        set_privacyidea_config("email.tls", True)
        db_token = Token.query.filter_by(serial=self.serial2).first()
        token = EmailTokenClass(db_token)
        self.assertTrue(token.check_otp("123456", 1, 10) == -1)
        c = token.create_challenge(transactionid)
        self.assertTrue(c[0], c)
        otp = c[1]
        self.assertTrue(c[3]['attributes']["state"], transactionid)

        # check for the challenges response
        r = token.check_challenge_response(passw=otp)
        self.assertTrue(r, r)

    def test_18b_challenge_request_dynamic_multivalue(self):
        db_token = Token.query.filter_by(serial=self.serial2).first()
        token = EmailTokenClass(db_token)
        # if the email is a multi-value attribute, the first address should be chosen
        new_user_info = token.user.info.copy()
        new_user_info['email'] = ['email1@example.com', 'email2@example.com']
        with mock.patch('privacyidea.lib.resolvers.PasswdIdResolver.IdResolver.getUserInfo') as mock_user_info:
            mock_user_info.return_value = new_user_info
            self.assertEqual(token._email_address, 'email1@example.com')


    @smtpmock.activate
    def test_19_emailtext(self):
        # create a EMAILTEXT policy:
        p = set_policy(name="emailtext",
                       action="{0!s}={1!s}".format(EMAILACTION.EMAILTEXT, "'Your {otp}'"),
                       scope=SCOPE.AUTH)
        self.assertTrue(p > 0)

        g = FakeFlaskG()
        P = PolicyClass()
        g.policy_object = P
        g.audit_object = FakeAudit()
        options = {"g": g}
        smtpmock.setdata(response={"pi_tester@privacyidea.org": (200, "OK")})
        transactionid = "123456098713"
        db_token = Token.query.filter_by(serial=self.serial1).first()
        token = EmailTokenClass(db_token)
        c = token.create_challenge(transactionid, options=options)
        self.assertTrue(c[0], c)
        display_message = c[1]
        self.assertTrue(c[3]["attributes"]["state"], transactionid)
        self.assertEqual(display_message, _("Enter the OTP from the Email"))
        _n, mimetype = token._get_email_text_or_subject(options, EMAILACTION.EMAILTEXT)
        self.assertEqual(mimetype, "plain")

        # Test AUTOEMAIL
        p = set_policy(name="autoemail",
                       action=EMAILACTION.EMAILAUTO,
                       scope=SCOPE.AUTH)
        self.assertTrue(p > 0)

        g = FakeFlaskG()
        P = PolicyClass()
        g.policy_object = P
        g.audit_object = FakeAudit()
        options = {"g": g}

        r = token.check_otp("287922", options=options)
        self.assertTrue(r > 0, r)

        # create a EMAILTEXT policy with template
        p = set_policy(name="emailtext",
                       action="{0!s}=file:{1!s}".format(EMAILACTION.EMAILTEXT, TEMPLATE_FILE),
                       scope=SCOPE.AUTH)
        self.assertTrue(p > 0)

        g = FakeFlaskG()
        P = PolicyClass()
        g.policy_object = P
        g.audit_object = FakeAudit()
        options = {"g": g}
        smtpmock.setdata(response={"pi_tester@privacyidea.org": (200, "OK")})
        transactionid = "123456098714"
        db_token = Token.query.filter_by(serial=self.serial1).first()
        token = EmailTokenClass(db_token)
        email_text, mimetype = token._get_email_text_or_subject(options, EMAILACTION.EMAILTEXT)
        self.assertTrue("<p>Hello,</p>" in email_text)
        self.assertEqual(mimetype, "html")
        c = token.create_challenge(transactionid, options=options)
        self.assertTrue(c[0], c)
        display_message = c[1]
        self.assertTrue(c[3]["attributes"]["state"], transactionid)
        self.assertEqual(display_message, _("Enter the OTP from the Email"))

    @smtpmock.activate
    def test_20_sending_email_exception(self):
        smtpmock.setdata(exception=True)
        transactionid = "123456098714"
        db_token = Token.query.filter_by(serial=self.serial1).first()
        token = EmailTokenClass(db_token)
        c = token.create_challenge(transactionid)
        self.assertFalse(c[0])
        self.assertTrue("The PIN was correct, but the EMail could not "
                        "be sent" in c[1])
        # test with the parameter exception=1
        self.assertRaises(Exception, token.create_challenge, transactionid, {"exception": "1"})

    @smtpmock.activate
    def test_21_test_email_config(self):
        from privacyidea.lib.tokens.emailtoken import TEST_SUCCESSFUL
        smtpmock.setdata(response={"user@example.com": (200, "OK")})
        r = EmailTokenClass.test_config({"email.mailserver": "mail.example.com",
                                         "email.mailfrom": "pi@example.com",
                                         "email.recipient": "user@example.com"})
        self.assertEqual(r[0], True)
        self.assertEqual(r[1], TEST_SUCCESSFUL)

    @smtpmock.activate
    def test_22_new_email_config(self):
        smtpmock.setdata(response={"pi_tester@privacyidea.org": (200, 'OK')})
        transactionid = "123456098717"
        # send the email with the new configuration
        r = add_smtpserver(identifier="myServer", server="1.2.3.4")
        set_privacyidea_config("email.identifier", "myServer")
        db_token = Token.query.filter_by(serial=self.serial1).first()
        token = EmailTokenClass(db_token)
        self.assertTrue(token.check_otp("123456", 1, 10) == -1)
        c = token.create_challenge(transactionid)
        self.assertTrue(c[0], c)
        otp = c[1]
        self.assertTrue(c[3]["attributes"]["state"], transactionid)

        # check for the challenges response
        r = token.check_challenge_response(passw=otp)
        self.assertTrue(r, r)
        delete_smtpserver("myServer")
        delete_privacyidea_config("email.identifier")

    @smtpmock.activate
    def test_23_specific_email_config(self):
        smtpmock.setdata(response={"pi_tester@privacyidea.org": (200, 'OK')})
        transactionid = "123456098723"
        # create new configuration
        r = add_smtpserver(identifier="myServer", server="1.2.3.4")
        set_privacyidea_config("email.identifier", "myServer")
        # set it to the token instead of changing the global config
        db_token = Token.query.filter_by(serial=self.serial1).first()
        token = EmailTokenClass(db_token)
        token.add_tokeninfo("email.identifier", "myServer")
        self.assertTrue(token.check_otp("123456", 1, 10) == -1)
        c = token.create_challenge(transactionid)
        self.assertTrue(c[0], c)
        otp = c[1]
        self.assertTrue(c[3]["attributes"]["state"], transactionid)

        # check for the challenges response
        r = token.check_challenge_response(passw=otp)
        self.assertTrue(r, r)
        delete_smtpserver("myServer")

    def test_24_email_token_export(self):
        # Set up the EmailTokenClass for testing
        emailtoken = init_token(param={'serial': "PIEM12345678", 'type': 'email', 'otpkey': '12345',
                                       "email": "test@example.com"})
        emailtoken.set_description("this is a email token export test")
        emailtoken.add_tokeninfo("hashlib", "sha512")

        # Test that all expected keys are present in the exported dictionary
        exported_data = emailtoken.export_token()

        expected_keys = ["serial", "type", "description", "otpkey", "issuer"]
        self.assertTrue(set(expected_keys).issubset(exported_data.keys()))

        expected_tokeninfo_keys = ["email", "hashlib", "tokenkind"]
        self.assertTrue(set(expected_tokeninfo_keys).issubset(exported_data["tokeninfo"].keys()))

        # Test that the exported values match the token's data
        exported_data = emailtoken.export_token()
        self.assertEqual(exported_data["serial"], "PIEM12345678")
        self.assertEqual(exported_data["type"], "email")
        self.assertEqual(exported_data["tokeninfo"]["email"], "test@example.com")
        self.assertEqual(exported_data["description"], "this is a email token export test")
        self.assertEqual(exported_data["tokeninfo"]["hashlib"], "sha512")
        self.assertEqual(exported_data["otpkey"], '12345')
        self.assertEqual(exported_data["tokeninfo"]["tokenkind"], "software")
        self.assertEqual(exported_data["issuer"], "privacyIDEA")

        # Clean up
        remove_token(emailtoken.token.serial)

    @smtpmock.activate
    def test_25_email_token_import(self):
        # Define the token data to be imported
        token_data = [{
            "serial": "PIEM12345678",
            "type": "email",
            "description": "this is an email token import test",
            "otpkey": self.otpkey,
            "email": self.email,
            "hashlib": "sha512",
            "tokenkind": "software",
            "issuer": "privacyIDEA",
            "tokeninfo": {"hashlib": "sha512", "timeWindow": 180, "email": self.email,
                          "tokenkind": "software"}
        }]

        # Import the token
<<<<<<< HEAD
        import_tokens(token_data)
=======
        result = import_tokens(json.dumps(token_data))
        self.assertIn("PIEM12345678", result.successful_tokens, result)
>>>>>>> 0dedbca9

        # Retrieve the imported token
        emailtoken = get_tokens(serial=token_data[0]["serial"])[0]

        # Verify that the token data matches the imported data
        self.assertEqual(emailtoken.token.serial, token_data[0]["serial"])
        self.assertEqual(emailtoken.type, token_data[0]["type"])
        self.assertEqual(emailtoken.token.description, token_data[0]["description"])
        self.assertEqual(emailtoken.token.get_otpkey().getKey().decode("utf-8"), token_data[0]["otpkey"])
        self.assertEqual(emailtoken.get_tokeninfo("email"), token_data[0]["tokeninfo"]["email"])
        self.assertEqual(emailtoken.get_tokeninfo("hashlib"), token_data[0]["tokeninfo"]["hashlib"])
        self.assertEqual(emailtoken.get_tokeninfo("tokenkind"), token_data[0]["tokeninfo"]["tokenkind"])

        # Check that token works
        self.assertEqual(0, emailtoken.check_otp('125165'))

        # Clean up
        remove_token(emailtoken.token.serial)<|MERGE_RESOLUTION|>--- conflicted
+++ resolved
@@ -1,11 +1,7 @@
 """
 This test file tests the lib.tokens.smstoken
 """
-<<<<<<< HEAD
-=======
-import json
 import logging
->>>>>>> 0dedbca9
 from testfixtures import log_capture
 
 from .base import MyTestCase, FakeFlaskG, FakeAudit
@@ -581,12 +577,8 @@
         }]
 
         # Import the token
-<<<<<<< HEAD
-        import_tokens(token_data)
-=======
-        result = import_tokens(json.dumps(token_data))
+        result = import_tokens(token_data)
         self.assertIn("PIEM12345678", result.successful_tokens, result)
->>>>>>> 0dedbca9
 
         # Retrieve the imported token
         emailtoken = get_tokens(serial=token_data[0]["serial"])[0]
