--- conflicted
+++ resolved
@@ -37,28 +37,6 @@
         remove_token(self.my_serial)
         remove_token(self.foreign_serial)
 
-<<<<<<< HEAD
-    def authenticate_selfserive_user(self):
-        with self.app.test_request_context('/auth',
-                                           method='POST',
-                                           data={"username":
-                                                     "selfservice@realm1",
-                                                 "password": "test"}):
-            res = self.app.full_dispatch_request()
-            self.assertTrue(res.status_code == 200, res)
-            result = json.loads(res.data).get("result")
-            self.assertTrue(result.get("status"), res.data)
-            # In self.at_user we store the user token
-            self.at_user = result.get("value").get("token")
-            # check that this is a user
-            role = result.get("value").get("role")
-            self.assertTrue(role == "user", result)
-            self.assertEqual(result.get("value").get("realm"), "realm1")
-            # Test logout time
-            self.assertEqual(result.get("value").get("logout_time"), 120)
-
-=======
->>>>>>> 00c107b2
     def test_00_authenticate_admin_fail(self):
         with self.app.test_request_context('/auth',
                                            method='POST',
@@ -466,54 +444,4 @@
                                             headers={'Authorization':
                                                          self.at_user}):
             res = self.app.full_dispatch_request()
-            self.assertTrue(res.status_code == 401, res)
-
-
-class APIAuthRightsTestCase(MyTestCase):
-
-    def test_01_ui_rights(self):
-        self.setUp_user_realms()
-        self.authenticate_selfserive_user()
-
-        # Check the admin
-        with self.app.test_request_context('/auth/rights',
-                                           method="GET",
-                                           headers={'Authorization':
-                                                        self.at}):
-            res = self.app.full_dispatch_request()
-            self.assertTrue(res.status_code == 200, res)
-            response = json.loads(res.data)
-            tt = response.get("result").get("value")
-            self.assertTrue("hotp" in tt)
-            self.assertTrue("totp" in tt)
-            self.assertTrue("motp" in tt)
-            self.assertTrue("sms" in tt)
-            self.assertTrue("spass" in tt)
-            self.assertTrue("sshkey" in tt)
-            self.assertTrue("email" in tt)
-            self.assertTrue("certificate" in tt)
-            self.assertTrue("yubico" in tt)
-            self.assertTrue("yubikey" in tt)
-            self.assertTrue("radius" in tt)
-            self.assertTrue("remote" in tt)
-
-        # Check the user
-        with self.app.test_request_context('/auth/rights',
-                                           method="GET",
-                                           headers={'Authorization':
-                                                        self.at_user}):
-            res = self.app.full_dispatch_request()
-            self.assertTrue(res.status_code == 200, res)
-            response = json.loads(res.data)
-            tt = response.get("result").get("value")
-            self.assertTrue("hotp" in tt)
-            self.assertTrue("totp" in tt)
-            self.assertTrue("motp" in tt)
-            self.assertTrue("sms" in tt)
-            self.assertTrue("spass" in tt)
-            self.assertTrue("sshkey" in tt)
-            self.assertTrue("email" in tt)
-            self.assertTrue("certificate" in tt)
-            self.assertTrue("yubico" in tt)
-            self.assertTrue("yubikey" in tt)
-            self.assertTrue("radius" in tt)+            self.assertTrue(res.status_code == 401, res)