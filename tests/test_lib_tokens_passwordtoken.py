--- conflicted
+++ resolved
@@ -2,13 +2,8 @@
 This test file tests the lib.tokens.passwordtoken
 This depends on lib.tokenclass
 """
-<<<<<<< HEAD
-from privacyidea.lib.token import init_token, remove_token, import_tokens, get_tokens
-=======
-import json
 import logging
 from testfixtures import log_capture
->>>>>>> 0dedbca9
 from .base import MyTestCase
 from privacyidea.lib.tokens.passwordtoken import PasswordTokenClass
 from privacyidea.lib.tokens.passwordtoken import log as pwt_log
