# 2020-01-16 Jean-Pierre Höhmann <jean-pierre.hoehmann@netknights.it>
#
# License:  AGPLv3
# Contact:  https://www.privacyidea.org
#
# Copyright (C) 2020 NetKnights GmbH
#
# This code is free software; you can redistribute it and/or
# modify it under the terms of the GNU AFFERO GENERAL PUBLIC LICENSE
# License as published by the Free Software Foundation; either
# version 3 of the License, or any later version.
#
# This code is distributed in the hope that it will be useful,
# but WITHOUT ANY WARRANTY; without even the implied warranty of
# MERCHANTABILITY or FITNESS FOR A PARTICULAR PURPOSE.  See the
# GNU AFFERO GENERAL PUBLIC LICENSE for more details.
#
# You should have received a copy of the GNU Affero General Public
# License along with this program.  If not, see <http://www.gnu.org/licenses/>.
#
# This file contains a class originally adapted from the Duo Security
# implementation of WebAuthn for Python, available under BSD-3-Clause.
#
# Copyright (c) 2017 Duo Security, Inc. All rights reserved.
# License:  BSD-3-Clause
#
# Redistribution and use in source and binary forms, with or without
# modification, are permitted provided that the following conditions
# are met:
#
# 1. Redistributions of source code must retain the above copyright
#    notice, this list of conditions and the following disclaimer.
# 2. Redistributions in binary form must reproduce the above copyright
#    notice, this list of conditions and the following disclaimer in the
#    documentation and/or other materials provided with the distribution.
# 3. Neither the name of the copyright holder nor the names of its
#    contributors may be used to endorse or promote products derived from
#    this software without specific prior written permission.
#
# THIS SOFTWARE IS PROVIDED BY THE COPYRIGHT HOLDERS AND CONTRIBUTORS "AS
# IS" AND ANY EXPRESS OR IMPLIED WARRANTIES, INCLUDING, BUT NOT LIMITED TO,
# THE IMPLIED WARRANTIES OF MERCHANTABILITY AND FITNESS FOR A PARTICULAR
# PURPOSE ARE DISCLAIMED. IN NO EVENT SHALL THE COPYRIGHT HOLDER OR
# CONTRIBUTORS BE LIABLE FOR ANY DIRECT, INDIRECT, INCIDENTAL, SPECIAL,
# EXEMPLARY, OR CONSEQUENTIAL DAMAGES (INCLUDING, BUT NOT LIMITED TO,
# PROCUREMENT OF SUBSTITUTE GOODS OR SERVICES; LOSS OF USE, DATA, OR
# PROFITS; OR BUSINESS INTERRUPTION) HOWEVER CAUSED AND ON ANY THEORY OF
# LIABILITY, WHETHER IN CONTRACT, STRICT LIABILITY, OR TORT (INCLUDING
# NEGLIGENCE OR OTHERWISE) ARISING IN ANY WAY OUT OF THE USE OF THIS
# SOFTWARE, EVEN IF ADVISED OF THE POSSIBILITY OF SUCH DAMAGE.
#

"""
This file tests the lib.tokens.webauthntoken, along with lib.tokens.webauthn.
This depends on lib.tokenclass
"""

import os
import struct
import unittest
from copy import copy

from mock import patch
<<<<<<< HEAD
=======
from privacyidea.lib.user import User
>>>>>>> b27b65e9

from privacyidea.lib.challenge import get_challenges
from privacyidea.lib.config import set_privacyidea_config
from privacyidea.lib.error import PolicyError, ParameterError, EnrollmentError
from privacyidea.lib.fido2.config import FIDO2ConfigOptions
from privacyidea.lib.fido2.policy_action import FIDO2PolicyAction
from privacyidea.lib.fido2.token_info import FIDO2TokenInfo
from privacyidea.lib.policy import set_policy, SCOPE, ACTION, delete_policy
from privacyidea.lib.token import init_token, check_user_pass, remove_token
from privacyidea.lib.tokens.webauthn import (COSE_ALGORITHM, RegistrationRejectedException,
                                             WebAuthnMakeCredentialOptions, AuthenticationRejectedException,
                                             webauthn_b64_decode, webauthn_b64_encode,
                                             WebAuthnRegistrationResponse, ATTESTATION_REQUIREMENT_LEVEL,
                                             ATTESTATION_LEVEL, AuthenticatorDataFlags, WebAuthnAssertionResponse,
                                             WebAuthnUser, USER_VERIFICATION_LEVEL)
from privacyidea.lib.tokens.webauthntoken import (WebAuthnTokenClass, DEFAULT_AUTHENTICATOR_ATTESTATION_FORM,
                                                  DEFAULT_USER_VERIFICATION_REQUIREMENT)
from privacyidea.lib.user import User
from privacyidea.lib.utils import hexlify_and_unicode
from .base import MyTestCase

TRUST_ANCHOR_DIR = "{}/testdata/trusted_attestation_roots".format(os.path.abspath(os.path.dirname(__file__)))
REGISTRATION_RESPONSE_TMPL = {
    'clientData': b'eyJ0eXBlIjogIndlYmF1dGhuLmNyZWF0ZSIsICJjbGllbnRFeHRlbnNpb25zIjoge30sICJjaGFsbGVu'
                  b'Z2UiOiAiYlB6cFgzaEhRdHNwOWV2eUtZa2FadFZjOVVOMDdQVWRKMjJ2WlVkRHA5NCIsICJvcmlnaW4i'
                  b'OiAiaHR0cHM6Ly93ZWJhdXRobi5pbyJ9',
    'attObj': b'o2NmbXRoZmlkby11MmZnYXR0U3RtdKJjc2lnWEgwRgIhAI1qbvWibQos_t3zsTU05IXw1Ek3SDApATok'
              b'09uc4UBwAiEAv0fB_lgb5Ot3zJ691Vje6iQLAtLhJDiA8zDxaGjcE3hjeDVjgVkCUzCCAk8wggE3oAMC'
              b'AQICBDxoKU0wDQYJKoZIhvcNAQELBQAwLjEsMCoGA1UEAxMjWXViaWNvIFUyRiBSb290IENBIFNlcmlh'
              b'bCA0NTcyMDA2MzEwIBcNMTQwODAxMDAwMDAwWhgPMjA1MDA5MDQwMDAwMDBaMDExLzAtBgNVBAMMJll1'
              b'YmljbyBVMkYgRUUgU2VyaWFsIDIzOTI1NzM0ODExMTE3OTAxMFkwEwYHKoZIzj0CAQYIKoZIzj0DAQcD'
              b'QgAEvd9nk9t3lMNQMXHtLE1FStlzZnUaSLql2fm1ajoggXlrTt8rzXuSehSTEPvEaEdv_FeSqX22L6Ao'
              b'a8ajIAIOY6M7MDkwIgYJKwYBBAGCxAoCBBUxLjMuNi4xLjQuMS40MTQ4Mi4xLjUwEwYLKwYBBAGC5RwC'
              b'AQEEBAMCBSAwDQYJKoZIhvcNAQELBQADggEBAKrADVEJfuwVpIazebzEg0D4Z9OXLs5qZ_ukcONgxkRZ'
              b'8K04QtP_CB5x6olTlxsj-SXArQDCRzEYUgbws6kZKfuRt2a1P-EzUiqDWLjRILSr-3_o7yR7ZP_GpiFK'
              b'wdm-czb94POoGD-TS1IYdfXj94mAr5cKWx4EKjh210uovu_pLdLjc8xkQciUrXzZpPR9rT2k_q9HkZhH'
              b'U-NaCJzky-PTyDbq0KKnzqVhWtfkSBCGw3ezZkTS-5lrvOKbIa24lfeTgu7FST5OwTPCFn8HcfWZMXMS'
              b'D_KNU-iBqJdAwTLPPDRoLLvPTl29weCAIh-HUpmBQd0UltcPOrA_LFvAf61oYXV0aERhdGFYwnSm6pIT'
              b'yZwvdLIkkrMgz0AmKpTBqVCgOX8pJQtghB7wQQAAAAAAAAAAAAAAAAAAAAAAAAAAAECKU1ppjl9gmhHW'
              b'yDkgHsUvZmhr6oF3_lD3llzLE2SaOSgOGIsIuAQqgp8JQSUu3r_oOaP8RS44dlQjrH-ALfYtpAECAyYh'
              b'WCAxnqAfESXOYjKUc2WACuXZ3ch0JHxV0VFrrTyjyjIHXCJYIFnx8H87L4bApR4M-hPcV-fHehEOeW-K'
              b'Cyd0H-WGY8s6'
}
ASSERTION_RESPONSE_TMPL = {
    'authData': b'dKbqkhPJnC90siSSsyDPQCYqlMGpUKA5fyklC2CEHvABAAACfQ',
    'clientData': b'eyJjaGFsbGVuZ2UiOiJlLWctblhhUnhNYWdFaXFUSlN5RDgyUnNFYzVpZl82anlmSkR5OGJOS2x3Iiwi'
                  b'b3JpZ2luIjoiaHR0cHM6Ly93ZWJhdXRobi5pbyIsInR5cGUiOiJ3ZWJhdXRobi5nZXQifQ',
    'signature': b'MEUCIEp28FzVKneM3U3xVl4ABOXMHq02BBnQ9cOgFDvzfn8VAiEAkytcMIpWDP5PJEIUhDB1uQSz7aZO'
                 b'hdZGYqgRmMOGzd4='
}
ASSERTION_RESPONSE_SIGN_COUNT = 637
CRED_KEY = {
    'alg': -7,
    'type': 'public-key'
}
CREDENTIAL_ID = b'ilNaaY5fYJoR1sg5IB7FL2Zoa-qBd_5Q95ZcyxNkmjkoDhiLCLgEKoKfCUElLt6_6Dmj_EUuOHZUI6x_gC32LQ'
REGISTRATION_CHALLENGE = 'bPzpX3hHQtsp9evyKYkaZtVc9UN07PUdJ22vZUdDp94'
ASSERTION_CHALLENGE = 'e-g-nXaRxMagEiqTJSyD82RsEc5if_6jyfJDy8bNKlw'
RP_ID = "webauthn.io"
ORIGIN = "https://webauthn.io"
USER_NAME = 'hans'
ICON_URL = "https://example.com/icon.png"
USER_DISPLAY_NAME = "A Test User"
USER_ID = b'\x80\xf1\xdc\xec\xb5\x18\xb1\xc8b\x05\x886\xbc\xdfJ\xdf'
RP_NAME = "Web Authentication"
TIMEOUT = 60000
ATTESTATION_FORM = 'direct'
USER_VERIFICATION = None
PUBLIC_KEY_CREDENTIAL_ALGORITHMS = [
    COSE_ALGORITHM.ES256,
    COSE_ALGORITHM.RS256,
    COSE_ALGORITHM.PS256
]
EXPECTED_REGISTRATION_CLIENT_EXTENSIONS = {
    'appid': None,
    'loc': None
}
APP_ID = "http://localhost:5000"
PUBLIC_KEY_CREDENTIAL_ALGORITHM_PREFERENCE = [
    COSE_ALGORITHM.ES256,
    COSE_ALGORITHM.PS256
]
ALLOWED_TRANSPORTS = "usb ble nfc"
CRED_ID = 'ilNaaY5fYJoR1sg5IB7FL2Zoa-qBd_5Q95ZcyxNkmjkoDhiLCLgEKoKfCUElLt6_6Dmj_EUuOHZUI6x_gC32LQ'
PUB_KEY = 'a401020326215820319ea01f1125ce6232947365800ae5d9ddc874247c55d1516bad3ca3ca32075c' \
          '22582059f1f07f3b2f86c0a51e0cfa13dc57e7c77a110e796f8a0b27741fe58663cb3a'

URL_DECODE_TEST_STRING = 'MEQCIBxR_Zn2XNp8yp4gVaFWU7xdpdAjkBXpXPphKPrgc_4uAiBAB0oVN-8ryLRfo-koEF5NLn1J\r\n' \
                         'Cj8yyeCsp1U7mhR32A'
URL_DECODE_EXPECTED_RESULT = b'0D\x02 \x1cQ\xfd\x99\xf6\\\xda|\xca\x9e U\xa1VS\xbc]\xa5\xd0#\x90\x15\xe9\\\xfaa(\xfa' \
                             b'\xe0s\xfe.\x02 @\x07J\x157\xef+\xc8\xb4_\xa3\xe9(\x10^M.}I\n?2\xc9\xe0\xac\xa7U;\x9a' \
                             b'\x14w\xd8'
NONE_ATTESTATION_REGISTRATION_RESPONSE_TMPL = {
    'clientData': b'eyJ0eXBlIjoid2ViYXV0aG4uY3JlYXRlIiwiY2hhbGxlbmdlIjoiZkszN3hLZGhXSmhVNmQyVEFH'
                  b'VllESEttZHNwb3JsanNSb1daMDlaaVRYTSIsIm9yaWdpbiI6Imh0dHBzOi8vd2ViYXV0aG4uaW8i'
                  b'LCJjcm9zc09yaWdpbiI6ZmFsc2V9',
    'attObj': b'o2NmbXRkbm9uZWdhdHRTdG10oGhhdXRoRGF0YVjEdKbqkhPJnC90siSSsyDPQCYqlMGpUKA5fykl'
              b'C2CEHvBBAAAAtQAAAAAAAAAAAAAAAAAAAAAAQF8gbz2rT3N24r4ojF9kZKuVY_luj5OkbTYuq-79'
              b'HUoKy2Gj8cVotKsYQG6zAUGvh2DNRWCplAwAJI93pAqCExOlAQIDJiABIVgg0hC-jd-1sLwL4eqN'
              b'6u3sGX5D4f7OTrlXkel-HZIZSR8iWCD4DkCLED1CSAhHSZlVak4sdkU8_RFClaObyTJag7hEFg'
}
NONE_ATTESTATION_REGISTRATION_CHALLENGE = 'fK37xKdhWJhU6d2TAGVYDHKmdsporljsRoWZ09ZiTXM'
NONE_ATTESTATION_USER_NAME = 'john.doe'
NONE_ATTESTATION_USER_DISPLAY_NAME = '<john.doe.resolver1@foorealm>'
NONE_ATTESTATION_USER_ID = b'WAN000136AE'
NONE_ATTESTATION_ATTESTATION_FORM = 'none'
NONE_ATTESTATION_CRED_ID = 'XyBvPatPc3biviiMX2Rkq5Vj-W6Pk6RtNi6r7v0dSgrLYaPxxWi0qxhAbrMBQa-HYM1FYKmUDAAkj3ekCoITEw'
NONE_ATTESTATION_PUB_KEY = 'a5010203262001215820d210be8ddfb5b0bc0be1ea8deaedec197e43e1fece4eb95791e97e1d9219491f22582' \
                           '0f80e408b103d424808474999556a4e2c76453cfd114295a39bc9325a83b84416'

SELF_ATTESTATION_REGISTRATION_RESPONSE_TMPL = {
    "clientData": "eyJvcmlnaW4iOiJodHRwOi8vbG9jYWxob3N0OjMwMDAiLCJjaGFsbGVuZ2Ui"
                  "OiJBWGtYV1hQUDNnTHg4T0xscGtKM2FSUmhGV250blNFTmdnbmpEcEJxbDFu"
                  "Z0tvbDd4V3dldlVZdnJwQkRQM0xFdmRyMkVPU3RPRnBHR3huTXZYay1WdyIs"
                  "InR5cGUiOiJ3ZWJhdXRobi5jcmVhdGUifQ",
    "attObj": "o2NmbXRmcGFja2VkZ2F0dFN0bXSiY2FsZzn__mNzaWdZAQCPypMLXWqtCZ1sc5Qd"
              "jhH-pAzm8-adpfbemd5zsym2krscwV0EeOdTrdUOdy3hWj5HuK9dIX_OpNro2jKr"
              "HfUj_0Kp-u87iqJ3MPzs-D9zXOqkbWqcY94Zh52wrPwhGfJ8BiQp5T4Q97E042hY"
              "QRDKmtv7N-BT6dywiuFHxfm1sDbUZ_yyEIN3jgttJzjp_wvk_RJmb78bLPTlym83"
              "Y0Ws73K6FFeiqFNqLA_8a4V0I088hs_IEPlj8PWxW0wnIUhI9IcRf0GEmUwTBpbN"
              "DGpIFGOudnl_C3YuXuzK3R6pv2r7m9-9cIIeeYXD9BhSMBQ0A8oxBbVF7j-0xXDN"
              "rXHZaGF1dGhEYXRhWQFnSZYN5YgOjGh0NBcPZHZgW4_krrmihjLHmVzzuoMdl2NB"
              "AAAAOKjVmSRjt0nqud40p1PeHgEAIB-l9gZ544Ds7vzo_O76UZ8DCXiWFc8DN8LW"
              "NZYQH0NepAEDAzn__iBZAQDAIqzybPPmgeL5OR6JKq9bWDiENJlN_LePQEnf1_sg"
              "Om4FJ9kBTbOTtWplfoMXg40A7meMppiRqP72A3tmILwZ5xKIyY7V8Y2t8X1ilYJo"
              "l2nCKOpAEqGLTRJjF64GQxen0uFpi1tA6l6N-ZboPxjky4aidBdUP22YZuEPCO8-"
              "9ZTha8qwvTgZwMHhZ40TUPEJGGWOnHNlYmqnfFfk0P-UOZokI0rqtqqQGMwzV2Rr"
              "H2kjKTZGfyskAQnrqf9PoJkye4KUjWkWnZzhkZbrDoLyTEX2oWvTTflnR5tAVMQc"
              "h4UGgEHSZ00G5SFoc19nGx_UJcqezx5cLZsny-qQYDRjIUMBAAE"
}

SELF_ATTESTATION_REGISTRATION_RESPONSE_BAD_COSE_ALG = {
    'clientData': SELF_ATTESTATION_REGISTRATION_RESPONSE_TMPL['clientData'],
    'attObj': SELF_ATTESTATION_REGISTRATION_RESPONSE_TMPL['attObj'][:529]
              + 'y' + SELF_ATTESTATION_REGISTRATION_RESPONSE_TMPL['attObj'][530:]
}

SELF_ATTESTATION_REGISTRATION_RESPONSE_ALG_MISMATCH = {
    'clientData': SELF_ATTESTATION_REGISTRATION_RESPONSE_TMPL['clientData'],
    'attObj': SELF_ATTESTATION_REGISTRATION_RESPONSE_TMPL['attObj'][:37]
              + '2' + SELF_ATTESTATION_REGISTRATION_RESPONSE_TMPL['attObj'][38:]
}

SELF_ATTESTATION_REGISTRATION_RESPONSE_BROKEN_SIG = {
    'clientData': SELF_ATTESTATION_REGISTRATION_RESPONSE_TMPL['clientData'],
    'attObj': SELF_ATTESTATION_REGISTRATION_RESPONSE_TMPL['attObj'][:46]
              + 'AA' + SELF_ATTESTATION_REGISTRATION_RESPONSE_TMPL['attObj'][48:]
}


class WebAuthnTokenTestCase(MyTestCase):

    def _create_challenge(self):
        self.token.set_otpkey(hexlify_and_unicode(webauthn_b64_decode(CRED_ID)))
        self.token.add_tokeninfo(FIDO2TokenInfo.PUB_KEY, PUB_KEY)
        self.token.add_tokeninfo(FIDO2TokenInfo.RELYING_PARTY_ID, RP_ID)
        (_, _, _, response_details) = self.token.create_challenge(options=self.challenge_options)
        return response_details

    def _setup_token(self):
        with patch('privacyidea.lib.tokens.webauthntoken.WebAuthnTokenClass._get_nonce') as mock_nonce:
            mock_nonce.return_value = webauthn_b64_decode(REGISTRATION_CHALLENGE)
            self.token.get_init_detail(self.init_params, self.user)
        self.token.update({
            'type': 'webauthn',
            'serial': self.token.token.serial,
            'regdata': REGISTRATION_RESPONSE_TMPL['attObj'],
            'clientdata': REGISTRATION_RESPONSE_TMPL['clientData'],
            FIDO2PolicyAction.RELYING_PARTY_ID: RP_ID,
            FIDO2PolicyAction.AUTHENTICATOR_ATTESTATION_LEVEL: ATTESTATION_LEVEL.NONE,
            'HTTP_ORIGIN': ORIGIN
        })

    def setUp(self):
        self.setUp_user_realms()

        set_policy(name="WebAuthn",
                   scope=SCOPE.ENROLL,
                   action=FIDO2PolicyAction.RELYING_PARTY_NAME + "=" + RP_NAME + ","
                          + FIDO2PolicyAction.RELYING_PARTY_ID + "=" + RP_ID)
        set_privacyidea_config(FIDO2ConfigOptions.TRUST_ANCHOR_DIR, TRUST_ANCHOR_DIR)
        set_privacyidea_config(FIDO2ConfigOptions.APP_ID, APP_ID)

        self.user = User(login=USER_NAME, realm=self.realm1,
                         resolver=self.resolvername1)

        self.token = init_token({
            'type': 'webauthn',
            'pin': '1234'
        }, user=self.user)

        self.init_params = {
            FIDO2PolicyAction.RELYING_PARTY_ID: RP_ID,
            FIDO2PolicyAction.RELYING_PARTY_NAME: RP_NAME,
            FIDO2PolicyAction.TIMEOUT: TIMEOUT,
            FIDO2PolicyAction.AUTHENTICATOR_ATTESTATION_FORM: DEFAULT_AUTHENTICATOR_ATTESTATION_FORM,
            FIDO2PolicyAction.USER_VERIFICATION_REQUIREMENT: DEFAULT_USER_VERIFICATION_REQUIREMENT,
            FIDO2PolicyAction.PUBLIC_KEY_CREDENTIAL_ALGORITHMS: PUBLIC_KEY_CREDENTIAL_ALGORITHM_PREFERENCE
        }

        self.challenge_options = {
            "user": self.user,
            FIDO2PolicyAction.ALLOWED_TRANSPORTS: ALLOWED_TRANSPORTS,
            FIDO2PolicyAction.USER_VERIFICATION_REQUIREMENT: DEFAULT_USER_VERIFICATION_REQUIREMENT,
            FIDO2PolicyAction.TIMEOUT: TIMEOUT
        }

    def tearDown(self):
        self.token.delete_token()
        delete_policy("WebAuthn")

    def test_01_create_token(self):
        self.assertEqual(self.token.type, "webauthn")
        self.assertEqual(WebAuthnTokenClass.get_class_prefix(), "WAN")
        self.assertEqual(WebAuthnTokenClass.get_class_info().get('type'), "webauthn")
        self.assertEqual(WebAuthnTokenClass.get_class_info('type'), "webauthn")
        self.assertTrue(self.token.token.serial.startswith("WAN"))
        with self.assertRaises(ValueError):
            self.token.get_init_detail()
        with self.assertRaises(ParameterError):
            self.token.get_init_detail(self.init_params)

    def test_02_token_init(self):
        web_authn_register_request = self \
            .token \
            .get_init_detail(self.init_params, self.user) \
            .get("webAuthnRegisterRequest")

        self.assertEqual(self.token.token.serial, web_authn_register_request.get("serialNumber"))
        self.assertIn('id', web_authn_register_request.get("relyingParty"))
        self.assertIn('name', web_authn_register_request.get("relyingParty"))
        self.assertEqual(RP_ID, web_authn_register_request.get("relyingParty").get('id'))
        self.assertEqual(RP_NAME, web_authn_register_request.get("relyingParty").get('name'))
        self.assertIn('alg', web_authn_register_request.get("pubKeyCredAlgorithms")[0],
                      web_authn_register_request)
        self.assertIn('type', web_authn_register_request.get("pubKeyCredAlgorithms")[0],
                      web_authn_register_request)
        self.assertEqual('public-key',
                         web_authn_register_request.get("pubKeyCredAlgorithms")[0].get("type"),
                         web_authn_register_request)
        self.assertEqual(COSE_ALGORITHM.ES256,
                         web_authn_register_request.get("pubKeyCredAlgorithms")[0].get("alg"),
                         web_authn_register_request)
        self.assertEqual(USER_NAME, web_authn_register_request.get("name"))

        self.assertEqual(RP_ID, self.token.get_tokeninfo(FIDO2TokenInfo.RELYING_PARTY_ID))
        self.assertEqual(RP_NAME, self.token.get_tokeninfo(FIDO2TokenInfo.RELYING_PARTY_NAME))

    def test_03_token_update(self):
        self._setup_token()
        web_authn_registration_response = self.token.get_init_detail().get("webAuthnRegisterResponse")

        self.assertTrue(web_authn_registration_response
                        .get("subject")
                        .startswith("Yubico U2F EE Serial"))
        self.assertTrue(self
                        .token
                        .get_tokeninfo(FIDO2TokenInfo.ATTESTATION_ISSUER)
                        .startswith("CN=Yubico U2F Root CA Serial"))
        self.assertTrue(self
                        .token
                        .get_tokeninfo(FIDO2TokenInfo.ATTESTATION_SUBJECT)
                        .startswith("CN=Yubico U2F EE Serial"))
        self.assertEqual(CRED_ID, self.token.decrypt_otpkey())
        self.assertEqual(PUB_KEY, self.token.get_tokeninfo(FIDO2TokenInfo.PUB_KEY))

    def test_03b_double_registration(self):
        self.assertEqual(self.token.type, "webauthn")
        self.assertEqual(WebAuthnTokenClass.get_class_prefix(), "WAN")
        self.assertEqual(WebAuthnTokenClass.get_class_info().get('type'), "webauthn")
        self.assertEqual(WebAuthnTokenClass.get_class_info('type'), "webauthn")
        self.assertTrue(self.token.token.serial.startswith("WAN"))

        # we need to create an additional token for this to take effect
        temp_token = init_token({
            'type': 'webauthn',
            'pin': '1234'
        }, user=self.user)

        # No avoid double registration
        init_params = self.init_params
        web_authn_register_request = temp_token \
            .get_init_detail(init_params, self.user) \
            .get("webAuthnRegisterRequest")
        self.assertEqual(temp_token.token.serial, web_authn_register_request.get("serialNumber"))
        self.assertNotIn("excludeCredentials", web_authn_register_request)

        self._setup_token()

        # Set avoid double registration
        init_params[FIDO2PolicyAction.AVOID_DOUBLE_REGISTRATION] = True
        web_authn_register_request = temp_token \
            .get_init_detail(init_params, self.user) \
            .get("webAuthnRegisterRequest")
        self.assertEqual(temp_token.token.serial, web_authn_register_request.get("serialNumber"))
        # Now the excludeCredentials is contained
        self.assertIn("excludeCredentials", web_authn_register_request)
        temp_token.delete_token()

    def test_04_authentication(self):
        reply_dict = self._create_challenge()
        attributes = reply_dict.get("attributes")
        web_authn_sign_request = attributes.get("webAuthnSignRequest")

        self.assertEqual(RP_ID, web_authn_sign_request.get('rpId'))
        self.assertEqual(1, len(web_authn_sign_request.get('allowCredentials') or []))
        self.assertEqual('public-key', web_authn_sign_request.get('allowCredentials')[0].get('type'))
        self.assertEqual(CRED_ID, web_authn_sign_request.get('allowCredentials')[0].get('id'))
        self.assertEqual(ALLOWED_TRANSPORTS, web_authn_sign_request.get('allowCredentials')[0].get('transports'))

    def test_05_authorization(self):
        self.challenge_options['nonce'] = webauthn_b64_decode(ASSERTION_CHALLENGE)
        self._create_challenge()
        sign_count = self.token.check_otp(otpval=None,
                                          options={
                                              "credentialid": CRED_ID,
                                              "authenticatordata": ASSERTION_RESPONSE_TMPL['authData'],
                                              "clientdata": ASSERTION_RESPONSE_TMPL['clientData'],
                                              "signaturedata": ASSERTION_RESPONSE_TMPL['signature'],
                                              "user": self.user,
                                              "challenge": hexlify_and_unicode(self.challenge_options['nonce']),
                                              "HTTP_ORIGIN": ORIGIN,
                                          })
        self.assertTrue(sign_count > 0)

    def test_07_none_attestation(self):
        with patch('privacyidea.lib.tokens.webauthntoken.WebAuthnTokenClass._get_nonce') as mock_nonce:
            mock_nonce.return_value = webauthn_b64_decode(NONE_ATTESTATION_REGISTRATION_CHALLENGE)
            self.init_params[FIDO2PolicyAction.AUTHENTICATOR_ATTESTATION_FORM] = 'none'
            self.user = User(login=NONE_ATTESTATION_USER_NAME)
            self.token.get_init_detail(self.init_params, self.user)
        self.token.update({
            'type': 'webauthn',
            'serial': self.token.token.serial,
            'regdata': NONE_ATTESTATION_REGISTRATION_RESPONSE_TMPL['attObj'],
            'clientdata': NONE_ATTESTATION_REGISTRATION_RESPONSE_TMPL['clientData'],
            FIDO2PolicyAction.RELYING_PARTY_ID: RP_ID,
            FIDO2PolicyAction.AUTHENTICATOR_ATTESTATION_LEVEL: ATTESTATION_LEVEL.NONE,
            'HTTP_ORIGIN': ORIGIN
        })
        self.token.get_init_detail().get('webAuthnRegisterResponse')

        self.assertEqual(NONE_ATTESTATION_CRED_ID, self.token.decrypt_otpkey())
        self.assertEqual(NONE_ATTESTATION_PUB_KEY, self.token.get_tokeninfo(FIDO2TokenInfo.PUB_KEY))

    def test_08_missing_attestation(self):
        self.init_params['nonce'] = webauthn_b64_decode(NONE_ATTESTATION_REGISTRATION_CHALLENGE)
        self.user = User(login=NONE_ATTESTATION_USER_NAME)
        self.token.get_init_detail(self.init_params, self.user)

        with self.assertRaises(EnrollmentError):
            self.token.update({
                'type': 'webauthn',
                'serial': self.token.token.serial,
                'regdata': NONE_ATTESTATION_REGISTRATION_RESPONSE_TMPL['attObj'],
                'clientdata': NONE_ATTESTATION_REGISTRATION_RESPONSE_TMPL['clientData'],
                FIDO2PolicyAction.RELYING_PARTY_ID: RP_ID,
                FIDO2PolicyAction.AUTHENTICATOR_ATTESTATION_LEVEL: ATTESTATION_LEVEL.UNTRUSTED,
                'HTTP_ORIGIN': ORIGIN
            })

    def test_09a_attestation_subject_allowed(self):
        self._setup_token()
        options = {
            "credentialid": CRED_ID,
            "authenticatordata": ASSERTION_RESPONSE_TMPL['authData'],
            "clientdata": ASSERTION_RESPONSE_TMPL['clientData'],
            "signaturedata": ASSERTION_RESPONSE_TMPL['signature'],
            "user": self.user,
            "challenge": hexlify_and_unicode(webauthn_b64_decode(ASSERTION_CHALLENGE)),
            "HTTP_ORIGIN": ORIGIN,
            FIDO2PolicyAction.REQ: ['subject/.*Yubico.*/']
        }
        res = self.token.check_otp(otpval=None, options=options)
        self.assertGreaterEqual(res, 0)

    def test_09b_attestation_subject_not_allowed(self):
        self._setup_token()
        options = {
            "credentialid": CRED_ID,
            "authenticatordata": ASSERTION_RESPONSE_TMPL['authData'],
            "clientdata": ASSERTION_RESPONSE_TMPL['clientData'],
            "signaturedata": ASSERTION_RESPONSE_TMPL['signature'],
            "user": self.user,
            "challenge": hexlify_and_unicode(webauthn_b64_decode(ASSERTION_CHALLENGE)),
            "HTTP_ORIGIN": ORIGIN,
            FIDO2PolicyAction.REQ: ['subject/.*Feitian.*/']
        }
        self.assertRaisesRegex(
            PolicyError,
            r"The WebAuthn token is not allowed to authenticate due to a policy "
            r"restriction.",
            self.token.check_otp,
            **{'otpval': None,
               'options': options})

    def test_10a_aaguid_allowed(self):
        self._setup_token()
        # check token with a valid aaguid
        res = self.token.check_otp(otpval=None, options={
            "credentialid": CRED_ID,
            "authenticatordata": ASSERTION_RESPONSE_TMPL['authData'],
            "clientdata": ASSERTION_RESPONSE_TMPL['clientData'],
            "signaturedata": ASSERTION_RESPONSE_TMPL['signature'],
            "user": self.user,
            "challenge": hexlify_and_unicode(webauthn_b64_decode(ASSERTION_CHALLENGE)),
            "HTTP_ORIGIN": ORIGIN,
            FIDO2PolicyAction.AUTHENTICATOR_SELECTION_LIST: ['00000000000000000000000000000000']
        })
        self.assertGreaterEqual(res, 0)

    def test_10b_aaguid_not_allowed(self):
        self._setup_token()
        # check token with an invalid aaguid
        self.assertRaisesRegex(
            PolicyError,
            r"The WebAuthn token is not allowed to authenticate due to a "
            r"policy restriction.",
            self.token.check_otp,
            **{'otpval': None,
               'options': {
                   "credentialid": CRED_ID,
                   "authenticatordata": ASSERTION_RESPONSE_TMPL['authData'],
                   "clientdata": ASSERTION_RESPONSE_TMPL['clientData'],
                   "signaturedata": ASSERTION_RESPONSE_TMPL['signature'],
                   "user": self.user,
                   "challenge": hexlify_and_unicode(webauthn_b64_decode(ASSERTION_CHALLENGE)),
                   "HTTP_ORIGIN": ORIGIN,
                   FIDO2PolicyAction.AUTHENTICATOR_SELECTION_LIST: ['ffff0000000000000000000000000000']
               }})

    def test_11_uv_required(self):
        self._setup_token()
        # Adjust the token to be able to verify the data used in this test
        self.token.add_tokeninfo(FIDO2TokenInfo.PUB_KEY, "a50102032620012158202eb296d6dfafe813d096743f8d1ba75b37af2"
                                                         "e1e0e6356df112a57bc29c7200c22582022f057ded7de836a23a04be4cef4a"
                                                         "5a1bd6d263a1554ea4107b74e3e12844c60")
        self.token.set_otpkey(hexlify_and_unicode(webauthn_b64_decode("dvFzp44mRo8Wgu5926p-WawbCPWiwVHmFfldMDPL1tUMOpf5"
                                                                      "eSRyg2phkH0Ar88ic2ck4Cy9Yrti5CpBkrvsCA")))
        self.token.add_tokeninfo(FIDO2TokenInfo.RELYING_PARTY_ID, "cool.nils")

        # Try to authenticate with authenticatordata where the UV bit is not set (B at the end)
        # and UV=required, should fail
        res = self.token.check_otp(otpval=None, options={
            "credentialid": "dvFzp44mRo8Wgu5926p-WawbCPWiwVHmFfldMDPL1tUMOpf5eSRyg2phkH0Ar88ic2ck4Cy9Yrti5CpBkrvsCA",
            "authenticatordata": "tPp8c-wXo6hFUbdedkHcOP1s-xkwOrHsxfvNfhI7wVcBAAAATQ",
            "clientdata": "eyJ0eXBlIjoid2ViYXV0aG4uZ2V0IiwiY2hhbGxlbmdlIjoiMUJuU3Q0VFlIU3NObVFMblFLSnIxYWZCQmJKYndJdndQ"
                          "aklFeDNmbXgtOCIsIm9yaWdpbiI6Imh0dHBzOi8vY29vbC5uaWxzOjUwMDAiLCJjcm9zc09yaWdpbiI6ZmFsc2V9",
            "signaturedata": "MEYCIQC_kKwpVlWx7LQ5UXPjt0etsC45-EQHjvxq7oOHrdH_swIhAMSBzfY8JXJkP0zQMSQ39g2z-lLE1iAvZPM6"
                             "0iWyPNtX",
            "user": self.user,
            "challenge": hexlify_and_unicode(webauthn_b64_decode("1BnSt4TYHSsNmQLnQKJr1afBBbJbwIvwPjIEx3fmx-8")),
            "HTTP_ORIGIN": "https://cool.nils:5000",
            FIDO2PolicyAction.USER_VERIFICATION_REQUIREMENT: "required"
        })
        self.assertEqual(res, -1)

        # Try to authenticate with authenticatordata where the UV bit is set (F at the end)
        # and UV=required, should succeed
        res = self.token.check_otp(otpval=None, options={
            "credentialid": "dvFzp44mRo8Wgu5926p-WawbCPWiwVHmFfldMDPL1tUMOpf5eSRyg2phkH0Ar88ic2ck4Cy9Yrti5CpBkrvsCA",
            "authenticatordata": "tPp8c-wXo6hFUbdedkHcOP1s-xkwOrHsxfvNfhI7wVcFAAAATw",
            "clientdata": "eyJ0eXBlIjoid2ViYXV0aG4uZ2V0IiwiY2hhbGxlbmdlIjoialFjck15WUFjTENjM0FudXlpdWlGNzhDUGFYSDFLRUVz"
                          "R0Vrbkd3aHJYbyIsIm9yaWdpbiI6Imh0dHBzOi8vY29vbC5uaWxzOjUwMDAiLCJjcm9zc09yaWdpbiI6ZmFsc2V9",
            "signaturedata": "MEUCIAMH6YDQCT4mA0GAgCJ53EA2mOOk1vB-pghsmREk-0aOAiEAtG5T-2M_sFC9KBQS9ybJdPSTZvfofZmR9GbHT"
                             "-mBQrM",
            "user": self.user,
            "challenge": hexlify_and_unicode(webauthn_b64_decode("jQcrMyYAcLCc3AnuyiuiF78CPaXH1KEEsGEknGwhrXo")),
            "HTTP_ORIGIN": "https://cool.nils:5000",
            FIDO2PolicyAction.USER_VERIFICATION_REQUIREMENT: "required"
        })
        # Returns the sign count on success which is 79
        self.assertEqual(res, 79)


class WebAuthnTestCase(unittest.TestCase):
    @staticmethod
    def getWebAuthnCredential():
        return WebAuthnRegistrationResponse(
            rp_id=RP_ID,
            origin=ORIGIN,
            registration_response=copy(REGISTRATION_RESPONSE_TMPL),
            challenge=REGISTRATION_CHALLENGE,
            attestation_requirement_level=ATTESTATION_REQUIREMENT_LEVEL[ATTESTATION_LEVEL.NONE],
            trust_anchor_dir=TRUST_ANCHOR_DIR,
            uv_required=False,
            expected_registration_client_extensions=EXPECTED_REGISTRATION_CLIENT_EXTENSIONS,
        ).verify()

    @staticmethod
    def getAssertionResponse():
        credential = WebAuthnTestCase.getWebAuthnCredential()
        webauthn_user = WebAuthnUser(
            user_id=USER_ID,
            user_name=USER_NAME,
            user_display_name=USER_DISPLAY_NAME,
            icon_url=ICON_URL,
            credential_id=credential.credential_id.decode(),
            public_key=credential.public_key,
            sign_count=credential.sign_count,
            rp_id=credential.rp_id
        )

        webauthn_assertion_response = WebAuthnAssertionResponse(
            webauthn_user=webauthn_user,
            assertion_response=copy(ASSERTION_RESPONSE_TMPL),
            challenge=ASSERTION_CHALLENGE,
            origin=ORIGIN,
            uv_required=False,
        )

        return webauthn_assertion_response

    def setUp(self):
        self.options = WebAuthnMakeCredentialOptions(
            challenge=REGISTRATION_CHALLENGE,
            rp_name=RP_NAME,
            rp_id=RP_ID,
            user_id=USER_ID,
            user_name=USER_NAME,
            user_display_name=USER_DISPLAY_NAME,
            icon_url=ICON_URL,
            timeout=TIMEOUT,
            attestation=ATTESTATION_FORM,
            user_verification=USER_VERIFICATION,
            public_key_credential_algorithms=PUBLIC_KEY_CREDENTIAL_ALGORITHMS,
            location=True,
            credential_ids=[CRED_ID]
        )

    def test_00_create_options(self):
        registration_dict = self.options.registration_dict
        self.assertEqual(registration_dict['challenge'], REGISTRATION_CHALLENGE)
        self.assertTrue(CRED_KEY in registration_dict['pubKeyCredParams'])

    def test_01_validate_registration(self):
        webauthn_credential = self.getWebAuthnCredential()
        self.assertEqual(RP_ID, webauthn_credential.rp_id, webauthn_credential)
        self.assertEqual(ORIGIN, webauthn_credential.origin, webauthn_credential)
        self.assertTrue(webauthn_credential.has_signed_attestation, webauthn_credential)
        self.assertTrue(webauthn_credential.has_trusted_attestation, webauthn_credential)
        self.assertEqual(str(webauthn_credential),
                         '{0!r} ({1!s}, {2!s}, {3!s})'.format(CREDENTIAL_ID,
                                                              RP_ID, ORIGIN, 0),
                         webauthn_credential)

    def test_01b_validate_untrusted_registration(self):
        webauthn_credential = WebAuthnRegistrationResponse(
            rp_id=RP_ID,
            origin=ORIGIN,
            registration_response=copy(REGISTRATION_RESPONSE_TMPL),
            challenge=REGISTRATION_CHALLENGE,
            attestation_requirement_level=ATTESTATION_REQUIREMENT_LEVEL[ATTESTATION_LEVEL.NONE],
            uv_required=False,
            expected_registration_client_extensions=EXPECTED_REGISTRATION_CLIENT_EXTENSIONS,
        ).verify()
        self.assertEqual(RP_ID, webauthn_credential.rp_id, webauthn_credential)
        self.assertEqual(ORIGIN, webauthn_credential.origin, webauthn_credential)
        self.assertTrue(webauthn_credential.has_signed_attestation, webauthn_credential)
        self.assertFalse(webauthn_credential.has_trusted_attestation, webauthn_credential)

    def test_02_registration_invalid_user_verification(self):
        registration_response = WebAuthnRegistrationResponse(
            rp_id=RP_ID,
            origin=ORIGIN,
            registration_response=copy(REGISTRATION_RESPONSE_TMPL),
            challenge=REGISTRATION_CHALLENGE,
            attestation_requirement_level=ATTESTATION_REQUIREMENT_LEVEL[ATTESTATION_LEVEL.UNTRUSTED],
            trust_anchor_dir=TRUST_ANCHOR_DIR,
            uv_required=True,
            expected_registration_client_extensions=EXPECTED_REGISTRATION_CLIENT_EXTENSIONS
        )

        with self.assertRaisesRegex(RegistrationRejectedException,
                                    'Malformed request received.'):
            registration_response.verify()

    def test_03_validate_assertion(self):
        webauthn_assertion_response = self.getAssertionResponse()
        webauthn_user = webauthn_assertion_response.webauthn_user
        self.assertEqual(str(webauthn_user),
                         '{0!r} ({1!s}, {2!s}, {3!s})'.format(USER_ID, USER_NAME,
                                                              USER_DISPLAY_NAME, 0),
                         webauthn_user)
        webauthn_assertion_response.verify()

    def test_04_invalid_signature_fail_assertion(self):
        def mess_up(response):
            response = copy(response)
            response['signature'] = b'00' + response['signature'][2:]
            return response

        webauthn_assertion_response = self.getAssertionResponse()
        webauthn_assertion_response.assertion_response = mess_up(webauthn_assertion_response.assertion_response)

        with self.assertRaises(AuthenticationRejectedException):
            webauthn_assertion_response.verify()

    def test_05_no_user_presence_fail_assertion(self):
        webauthn_assertion_response = self.getAssertionResponse()
        auth_data = webauthn_b64_decode(webauthn_assertion_response.assertion_response['authData'])
        flags = struct.unpack('!B', auth_data[32:33])[0]
        flags = flags & ~AuthenticatorDataFlags.USER_PRESENT
        auth_data = auth_data[:32] + struct.pack('!B', flags) + auth_data[33:]
        webauthn_assertion_response.assertion_response['authData'] = webauthn_b64_encode(auth_data)

        # FIXME: This *should* fail because UP=0, but will fail anyway later on because the
        #  signature is invalid.
        # TODO: Build a mock Authenticator implementation, to be able to sign arbitrary
        #  authenticator data statements.
        # TODO: Sign an authenticator data statement with UP=0 and test against that so that the
        #  signature is valid.
        with self.assertRaises(AuthenticationRejectedException):
            webauthn_assertion_response.verify()

    def test_06_duplicate_authentication_fail_assertion(self):
        webauthn_assertion_response = self.getAssertionResponse()
        webauthn_assertion_response.webauthn_user.sign_count = ASSERTION_RESPONSE_SIGN_COUNT

        with self.assertRaisesRegex(AuthenticationRejectedException,
                                    'Duplicate authentication detected.'):
            webauthn_assertion_response.verify()
        # TODO: we should add a test for a missing sign_count (or 0) but we need
        #  to change the auth data for that.

    def test_07_webauthn_b64_decode(self):
        self.assertEqual(webauthn_b64_decode(URL_DECODE_TEST_STRING), URL_DECODE_EXPECTED_RESULT)

    def test_08_registration_invalid_requirement_level(self):
        with self.assertRaisesRegex(ValueError,
                                    'Illegal attestation_requirement_level.'):
            WebAuthnRegistrationResponse(
                rp_id=RP_ID,
                origin=ORIGIN,
                registration_response=copy(REGISTRATION_RESPONSE_TMPL),
                challenge=REGISTRATION_CHALLENGE,
                attestation_requirement_level={'unknown level': False},
                trust_anchor_dir=TRUST_ANCHOR_DIR,
                uv_required=True,
                expected_registration_client_extensions=EXPECTED_REGISTRATION_CLIENT_EXTENSIONS
            )

    def test_09_registration_self_Attestation(self):
        webauthn_credential = WebAuthnRegistrationResponse(
            rp_id='localhost',
            origin='http://localhost:3000',
            registration_response=copy(SELF_ATTESTATION_REGISTRATION_RESPONSE_TMPL),
            challenge='AXkXWXPP3gLx8OLlpkJ3aRRhFWntnSENggnjDpBql1ngKol7xWwevUYvrpBDP3LEvdr2EOStOFpGGxnMvXk-Vw',
            attestation_requirement_level=ATTESTATION_REQUIREMENT_LEVEL[ATTESTATION_LEVEL.UNTRUSTED],
            trust_anchor_dir=TRUST_ANCHOR_DIR,
            expected_registration_client_extensions=EXPECTED_REGISTRATION_CLIENT_EXTENSIONS
        ).verify()
        self.assertEqual('localhost', webauthn_credential.rp_id, webauthn_credential)
        self.assertEqual('http://localhost:3000', webauthn_credential.origin, webauthn_credential)
        self.assertTrue(webauthn_credential.has_signed_attestation, webauthn_credential)
        self.assertFalse(webauthn_credential.has_trusted_attestation, webauthn_credential)

    def test_09b_registration_self_Attestation_bad_cose_alg(self):
        self.assertRaises(
            RegistrationRejectedException,
            WebAuthnRegistrationResponse(
                rp_id='localhost',
                origin='http://localhost:3000',
                registration_response=copy(SELF_ATTESTATION_REGISTRATION_RESPONSE_BAD_COSE_ALG),
                challenge='AXkXWXPP3gLx8OLlpkJ3aRRhFWntnSENggnjDpBql1ngKol7xWwevUYvrpBDP3LEvdr2EOStOFpGGxnMvXk-Vw',
                attestation_requirement_level=ATTESTATION_REQUIREMENT_LEVEL[ATTESTATION_LEVEL.UNTRUSTED],
                trust_anchor_dir=TRUST_ANCHOR_DIR,
                expected_registration_client_extensions=EXPECTED_REGISTRATION_CLIENT_EXTENSIONS
            ).verify)

    def test_09c_registration_self_Attestation_alg_mismatch(self):
        self.assertRaisesRegex(
            RegistrationRejectedException,
            'does not match algorithm from attestation statement',
            WebAuthnRegistrationResponse(
                rp_id='localhost',
                origin='http://localhost:3000',
                registration_response=copy(SELF_ATTESTATION_REGISTRATION_RESPONSE_ALG_MISMATCH),
                challenge='AXkXWXPP3gLx8OLlpkJ3aRRhFWntnSENggnjDpBql1ngKol7xWwevUYvrpBDP3LEvdr2EOStOFpGGxnMvXk-Vw',
                attestation_requirement_level=ATTESTATION_REQUIREMENT_LEVEL[ATTESTATION_LEVEL.UNTRUSTED],
                trust_anchor_dir=TRUST_ANCHOR_DIR,
                expected_registration_client_extensions=EXPECTED_REGISTRATION_CLIENT_EXTENSIONS
            ).verify)

    def test_09d_registration_self_Attestation_broken_signature(self):
        self.assertRaisesRegex(
            RegistrationRejectedException,
            'Invalid signature received.',
            WebAuthnRegistrationResponse(
                rp_id='localhost',
                origin='http://localhost:3000',
                registration_response=copy(SELF_ATTESTATION_REGISTRATION_RESPONSE_BROKEN_SIG),
                challenge='AXkXWXPP3gLx8OLlpkJ3aRRhFWntnSENggnjDpBql1ngKol7xWwevUYvrpBDP3LEvdr2EOStOFpGGxnMvXk-Vw',
                attestation_requirement_level=ATTESTATION_REQUIREMENT_LEVEL[ATTESTATION_LEVEL.UNTRUSTED],
                trust_anchor_dir=TRUST_ANCHOR_DIR,
                expected_registration_client_extensions=EXPECTED_REGISTRATION_CLIENT_EXTENSIONS
            ).verify)


class MultipleWebAuthnTokenTestCase(MyTestCase):
    rp_name = 'pitest'
    rp_id = 'pitest.local'
    app_id = 'https://pitest.local:5000'
    client_data1 = ('eyJjaGFsbGVuZ2UiOiJlTENMaUpsaEpPdHZhdURuR05ERHdRWUZieFZBbE'
                    'JOTGZjcXQ3NEZ6cGVZ\r\nIiwiY2xpZW50RXh0ZW5zaW9ucyI6e30sImhh'
                    'c2hBbGdvcml0aG0iOiJTSEEtMjU2Iiwib3JpZ2lu\r\nIjoiaHR0cHM6Ly'
                    '9waXRlc3QubG9jYWw6NTAwMCIsInR5cGUiOiJ3ZWJhdXRobi5jcmVhdGUifQ')
    reg_data1 = ('o2NmbXRoZmlkby11MmZnYXR0U3RtdKJjc2lnWEgwRgIhAOV477bXb_0txmSFn'
                 'n-Sgnhlrdl_edxK\r\naDVKZZ-jy89HAiEAivdhbia91Y8UsFprkvuymfRJr2'
                 'FhKk3btE1T2uG_PXhjeDVjgVkCwDCCArww\r\nggGkoAMCAQICBAOt8BIwDQY'
                 'JKoZIhvcNAQELBQAwLjEsMCoGA1UEAxMjWXViaWNvIFUyRiBSb290\r\nIENB'
                 'IFNlcmlhbCA0NTcyMDA2MzEwIBcNMTQwODAxMDAwMDAwWhgPMjA1MDA5MDQwM'
                 'DAwMDBaMG0x\r\nCzAJBgNVBAYTAlNFMRIwEAYDVQQKDAlZdWJpY28gQUIxIj'
                 'AgBgNVBAsMGUF1dGhlbnRpY2F0b3Ig\r\nQXR0ZXN0YXRpb24xJjAkBgNVBAM'
                 'MHVl1YmljbyBVMkYgRUUgU2VyaWFsIDYxNzMwODM0MFkwEwYH\r\nKoZIzj0C'
                 'AQYIKoZIzj0DAQcDQgAEGZ6HnBYtt9w57kpCoEYWpbMJ_soJL3a-CUj5bW6Vy'
                 'uTMZc1U\r\noFnPvcfJsxsrHWwYRHnCwGH0GKqVS1lqLBz6F6NsMGowIgYJKw'
                 'YBBAGCxAoCBBUxLjMuNi4xLjQu\r\nMS40MTQ4Mi4xLjcwEwYLKwYBBAGC5Rw'
                 'CAQEEBAMCBDAwIQYLKwYBBAGC5RwBAQQEEgQQ-iuZ3J45\r\nQlePkkow0jxB'
                 'GDAMBgNVHRMBAf8EAjAAMA0GCSqGSIb3DQEBCwUAA4IBAQAo67Nn_tHY8OKJ6'
                 '8qf\r\n9tgHV8YOmuV8sXKMmxw4yru9hNkjfagxrCGUnw8t_Awxa_2xdbNuY6'
                 'Iru1gOrcpSgNB5hA5aHiVy\r\nYlo7-4dgM9v7IqlpyTi4nOFxNZQAoSUtlwK'
                 'pEpPVRRnpYN0izoon6wXrfnm3UMAC_tkBa3Eeya10\r\nUBvZFMu-jtlXEoG3'
                 'T0TrB3zmHssGq4WpclUmfujjmCv0PwyyGjgtI1655M5tspjEBUJQQCMrK2Hh'
                 '\r\nDNcMYhW8A7fpQHG3DhLRxH-WZVou-Z1M5Vp_G0sf-RTuE22eYSBHFIhkaYi'
                 'ARDEWZTiJuGSG2cnJ\r\n_7yThUU1abNFdEuMoLQ3aGF1dGhEYXRhWMQWJeYw'
                 'kTqKuQrIIynVbIb5ZwDrxRtUsbT69Ja-Yeiy\r\n9kEAAAAAAAAAAAAAAAAAA'
                 'AAAAAAAAABA8Fiap8SFbm99-iwuVdn2BbJ-gWJkWlQhasMDTOeLRoGX\r\nzp'
                 'c8k-cldR2neh4enFZe_eMftsJMhxdxl4Py_4idEaUBAgMmIAEhWCDXbuIEoFe'
                 'XpAnfvegi4KkY\r\nNc0FjraVVgZrTtBaVnoZLyJYIDTYuM6O11SMTZuSWWBO'
                 'FBW3B3UrxBj-HjPola1okria')
    serial1 = 'WAN0000704B'
    nonce1 = 'eLCLiJlhJOtvauDnGNDDwQYFbxVAlBNLfcqt74FzpeY'

    client_data2 = ('eyJjaGFsbGVuZ2UiOiJGbnlMMEZ6VlZFQ3U5d01IajJQTVhzRVBYa0xwQy'
                    '0tNkFRY0duNHdZX3hn\r\nIiwiY2xpZW50RXh0ZW5zaW9ucyI6e30sImhh'
                    'c2hBbGdvcml0aG0iOiJTSEEtMjU2Iiwib3JpZ2lu\r\nIjoiaHR0cHM6Ly'
                    '9waXRlc3QubG9jYWw6NTAwMCIsInR5cGUiOiJ3ZWJhdXRobi5jcmVhdGUifQ')
    reg_data2 = ('o2NmbXRoZmlkby11MmZnYXR0U3RtdKJjc2lnWEcwRQIhANTcUgL-wcH6b61n6'
                 '_eolC37Dw9G7_h6\r\nznFfsG37lObtAiBSEx5hny-NPyycq7vfkHV3Jzj3f_'
                 'Vn5bh6haYizInC8mN4NWOBWQJTMIICTzCC\r\nATegAwIBAgIEEjbRfzANBgk'
                 'qhkiG9w0BAQsFADAuMSwwKgYDVQQDEyNZdWJpY28gVTJGIFJvb3Qg\r\nQ0Eg'
                 'U2VyaWFsIDQ1NzIwMDYzMTAgFw0xNDA4MDEwMDAwMDBaGA8yMDUwMDkwNDAwM'
                 'DAwMFowMTEv\r\nMC0GA1UEAwwmWXViaWNvIFUyRiBFRSBTZXJpYWwgMjM5Mj'
                 'U3MzQxMDMyNDEwODcwWTATBgcqhkjO\r\nPQIBBggqhkjOPQMBBwNCAATTZak'
                 'eXpng1bQ5wNmvu4f0BY5H3RKxRO2xTSsz-NNcFRPkDXnw-Zmr\r\n4jZxlZOB'
                 'ydwrB4WLgqxjR2IEzPc01q4hozswOTAiBgkrBgEEAYLECgIEFTEuMy42LjEuN'
                 'C4xLjQx\r\nNDgyLjEuNTATBgsrBgEEAYLlHAIBAQQEAwIFIDANBgkqhkiG9w'
                 '0BAQsFAAOCAQEAIhubs7JyJPE-\r\nvqMi8DUer0ZJZqNvcmmFfI4j-eUFtVJ'
                 '13U5BIj5_JhEJFGnPkp-lJj5sx3aBskhtqvQfsc-r6FUI\r\n8T9nUPbIGyne'
                 'YBtecgi7-mR25WSpHX1kq1JK0E67Ws4hixUm8XH4fN71I5joQyxQub8VeBl6t'
                 'uu-\r\nMqvRdpM4OJwkuMl6zuPxvGFkdsr0LxNn3yko0CZVxjudPNCrabaZb-'
                 'VzeIuZUvgCq0-UEVWxCdwe\r\nIOxtJUIXWFfuq-GbR4pfJheGDTGdPkWmD8Q'
                 'GmDVpBWHczmQmiHUG10WXn4Bn2zFIgAtoMFje34jx\r\n1fXrvNjWMqRlN9jo'
                 'oxvQY4Rrf2hhdXRoRGF0YVjEFiXmMJE6irkKyCMp1WyG-WcA68UbVLG0-vSW'
                 '\r\nvmHosvZBAAAAAAAAAAAAAAAAAAAAAAAAAAAAQNEGCFfy7qPnR-evAu5q4'
                 '1SvPKP0w5KmRqQLbjEX\r\nA0jyIzTiwYnY39CYWaMmpPmWyOsFNyKgkpjFI4'
                 '8qsworRHWlAQIDJiABIVggz5UnPRI1wM8RErq3\r\nzvQeEMdPkH0t5OLrWb-'
                 '3j7pFZ3ciWCBOKhWKM_s8Ayf65080LBPp3nfarOadhoZbbSqUN2LjFg')
    serial2 = 'WAN0001831A'
    nonce2 = 'FnyL0FzVVECu9wMHj2PMXsEPXkLpC--6AQcGn4wY_xg'

    init_params = {
        FIDO2PolicyAction.RELYING_PARTY_ID: rp_id,
        FIDO2PolicyAction.RELYING_PARTY_NAME: rp_name,
        FIDO2PolicyAction.TIMEOUT: TIMEOUT,
        FIDO2PolicyAction.AUTHENTICATOR_ATTESTATION_FORM: DEFAULT_AUTHENTICATOR_ATTESTATION_FORM,
        FIDO2PolicyAction.USER_VERIFICATION_REQUIREMENT: DEFAULT_USER_VERIFICATION_REQUIREMENT,
        FIDO2PolicyAction.PUBLIC_KEY_CREDENTIAL_ALGORITHMS: PUBLIC_KEY_CREDENTIAL_ALGORITHM_PREFERENCE
    }
    auth_options = {
        FIDO2PolicyAction.ALLOWED_TRANSPORTS: ALLOWED_TRANSPORTS,
        FIDO2PolicyAction.USER_VERIFICATION_REQUIREMENT: DEFAULT_USER_VERIFICATION_REQUIREMENT,
        FIDO2PolicyAction.TIMEOUT: TIMEOUT}

    def setUp(self):
        self.setUp_user_realms()
        set_policy(name="WebAuthn", scope=SCOPE.ENROLL,
                   action='{0!s}={1!s},{2!s}={3!s}'.format(FIDO2PolicyAction.RELYING_PARTY_NAME,
                                                           self.rp_name,
                                                           FIDO2PolicyAction.RELYING_PARTY_ID,
                                                           self.rp_id))
        set_privacyidea_config(FIDO2ConfigOptions.APP_ID, self.app_id)
        self.user = User(login='hans', realm=self.realm1,
                         resolver=self.resolvername1)
        # TODO: extract token enrollment into a local function
        # init token step 1
        self.token1 = init_token({'type': 'webauthn',
                                  'serial': self.serial1},
                                 user=self.user)
        # TODO: use mocking to set nonce
        with patch('privacyidea.lib.tokens.webauthntoken.WebAuthnTokenClass._get_nonce') as mock_nonce:
            mock_nonce.return_value = webauthn_b64_decode(self.nonce1)
            res = self.token1.get_init_detail(self.init_params, self.user)
        self.assertEqual(self.serial1, res['serial'], res)
        self.assertEqual(self.nonce1, res['webAuthnRegisterRequest']['nonce'], res)

        # init token step 2
        self.token1.update({
            'type': 'webauthn',
            'serial': self.serial1,
            'regdata': self.reg_data1,
            'clientdata': self.client_data1,
            FIDO2PolicyAction.RELYING_PARTY_ID: self.rp_id,
            FIDO2PolicyAction.AUTHENTICATOR_ATTESTATION_LEVEL: ATTESTATION_LEVEL.NONE,
            'HTTP_ORIGIN': self.app_id
        })
        res = self.token1.get_init_detail()
        self.assertEqual('Yubico U2F EE Serial 61730834',
                         res['webAuthnRegisterResponse']['subject'], res)
        # enroll the second webauthn token
        # init token step 1
        self.token2 = init_token({'type': 'webauthn',
                                  'serial': self.serial2},
                                 user=self.user)
        with patch('privacyidea.lib.tokens.webauthntoken.WebAuthnTokenClass._get_nonce') as mock_nonce:
            mock_nonce.return_value = webauthn_b64_decode(self.nonce2)
            res = self.token2.get_init_detail(self.init_params, self.user)
        self.assertEqual(self.serial2, res['serial'], res)
        self.assertEqual(self.nonce2, res['webAuthnRegisterRequest']['nonce'], res)

        # init token step 2
        self.token2.update({
            'type': 'webauthn',
            'serial': self.serial2,
            'regdata': self.reg_data2,
            'clientdata': self.client_data2,
            FIDO2PolicyAction.RELYING_PARTY_ID: self.rp_id,
            FIDO2PolicyAction.AUTHENTICATOR_ATTESTATION_LEVEL: ATTESTATION_LEVEL.NONE,
            'HTTP_ORIGIN': self.app_id
        })
        res = self.token2.get_init_detail()
        self.assertEqual('Yubico U2F EE Serial 23925734103241087',
                         res['webAuthnRegisterResponse']['subject'], res)

    def tearDown(self):
        remove_token(serial=self.serial1)
        remove_token(serial=self.serial2)

    # TODO: also test challenge-response with different tokens (webauthn + totp)
    def test_01_multiple_webauthntoken_auth(self):
        set_policy("otppin", scope=SCOPE.AUTH, action="{0!s}=none".format(ACTION.OTPPIN))
        res, reply = check_user_pass(self.user, '', options=self.auth_options)
        self.assertFalse(res)
        self.assertIn('transaction_id', reply, reply)
        tid = reply['transaction_id']
        self.assertIn('multi_challenge', reply, reply)
        self.assertEqual(len(reply['multi_challenge']), 2, reply['multi_challenge'])
        self.assertIn('messages', reply, reply)
        self.assertEqual(len(reply['messages']), 2, reply['messages'])
        # check that the serials of the challenges are different
        chal1 = reply['multi_challenge'][0]
        chal2 = reply['multi_challenge'][1]
        self.assertNotEqual(chal1['serial'], chal2['serial'],
                            reply['multi_challenge'])
        self.assertEqual(chal1['transaction_id'], chal2['transaction_id'],
                         reply['multi_challenge'])
        # Now make sure that the requests contain the same challenge
        self.assertEqual(chal1['attributes']['webAuthnSignRequest']['challenge'],
                         chal2['attributes']['webAuthnSignRequest']['challenge'],
                         reply['multi_challenge'])
        # check that we have two challenges in the db with the same challenge
        chals = get_challenges(transaction_id=tid)
        self.assertEqual(len(chals), 2, chals)
        self.assertEqual(chals[0].challenge, chals[1].challenge, chals)

        delete_policy('otppin')<|MERGE_RESOLUTION|>--- conflicted
+++ resolved
@@ -61,11 +61,6 @@
 from copy import copy
 
 from mock import patch
-<<<<<<< HEAD
-=======
-from privacyidea.lib.user import User
->>>>>>> b27b65e9
-
 from privacyidea.lib.challenge import get_challenges
 from privacyidea.lib.config import set_privacyidea_config
 from privacyidea.lib.error import PolicyError, ParameterError, EnrollmentError
