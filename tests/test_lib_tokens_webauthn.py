--- conflicted
+++ resolved
@@ -68,13 +68,8 @@
 from privacyidea.lib.fido2.policy_action import FIDO2PolicyAction
 from privacyidea.lib.fido2.token_info import FIDO2TokenInfo
 from privacyidea.lib.policy import set_policy, SCOPE, ACTION, delete_policy
-<<<<<<< HEAD
 from privacyidea.lib.token import init_token, check_user_pass, remove_token, import_tokens, get_tokens
-from privacyidea.lib.tokens.webauthn import (COSE_ALGORITHM, RegistrationRejectedException,
-=======
-from privacyidea.lib.token import init_token, check_user_pass, remove_token
 from privacyidea.lib.tokens.webauthn import (CoseAlgorithm, RegistrationRejectedException,
->>>>>>> ac02d1bb
                                              WebAuthnMakeCredentialOptions, AuthenticationRejectedException,
                                              webauthn_b64_decode, webauthn_b64_encode,
                                              WebAuthnRegistrationResponse, ATTESTATION_REQUIREMENT_LEVEL,
