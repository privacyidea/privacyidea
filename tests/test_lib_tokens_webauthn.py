--- conflicted
+++ resolved
@@ -69,11 +69,6 @@
 from privacyidea.lib.fido2.token_info import FIDO2TokenInfo
 from privacyidea.lib.policy import set_policy, SCOPE, ACTION, delete_policy
 from privacyidea.lib.token import init_token, check_user_pass, remove_token, import_tokens, get_tokens
-<<<<<<< HEAD
-from privacyidea.lib.tokens.webauthn import (COSE_ALGORITHM, RegistrationRejectedException,
-from privacyidea.lib.token import init_token, check_user_pass, remove_token
-=======
->>>>>>> f4cf77e7
 from privacyidea.lib.tokens.webauthn import (CoseAlgorithm, RegistrationRejectedException,
                                              WebAuthnMakeCredentialOptions, AuthenticationRejectedException,
                                              webauthn_b64_decode, webauthn_b64_encode,
