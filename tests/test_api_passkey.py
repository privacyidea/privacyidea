--- conflicted
+++ resolved
@@ -291,11 +291,7 @@
             self.assertEqual("REJECT", res.json["result"]["authentication"])
             self.assertFalse(res.json["result"]["value"])
 
-<<<<<<< HEAD
         # Set the policy to trigger the passkey with the PIN, UV=discouraged and a challenge text
-=======
-        # Now set the policy to trigger the passkey with the PIN
->>>>>>> cde4b9ce
         set_policy("passkey_trigger_with_pin", scope=SCOPE.AUTH, action=f"{PasskeyAction.EnableTriggerByPIN}=true")
         set_policy("user_verification", scope=SCOPE.AUTH,
                    action=f"{FIDO2PolicyAction.USER_VERIFICATION_REQUIREMENT}=discouraged")
