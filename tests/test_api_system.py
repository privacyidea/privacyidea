from __future__ import print_function
import json
from .base import MyTestCase
from privacyidea.lib.error import (ParameterError, ConfigAdminError,
                                   HSMException)
from privacyidea.lib.policy import PolicyClass
from privacyidea.lib.config import (set_privacyidea_config,
                                    delete_privacyidea_config, SYSCONF)
from six.moves.urllib.parse import urlencode

PWFILE = "tests/testdata/passwords"
POLICYFILE = "tests/testdata/policy.cfg"
POLICYEMPTY = "tests/testdata/policy_empty_file.cfg"


class APIConfigTestCase(MyTestCase):

    def test_00_get_empty_config(self):
        with self.app.test_request_context('/system/',
                                           method='GET',
                                           headers={'Authorization': self.at}):
            res = self.app.full_dispatch_request()
            self.assertTrue(res.status_code == 200, res)
            self.assertTrue('"status": true' in res.data, res.data)
            
    def test_00_failed_auth(self):
        with self.app.test_request_context('/system/',
                                           method='GET'):
            res = self.app.full_dispatch_request()
            self.assertTrue(res.status_code == 401, res)

    def test_01_set_config(self):
        with self.app.test_request_context('/system/setConfig',
                                           data={"key1": "value1",
                                                 "key2": "value2",
                                                 "key3": "value3"},
                                           method='POST',
                                           headers={'Authorization': self.at}):
            res = self.app.full_dispatch_request()
            self.assertTrue(res.status_code == 200, res)
            result = json.loads(res.data.decode('utf8')).get("result")
            value = result.get("value")
            self.assertEqual(value.get("key1"),
                             "insert",
                             "This sometimes happens when test database was "
                             "not empty!")
            self.assertEqual(value.get("key2"), "insert")
            self.assertEqual(value.get("key3"), "insert")

    def test_02_update_config(self):
        with self.app.test_request_context('/system/setConfig',
                                           data={"key3": "new value"},
                                           method='POST',
                                           headers={'Authorization': self.at}):
            res = self.app.full_dispatch_request()
            self.assertTrue(res.status_code == 200, res)
            self.assertTrue('"key3": "update"' in res.data, res.data)

    def test_03_set_and_del_default(self):
        with self.app.test_request_context('/system/setDefault',
                                           data={"DefaultMaxFailCount": 1,
                                                 "DefaultSyncWindow": 10,
                                                 "DefaultCountWindow": 12,
                                                 "DefaultOtpLen": 6,
                                                 "DefaultResetFailCount": 12},
                                           method='POST',
                                           headers={'Authorization': self.at}):
            res = self.app.full_dispatch_request()
            result = json.loads(res.data.decode('utf8')).get("result")
            self.assertTrue(res.status_code == 200, res)
            self.assertTrue(result["status"] is True, result)
            self.assertTrue(result["value"]["DefaultOtpLen"] == "insert",
                            result)
            
        with self.app.test_request_context('/system/DefaultMaxFailCount',
                                           method='DELETE',
                                           headers={'Authorization': self.at}):
            res = self.app.full_dispatch_request()
            self.assertTrue(res.status_code == 200, res)
            result = json.loads(res.data.decode('utf8')).get("result")
            self.assertTrue(result["status"] is True, result)
            self.assertTrue(result["value"] == 1,result)
        
        with self.app.test_request_context('/system/DefaultMaxFailCount',
                                           method='GET',
                                           headers={'Authorization': self.at}):
            res = self.app.full_dispatch_request()
            self.assertTrue(res.status_code == 200, res)
            result = json.loads(res.data.decode('utf8')).get("result")
            self.assertTrue(result["status"] is True, result)
            self.assertTrue(result["value"] is None, result)

        # test unknown parameter
        with self.app.test_request_context('/system/setDefault',
                                           data={"unknown": "xx"},
                                           method='POST',
                                           headers={'Authorization': self.at}):
            # "unknown" is an unknown Default Parameter. So a ParamterError
            # is raised.
            res = self.app.full_dispatch_request()
            self.assertTrue(res.status_code == 400, res)

    def test_04_set_policy(self):
        with self.app.test_request_context('/policy/pol1',
                                           data={'action': "enroll",
                                                 'scope': "selfservice",
                                                 'realm': "r1",
                                                 'resolver': "test",
                                                 'user': ["admin"],
                                                 'time': "",
                                                 'client': "127.12.12.12",
                                                 'active': True},
                                           method='POST',
                                           headers={'Authorization': self.at}):
            res = self.app.full_dispatch_request()
            self.assertTrue(res.status_code == 200, res)
            result = json.loads(res.data.decode('utf8')).get("result")
            self.assertTrue(result["status"] is True, result)
            self.assertTrue('"setPolicy pol1": 1' in res.data, res.data)

        # Set a policy with a more complicated client which might interfere
        # with override client
        set_privacyidea_config(SYSCONF.OVERRIDECLIENT, "10.0.0.1")
        with self.app.test_request_context('/policy/pol1',
                                           data={'action': "enroll",
                                                 'scope': "selfservice",
                                                 'realm': "r1",
                                                 'resolver': "test",
                                                 'user': ["admin"],
                                                 'time': "",
                                                 'client': "10.0.0.0/8, "
                                                           "172.16.200.1",
                                                 'active': True},
                                           method='POST',
                                           headers={'Authorization': self.at}):
            res = self.app.full_dispatch_request()
            self.assertTrue(res.status_code == 200, res)
            result = json.loads(res.data.decode('utf8')).get("result")
            self.assertTrue(result["status"] is True, result)
            self.assertTrue('"setPolicy pol1": 1' in res.data, res.data)
        delete_privacyidea_config(SYSCONF.OVERRIDECLIENT)

        # setting policy with invalid name fails
        with self.app.test_request_context('/policy/invalid policy name',
                                           data={'action': "enroll",
                                                 'scope': "selfservice",
                                                 'client': "127.12.12.12",
                                                 'active': True},
                                           method='POST',
                                           headers={'Authorization': self.at}):
            # An invalid policy name raises an exception
            res = self.app.full_dispatch_request()
            self.assertTrue(res.status_code == 400, res)

        # setting policy with an empty name
        with self.app.test_request_context('/policy/enroll',
                                           data={'scope': "selfservice",
                                                 'client': "127.12.12.12",
                                                 'active': True},
                                           method='POST',
                                           headers={'Authorization': self.at}):
            # An invalid policy name raises an exception
            res = self.app.full_dispatch_request()
            self.assertTrue(res.status_code == 400, res)

    def test_05_get_policy(self):
        with self.app.test_request_context('/policy/pol1',
                                           method='GET',
                                           headers={'Authorization': self.at}):
            res = self.app.full_dispatch_request()
            self.assertTrue(res.status_code == 200, res)
            result = json.loads(res.data.decode('utf8')).get("result")
            self.assertTrue(result["status"] is True, result)
            self.assertTrue("pol1" == result["value"][0].get("name"), res.data)

    def test_06_export_policy(self):
        with self.app.test_request_context('/policy/export/test.cfg',
                                           method='GET',
                                           headers={'Authorization': self.at}):
            res = self.app.full_dispatch_request()
            self.assertTrue(res.status_code == 200, res)
            body = res.data
            self.assertTrue('name = pol1' in body, res.data)
            self.assertTrue("[pol1]" in body, res.data)
            
    def test_07_update_and_delete_policy(self):
        with self.app.test_request_context('/policy/pol_update_del',
                                           data={'action': "enroll",
                                                 'scope': "selfservice",
                                                 'realm': "r1",
                                                 'resolver': "test",
                                                 'user': "admin",
                                                 'time': "",
                                                 'client': "127.12.12.12",
                                                 'active': True},
                                           method='POST',
                                           headers={'Authorization': self.at}):
            res = self.app.full_dispatch_request()
            self.assertTrue(res.status_code == 200, res)
            result = json.loads(res.data.decode('utf8')).get("result")
            self.assertTrue(result["status"] is True, result)
            self.assertTrue(result["value"]["setPolicy pol_update_del"] > 0,
                            res.data)
        
        # update policy
        with self.app.test_request_context('/policy/pol_update_del',
                                           data={'action': "enroll",
                                                 'scope': "selfservice",
                                                 'realm': "r1",
                                                 'client': "1.1.1.1"},
                                           method='POST',
                                           headers={'Authorization': self.at}):
            res = self.app.full_dispatch_request()
            self.assertTrue(res.status_code == 200, res)
            result = json.loads(res.data.decode('utf8')).get("result")
            self.assertTrue(result["value"]["setPolicy pol_update_del"] > 0,
                            res.data)
            
        # get policy
        with self.app.test_request_context('/policy/pol_update_del',
                                           method='GET',
                                           headers={'Authorization': self.at}):
            res = self.app.full_dispatch_request()
            self.assertTrue(res.status_code == 200, res)
            result = json.loads(res.data.decode('utf8')).get("result")
            self.assertTrue(result["status"] is True, result)
            policy = {}
            for pol in result["value"]:
                if pol.get("name") == "pol_update_del":
                    policy = pol
                    break
            self.assertTrue("1.1.1.1" in policy.get("client"),
                            res.data)
            
        # delete policy again does not do anything
        with self.app.test_request_context('/policy/pol_update_del',
                                           method='DELETE',
                                           headers={'Authorization': self.at}):
            res = self.app.full_dispatch_request()
            self.assertTrue(res.status_code == 200, res)
            result = json.loads(res.data.decode('utf8')).get("result")
            self.assertTrue(result["status"] is True, result)

        # delete policy
        with self.app.test_request_context('/policy/pol_update_del',
                                           method='DELETE',
                                           headers={'Authorization': self.at}):
            res = self.app.full_dispatch_request()
<<<<<<< HEAD
            self.assertEqual(res.status_code, 404)
            result = json.loads(res.data).get("result")
            self.assertFalse(result["status"])
=======
            self.assertTrue(res.status_code == 200, res)
            result = json.loads(res.data.decode('utf8')).get("result")
            self.assertTrue(result["status"] is True, result)
>>>>>>> bdfd7623

        # check policy
        with self.app.test_request_context('/policy/pol_update_del',
                                           method='GET',
                                           headers={'Authorization': self.at}):
            res = self.app.full_dispatch_request()
            self.assertTrue(res.status_code == 200, res)
            result = json.loads(res.data.decode('utf8')).get("result")
            self.assertTrue(result["status"] is True, result)
            self.assertTrue(result["value"] == [], result)

    # Resolvers
    """
    We should move this to LDAP resolver tests and mock this.
    
    def test_08_pretestresolver(self):
        # This test fails, as there is no server at localhost.
        param = {'LDAPURI': 'ldap://localhost',
                 'LDAPBASE': 'o=test',
                 'BINDDN': 'cn=manager,ou=example,o=test',
                 'BINDPW': 'ldaptest',
                 'LOGINNAMEATTRIBUTE': 'cn',
                 'LDAPSEARCHFILTER': '(cn=*)',
                 'USERINFO': '{ "username": "cn",'
                             '"phone" : "telephoneNumber", '
                             '"mobile" : "mobile"'
                             ', "email" : "mail", '
                             '"surname" : "sn", '
                             '"givenname" : "givenName" }',
                 'UIDTYPE': 'DN',
                 'type': 'ldapresolver'}
        with self.app.test_request_context('/resolver/test',
                                           data=param,
                                           method='POST',
                                           headers={'Authorization': self.at}):
            res = self.app.full_dispatch_request()
            self.assertTrue(res.status_code == 200, res)
            result = json.loads(res.data.decode('utf8')).get("result")
            detail = json.loads(res.data.decode('utf8')).get("detail")
            self.assertFalse(result.get("value"), result)
            self.assertTrue("no active server available in server pool" in
                            detail.get("description"),
                            detail.get("description"))
    """

    def test_08_resolvers(self):
        with self.app.test_request_context('/resolver/resolver1',
                                           data={'type': 'passwdresolver',
                                                 'filename': PWFILE},
                                           method='POST',
                                           headers={'Authorization': self.at}):
            res = self.app.full_dispatch_request()
            self.assertTrue(res.status_code == 200, res)
            result = json.loads(res.data.decode('utf8')).get("result")
            self.assertTrue(result["status"] is True, result)
            self.assertTrue(result["value"] == 1, result)

        with self.app.test_request_context('/resolver/',
                                           method='GET',
                                           headers={'Authorization': self.at}):
            res = self.app.full_dispatch_request()
            self.assertTrue(res.status_code == 200, res)
            result = json.loads(res.data.decode('utf8')).get("result")
            self.assertTrue(result["status"] is True, result)
            self.assertTrue("resolver1" in result["value"], result)
            self.assertTrue("filename" in result["value"]["resolver1"]["data"])

        # Get a non existing resolver
        with self.app.test_request_context('/resolver/unknown',
                                           method='GET',
                                           headers={'Authorization': self.at}):
            res = self.app.full_dispatch_request()
            self.assertTrue(res.status_code == 200, res)
            result = json.loads(res.data.decode('utf8')).get("result")
            self.assertTrue(result["status"] is True, result)
            # The value is empty
            self.assertTrue(result["value"] == {}, result)

        # Get only editable resolvers
        with self.app.test_request_context('/resolver/',
                                           method='GET',
                                           query_string=urlencode({
                                               "editable": "1"}),
                                           headers={'Authorization': self.at}):
            res = self.app.full_dispatch_request()
            self.assertTrue(res.status_code == 200, res)
            result = json.loads(res.data.decode('utf8')).get("result")
            self.assertTrue(result["status"] is True, result)
            # The value is empty
            self.assertTrue(result["value"] == {}, result)

        # this will fetch all resolvers
        with self.app.test_request_context('/resolver/',
                                           method='GET',
                                           headers={'Authorization': self.at}):
            res = self.app.full_dispatch_request()
            self.assertTrue(res.status_code == 200, res)
            result = json.loads(res.data.decode('utf8')).get("result")
            value = result.get("value")
            self.assertTrue("resolver1" in value, value)

        # get non-editable resolvers
        with self.app.test_request_context('/resolver/',
                                           method='GET',
                                           query_string=urlencode({
                                               "editable": "0"}),
                                           headers={'Authorization': self.at}):
            res = self.app.full_dispatch_request()
            self.assertTrue(res.status_code == 200, res)
            result = json.loads(res.data.decode('utf8')).get("result")
            value = result.get("value")
            self.assertTrue("resolver1" in value, value)

        # get a resolver name
        with self.app.test_request_context('/resolver/resolver1',
                                           method='GET',
                                           headers={'Authorization': self.at}):
            res = self.app.full_dispatch_request()
            result = json.loads(res.data.decode('utf8')).get("result")
            self.assertTrue(res.status_code == 200, res)
            self.assertTrue(result["status"] is True, result)
            self.assertTrue("resolver1" in result["value"], result)
            self.assertTrue("filename" in result["value"]["resolver1"]["data"])


        # get a resolver name
        with self.app.test_request_context('/resolver/resolver1',
                                           method='GET',
                                           headers={'Authorization': self.at}):
            res = self.app.full_dispatch_request()
            self.assertTrue(res.status_code == 200, res)
            result = json.loads(res.data.decode('utf8')).get("result")
            self.assertTrue(result["status"] is True, result)
            self.assertTrue("resolver1" in result["value"], result)
            self.assertTrue("filename" in result["value"]["resolver1"]["data"])

        # delete the resolver
        with self.app.test_request_context('/resolver/resolver1',
                                           method='DELETE',
                                           headers={'Authorization': self.at}):
            res = self.app.full_dispatch_request()
            result = json.loads(res.data.decode('utf8')).get("result")
            self.assertTrue(res.status_code == 200, res)
            self.assertTrue(result["status"] is True, result)
            self.assertTrue(result["value"] == 1, result)

        # delete a non existing resolver
        with self.app.test_request_context('/resolver/xycswwf',
                                           method='DELETE',
                                           headers={'Authorization': self.at}):
            res = self.app.full_dispatch_request()
            result = json.loads(res.data.decode('utf8')).get("result")
            self.assertTrue(res.status_code == 200, res)
            self.assertTrue(result["status"] is True, result)
            # Trying to delete a non existing resolver returns -1
            self.assertTrue(result["value"] == -1, result)

    def test_09_handle_realms(self):
        resolvername = "reso1_with_realm"
        realmname = "realm1_with_resolver"
        # create a resolver
        with self.app.test_request_context('/resolver/{0!s}'.format(resolvername),
                                           method='POST',
                                           data={"filename": PWFILE,
                                                 "type": "passwdresolver"},
                                           headers={'Authorization': self.at}):
            res = self.app.full_dispatch_request()
            self.assertTrue(res.status_code == 200, res)
            result = json.loads(res.data.decode('utf8')).get("result")
            self.assertTrue(result["status"] is True, result)
            # The resolver was created. The ID of the resolver is returend.
            self.assertTrue(result["value"] > 0, result)

        # create a realm
        with self.app.test_request_context('/realm/{0!s}'.format(realmname),
                                           method='POST',
                                           data={"resolvers": resolvername},
                                           headers={'Authorization': self.at}):
            res = self.app.full_dispatch_request()
            self.assertTrue(res.status_code == 200, res)
            result = json.loads(res.data.decode('utf8')).get("result")
            self.assertTrue(result["status"] is True, result)
            # The resolver was created
            self.assertTrue(len(result["value"].get("added")) == 1, result)
            self.assertTrue(len(result["value"].get("failed")) == 0, result)

        # display the realm
        with self.app.test_request_context('/realm/',
                                           method='GET',
                                           headers={'Authorization': self.at}):
            res = self.app.full_dispatch_request()
            self.assertTrue(res.status_code == 200, res)
            result = json.loads(res.data.decode('utf8')).get("result")
            self.assertTrue(result["status"] is True, result)
            # The resolver was created = 1
            self.assertTrue(realmname in result["value"], result)
            realm_contents = result["value"].get(realmname)
            self.assertTrue(realm_contents.get("resolver")[0].get("name") ==
                            resolvername, result)

        # get the superuser realms
        with self.app.test_request_context('/realm/superuser',
                                           method='GET',
                                           headers={'Authorization': self.at}):
            res = self.app.full_dispatch_request()
            self.assertTrue(res.status_code == 200, res)
            result = json.loads(res.data.decode('utf8')).get("result")
            self.assertTrue(result["status"] is True, result)
            self.assertTrue("adminrealm" in result["value"], result)

        # try to delete the resolver in the realm
        with self.app.test_request_context('/resolver/{0!s}'.format(resolvername),
                                            method='DELETE',
                                            headers={'Authorization': self.at}):
            # The resolver must not be deleted, since it is contained in a realm
            res = self.app.full_dispatch_request()
            self.assertTrue(res.status_code == 400, res)

        # delete the realm
        with self.app.test_request_context('/realm/{0!s}'.format(realmname),
                                            method='DELETE',
                                            headers={'Authorization': self.at}):
            # The realm gets deleted
            res = self.app.full_dispatch_request()
            self.assertTrue(res.status_code == 200, res)
            result = json.loads(res.data.decode('utf8')).get("result")
            self.assertTrue(result["status"] is True, result)
            # The realm is successfully deleted: value == 1
            self.assertTrue(result["value"] == 1, result)

        # Now, we can delete the resolver
        with self.app.test_request_context('/resolver/{0!s}'.format(resolvername),
                                            method='DELETE',
                                            headers={'Authorization': self.at}):
            # The resolver must not be deleted, since it is contained in a realm
            res = self.app.full_dispatch_request()
            self.assertTrue(res.status_code == 200, res)
            result = json.loads(res.data.decode('utf8')).get("result")
            self.assertTrue(result["status"] is True, result)
            # The resolver was deleted = 1
            self.assertTrue(result["value"] == 1, result)



    def test_10_default_realm(self):
        resolvername = "defresolver"
        realmname = "defrealm"
        with self.app.test_request_context('/resolver/{0!s}'.format(resolvername),
                                           method='POST',
                                           data={"filename": PWFILE,
                                                 "type": "passwdresolver"},
                                           headers={'Authorization': self.at}):
            res = self.app.full_dispatch_request()
            self.assertTrue(res.status_code == 200, res)
            result = json.loads(res.data.decode('utf8')).get("result")
            self.assertTrue(result["status"] is True, result)

        # create a realm
        with self.app.test_request_context('/realm/{0!s}'.format(realmname),
                                           method='POST',
                                           data={"resolvers": resolvername,
                                                 "priority.defresolver": 10},
                                           headers={'Authorization': self.at}):
            res = self.app.full_dispatch_request()
            self.assertTrue(res.status_code == 200, res)
            result = json.loads(res.data.decode('utf8')).get("result")
            self.assertTrue(result["status"] is True, result)

        # get the default realm
        with self.app.test_request_context('/defaultrealm',
                                           method='GET',
                                           headers={'Authorization': self.at}):
            res = self.app.full_dispatch_request()
            self.assertTrue(res.status_code == 200, res)
            result = json.loads(res.data.decode('utf8')).get("result")
            self.assertTrue(result["status"] is True, result)
            self.assertTrue("defrealm" in result["value"], result)

        # clear the default realm
        with self.app.test_request_context('/defaultrealm',
                                            method='DELETE',
                                            headers={'Authorization': self.at}):
            res = self.app.full_dispatch_request()
            self.assertTrue(res.status_code == 200, res)
            result = json.loads(res.data.decode('utf8')).get("result")
            self.assertTrue(result["status"] is True, result)

        # get the default realm
        with self.app.test_request_context('/defaultrealm',
                                           method='GET',
                                           headers={'Authorization': self.at}):
            res = self.app.full_dispatch_request()
            self.assertTrue(res.status_code == 200, res)
            result = json.loads(res.data.decode('utf8')).get("result")
            self.assertTrue(result["status"] is True, result)
            self.assertTrue(result["value"] == {}, result)

        # set the default realm
        with self.app.test_request_context('/defaultrealm/defrealm',
                                            method='POST',
                                            headers={'Authorization': self.at}):
            res = self.app.full_dispatch_request()
            self.assertTrue(res.status_code == 200, res)
            result = json.loads(res.data.decode('utf8')).get("result")
            self.assertTrue(result["status"] is True, result)


        # get the default realm
        with self.app.test_request_context('/defaultrealm',
                                           method='GET',
                                           headers={'Authorization': self.at}):
            self.assertTrue(res.status_code == 200, res)
            res = self.app.full_dispatch_request()
            result = json.loads(res.data.decode('utf8')).get("result")
            self.assertTrue(result["status"] is True, result)
            self.assertTrue("defrealm" in result["value"], result)

    def test_11_import_policy(self):
        with self.app.test_request_context('/policy/import/policy.cfg',
                                           method='POST',
                                           data=dict(file=(POLICYFILE,
                                                           'policy.cfg')),
                                           headers={'Authorization': self.at}):
            res = self.app.full_dispatch_request()
            self.assertTrue(res.status_code == 200, res)
            result = json.loads(res.data.decode('utf8')).get("result")
            self.assertTrue(result["status"] is True, result)
            self.assertTrue(result["value"] == 2, result)
            # check if policies are there
            P = PolicyClass()
            p1 = P.get_policies(name="importpol1")
            self.assertTrue(len(p1) == 1, p1)
            p2 = P.get_policies(name="importpol2")
            self.assertTrue(len(p2) == 1, p2)

        # import empty file
        with self.app.test_request_context("/policy/import/"
                                           "policy_empty_file.cfg",
                                           method='POST',
                                           data=dict(file=(POLICYEMPTY,
                                                           "policy_empty_file.cfg")),
                                           headers={'Authorization': self.at}):

            res = self.app.full_dispatch_request()
            self.assertTrue(res.status_code == 400, res)

    def test_12_test_check_policy(self):
        # test invalid policy name "check"
        with self.app.test_request_context('/policy/check',
                                           method='POST',
                                           data={"realm": "*",
                                                 "action": "action1, action2",
                                                 "scope": "scope1",
                                                 "user": "*, -user1",
                                                 "client": "172.16.0.0/16, "
                                                           "-172.16.1.1"},
                                           headers={'Authorization': self.at}):
            res = self.app.full_dispatch_request()
            self.assertTrue(res.status_code == 400, res)

        with self.app.test_request_context('/policy/pol1',
                                           method='POST',
                                           data={"realm": "*",
                                                 "action": "action1, action2",
                                                 "scope": "scope1",
                                                 "user": "*, -user1",
                                                 "client": "172.16.0.0/16, "
                                                           "-172.16.1.1"},
                                           headers={'Authorization': self.at}):
            res = self.app.full_dispatch_request()
            self.assertTrue(res.status_code == 200, res)
            result = json.loads(res.data.decode('utf8')).get("result")


        with self.app.test_request_context('/policy/pol2',
                                           method='POST',
                                           data={"realm": "*",
                                                 "action": "action3=value, "
                                                           "action4",
                                                 "scope": "scope1",
                                                 "user": "admin, superuser",
                                                 "client": "172.16.1.1"},
                                           headers={'Authorization': self.at}):
            res = self.app.full_dispatch_request()
            result = json.loads(res.data.decode('utf8')).get("result")
            self.assertTrue(res.status_code == 200, res)

        # CHECK: user=superuser, action=action1, client=172.16.1.1
        # is not allowed
        with self.app.test_request_context('/policy/check',
                                           method='GET',
                                           query_string=urlencode({"realm":
                                                                       "realm1",
                                                                   "action":
                                                                       "action1",
                                                                   "scope": "scope1",
                                                                   "user": "superuser",
                                                                   "client":
                                                                       "172.16.1.1"}),
                                           headers={'Authorization': self.at}):
            res = self.app.full_dispatch_request()
            self.assertTrue(res.status_code == 200, res)
            result = json.loads(res.data.decode('utf8')).get("result")
            self.assertFalse(result.get("value").get("allowed"), result)

        # CHECK: user=superuser, action=action1, client=172.16.1.2
        # is allowed
        with self.app.test_request_context('/policy/check',
                                           method='GET',
                                           query_string=urlencode({"realm": "realm2",
                                                 "action": "action1",
                                                 "scope": "scope1",
                                                 "user": "superuser",
                                                 "client": "172.16.1.2"}),
                                           headers={'Authorization': self.at}):
            res = self.app.full_dispatch_request()
            self.assertTrue(res.status_code == 200, res)
            result = json.loads(res.data.decode('utf8')).get("result")
            self.assertTrue(result.get("value").get("allowed"), result)


        # CHECK: user=superuser, action=action3, client=172.16.1.2
        # is not allowed
        with self.app.test_request_context('/policy/check',
                                           method='GET',
                                           query_string=urlencode({"realm": "realm3",
                                                 "action": "action3",
                                                 "scope": "scope1",
                                                 "user": "superuser",
                                                 "client": "172.16.1.2"}),
                                           headers={'Authorization': self.at}):
            res = self.app.full_dispatch_request()
            self.assertTrue(res.status_code == 200, res)
            result = json.loads(res.data.decode('utf8')).get("result")
            self.assertFalse(result.get("value").get("allowed"), result)


        # CHECK: user=superuser, action=action3, client=172.16.1.1
        # is allowed
        with self.app.test_request_context('/policy/check',
                                           method='GET',
                                           query_string=urlencode({"realm": "realm1",
                                                 "action": "action3",
                                                 "scope": "scope1",
                                                 "user": "superuser",
                                                 "client": "172.16.1.1"}),
                                           headers={'Authorization': self.at}):
            res = self.app.full_dispatch_request()
            self.assertTrue(res.status_code == 200, res)
            result = json.loads(res.data.decode('utf8')).get("result")
            self.assertTrue(result.get("value").get("allowed"), result)


    def test_13_get_policy_defs(self):
        with self.app.test_request_context('/policy/defs',
                                           method='GET',
                                           data={},
                                           headers={'Authorization': self.at}):
            res = self.app.full_dispatch_request()
            self.assertTrue(res.status_code == 200, res)
            result = json.loads(res.data.decode('utf8')).get("result")
            policies = result.get("value")
            admin_pol = policies.get("admin")
            self.assertTrue("enable" in admin_pol, admin_pol)
            self.assertTrue("enrollTOTP" in admin_pol, admin_pol)
            self.assertTrue("enrollHOTP" in admin_pol, admin_pol)
            self.assertTrue("enrollPW" in admin_pol, admin_pol)

        with self.app.test_request_context('/policy/defs/admin',
                                           method='GET',
                                           headers={'Authorization': self.at}):
            res = self.app.full_dispatch_request()
            result = json.loads(res.data.decode('utf8')).get("result")
            self.assertTrue(res.status_code == 200, res)
            admin_pol = result.get("value")
            self.assertTrue("enable" in admin_pol, admin_pol)
            self.assertTrue("enrollTOTP" in admin_pol, admin_pol)
            self.assertTrue("enrollHOTP" in admin_pol, admin_pol)
            self.assertTrue("enrollPW" in admin_pol, admin_pol)

    def test_14_enable_disable_policy(self):
        with self.app.test_request_context('/policy/pol2',
                                           method='GET',
                                           headers={'Authorization': self.at}):
            res = self.app.full_dispatch_request()
            result = json.loads(res.data.decode('utf8')).get("result")
            self.assertTrue(res.status_code == 200, res)
            pol = result.get("value")
            self.assertTrue(pol[0].get("active"), pol[0])

        # Disable policy
        with self.app.test_request_context('/policy/disable/pol2',
                                           method='POST',
                                           headers={'Authorization': self.at}):
            res = self.app.full_dispatch_request()
            result = json.loads(res.data.decode('utf8')).get("result")
            self.assertTrue(res.status_code == 200, res)

        with self.app.test_request_context('/policy/pol2',
                                           method='GET',
                                           headers={'Authorization': self.at}):
            res = self.app.full_dispatch_request()
            result = json.loads(res.data.decode('utf8')).get("result")
            self.assertTrue(res.status_code == 200, res)
            pol = result.get("value")
            self.assertFalse(pol[0].get("active"), pol[0])

        # enable Policy
        with self.app.test_request_context('/policy/enable/pol2',
                                           method='POST',
                                           headers={'Authorization': self.at}):
            res = self.app.full_dispatch_request()
            result = json.loads(res.data.decode('utf8')).get("result")
            self.assertTrue(res.status_code == 200, res)

        with self.app.test_request_context('/policy/pol2',
                                           method='GET',
                                           headers={'Authorization': self.at}):
            res = self.app.full_dispatch_request()
            result = json.loads(res.data.decode('utf8')).get("result")
            self.assertTrue(res.status_code == 200, res)
            pol = result.get("value")
            self.assertTrue(pol[0].get("active"), pol[0])

    def test_15_get_documentation(self):
        with self.app.test_request_context('/system/documentation',
                                           method='GET',
                                           headers={'Authorization': self.at}):
            res = self.app.full_dispatch_request()
            self.assertTrue(res.status_code == 200, res)
            self.assertTrue("privacyIDEA configuration documentation" in
                            res.data)

    def test_16_get_hsm(self):
        with self.app.test_request_context('/system/hsm',
                                           method='GET',
                                           headers={'Authorization': self.at}):
            res = self.app.full_dispatch_request()
            self.assertTrue(res.status_code == 200, res)
            result = json.loads(res.data.decode('utf8')).get("result")
            value = result.get("value")
            self.assertTrue(value.get("is_ready"), value)

        # HSM is already set up. We do not need to set a password
        with self.app.test_request_context('/system/hsm',
                                           data={"password": "xx"},
                                           method='POST',
                                           headers={'Authorization': self.at}):
            res = self.app.full_dispatch_request()
            self.assertTrue(res.status_code == 400, res)

    def test_17_test_token_config(self):
        with self.app.test_request_context('/system/test/hotp',
                                           method='POST',
                                           headers={'Authorization': self.at}):
            res = self.app.full_dispatch_request()
            self.assertTrue(res.status_code == 200, res)
            result = json.loads(res.data.decode('utf8')).get("result")
            details = json.loads(res.data.decode('utf8')).get("detail")
            value = result.get("value")
            self.assertEqual(value, False)
            self.assertEqual(details.get("message"), "Not implemented")

    def test_18_test_random(self):
        with self.app.test_request_context('/system/random?len=32',
                                           method="GET",
                                           headers={'Authorization': self.at}):
            res = self.app.full_dispatch_request()
            self.assertTrue(res.status_code == 200, res)
            result = json.loads(res.data.decode('utf8')).get("result")
            value = result.get("value")
            # hex encoded value
            self.assertEqual(len(value), 64)
            # This is hex, we can unhexlify
            import binascii
            binascii.unhexlify(value)

        with self.app.test_request_context('/system/random?len=32&encode=b64',
                                           method="GET",
                                           headers={'Authorization': self.at}):
            res = self.app.full_dispatch_request()
            self.assertTrue(res.status_code == 200, res)
            result = json.loads(res.data.decode('utf8')).get("result")
            value = result.get("value")
            # hex encoded value
            self.assertEqual(len(value), 44)
            # This is base64. We can decode
            import base64
            base64.b64decode(value)

    def test_19_get_gpg_keys(self):
        with self.app.test_request_context('/system/gpgkeys',
                                           method="GET",
                                           headers={'Authorization': self.at}):
            res = self.app.full_dispatch_request()
            self.assertTrue(res.status_code == 200, res)
            result = json.loads(res.data.decode('utf8')).get("result")
            value = result.get("value")
            # We probably have no keys in here
            # But value returns a dictionary with the KeyID and "armor" and
            # "fingerprint"
            pass<|MERGE_RESOLUTION|>--- conflicted
+++ resolved
@@ -246,15 +246,9 @@
                                            method='DELETE',
                                            headers={'Authorization': self.at}):
             res = self.app.full_dispatch_request()
-<<<<<<< HEAD
             self.assertEqual(res.status_code, 404)
-            result = json.loads(res.data).get("result")
+            result = json.loads(res.data.decode('utf8')).get("result")
             self.assertFalse(result["status"])
-=======
-            self.assertTrue(res.status_code == 200, res)
-            result = json.loads(res.data.decode('utf8')).get("result")
-            self.assertTrue(result["status"] is True, result)
->>>>>>> bdfd7623
 
         # check policy
         with self.app.test_request_context('/policy/pol_update_del',
