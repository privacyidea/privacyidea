"""
This test file tests the lib.tokens.radiustoken
This depends on lib.tokenclass
"""

import json
import logging
from testfixtures import LogCapture
import json

from .base import MyTestCase
from privacyidea.lib.tokens.radiustoken import RadiusTokenClass
from privacyidea.lib.challenge import get_challenges
from privacyidea.models import Token
from privacyidea.lib.error import ParameterError
from privacyidea.lib.config import set_privacyidea_config
from . import radiusmock
from privacyidea.lib.token import init_token, get_tokens, import_tokens
from privacyidea.lib.radiusserver import add_radius

DICT_FILE = "tests/testdata/dictionary"


class RadiusTokenTestCase(MyTestCase):

    otppin = "topsecret"
    serial1 = "ser1"
    params1 = {"radius.server": "my.other.radiusserver:1812",
               "radius.local_checkpin": True,
               "radius.user": "user1",
               "radius.secret": "testing123",
               "radius.dictfile": "tests/testdata/dictfile"}
    serial2 = "use1"
    params2 = {"radius.server": "my.other.radiusserver:1812",
               "radius.local_checkpin": False,
               "radius.user": "user1",
               "radius.secret": "testing123",
               "radius.dictfile": "tests/testdata/dictfile"}
    serial3 = "serial3"
    params3 = {"radius.server": "my.other.radiusserver:1812"}

    def test_01_create_token(self):
        db_token = Token(self.serial3, tokentype="radius")
        db_token.save()
        token = RadiusTokenClass(db_token)
        # Missing radius.user parameter
        self.assertRaises(ParameterError, token.update, self.params3)

        db_token = Token(self.serial2, tokentype="radius")
        db_token.save()
        token = RadiusTokenClass(db_token)
        token.update(self.params2)
        token.set_pin(self.otppin)

        db_token = Token(self.serial1, tokentype="radius")
        db_token.save()
        token = RadiusTokenClass(db_token)
        token.update(self.params1)
        token.set_pin(self.otppin)

        self.assertTrue(token.token.serial == self.serial1, token)
        self.assertTrue(token.token.tokentype == "radius",
                        token.token.tokentype)
        self.assertTrue(token.type == "radius", token)
        class_prefix = token.get_class_prefix()
        self.assertTrue(class_prefix == "PIRA", class_prefix)
        self.assertTrue(token.get_class_type() == "radius", token)

    def test_02_class_methods(self):
        db_token = Token.query.filter(Token.serial == self.serial1).first()
        token = RadiusTokenClass(db_token)

        info = token.get_class_info()
        self.assertTrue(info.get("title") == "RADIUS Token",
                        "{0!s}".format(info.get("title")))

        info = token.get_class_info("title")
        self.assertTrue(info == "RADIUS Token", info)

    def test_03_check_pin_local(self):
        db_token = Token.query.filter(Token.serial == self.serial1).first()
        token = RadiusTokenClass(db_token)

        r = token.check_pin_local
        self.assertTrue(r, r)

    @radiusmock.activate
    def test_04_do_request_success(self):
        radiusmock.setdata(response=radiusmock.AccessAccept)
        set_privacyidea_config("radius.dictfile", DICT_FILE)
        db_token = Token.query.filter(Token.serial == self.serial1).first()
        token = RadiusTokenClass(db_token)
        otpcount = token.check_otp("123456")
        self.assertTrue(otpcount >= 0, otpcount)


    @radiusmock.activate
    def test_05_do_request_fail(self):
        radiusmock.setdata(response=radiusmock.AccessReject)
        db_token = Token.query.filter(Token.serial == self.serial1).first()
        token = RadiusTokenClass(db_token)
        otpcount = token.check_otp("123456")
        self.assertTrue(otpcount == -1, otpcount)

    @radiusmock.activate
    def test_08_authenticate_local_pin(self):
        radiusmock.setdata(response=radiusmock.AccessAccept)
        db_token = Token.query.filter(Token.serial == self.serial1).first()
        token = RadiusTokenClass(db_token)
        # wrong PIN
        r = token.authenticate("wrong"+"123456")
        self.assertFalse(r[0], r)
        self.assertTrue(r[1] == -1, r)
        self.assertTrue(r[2].get("message") == "Wrong PIN", r)
        # right PIN
        logging.getLogger('privacyidea.lib.tokens.radiustoken').setLevel(logging.DEBUG)
        with LogCapture(level=logging.DEBUG) as lc:
            r = token.authenticate(self.otppin+"123456")
            self.assertTrue(r[0], r)
            self.assertTrue(r[1] >= 0, r)
            for log_record in lc.actual():
                self.assertNotIn(self.otppin, log_record[2], log_record)

    @radiusmock.activate
    def test_09_authenticate_radius_pin(self):
        radiusmock.setdata(response=radiusmock.AccessAccept)
        db_token = Token.query.filter(Token.serial == self.serial2).first()
        token = RadiusTokenClass(db_token)
        token.set_pin("")
        r = token.authenticate("radiusPIN123456")
        self.assertTrue(r[0], r)
        self.assertTrue(r[1] >= 0, r)

    @radiusmock.activate
    def test_10_authenticate_system_radius_settings(self):
        set_privacyidea_config("radius.server", "my.other.radiusserver:1812")
        set_privacyidea_config("radius.secret", "testing123")
        radiusmock.setdata(response=radiusmock.AccessAccept)
        token = init_token({"type": "radius",
                            "radius.system_settings": True,
                            "radius.user": "user1",
                            "radius.server": "",
                            "radius.secret": ""})
        r = token.authenticate("radiuspassword")
        self.assertEqual(r[0], True)
        self.assertEqual(r[1], 1)

    @radiusmock.activate
    def test_11_RADIUS_request(self):
        set_privacyidea_config("radius.dictfile", DICT_FILE)
        radiusmock.setdata(response=radiusmock.AccessAccept)
        r = add_radius(identifier="myserver", server="1.2.3.4",
                       secret="testing123", dictionary=DICT_FILE)
        self.assertTrue(r > 0)
        token = init_token({"type": "radius",
                            "radius.identifier": "myserver",
                            "radius.user": "user1"})
        r = token.authenticate("radiuspassword")
        self.assertEqual(r[0], True)
        self.assertEqual(r[1], 1)

    @radiusmock.activate
    def test_12_non_ascii(self):
        set_privacyidea_config("radius.dictfile", DICT_FILE)
        radiusmock.setdata(response=radiusmock.AccessAccept)
        r = add_radius(identifier="myserver", server="1.2.3.4",
                       secret="testing123", dictionary=DICT_FILE)
        self.assertTrue(r > 0)
        token = init_token({"type": "radius",
                            "radius.identifier": "myserver",
                            "radius.user": "nönäscii"})
        r = token.authenticate("passwörd")
        self.assertEqual(r[0], True)
        self.assertEqual(r[1], 1)

    @radiusmock.activate
    def test_00_test_check_radius(self):
        r = add_radius(identifier="myserver", server="1.2.3.4",
                       secret="testing123", dictionary=DICT_FILE)
        self.assertTrue(r > 0)
        token = init_token({"type": "radius",
                            "radius.identifier": "myserver",
                            "radius.local_checkpin": True,
                            "radius.user": "nönäscii"})

        self.assertIsInstance(token, RadiusTokenClass)

        # check the working of internal _check_radius
        radiusmock.setdata(response=radiusmock.AccessChallenge)
        r = token._check_radius("123456")
        self.assertEqual(r, radiusmock.AccessChallenge)

        radiusmock.setdata(response=radiusmock.AccessAccept)
        r = token._check_radius("123456")
        self.assertEqual(r, radiusmock.AccessAccept)

        radiusmock.setdata(response=radiusmock.AccessReject)
        r = token._check_radius("123456")
        self.assertEqual(r, radiusmock.AccessReject)

    @radiusmock.activate
    def test_13_privacyidea_challenge_response(self):
        # This tests the challenge response with the privacyIDEA PIN.
        # First an authentication request with only the local PIN of the
        # radius token is sent.
        r = add_radius(identifier="myserver", server="1.2.3.4",
                       secret="testing123", dictionary=DICT_FILE)
        self.assertTrue(r > 0)
        token = init_token({"type": "radius",
                            "pin": "local",
                            "radius.identifier": "myserver",
                            "radius.local_checkpin": True,
                            "radius.user": "nönäscii"})

        r = token.is_challenge_request("local")
        self.assertTrue(r)

        # create challenge of privacyidea
        r, message, transaction_id, _attr = token.create_challenge()
        self.assertTrue(r)
        self.assertEqual("Enter your RADIUS tokencode:", message)

        # check, if there is a challenge in the DB
        chals = get_challenges(token.token.serial)
        self.assertEqual(len(chals), 1)
        self.assertEqual(chals[0].transaction_id, transaction_id)

        # check if this is a response to a previously sent challenge
        r = token.is_challenge_response("radiuscode", options={"transaction_id": transaction_id})
        self.assertTrue(r)

        # Now check, if the answer for the challenge is correct
        radiusmock.setdata(response=radiusmock.AccessAccept)
        r = token.check_challenge_response(passw="radiuscode",
                                           options={"transaction_id": transaction_id})
        self.assertTrue(r)

    @radiusmock.activate
    def test_14_simple_challenge_response_in_radius_server(self):
        # In this case we test a simple challenge response in
        # the radius server. The PIN is checked locally.
        # A AccessRequest is sent to the RADIUS server, the RADIUS server
        # answers with an AccessChallenge, which creates a transaction id
        # in privacyIDEA.
        # This is answered and the RADIUS server sends an AccessAccept
        r = add_radius(identifier="myserver", server="1.2.3.4",
                       secret="testing123", dictionary=DICT_FILE)
        self.assertTrue(r > 0)
        token = init_token({"type": "radius",
                            "radius.identifier": "myserver",
                            "radius.local_checkpin": False,
                            "radius.user": "nönäscii"})

        # Check if the remote PIN would create a RADIUS challenge
        state1 = [b"123456"]
        radiusmock.setdata(timeout=False, response=radiusmock.AccessChallenge,
                           response_data={"State": state1,
                                          "Reply_Message": ["Please provide more information."]})
        opts = {}
        r = token.is_challenge_request("some_remote_value", options=opts)
        self.assertTrue(r)
        self.assertEqual(opts.get("radius_message"), "Please provide more information.")
        self.assertEqual(opts.get("radius_result"), radiusmock.AccessChallenge)
        self.assertEqual(opts.get("radius_state"), state1[0])

        # Creating the challenge within privacyIDEA
        r, message, transaction_id, _attr = token.create_challenge(options=opts)
        self.assertTrue(r)
        self.assertEqual(message, "Please provide more information.")

        # Check if a challenge is created
        chals = get_challenges(token.token.serial)
        self.assertEqual(len(chals), 1)
        self.assertEqual(chals[0].transaction_id, transaction_id)

        # Checking, if this is the answer attempt to a challenge
        r = token.is_challenge_response("some_response", options={"transaction_id": transaction_id})
        self.assertTrue(r)

        # Check what happens if the RADIUS server rejects the response
        radiusmock.setdata(timeout=False, response=radiusmock.AccessReject)
        r = token.check_challenge_response(passw="some_response",
                                           options={"transaction_id": transaction_id})
        self.assertLess(r, 0)

        # Now checking the response to the challenge and we issue a RADIUS request
        radiusmock.setdata(timeout=False, response=radiusmock.AccessAccept)
        r = token.check_challenge_response(passw="some_response",
                                           options={"transaction_id": transaction_id})
        self.assertGreaterEqual(r, 0)

    @radiusmock.activate
    def test_15_multi_challenge_response_in_radius_server(self):
        # The RADIUS server issues a AccessChallenge on the first and on the
        # second request
        r = add_radius(identifier="myserver", server="1.2.3.4",
                       secret="testing123", dictionary=DICT_FILE)
        self.assertTrue(r > 0)
        token = init_token({"type": "radius",
                            "radius.identifier": "myserver",
                            "radius.local_checkpin": False,
                            "radius.user": "nönäscii"})

        # Check if the remote PIN would create a RADIUS challenge
        state1 = [b"123456"]
        state2 = [b"999999"]
        radiusmock.setdata(timeout=False, response=radiusmock.AccessChallenge,
                           response_data={"State": state1,
                                          "Reply_Message": ["Please provide more information."]})
        opts = {}
        r = token.is_challenge_request("some_remote_value", options=opts)
        self.assertTrue(r)
        self.assertEqual(opts.get("radius_message"), "Please provide more information.")
        self.assertEqual(opts.get("radius_result"), radiusmock.AccessChallenge)
        self.assertEqual(opts.get("radius_state"), state1[0])

        # Creating the challenge within privacyIDEA
        r, message, transaction_id, _attr = token.create_challenge(options=opts)
        self.assertTrue(r)
        self.assertEqual(message, "Please provide more information.")

        # Check if a challenge is created
        chals = get_challenges(token.token.serial)
        self.assertEqual(len(chals), 1)
        self.assertEqual(chals[0].transaction_id, transaction_id)

        # Checking, if this is the answer attempt to a challenge
        r = token.is_challenge_response("some_response", options={"transaction_id": transaction_id})
        self.assertTrue(r)

        # Now checking the response to the challenge and we issue a RADIUS request
        # But the RADIUS server answers with a second AccessChallenge
        radiusmock.setdata(timeout=False, response=radiusmock.AccessChallenge,
                           response_data={"State": state2,
                                          "Reply_Message": ["Please provide even more information."]})
        opts2 = {"transaction_id": transaction_id}
        r = token.check_challenge_response(passw="some_response", options=opts2)
        # The answer might be correct, but since the RADIUS server want to get more answers, we get a -1
        self.assertEqual(r, -1)
        # but we get a new Challenge!
        self.assertEqual(opts2.get("radius_result"), radiusmock.AccessChallenge)
        self.assertEqual(opts2.get("radius_state"), state2[0])
        self.assertEqual(opts2.get("radius_message"), "Please provide even more information.")
        transaction_id2 = opts2.get("transaction_id")

        # Finally we send the last auth request
        opts3 = {"transaction_id": transaction_id2}
        radiusmock.setdata(timeout=False, response=radiusmock.AccessAccept)
        r = token.check_challenge_response(passw="some_other_response",
                                           options=opts3)
        # The answer is correct,
        self.assertEqual(r, 1)
        # and we do not get a new challenge, it is the same as before
        self.assertEqual(opts3.get("radius_result"), radiusmock.AccessAccept)
        transaction_id3 = opts3.get("transaction_id")
        self.assertEqual(transaction_id3, transaction_id2)

    @radiusmock.activate
    def test_16_single_shot_radius(self):
        # This is a single shot authentication, no challenge response.
        # One single auth request against the radius server.
        r = add_radius(identifier="myserver", server="1.2.3.4",
                       secret="testing123", dictionary=DICT_FILE)
        self.assertTrue(r > 0)
        token = init_token({"type": "radius",
                            "radius.identifier": "myserver",
                            "radius.local_checkpin": False,
                            "radius.user": "nönäscii"})
        radiusmock.setdata(timeout=False, response=radiusmock.AccessAccept)
        r, otp_count, _rpl = token.authenticate("some_remote_value")
        self.assertTrue(r)
        self.assertTrue(otp_count > 0)

        radiusmock.setdata(timeout=False, response=radiusmock.AccessReject)
        r, otp_count, _rpl = token.authenticate("some_remote_value")
        self.assertFalse(r)
        self.assertTrue(otp_count < 0)

    def test_17_radius_token_export(self):
        token = init_token(param={'serial': "OATH12345678",
                                  'type': 'radius',
                                  'otpkey': self.otpkey,
                                  'radius.server': 'my.radius.server:1812',
                                  'radius.secret': 'testing',
                                  'radius.user': 'user1'})
        self.assertRaises(NotImplementedError, token.export_token)

        # Clean up
        token.token.delete()

    def test_18_radius_token_import(self):
        token_data = [{
            "serial": "123456",
            "type": "radius",
            "description": "this token can't be imported",
            "otpkey": self.otpkey,
            "issuer": "privacyIDEA",
        }]
        before_import = get_tokens()
        import_tokens(json.dumps(token_data))
        after_import = get_tokens()
<<<<<<< HEAD
        self.assertEqual(len(before_import), len(after_import))
=======
        self.assertEqual(len(before_import), len(after_import))
>>>>>>> f4cf77e7
<|MERGE_RESOLUTION|>--- conflicted
+++ resolved
@@ -2,8 +2,6 @@
 This test file tests the lib.tokens.radiustoken
 This depends on lib.tokenclass
 """
-
-import json
 import logging
 from testfixtures import LogCapture
 import json
@@ -399,8 +397,4 @@
         before_import = get_tokens()
         import_tokens(json.dumps(token_data))
         after_import = get_tokens()
-<<<<<<< HEAD
-        self.assertEqual(len(before_import), len(after_import))
-=======
-        self.assertEqual(len(before_import), len(after_import))
->>>>>>> f4cf77e7
+        self.assertEqual(len(before_import), len(after_import))