"""
This test file tests the lib.policy.py

The lib.policy.py only depends on the database model.
"""
from .base import MyTestCase

from privacyidea.lib.policy import (set_policy, delete_policy,
                                    import_policies, export_policies,
                                    get_static_policy_definitions,
                                    PolicyClass, SCOPE, enable_policy,
                                    PolicyError)
import datetime


def _check_policy_name(polname, policies):
    """
    Checks if the polname is contained in the policies list.
    """
    contained = False
    for pol in policies:
        if pol.get("name") == polname:
            contained = True
            break
    return contained


class PolicyTestCase(MyTestCase):
    """
    Test the policies on a database level
    """

    def test_01_create_simple_policy(self):
        p = set_policy(name="pol1",
                       action="read",
                       scope="system")
        self.assertTrue(p > 0)

        p = set_policy(name="pol2",
                       action="tokentype=HOTP",
                       scope=SCOPE.AUTHZ)
        self.assertTrue(p > 0)

        p = set_policy(name="pol3",
                       action="serial=OATH",
                       scope=SCOPE.AUTHZ)
        self.assertTrue(p > 0)

        p = set_policy(name="pol4",
                       action="enroll, init, disable , enable",
                       scope="admin")
        self.assertTrue(p > 0)

        P = PolicyClass()
        policies = P.get_policies(name="pol3")
        # only one policy found
        self.assertTrue(len(policies) == 1, len(policies))

        policies = P.get_policies(scope=SCOPE.AUTHZ)
        self.assertTrue(len(policies) == 2, len(policies))

        policies = P.get_policies(scope=SCOPE.AUTHZ,
                                  action="tokentype")
        self.assertTrue(len(policies) == 1, len(policies))

        policies = P.get_policies(scope="admin",
                                  action="disable")
        self.assertTrue(len(policies) == 1, len(policies))
        self.assertTrue(policies[0].get("name") == "pol4")


    def test_02_update_policies(self):
        p = set_policy(name="pol1",
                       action="read",
                       scope="system",
                       realm="*",
                       resolver="*",
                       user="*",
                       client="0.0.0.0/0",
                       active="False")
        self.assertTrue(p > 0)

        p = set_policy(name="pol2",
                       action="tokentype=HOTP",
                       scope=SCOPE.AUTHZ,
                       realm="*")
        self.assertTrue(p > 0)

        p = set_policy(name="pol2a",
                       action="tokentype=TOTP",
                       scope=SCOPE.AUTHZ,
                       realm="realm2")
        self.assertTrue(p > 0)

        p = set_policy(name="pol3",
                       action="serial=OATH",
                       scope=SCOPE.AUTHZ,
                       realm="realm1",
                       resolver="resolver1")
        self.assertTrue(p > 0)

        p = set_policy(name="pol4",
                       action="enroll, init, disable , enable",
                       scope="admin",
                       realm="realm2",
                       user="admin, superroot")
        self.assertTrue(p > 0)

        # enable and disable policies
        policies = PolicyClass().get_policies(active=False)
        num_old = len(policies)
        p = enable_policy("pol4", False)
        policies = PolicyClass().get_policies(active=False)
        self.assertTrue(num_old + 1 == len(policies), (num_old, len(policies)))
        p = enable_policy("pol4", True)
        policies = PolicyClass().get_policies(active=False)
        self.assertTrue(num_old == len(policies), len(policies))

        # find inactive policies
        P = PolicyClass()
        policies = P.get_policies(active=False)
        self.assertTrue(len(policies) == 1, len(policies))
        self.assertTrue(policies[0].get("name") == "pol1")

        # find policies action tokentype
        policies = P.get_policies(action="tokentype")
        self.assertTrue(len(policies) == 2, policies)
        # find policies action serial
        policies = P.get_policies(action="serial")
        self.assertTrue(len(policies) == 1, policies)
        # find policies with scope authorization
        policies = P.get_policies(scope=SCOPE.AUTHZ)
        self.assertTrue(len(policies) == 3, policies)
        # find policies authorization and realm2
        policies = P.get_policies(action="tokentype", scope=SCOPE.AUTHZ)
        self.assertTrue(len(policies) == 2, policies)
        # find policies with user admin
        policies = P.get_policies(scope="admin", user="admin")
        self.assertTrue(len(policies) == 1, "{0!s}".format(len(policies)))
        # find policies with resolver2 and authorization. THe result should
        # be pol2 and pol2a
        policies = P.get_policies(resolver="resolver2", scope=SCOPE.AUTHZ)
        self.assertTrue(len(policies) == 2, policies)

        # find policies with realm1 and authorization. We also include the
        # "*" into the result list. We find pol2 and pol3
        policies = P.get_policies(realm="realm1", scope=SCOPE.AUTHZ)
        self.assertTrue(len(policies) == 2, policies)

        # find policies with resolver1 and authorization.
        # All other authorization policies will also match, since they either
        # user * or
        # have no destinct information about resolvers
        policies = P.get_policies(resolver="resolver1", scope=SCOPE.AUTHZ)
        self.assertTrue(len(policies) == 3, policies)

    def test_04_delete_policy(self):
        delete_policy(name="pol4")
        P = PolicyClass()
        pol4 = P.get_policies(name="pol4")
        self.assertTrue(pol4 == [], pol4)

    def test_05_export_policies(self):
        P = PolicyClass()
        policies = P.get_policies()
        file = export_policies(policies)
        self.assertTrue("[pol1]" in file, file)
        self.assertTrue("[pol2]" in file, file)
        self.assertTrue("[pol3]" in file, file)

    def test_06_import_policies(self):
        P = PolicyClass()
        file = export_policies(P.get_policies())
        delete_policy("pol1")
        delete_policy("pol2")
        delete_policy("pol3")
        P = PolicyClass()
        policies = P.get_policies()
        self.assertFalse(_check_policy_name("pol1", policies), policies)
        self.assertFalse(_check_policy_name("pol2", policies), policies)
        self.assertFalse(_check_policy_name("pol3", policies), policies)
        # Now import the policies again
        num = import_policies(file)
        self.assertTrue(num == 4, num)
        P = PolicyClass()
        policies = P.get_policies()
        self.assertTrue(_check_policy_name("pol1", policies), policies)
        self.assertTrue(_check_policy_name("pol2", policies), policies)
        self.assertTrue(_check_policy_name("pol3", policies), policies)

    def test_07_client_policies(self):
        delete_policy(name="pol2a")
        set_policy(name="pol1", scope="s", client="172.16.0.3, 172.16.0.4/24")
        set_policy(name="pol2", scope="s", client="192.168.0.0/16, "
                                                  "-192.168.1.1")
        set_policy(name="pol3", scope="s", client="10.0.0.1, 10.0.0.2, "
                                                  "10.0.0.3")
        set_policy(name="pol4", scope="s")

        # One policy with matching client, one without any clients
        P = PolicyClass()
        p = P.get_policies(client="10.0.0.1")
        self.assertTrue(_check_policy_name("pol3", p), p)
        self.assertTrue(_check_policy_name("pol4", p), p)
        self.assertTrue(len(p) == 2, p)

        # client matches pol4 and pol2
        p = P.get_policies(client="192.168.2.3")
        self.assertTrue(_check_policy_name("pol2", p), p)
        self.assertTrue(_check_policy_name("pol4", p), p)
        self.assertTrue(len(p) == 2, p)

        # client only matches pol4, since it is excluded in pol2
        p = P.get_policies(client="192.168.1.1")
        self.assertTrue(_check_policy_name("pol4", p), p)
        self.assertTrue(len(p) == 1, p)

    def test_08_user_policies(self):
        set_policy(name="pol1", scope="s", user="*")
        set_policy(name="pol2", scope="s", user="admin, root, user1")
        set_policy(name="pol3", scope="s", user="*, !user1")
        set_policy(name="pol4", scope="s", user="*, -root")

        # get policies for user1
        P = PolicyClass()
        p = P.get_policies(user="user1")
        self.assertTrue(len(p) == 3, (len(p), p))
        self.assertTrue(_check_policy_name("pol1", p), p)
        self.assertTrue(_check_policy_name("pol2", p), p)
        self.assertFalse(_check_policy_name("pol3", p), p)
        self.assertTrue(_check_policy_name("pol4", p), p)
        # get policies for root
        p = P.get_policies(user="root")
        self.assertTrue(len(p) == 3, p)
        self.assertTrue(_check_policy_name("pol1", p), p)
        self.assertTrue(_check_policy_name("pol2", p), p)
        self.assertTrue(_check_policy_name("pol3", p), p)
        self.assertFalse(_check_policy_name("pol4", p), p)
        # get policies for admin
        p = P.get_policies(user="admin")
        self.assertTrue(len(p) == 4, p)
        self.assertTrue(_check_policy_name("pol1", p), p)
        self.assertTrue(_check_policy_name("pol2", p), p)
        self.assertTrue(_check_policy_name("pol3", p), p)
        self.assertTrue(_check_policy_name("pol4", p), p)

    def test_09_realm_resolver_policy(self):
        set_policy(name="pol1", scope="s", realm="r1")
        set_policy(name="pol2", scope="s", realm="r1", resolver="reso1")
        set_policy(name="pol3", scope="s", realm="", resolver="reso2")
        set_policy(name="pol4", scope="s", realm="r2", active="true")

        P = PolicyClass()
        p = P.get_policies(realm="r1")
        self.assertTrue(len(p) == 3, p)
        self.assertTrue(_check_policy_name("pol1", p), p)
        self.assertTrue(_check_policy_name("pol2", p), p)
        self.assertTrue(_check_policy_name("pol3", p), p)
        self.assertFalse(_check_policy_name("pol4", p), p)

        p = P.get_policies(realm="r2")
        self.assertTrue(len(p) == 2, p)
        self.assertFalse(_check_policy_name("pol1", p), p)
        self.assertFalse(_check_policy_name("pol2", p), p)
        self.assertTrue(_check_policy_name("pol3", p), p)
        self.assertTrue(_check_policy_name("pol4", p), p)

        p = P.get_policies(resolver="reso1")
        self.assertTrue(len(p) == 3, p)
        self.assertTrue(_check_policy_name("pol1", p), p)
        self.assertTrue(_check_policy_name("pol2", p), p)
        self.assertFalse(_check_policy_name("pol3", p), p)
        self.assertTrue(_check_policy_name("pol4", p), p)

        p = P.get_policies(resolver="reso2")
        self.assertTrue(len(p) == 3, p)
        self.assertTrue(_check_policy_name("pol1", p), p)
        self.assertFalse(_check_policy_name("pol2", p), p)
        self.assertTrue(_check_policy_name("pol3", p), p)
        self.assertTrue(_check_policy_name("pol4", p), p)

    def test_10_action_policies(self):
        set_policy(name="pol1", action="enroll, init, disable")
        set_policy(name="pol2", action="enroll, otppin=1")
        set_policy(name="pol3", action="*, -disable")
        set_policy(name="pol4", action="*, -otppin=2")

        P = PolicyClass()
        p = P.get_policies(action="enroll")
        self.assertTrue(len(p) == 4, (len(p), p))

        p = P.get_policies(action="init")
        self.assertTrue(len(p) == 3, (len(p), p))

        p = P.get_policies(action="disable")
        self.assertTrue(len(p) == 2, (len(p), p))

        p = P.get_policies(action="otppin")
        self.assertTrue(len(p) == 2, (len(p), p))

    def test_11_get_policy_definitions(self):
        p = get_static_policy_definitions()
        self.assertTrue("admin" in p, p)

        p = get_static_policy_definitions(scope="admin")
        self.assertTrue("enable" in p, p)

    def test_12_get_allowed_tokentypes(self):
        set_policy(name="tt1", scope=SCOPE.AUTHZ, action="tokentype=hotp "
                                                         "totp, enroll")
        set_policy(name="tt2", scope=SCOPE.AUTHZ, action="tokentype=motp")

        P = PolicyClass()
        ttypes = P.get_action_values("tokentype", scope=SCOPE.AUTHZ)
        self.assertTrue("motp" in ttypes)
        self.assertTrue("totp" in ttypes)
        self.assertTrue("hotp" in ttypes)
        self.assertFalse("spass" in ttypes)

    def test_13_get_allowed_serials(self):
        set_policy(name="st1", scope=SCOPE.AUTHZ, action="serial=OATH")
        set_policy(name="st2", scope=SCOPE.AUTHZ, action="serial=mOTP ")

        P = PolicyClass()
        ttypes = P.get_action_values("serial", scope=SCOPE.AUTHZ)
        self.assertTrue("OATH" in ttypes)
        self.assertTrue("mOTP" in ttypes)
        self.assertFalse("TOTP" in ttypes)

    def test_14_fail_unique_policies(self):
        # create policies with two different texts
        set_policy(name="email1", scope=SCOPE.AUTH, action="emailtext=text 1")
        set_policy(name="email2", scope=SCOPE.AUTH, action="emailtext=text 2")

        # As there are two policies with different action values,
        # a PolicyError is raised.
        P = PolicyClass()
        self.assertRaises(PolicyError, P.get_action_values,
                          action="emailtext", scope=SCOPE.AUTH,
                          unique=True,
                          allow_white_space_in_action=True)

    def test_15_ui_tokentypes(self):
        P = PolicyClass()
        logged_in_user = {"username": "admin",
                          "role": "admin",
                          "realm": "realm1"}
        # Without policies, the admin gets all
        tt = P.ui_get_enroll_tokentypes("127.0.0.1", logged_in_user)
        self.assertTrue("hotp" in tt)
        self.assertTrue("totp" in tt)
        self.assertTrue("motp" in tt)
        self.assertTrue("sms" in tt)
        self.assertTrue("spass" in tt)
        self.assertTrue("sshkey" in tt)
        self.assertTrue("email" in tt)
        self.assertTrue("certificate" in tt)
        self.assertTrue("yubico" in tt)
        self.assertTrue("yubikey" in tt)
        self.assertTrue("radius" in tt)

        # An admin may only enroll Yubikeys
        set_policy(name="tokenEnroll", scope=SCOPE.ADMIN,
                   action="enrollYUBIKEY")
        P = PolicyClass()

        tt = P.ui_get_enroll_tokentypes("127.0.0.1", logged_in_user)
        self.assertFalse("hotp" in tt)
        self.assertFalse("totp" in tt)
        self.assertFalse("motp" in tt)
        self.assertFalse("sms" in tt)
        self.assertFalse("spass" in tt)
        self.assertFalse("sshkey" in tt)
        self.assertFalse("email" in tt)
        self.assertFalse("certificate" in tt)
        self.assertFalse("yubico" in tt)
        self.assertTrue("yubikey" in tt)
        self.assertFalse("radius" in tt)

        # A user may enroll nothing
        set_policy(name="someUserAction", scope=SCOPE.USER,
                   action="disable")
        P = PolicyClass()
        tt = P.ui_get_enroll_tokentypes("127.0.0.1", {"username": "kurt",
                                                      "realm": "realm",
                                                      "role": "user"})
        self.assertEqual(len(tt), 0)
        delete_policy("tokenEnroll")

    def test_16_admin_realm(self):
        P = PolicyClass()
        logged_in_user = {"username": "admin",
                          "role": "admin",
                          "realm": "realm1"}
        # Without policies, the admin gets all
        tt = P.ui_get_enroll_tokentypes("127.0.0.1", logged_in_user)
        self.assertTrue("hotp" in tt)
        self.assertTrue("totp" in tt)
        self.assertTrue("motp" in tt)
        self.assertTrue("sms" in tt)
        self.assertTrue("spass" in tt)
        self.assertTrue("sshkey" in tt)
        self.assertTrue("email" in tt)
        self.assertTrue("certificate" in tt)
        self.assertTrue("yubico" in tt)
        self.assertTrue("yubikey" in tt)
        self.assertTrue("radius" in tt)

        # An admin in realm1 may only enroll Yubikeys
        set_policy(name="tokenEnroll", scope=SCOPE.ADMIN,
                   adminrealm="realm1",
                   action="enrollYUBIKEY")
        P = PolicyClass()

        tt = P.ui_get_enroll_tokentypes("127.0.0.1", logged_in_user)
        self.assertFalse("hotp" in tt)
        self.assertFalse("totp" in tt)
        self.assertFalse("motp" in tt)
        self.assertFalse("sms" in tt)
        self.assertFalse("spass" in tt)
        self.assertFalse("sshkey" in tt)
        self.assertFalse("email" in tt)
        self.assertFalse("certificate" in tt)
        self.assertFalse("yubico" in tt)
        self.assertTrue("yubikey" in tt)
        self.assertFalse("radius" in tt)

        # An admin in another admin realm may enroll nothing.
        logged_in_user = {"username": "admin",
                          "role": "admin",
                          "realm": "OtherRealm"}
        tt = P.ui_get_enroll_tokentypes("127.0.0.1", logged_in_user)
        self.assertFalse("hotp" in tt)
        self.assertFalse("totp" in tt)
        self.assertFalse("motp" in tt)
        self.assertFalse("sms" in tt)
        self.assertFalse("spass" in tt)
        self.assertFalse("sshkey" in tt)
        self.assertFalse("email" in tt)
        self.assertFalse("certificate" in tt)
        self.assertFalse("yubico" in tt)
        self.assertFalse("yubikey" in tt)
        self.assertFalse("radius" in tt)
        delete_policy("tokenEnroll")

    def test_17_ui_get_rights(self):
        P = PolicyClass()
        logged_in_user = {"username": "admin",
                          "role": "admin",
                          "realm": "realm1"}
        # Without policies, the admin gets all
        rights = P.ui_get_rights(SCOPE.ADMIN, "realm1", "admin")
<<<<<<< HEAD
        self.assertEqual(len(rights), 60)
=======
        self.assertEqual(len(rights), 41)
>>>>>>> 834ab7c6

        # An admin may only enroll Yubikeys
        set_policy(name="tokenEnroll", scope=SCOPE.ADMIN,
                   action="enrollYUBIKEY")
        P = PolicyClass()
        rights = P.ui_get_rights(SCOPE.ADMIN, "realm1", "admin")
        self.assertEqual(rights, ["enrollYUBIKEY"])

        # A user may do something else...
        set_policy(name="userpol", scope=SCOPE.USER, action="enable")
        P = PolicyClass()
        rights = P.ui_get_rights(SCOPE.USER, "realm2", "user")
        # there was still another policy...
        self.assertEqual(rights, ["enable", "disable"])

    def test_18_policy_with_time(self):
        set_policy(name="time1", scope=SCOPE.AUTHZ,
                   action="tokentype=hotp totp, enroll",
                   time="Mon-Wed: 0-23:59")
        tn = datetime.datetime.now()
        dow = tn.isoweekday()
        P = PolicyClass()
        policies = P.get_policies(name="time1",
                                  scope=SCOPE.AUTHZ,
                                  all_times=True)
        self.assertEqual(len(policies), 1)

        policies = P.get_policies(name="time1",
                                  scope=SCOPE.AUTHZ)
        if dow in [1, 2, 3]:
            self.assertEqual(len(policies), 1)
        else:
            self.assertEqual(len(policies), 0)
        delete_policy("time1")<|MERGE_RESOLUTION|>--- conflicted
+++ resolved
@@ -450,11 +450,7 @@
                           "realm": "realm1"}
         # Without policies, the admin gets all
         rights = P.ui_get_rights(SCOPE.ADMIN, "realm1", "admin")
-<<<<<<< HEAD
-        self.assertEqual(len(rights), 60)
-=======
-        self.assertEqual(len(rights), 41)
->>>>>>> 834ab7c6
+        self.assertTrue(len(rights) >= 60)
 
         # An admin may only enroll Yubikeys
         set_policy(name="tokenEnroll", scope=SCOPE.ADMIN,
