--- conflicted
+++ resolved
@@ -17,25 +17,8 @@
 from testfixtures import Replace, test_datetime
 from testfixtures import log_capture
 
-<<<<<<< HEAD
-from privacyidea.lib.container import init_container, find_container_by_serial, create_container_template
-from privacyidea.lib.users.custom_user_attributes import InternalCustomUserAttributes
-from privacyidea.lib.utils import to_unicode
-from urllib.parse import quote
-import json
-from privacyidea.lib.tokens.pushtoken import PUSH_ACTION, strip_key, POLL_ONLY
-from privacyidea.lib.utils import AUTH_RESPONSE
-from .base import MyApiTestCase
-from privacyidea.lib.user import (User)
-from privacyidea.lib.tokens.totptoken import HotpTokenClass
-from privacyidea.lib.tokens.yubikeytoken import YubikeyTokenClass
-from privacyidea.lib.tokens.registrationtoken import RegistrationTokenClass
-from privacyidea.lib.tokenclass import DATE_FORMAT, AUTH_DATE_FORMAT
-from privacyidea.models import (Token, Policy, Challenge, AuthCache, db, TokenOwner, Realm)
-=======
 from privacyidea.lib import _
 from privacyidea.lib.applications.offline import REFILLTOKEN_LENGTH
->>>>>>> bbfd727c
 from privacyidea.lib.authcache import _hash_password
 from privacyidea.lib.challenge import get_challenges
 from privacyidea.lib.config import (set_privacyidea_config,
@@ -56,8 +39,9 @@
 from privacyidea.lib.token import (get_tokens, init_token, remove_token,
                                    reset_token, enable_token, revoke_token,
                                    set_pin, get_one_token, unassign_token)
-from privacyidea.lib.tokenclass import CLIENTMODE, FAILCOUNTER_EXCEEDED, FAILCOUNTER_CLEAR_TIMEOUT
-from privacyidea.lib.tokenclass import DATE_FORMAT
+from privacyidea.lib.tokenclass import (CLIENTMODE, FAILCOUNTER_EXCEEDED,
+                                        FAILCOUNTER_CLEAR_TIMEOUT, DATE_FORMAT,
+                                        AUTH_DATE_FORMAT)
 from privacyidea.lib.tokens.passwordtoken import DEFAULT_LENGTH as DEFAULT_LENGTH_PW
 from privacyidea.lib.tokens.pushtoken import PUSH_ACTION, strip_key, POLL_ONLY
 from privacyidea.lib.tokens.registrationtoken import DEFAULT_LENGTH as DEFAULT_LENGTH_REG
