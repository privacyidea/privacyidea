# -*- coding: utf-8 -*-
from urllib import urlencode
import json

from .base import MyTestCase
from privacyidea.lib.user import (User)
from privacyidea.lib.tokens.totptoken import HotpTokenClass
from privacyidea.models import (Token, Challenge)
from privacyidea.lib.config import (set_privacyidea_config, get_token_types,
                                    get_inc_fail_count_on_false_pin,
                                    delete_privacyidea_config)
from privacyidea.lib.token import (get_tokens, init_token, remove_token,
                                   reset_token, enable_token, revoke_token,
                                   set_pin)
from privacyidea.lib.policy import SCOPE, ACTION, set_policy, delete_policy
from privacyidea.lib.event import set_event
from privacyidea.lib.event import delete_event
from privacyidea.lib.error import ERROR
from privacyidea.lib.resolver import save_resolver, get_resolver_list
from privacyidea.lib.realm import set_realm, set_default_realm
from privacyidea.lib import _

import smtpmock, ldap3mock, responses


PWFILE = "tests/testdata/passwords"
HOSTSFILE = "tests/testdata/hosts"

LDAPDirectory = [{"dn": "cn=alice,ou=example,o=test",
                 "attributes": {'cn': 'alice',
                                "sn": "Cooper",
                                "givenName": "Alice",
                                'userPassword': 'alicepw',
                                'oid': "2",
                                "homeDirectory": "/home/alice",
                                "email": "alice@test.com",
                                "accountExpires": 131024988000000000,
                                "objectGUID": '\xef6\x9b\x03\xc0\xe7\xf3B'
                                              '\x9b\xf9\xcajl\rM1',
                                'mobile': ["1234", "45678"]}},
                {"dn": 'cn=bob,ou=example,o=test',
                 "attributes": {'cn': 'bob',
                                "sn": "Marley",
                                "givenName": "Robert",
                                "email": "bob@example.com",
                                "mobile": "123456",
                                "homeDirectory": "/home/bob",
                                'userPassword': 'bobpwééé',
                                "accountExpires": 9223372036854775807,
                                "objectGUID": '\xef6\x9b\x03\xc0\xe7\xf3B'
                                              '\x9b\xf9\xcajl\rMw',
                                'oid': "3"}},
                {"dn": 'cn=manager,ou=example,o=test',
                 "attributes": {'cn': 'manager',
                                "givenName": "Corny",
                                "sn": "keule",
                                "email": "ck@o",
                                "mobile": "123354",
                                'userPassword': 'ldaptest',
                                "accountExpires": 9223372036854775807,
                                "objectGUID": '\xef6\x9b\x03\xc0\xe7\xf3B'
                                              '\x9b\xf9\xcajl\rMT',
                                'oid': "1"}},
                {"dn": 'cn=frank,ou=sales,o=test',
                 "attributes": {'cn': 'frank',
                                "givenName": "Frank",
                                "sn": "Hause",
                                "email": "fh@o",
                                "mobile": "123354",
                                'userPassword': 'ldaptest',
                                "accountExpires": 9223372036854775807,
                                "objectGUID": '\xef7\x9b\x03\xc0\xe7\xf3B'
                                              '\x9b\xf9\xcajl\rMT',
                                'oid': "5"}}
                 ]


class AuthorizationPolicyTestCase(MyTestCase):
    """
    This tests the catch all resolvers and resolvers which also contain the
    user.
    A user may authenticate with the default resolver, but the user may also
    be contained in other resolver. we check these other resolvers, too.

    Testcase for issue
    https://github.com/privacyidea/privacyidea/issues/543
    """
    @ldap3mock.activate
    def test_00_create_realm(self):
        ldap3mock.setLDAPDirectory(LDAPDirectory)
        params = {'LDAPURI': 'ldap://localhost',
                  'LDAPBASE': 'o=test',
                  'BINDDN': 'cn=manager,ou=example,o=test',
                  'BINDPW': 'ldaptest',
                  'LOGINNAMEATTRIBUTE': 'cn',
                  'LDAPSEARCHFILTER': '(cn=*)',
                  'USERINFO': '{ "username": "cn",'
                                  '"phone" : "telephoneNumber", '
                                  '"mobile" : "mobile"'
                                  ', "email" : "mail", '
                                  '"surname" : "sn", '
                                  '"givenname" : "givenName" }',
                  'UIDTYPE': 'DN',
                  "resolver": "catchall",
                  "type": "ldapresolver"}

        r = save_resolver(params)
        self.assertTrue(r > 0)

        params = {'LDAPURI': 'ldap://localhost',
                  'LDAPBASE': 'ou=sales,o=test',
                  'BINDDN': 'cn=manager,ou=example,o=test',
                  'BINDPW': 'ldaptest',
                  'LOGINNAMEATTRIBUTE': 'cn',
                  'LDAPSEARCHFILTER': '(cn=*)',
                  'USERINFO': '{ "username": "cn",'
                              '"phone" : "telephoneNumber", '
                              '"mobile" : "mobile"'
                              ', "email" : "mail", '
                              '"surname" : "sn", '
                              '"givenname" : "givenName" }',
                  'UIDTYPE': 'DN',
                  "resolver": "sales",
                  "type": "ldapresolver"}

        r = save_resolver(params)
        self.assertTrue(r > 0)

        rl = get_resolver_list()
        self.assertTrue("catchall" in rl)
        self.assertTrue("sales" in rl)

    @ldap3mock.activate
    def test_01_resolving_user(self):
        ldap3mock.setLDAPDirectory(LDAPDirectory)
        # create realm
        # If the sales resolver comes first, frank is found in sales!
        r = set_realm("ldaprealm", resolvers=["catchall", "sales"],
                      priority={"catchall": 2, "sales": 1})
        set_default_realm("ldaprealm")
        self.assertEqual(r, (["catchall", "sales"], []))

        u = User("alice", "ldaprealm")
        uid, rtype, resolver = u.get_user_identifiers()
        self.assertEqual(resolver, "catchall")
        u = User("frank", "ldaprealm")
        uid, rtype, resolver = u.get_user_identifiers()
        self.assertEqual(resolver, "sales")

        # Catch all has the lower priority and contains all users
        # ldap2 only contains sales
        r = set_realm("ldaprealm", resolvers=["catchall", "sales"],
                      priority={"catchall": 1, "sales": 2})
        self.assertEqual(r, (["catchall", "sales"], []))

        # Both users are found in the resolver "catchall
        u = User("alice", "ldaprealm")
        uid, rtype, resolver = u.get_user_identifiers()
        self.assertEqual(resolver, "catchall")
        u = User("frank", "ldaprealm")
        uid, rtype, resolver = u.get_user_identifiers()
        self.assertEqual(resolver, "catchall")

    @ldap3mock.activate
    def test_02_enroll_tokens(self):
        ldap3mock.setLDAPDirectory(LDAPDirectory)
        r = init_token({"type": "spass", "pin": "spass"}, user=User(
            login="alice", realm="ldaprealm"))
        self.assertTrue(r)
        # The token gets assigned to frank in the resolver catchall
        r = init_token({"type": "spass", "pin": "spass"}, user=User(
            login="frank", realm="ldaprealm"))
        self.assertTrue(r)
        self.assertEqual("{0!s}".format(r.user), "<frank.catchall@ldaprealm>")

        with self.app.test_request_context('/validate/check',
                                           method='POST',
                                           data={"user": "frank",
                                                 "pass": "spass"}):
            res = self.app.full_dispatch_request()
            self.assertTrue(res.status_code == 200, res)
            result = json.loads(res.data).get("result")
            self.assertTrue(result.get("status"))
            self.assertTrue(result.get("value"))

    @ldap3mock.activate
    def test_03_classic_policies(self):
        ldap3mock.setLDAPDirectory(LDAPDirectory)

        # This policy will not match, since frank is in resolver "catchall".
        set_policy(name="HOTPonly",
                   action="tokentype=spass",
                   scope=SCOPE.AUTHZ,
                   resolver="sales")
        with self.app.test_request_context('/validate/check',
                                           method='POST',
                                           data={"user": "frank",
                                                 "pass": "spass"}):
            res = self.app.full_dispatch_request()
            self.assertTrue(res.status_code == 200, res)
            result = json.loads(res.data).get("result")
            self.assertTrue(result.get("status"))
            self.assertTrue(result.get("value"))

        # If users in resolver sales are required to use HOTP, then frank still
        # can login with a SPASS token, since he is identified as user in
        # resolver catchall
        set_policy(name="HOTPonly",
                   action="tokentype=hotp",
                   scope=SCOPE.AUTHZ,
                   resolver="sales")
        with self.app.test_request_context('/validate/check',
                                           method='POST',
                                           data={"user": "frank",
                                                 "pass": "spass"}):
            res = self.app.full_dispatch_request()
            self.assertTrue(res.status_code == 200, res)

        # Alice - not in sales - is allowed to login
        with self.app.test_request_context('/validate/check',
                                           method='POST',
                                           data={"user": "alice",
                                                 "pass": "spass"}):
            res = self.app.full_dispatch_request()
            self.assertTrue(res.status_code == 200, res)
            result = json.loads(res.data).get("result")
            self.assertTrue(result.get("status"))
            self.assertTrue(result.get("value"))


class DisplayTANTestCase(MyTestCase):

    def test_00_run_complete_workflow(self):
        # This is a standard workflow of a display TAN token.

        # Import OCRA Token file
        IMPORTFILE = "tests/testdata/ocra.csv"
        with self.app.test_request_context('/token/load/ocra.csv',
                                            method="POST",
                                            data={"type": "oathcsv",
                                                  "file": (IMPORTFILE,
                                                           "oath.csv")},
                                            headers={'Authorization': self.at}):
            res = self.app.full_dispatch_request()
            self.assertTrue(res.status_code == 200, res)
            result = json.loads(res.data).get("result")
            value = result.get("value")
            self.assertTrue(value == 1, result)

        from privacyidea.lib.token import set_pin
        set_pin("ocra1234", "test")

        # Issue a challenge response
        challenge = "83507112  ~320,00~1399458665_G6HNVF"
        with self.app.test_request_context('/validate/check',
                                           method='POST',
                                           data={"serial": "ocra1234",
                                                 "pass": "test",
                                                 "hashchallenge": 1,
                                                 "challenge": challenge}):
            res = self.app.full_dispatch_request()
            self.assertTrue(res.status_code == 200, res)
            result = json.loads(res.data).get("result")
            self.assertTrue(result.get("status") is True, result)
            self.assertTrue(result.get("value") is False, result)
            detail = json.loads(res.data).get("detail")
            transaction_id = detail.get("transaction_id")
            hex_challenge = detail.get("attributes").get("challenge")
            self.assertEqual(hex_challenge, "7196501689c356046867728f4feb74458dcfd079")

        # Issue an authentication request
        otpvalue = "90065298"
        with self.app.test_request_context('/validate/check',
                                           method='POST',
                                           data={"serial": "ocra1234",
                                                 "pass": otpvalue,
                                                 "transaction_id":
                                                     transaction_id}):
            res = self.app.full_dispatch_request()
            self.assertTrue(res.status_code == 200, res)
            result = json.loads(res.data).get("result")
            self.assertTrue(result.get("status") is True, result)
            self.assertTrue(result.get("value") is True, result)

        # The second request will fail
        otpvalue = "90065298"
        with self.app.test_request_context('/validate/check',
                                           method='POST',
                                           data={"serial": "ocra1234",
                                                 "pass": otpvalue,
                                                 "transcation_id":
                                                     transaction_id}):
            res = self.app.full_dispatch_request()
            self.assertTrue(res.status_code == 200, res)
            result = json.loads(res.data).get("result")
            self.assertTrue(result.get("status") is True, result)
            self.assertTrue(result.get("value") is False, result)

        # Get another challenge with a random nonce
        challenge = "83507112  ~320,00~"
        with self.app.test_request_context('/validate/check',
                                           method='POST',
                                           data={"serial": "ocra1234",
                                                 "pass": "test",
                                                 "hashchallenge": 1,
                                                 "addrandomchallenge": 20,
                                                 "challenge": challenge}):
            res = self.app.full_dispatch_request()
            self.assertTrue(res.status_code == 200, res)
            result = json.loads(res.data).get("result")
            self.assertTrue(result.get("status") is True, result)
            self.assertTrue(result.get("value") is False, result)
            detail = json.loads(res.data).get("detail")
            transaction_id = detail.get("transaction_id")
            hex_challenge = detail.get("attributes").get("challenge")
            self.assertEqual(len(hex_challenge), 40)

        remove_token("ocra1234")


class AValidateOfflineTestCase(MyTestCase):
    """
    Test api.validate endpoints that are responsible for offline auth.
    """
    def test_00_create_realms(self):
        self.setUp_user_realms()
        self.setUp_user_realm2()

        # create a  token and assign it to the user
        db_token = Token(self.serials[0], tokentype="hotp")
        db_token.update_otpkey(self.otpkey)
        db_token.save()
        token = HotpTokenClass(db_token)
        self.assertTrue(token.token.serial == self.serials[0], token)
        token.set_user(User("cornelius", self.realm1))
        token.set_pin("pin")
        self.assertTrue(token.token.user_id == "1000", token.token.user_id)

    def test_01_validate_offline(self):
        pass
        # create offline app
        #tokenobj = get_tokens(self.serials[0])[0]
        from privacyidea.lib.applications.offline import REFILLTOKEN_LENGTH
        from privacyidea.lib.machine import attach_token, detach_token
        from privacyidea.lib.machineresolver import save_resolver, delete_resolver
        mr_obj = save_resolver({"name": "testresolver",
                                "type": "hosts",
                                "filename": HOSTSFILE,
                                "type.filename": "string",
                                "desc.filename": "the filename with the "
                                                 "hosts",
                                "pw": "secret",
                                "type.pw": "password"})
        self.assertTrue(mr_obj > 0)
        # Attach the offline app to pippin
        r = attach_token(self.serials[0], "offline", hostname="pippin",
                         resolver_name="testresolver")

        # first online validation
        with self.app.test_request_context('/validate/check',
                                           method='POST',
                                           data={"user": "cornelius",
                                                 "pass": "pin287082"},
                                           environ_base={'REMOTE_ADDR': '192.168.0.2'}):
            res = self.app.full_dispatch_request()
            self.assertTrue(res.status_code == 200, res)
            data = json.loads(res.data)
            result = data.get("result")
            self.assertTrue(result.get("status") is True, result)
            self.assertTrue(result.get("value") is True, result)
            detail = json.loads(res.data).get("detail")
            self.assertEqual(detail.get("otplen"), 6)
            auth_items = json.loads(res.data).get("auth_items")
            offline = auth_items.get("offline")[0]
            # Check the number of OTP values
            self.assertEqual(len(offline.get("response")), 100)
            self.assertEqual(offline.get("username"), "cornelius")
            refilltoken_1 = offline.get("refilltoken")
            self.assertEqual(len(refilltoken_1), 2 * REFILLTOKEN_LENGTH)
            # check the token counter
            tok = get_tokens(serial=self.serials[0])[0]
            self.assertEqual(tok.token.count, 102)

        # first refill with the 5th value
        with self.app.test_request_context('/validate/offlinerefill',
                                           method='POST',
                                           data={"serial": self.serials[0],
                                                 "pass": "pin338314",
                                                 "refilltoken": refilltoken_1},
                                           environ_base={'REMOTE_ADDR': '192.168.0.2'}):
            res = self.app.full_dispatch_request()
            self.assertTrue(res.status_code == 200, res)
            data = json.loads(res.data)
            result = json.loads(res.data).get("result")
            self.assertTrue(result.get("status") is True, result)
            self.assertTrue(result.get("value") is True, result)
            auth_items = json.loads(res.data).get("auth_items")
            offline = auth_items.get("offline")[0]
            # Check the number of OTP values
            self.assertEqual(len(offline.get("response")), 3)
            self.assertTrue("102" in offline.get("response"))
            self.assertTrue("103" in offline.get("response"))
            self.assertTrue("104" in offline.get("response"))
            refilltoken_2 = offline.get("refilltoken")
            self.assertEqual(len(refilltoken_2), 2 * REFILLTOKEN_LENGTH)
            # check the token counter
            tok = get_tokens(serial=self.serials[0])[0]
            self.assertEqual(tok.token.count, 105)
            # The refilltoken changes each time
            self.assertNotEqual(refilltoken_1, refilltoken_2)

        # refill with wrong refill token fails
        with self.app.test_request_context('/validate/offlinerefill',
                                           method='POST',
                                           data={"serial": self.serials[0],
                                                 "pass": "pin520489",
                                                 "refilltoken": 'a' * 2 * REFILLTOKEN_LENGTH},
                                           environ_base={'REMOTE_ADDR': '192.168.0.2'}):
            res = self.app.full_dispatch_request()
            self.assertTrue(res.status_code == 400, res)
            data = json.loads(res.data)
            self.assertEqual(data.get("result").get("error").get("message"),
                             u"ERR905: Token is not an offline token or refill token is incorrect")

        # 2nd refill with 10th value
        with self.app.test_request_context('/validate/offlinerefill',
                                           method='POST',
                                           data={"serial": self.serials[0],
                                                 "pass": "pin520489",
                                                 "refilltoken": refilltoken_2},
                                           environ_base={'REMOTE_ADDR': '192.168.0.2'}):
            res = self.app.full_dispatch_request()
            self.assertTrue(res.status_code == 200, res)
            data = json.loads(res.data)
            result = json.loads(res.data).get("result")
            self.assertTrue(result.get("status") is True, result)
            self.assertTrue(result.get("value") is True, result)
            auth_items = json.loads(res.data).get("auth_items")
            offline = auth_items.get("offline")[0]
            # Check the number of OTP values
            self.assertEqual(len(offline.get("response")), 5)
            self.assertTrue("105" in offline.get("response"))
            self.assertTrue("106" in offline.get("response"))
            self.assertTrue("107" in offline.get("response"))
            self.assertTrue("108" in offline.get("response"))
            self.assertTrue("109" in offline.get("response"))
            refilltoken_3 = offline.get("refilltoken")
            self.assertEqual(len(refilltoken_3), 2 * REFILLTOKEN_LENGTH)
            # check the token counter
            tok = get_tokens(serial=self.serials[0])[0]
            self.assertEqual(tok.token.count, 110)
            # The refilltoken changes each time
            self.assertNotEqual(refilltoken_2, refilltoken_3)
            self.assertNotEqual(refilltoken_1, refilltoken_3)

        # A refill with a totally wrong OTP value fails
        token_obj = get_tokens(serial=self.serials[0])[0]
        old_counter = token_obj.token.count
        with self.app.test_request_context('/validate/offlinerefill',
                                           method='POST',
                                           data={"serial": self.serials[0],
                                                 "pass": "pin000000",
                                                 "refilltoken": refilltoken_3},
                                           environ_base={'REMOTE_ADDR': '192.168.0.2'}):
            res = self.app.full_dispatch_request()
            data = json.loads(res.data)
            self.assertTrue(res.status_code == 400, res)
            self.assertEqual(data.get("result").get("error").get("message"),
                             u"ERR401: You provided a wrong OTP value.")
        # The failed refill should not modify the token counter!
        self.assertEqual(old_counter, token_obj.token.count)

        # A refill with a wrong serial number fails
        with self.app.test_request_context('/validate/offlinerefill',
                                           method='POST',
                                           data={"serial": 'ABCDEF123',
                                                 "pass": "pin000000",
                                                 "refilltoken": refilltoken_3},
                                           environ_base={'REMOTE_ADDR': '192.168.0.2'}):
            res = self.app.full_dispatch_request()
            data = json.loads(res.data)
            self.assertTrue(res.status_code == 400, res)
            self.assertEqual(data.get("result").get("error").get("message"),
                             u"ERR905: The token does not exist")

        # Detach the token, refill should then fail
        r = detach_token(self.serials[0], "offline", "pippin")
        with self.app.test_request_context('/validate/offlinerefill',
                                           method='POST',
                                           data={"serial": self.serials[0],
                                                 "pass": "pin520489",
                                                 "refilltoken": refilltoken_3},
                                           environ_base={'REMOTE_ADDR': '192.168.0.2'}):
            res = self.app.full_dispatch_request()
            self.assertTrue(res.status_code == 400, res)
            data = json.loads(res.data)
            self.assertTrue(res.status_code == 400, res)
            self.assertEqual(data.get("result").get("error").get("message"),
                             u"ERR905: Token is not an offline token or refill token is incorrect")


class ValidateAPITestCase(MyTestCase):
    """
    test the api.validate endpoints
    """

    def test_00_create_realms(self):
        self.setUp_user_realms()
        self.setUp_user_realm2()

        # create a  token and assign it to the user
        db_token = Token(self.serials[0], tokentype="hotp")
        db_token.update_otpkey(self.otpkey)
        db_token.save()
        token = HotpTokenClass(db_token)
        self.assertTrue(token.token.serial == self.serials[0], token)
        token.set_user(User("cornelius", self.realm1))
        token.set_pin("pin")
        self.assertTrue(token.token.user_id == "1000", token.token.user_id)

    def test_02_validate_check(self):
        # is the token still assigned?
        tokenbject_list = get_tokens(serial=self.serials[0])
        tokenobject = tokenbject_list[0]
        self.assertTrue(tokenobject.token.user_id == "1000",
                        tokenobject.token.user_id)

        """                  Truncated
           Count    Hexadecimal    Decimal        HOTP
           0        4c93cf18       1284755224     755224
           1        41397eea       1094287082     287082
           2         82fef30        137359152     359152
           3        66ef7655       1726969429     969429
           4        61c5938a       1640338314     338314
           5        33c083d4        868254676     254676
           6        7256c032       1918287922     287922
           7         4e5b397         82162583     162583
           8        2823443f        673399871     399871
           9        2679dc69        645520489     520489
        """
        # test for missing parameter user
        with self.app.test_request_context('/validate/check',
                                           method='POST',
                                           data={"pass": "pin287082"}):
            res = self.app.full_dispatch_request()
            self.assertTrue(res.status_code == 400, res)

        # test for missing parameter serial
        with self.app.test_request_context('/validate/check',
                                           method='POST',
                                           data={"pass": "pin287082"}):
            res = self.app.full_dispatch_request()
            self.assertTrue(res.status_code == 400, res)

        # test for missing parameter "pass"
        with self.app.test_request_context('/validate/check',
                                           method='POST',
                                           data={"serial": "123456"}):
            res = self.app.full_dispatch_request()
            self.assertTrue(res.status_code == 400, res)

    def test_03_check_user(self):
        # get the original counter
        tokenobject_list = get_tokens(serial=self.serials[0])
        hotp_tokenobject = tokenobject_list[0]
        count_1 = hotp_tokenobject.token.count

        # test successful authentication
        with self.app.test_request_context('/validate/check',
                                           method='POST',
                                           data={"user": "cornelius",
                                                 "pass": "pin287082"}):
            res = self.app.full_dispatch_request()
            self.assertTrue(res.status_code == 200, res)
            result = json.loads(res.data).get("result")
            self.assertTrue(result.get("status") is True, result)
            self.assertTrue(result.get("value") is True, result)
            detail = json.loads(res.data).get("detail")
            self.assertEqual(detail.get("otplen"), 6)

        # Check that the counter is increased!
        tokenobject_list = get_tokens(serial=self.serials[0])
        hotp_tokenobject = tokenobject_list[0]
        count_2 = hotp_tokenobject.token.count
        self.assertTrue(count_2 > count_1, (hotp_tokenobject.token.serial,
                                            hotp_tokenobject.token.count,
                                            count_1,
                                            count_2))

        # test authentication fails with the same OTP
        with self.app.test_request_context('/validate/check',
                                           method='POST',
                                           data={"user": "cornelius",
                                                 "pass": "pin287082"}):
            res = self.app.full_dispatch_request()
            self.assertTrue(res.status_code == 200, res)
            result = json.loads(res.data).get("result")
            self.assertTrue(result.get("status") is True, result)
            self.assertTrue(result.get("value") is False, result)

    def test_03a_check_user_get(self):
        # Reset the counter!
        count_1 = 0
        tokenobject_list = get_tokens(serial=self.serials[0])
        hotp_tokenobject = tokenobject_list[0]
        hotp_tokenobject.token.count = count_1
        hotp_tokenobject.token.save()

        # test successful authentication
        with self.app.test_request_context('/validate/check',
                                           method='GET',
                                           query_string=urlencode(
                                                    {"user": "cornelius",
                                                     "pass": "pin287082"})):
            res = self.app.full_dispatch_request()
            self.assertTrue(res.status_code == 200, res)
            result = json.loads(res.data).get("result")
            self.assertTrue(result.get("status") is True, result)
            self.assertTrue(result.get("value") is True, result)
            detail = json.loads(res.data).get("detail")
            self.assertEqual(detail.get("otplen"), 6)

        # Check that the counter is increased!
        tokenobject_list = get_tokens(serial=self.serials[0])
        hotp_tokenobject = tokenobject_list[0]
        count_2 = hotp_tokenobject.token.count
        self.assertTrue(count_2 > count_1, (hotp_tokenobject.token.serial,
                                            hotp_tokenobject.token.count,
                                            count_1,
                                            count_2))

        # test authentication fails with the same OTP
        with self.app.test_request_context('/validate/check',
                                           method='GET',
                                           query_string=urlencode(
                                                    {"user": "cornelius",
                                                     "pass": "pin287082"})):
            res = self.app.full_dispatch_request()
            self.assertTrue(res.status_code == 200, res)
            result = json.loads(res.data).get("result")
            self.assertTrue(result.get("status") is True, result)
            self.assertTrue(result.get("value") is False, result)

    def test_04_check_serial(self):
        # test authentication successful with serial
        with self.app.test_request_context('/validate/check',
                                           method='POST',
                                           data={"serial": self.serials[0],
                                                 "pass": "pin969429"}):
            res = self.app.full_dispatch_request()
            self.assertTrue(res.status_code == 200, res)
            result = json.loads(res.data).get("result")
            self.assertTrue(result.get("status") is True, result)
            self.assertTrue(result.get("value") is True, result)

        # test authentication fails with serial with same OTP
        with self.app.test_request_context('/validate/check',
                                           method='POST',
                                           data={"serial": self.serials[0],
                                                 "pass": "pin969429"}):
            res = self.app.full_dispatch_request()
            self.assertTrue(res.status_code == 200, res)
            result = json.loads(res.data).get("result")
            details = json.loads(res.data).get("detail")
            self.assertTrue(result.get("status") is True, result)
            self.assertTrue(result.get("value") is False, result)
            self.assertEqual(details.get("message"), "wrong otp value. "
                                                     "previous otp used again")

    def test_05_check_serial_with_no_user(self):
        # Check a token per serial when the token has no user assigned.
        init_token({"serial": "nouser",
                    "otpkey": self.otpkey,
                    "pin": "pin"})
        with self.app.test_request_context('/validate/check',
                                           method='POST',
                                           data={"serial": "nouser",
                                                 "pass": "pin359152"}):
            res = self.app.full_dispatch_request()
            self.assertTrue(res.status_code == 200, res)
            result = json.loads(res.data).get("result")
            details = json.loads(res.data).get("detail")
            self.assertEqual(result.get("status"), True)
            self.assertEqual(result.get("value"), True)

    def test_05_check_serial_with_no_user(self):
        # Check a token per serial when the token has no user assigned.
        init_token({"serial": "nouser",
                    "otpkey": self.otpkey,
                    "pin": "pin"})
        with self.app.test_request_context('/validate/check',
                                           method='POST',
                                           data={"serial": "nouser",
                                                 "pass": "pin359152"}):
            res = self.app.full_dispatch_request()
            self.assertTrue(res.status_code == 200, res)
            result = json.loads(res.data).get("result")
            details = json.loads(res.data).get("detail")
            self.assertEqual(result.get("status"), True)
            self.assertEqual(result.get("value"), True)

    def test_05a_check_otp_only(self):
        # Check the OTP of the token without PIN
        init_token({"serial": "otponly",
                    "otpkey": self.otpkey,
                    "pin": "pin"})
        with self.app.test_request_context('/validate/check',
                                           method='POST',
                                           data={"serial": "otponly",
                                                 "otponly": "1",
                                                 "pass": "359152"}):
            res = self.app.full_dispatch_request()
            self.assertTrue(res.status_code == 200, res)
            result = json.loads(res.data).get("result")
            self.assertEqual(result.get("status"), True)
            self.assertEqual(result.get("value"), True)

    def test_06_fail_counter(self):
        # test if a user has several tokens that the fail counter is increased
        # reset the failcounter
        reset_token(serial="SE1")
        init_token({"serial": "s2",
                    "genkey": 1,
                    "pin": "test"}, user=User("cornelius", self.realm1))
        init_token({"serial": "s3",
                    "genkey": 1,
                    "pin": "test"}, user=User("cornelius", self.realm1))
        # Now the user cornelius has 3 tokens.
        # SE1 with pin "pin"
        # token s2 with pin "test" and
        # token s3 with pin "test".

        self.assertTrue(get_inc_fail_count_on_false_pin())
        # We give an OTP PIN that does not match any token.
        # The failcounter of all tokens will be increased
        with self.app.test_request_context('/validate/check',
                                           method='POST',
                                           data={"user": "cornelius",
                                                 "pass": "XXXX123456"}):
            res = self.app.full_dispatch_request()
            self.assertTrue(res.status_code == 200, res)
            result = json.loads(res.data).get("result")
            detail = json.loads(res.data).get("detail")
            self.assertFalse(result.get("value"))

        tok = get_tokens(serial="SE1")[0]
        self.assertEqual(tok.token.failcount, 1)
        tok = get_tokens(serial="s2")[0]
        self.assertEqual(tok.token.failcount, 1)
        tok = get_tokens(serial="s3")[0]
        self.assertEqual(tok.token.failcount, 1)

        # Now we give the matching OTP PIN of one token.
        # Only one failcounter will be increased
        with self.app.test_request_context('/validate/check',
                                           method='POST',
                                           data={"user": "cornelius",
                                                 "pass": "pin123456"}):
            res = self.app.full_dispatch_request()
            self.assertTrue(res.status_code == 200, res)
            result = json.loads(res.data).get("result")
            detail = json.loads(res.data).get("detail")
            self.assertEqual(detail.get("serial"), "SE1")
            self.assertEqual(detail.get("message"), "wrong otp value")

        # Only the failcounter of SE1 (the PIN matching token) is increased!
        tok = get_tokens(serial="SE1")[0]
        self.assertEqual(tok.token.failcount, 2)
        tok = get_tokens(serial="s2")[0]
        self.assertEqual(tok.token.failcount, 1)
        tok = get_tokens(serial="s3")[0]
        self.assertEqual(tok.token.failcount, 1)

        set_privacyidea_config("IncFailCountOnFalsePin", False)
        self.assertFalse(get_inc_fail_count_on_false_pin())
        reset_token(serial="SE1")
        reset_token(serial="s2")
        reset_token(serial="s3")
        # If we try to authenticate with an OTP PIN that does not match any
        # token NO failcounter is increased!
        with self.app.test_request_context('/validate/check',
                                           method='POST',
                                           data={"user": "cornelius",
                                                 "pass": "XXXX123456"}):
            res = self.app.full_dispatch_request()
            self.assertTrue(res.status_code == 200, res)
            result = json.loads(res.data).get("result")
            detail = json.loads(res.data).get("detail")
            self.assertFalse(result.get("value"))

        tok = get_tokens(serial="SE1")[0]
        self.assertEqual(tok.token.failcount, 0)
        tok = get_tokens(serial="s2")[0]
        self.assertEqual(tok.token.failcount, 0)
        tok = get_tokens(serial="s3")[0]
        self.assertEqual(tok.token.failcount, 0)

        # Now we give the matching OTP PIN of one token.
        # Only one failcounter will be increased
        with self.app.test_request_context('/validate/check',
                                           method='POST',
                                           data={"user": "cornelius",
                                                 "pass": "pin123456"}):
            res = self.app.full_dispatch_request()
            self.assertTrue(res.status_code == 200, res)
            result = json.loads(res.data).get("result")
            detail = json.loads(res.data).get("detail")
            self.assertEqual(detail.get("serial"), "SE1")
            self.assertEqual(detail.get("message"), "wrong otp value")

        # Only the failcounter of SE1 (the PIN matching token) is increased!
        tok = get_tokens(serial="SE1")[0]
        self.assertEqual(tok.token.failcount, 1)
        tok = get_tokens(serial="s2")[0]
        self.assertEqual(tok.token.failcount, 0)
        tok = get_tokens(serial="s3")[0]
        self.assertEqual(tok.token.failcount, 0)

    def test_07_authentication_counter_exceeded(self):
        token_obj = init_token({"serial": "pass1", "pin": "123456",
                                "type": "spass"})
        token_obj.set_count_auth_max(5)

        for i in range(1, 5):
            with self.app.test_request_context('/validate/check',
                                               method='POST',
                                               data={"serial": "pass1",
                                                     "pass": "123456"}):
                res = self.app.full_dispatch_request()
                self.assertTrue(res.status_code == 200, res)
                result = json.loads(res.data).get("result")
                self.assertEqual(result.get("value"), True)

        # The 6th authentication will fail
        with self.app.test_request_context('/validate/check',
                                           method='POST',
                                           data={"serial": "pass1",
                                                 "pass": "123456"}):
            res = self.app.full_dispatch_request()
            self.assertTrue(res.status_code == 200, res)
            result = json.loads(res.data).get("result")
            detail = json.loads(res.data).get("detail")
            self.assertEqual(result.get("value"), False)
            self.assertTrue("Authentication counter exceeded"
                            in detail.get("message"))

    def test_08_failcounter_counter_exceeded(self):
        token_obj = init_token({"serial": "pass2", "pin": "123456",
                                "type": "spass"})
        token_obj.set_maxfail(5)
        token_obj.set_failcount(5)
        # a valid authentication will fail
        with self.app.test_request_context('/validate/check',
                                           method='POST',
                                           data={"serial": "pass2",
                                                 "pass": "123456"}):
            res = self.app.full_dispatch_request()
            self.assertTrue(res.status_code == 200, res)
            result = json.loads(res.data).get("result")
            detail = json.loads(res.data).get("detail")
            self.assertEqual(result.get("value"), False)
            self.assertEqual(detail.get("message"), "matching 1 tokens, "
                                                    "Failcounter exceeded")

    def test_10_saml_check(self):
        # test successful authentication
        set_privacyidea_config("ReturnSamlAttributes", "0")
        with self.app.test_request_context('/validate/samlcheck',
                                           method='POST',
                                           data={"user": "cornelius",
                                                 "pass": "pin338314"}):
            res = self.app.full_dispatch_request()
            self.assertTrue(res.status_code == 200, res)
            result = json.loads(res.data).get("result")
            detail = json.loads(res.data).get("detail")
            value = result.get("value")
            attributes = value.get("attributes")
            self.assertEqual(value.get("auth"), True)
            # No SAML return attributes
            self.assertEqual(attributes.get("email"), None)

        set_privacyidea_config("ReturnSamlAttributes", "1")

        with self.app.test_request_context('/validate/samlcheck',
                                           method='POST',
                                           data={"user": "cornelius",
                                                 "pass": "pin254676"}):
            res = self.app.full_dispatch_request()
            self.assertTrue(res.status_code == 200, res)
            result = json.loads(res.data).get("result")
            detail = json.loads(res.data).get("detail")
            value = result.get("value")
            attributes = value.get("attributes")
            self.assertEqual(value.get("auth"), True)
            self.assertEqual(attributes.get("email"),
                             "user@localhost.localdomain")
            self.assertEqual(attributes.get("givenname"), "Cornelius")
            self.assertEqual(attributes.get("mobile"), "+491111111")
            self.assertEqual(attributes.get("phone"),  "+491234566")
            self.assertEqual(attributes.get("realm"),  "realm1")
            self.assertEqual(attributes.get("username"),  "cornelius")

        # Return SAML attributes On Fail
        with self.app.test_request_context('/validate/samlcheck',
                                           method='POST',
                                           data={"user": "cornelius",
                                                 "pass": "pin254676"}):
            res = self.app.full_dispatch_request()
            self.assertTrue(res.status_code == 200, res)
            result = json.loads(res.data).get("result")
            detail = json.loads(res.data).get("detail")
            value = result.get("value")
            attributes = value.get("attributes")
            self.assertEqual(value.get("auth"), False)
            self.assertEqual(attributes.get("email"), None)
            self.assertEqual(attributes.get("givenname"), None)
            self.assertEqual(attributes.get("mobile"), None)
            self.assertEqual(attributes.get("phone"), None)
            self.assertEqual(attributes.get("realm"), None)
            self.assertEqual(attributes.get("username"), None)

        set_privacyidea_config("ReturnSamlAttributesOnFail", "1")
        with self.app.test_request_context('/validate/samlcheck',
                                           method='POST',
                                           data={"user": "cornelius",
                                                 "pass": "pin254676"}):
            res = self.app.full_dispatch_request()
            self.assertTrue(res.status_code == 200, res)
            result = json.loads(res.data).get("result")
            detail = json.loads(res.data).get("detail")
            value = result.get("value")
            attributes = value.get("attributes")
            self.assertEqual(value.get("auth"), False)
            self.assertEqual(attributes.get("email"),
                             "user@localhost.localdomain")
            self.assertEqual(attributes.get("givenname"), "Cornelius")
            self.assertEqual(attributes.get("mobile"), "+491111111")
            self.assertEqual(attributes.get("phone"), "+491234566")
            self.assertEqual(attributes.get("realm"), "realm1")
            self.assertEqual(attributes.get("username"), "cornelius")

    def test_11_challenge_response_hotp(self):
        # set a chalresp policy for HOTP
        with self.app.test_request_context('/policy/pol_chal_resp',
                                           data={'action':
                                                     "challenge_response=hotp",
                                                 'scope': "authentication",
                                                 'realm': '',
                                                 'active': True},
                                           method='POST',
                                           headers={'Authorization': self.at}):
            res = self.app.full_dispatch_request()
            self.assertTrue(res.status_code == 200, res)
            result = json.loads(res.data).get("result")
            self.assertTrue(result["status"] is True, result)
            self.assertTrue('"setPolicy pol_chal_resp": 1' in res.data,
                            res.data)

        serial = "CHALRESP1"
        pin = "chalresp1"
        # create a token and assign to the user
        db_token = Token(serial, tokentype="hotp")
        db_token.update_otpkey(self.otpkey)
        db_token.save()
        token = HotpTokenClass(db_token)
        token.set_user(User("cornelius", self.realm1))
        token.set_pin(pin)
        # Set the failcounter
        token.set_failcount(5)
        # create the challenge by authenticating with the OTP PIN
        with self.app.test_request_context('/validate/check',
                                           method='POST',
                                           data={"user": "cornelius",
                                                 "pass": pin}):
            res = self.app.full_dispatch_request()
            self.assertTrue(res.status_code == 200, res)
            result = json.loads(res.data).get("result")
            detail = json.loads(res.data).get("detail")
            self.assertFalse(result.get("value"))
            self.assertEqual(detail.get("message"), _("please enter otp: "))
            transaction_id = detail.get("transaction_id")
        self.assertEqual(token.get_failcount(), 5)

        # send the OTP value
        with self.app.test_request_context('/validate/check',
                                           method='POST',
                                           data={"user": "cornelius",
                                                 "transaction_id":
                                                     transaction_id,
                                                 "pass": "359152"}):
            res = self.app.full_dispatch_request()
            self.assertTrue(res.status_code == 200, res)
            result = json.loads(res.data).get("result")
            detail = json.loads(res.data).get("detail")
            self.assertTrue(result.get("value"))

        self.assertEqual(token.get_failcount(), 0)
        # delete the token
        remove_token(serial=serial)

    def test_12_challenge_response_sms(self):
        # set a chalresp policy for SMS
        with self.app.test_request_context('/policy/pol_chal_resp',
                                           data={'action':
                                                     "challenge_response=sms",
                                                 'scope': "authentication",
                                                 'realm': '',
                                                 'active': True},
                                           method='POST',
                                           headers={'Authorization': self.at}):
            res = self.app.full_dispatch_request()
            self.assertTrue(res.status_code == 200, res)
            result = json.loads(res.data).get("result")
            self.assertTrue(result["status"] is True, result)
            self.assertTrue('"setPolicy pol_chal_resp": 1' in res.data,
                            res.data)

        serial = "CHALRESP2"
        pin = "chalresp2"
        # create a token and assign to the user
        init_token({"serial": serial,
                    "type": "sms",
                    "otpkey": self.otpkey,
                    "phone": "123456",
                    "pin": pin}, user=User("cornelius", self.realm1))
        # create the challenge by authenticating with the OTP PIN
        with self.app.test_request_context('/validate/check',
                                           method='POST',
                                           data={"user": "cornelius",
                                                 "pass": pin}):
            res = self.app.full_dispatch_request()
            self.assertTrue(res.status_code == 200, res)
            result = json.loads(res.data).get("result")
            detail = json.loads(res.data).get("detail")
            self.assertFalse(result.get("value"))
            self.assertTrue("The PIN was correct, "
                            "but the SMS could not be sent" in
                            detail.get("message"))
            transaction_id = detail.get("transaction_id")

        # disable the token. The detail->message should be empty
        r = enable_token(serial=serial, enable=False)
        self.assertEqual(r, True)
        with self.app.test_request_context('/validate/check',
                                           method='POST',
                                           data={"user": "cornelius",
                                                 "pass": pin}):
            res = self.app.full_dispatch_request()
            self.assertTrue(res.status_code == 200, res)
            result = json.loads(res.data).get("result")
            detail = json.loads(res.data).get("detail")
            self.assertFalse(result.get("value"))
            self.assertEqual(detail.get("message"),
                             "No active challenge response token found")

        # delete the token
        remove_token(serial=serial)

    @smtpmock.activate
    def test_13_challenge_response_email(self):
        smtpmock.setdata(response={"hans@dampf.com": (200, 'OK')})
        # set a chalresp policy for Email
        with self.app.test_request_context('/policy/pol_chal_resp',
                                           data={'action':
                                                     "challenge_response=email",
                                                 'scope': "authentication",
                                                 'realm': '',
                                                 'active': True},
                                           method='POST',
                                           headers={'Authorization': self.at}):
            res = self.app.full_dispatch_request()
            self.assertTrue(res.status_code == 200, res)
            result = json.loads(res.data).get("result")
            self.assertTrue(result["status"] is True, result)
            self.assertTrue('"setPolicy pol_chal_resp": 1' in res.data,
                            res.data)

        serial = "CHALRESP3"
        pin = "chalresp3"
        # create a token and assign to the user
        init_token({"serial": serial,
                    "type": "email",
                    "otpkey": self.otpkey,
                    "email": "hans@dampf.com",
                    "pin": pin}, user=User("cornelius", self.realm1))
        # create the challenge by authenticating with the OTP PIN
        with self.app.test_request_context('/validate/check',
                                           method='POST',
                                           data={"user": "cornelius",
                                                 "pass": pin}):
            res = self.app.full_dispatch_request()
            self.assertTrue(res.status_code == 200, res)
            result = json.loads(res.data).get("result")
            detail = json.loads(res.data).get("detail")
            self.assertFalse(result.get("value"))
            self.assertEqual(detail.get("message"), _("Enter the OTP from the Email:"))
            transaction_id = detail.get("transaction_id")

        # send the OTP value
        # Test with parameter state.
        with self.app.test_request_context('/validate/check',
                                           method='POST',
                                           data={"user": "cornelius",
                                                 "state":
                                                     transaction_id,
                                                 "pass": "359152"}):
            res = self.app.full_dispatch_request()
            self.assertTrue(res.status_code == 200, res)
            result = json.loads(res.data).get("result")
            detail = json.loads(res.data).get("detail")
            self.assertTrue(result.get("value"))

        # delete the token
        remove_token(serial=serial)

    def test_14_check_validity_period(self):
        serial = "VP001"
        password = serial
        init_token({"serial": serial,
                    "type": "spass",
                    "pin": password}, user=User("cornelius", self.realm1))

        with self.app.test_request_context('/validate/check',
                                           method='POST',
                                           data={"user": "cornelius",
                                                 "pass": password}):
            res = self.app.full_dispatch_request()
            self.assertTrue(res.status_code == 200, res)
            result = json.loads(res.data).get("result")
            self.assertTrue(result.get("value"))

        # Set validity period
        token_obj = get_tokens(serial=serial)[0]
        token_obj.set_validity_period_end("2015-01-01T10:00+0200")
        with self.app.test_request_context('/validate/check',
                                           method='POST',
                                           data={"user": "cornelius",
                                                 "pass": password}):
            res = self.app.full_dispatch_request()
            self.assertTrue(res.status_code == 200, res)
            result = json.loads(res.data).get("result")
            self.assertFalse(result.get("value"))
            details = json.loads(res.data).get("detail")
            self.assertTrue("Outside validity period" in details.get("message"))

        token_obj.set_validity_period_end("1999-01-01T10:00+0200")
        token_obj.set_validity_period_start("1998-01-01T10:00+0200")

        with self.app.test_request_context('/validate/check',
                                           method='POST',
                                           data={"user": "cornelius",
                                                 "pass": password}):
            res = self.app.full_dispatch_request()
            self.assertTrue(res.status_code == 200, res)
            result = json.loads(res.data).get("result")
            self.assertFalse(result.get("value"))
            details = json.loads(res.data).get("detail")
            self.assertTrue("Outside validity period" in details.get("message"))

        # delete the token
        remove_token(serial="VP001")

    def test_15_validate_at_sign(self):
        serial1 = "Split001"
        serial2 = "Split002"
        init_token({"serial": serial1,
                    "type": "spass",
                    "pin": serial1}, user=User("cornelius", self.realm1))

        init_token({"serial": serial2,
                    "type": "spass",
                    "pin": serial2}, user=User("cornelius", self.realm2))

        with self.app.test_request_context('/validate/check',
                                           method='POST',
                                           data={"user": "cornelius",
                                                 "pass": serial1}):
            res = self.app.full_dispatch_request()
            self.assertTrue(res.status_code == 200, res)
            result = json.loads(res.data).get("result")
            self.assertTrue(result.get("value"))

        set_privacyidea_config("splitAtSign", "0")
        with self.app.test_request_context('/validate/check',
                                           method='POST',
                                           data={"user":
                                                    "cornelius@"+self.realm2,
                                                 "pass": serial2}):
            res = self.app.full_dispatch_request()
            self.assertTrue(res.status_code == 400, res)

        set_privacyidea_config("splitAtSign", "1")
        with self.app.test_request_context('/validate/check',
                                           method='POST',
                                           data={"user":
                                                    "cornelius@"+self.realm2,
                                                 "pass": serial2}):
            res = self.app.full_dispatch_request()
            self.assertTrue(res.status_code == 200, res)
            result = json.loads(res.data).get("result")
            self.assertTrue(result.get("value"))

        # The default behaviour - if the config entry does not exist,
        # is to split the @Sign
        delete_privacyidea_config("splitAtSign")
        with self.app.test_request_context('/validate/check',
                                           method='POST',
                                           data={"user":
                                                    "cornelius@"+self.realm2,
                                                 "pass": serial2}):
            res = self.app.full_dispatch_request()
            self.assertTrue(res.status_code == 200, res)
            result = json.loads(res.data).get("result")
            self.assertTrue(result.get("value"))

    def test_16_autoresync_hotp(self):
        serial = "autosync1"
        token = init_token({"serial": serial,
                            "otpkey": self.otpkey,
                            "pin": "async"}, User("cornelius", self.realm2))
        set_privacyidea_config("AutoResync", True)
        token.set_sync_window(10)
        token.set_count_window(5)
        # counter = 8, is out of sync
        with self.app.test_request_context('/validate/check',
                                           method='POST',
                                           data={"user":
                                                    "cornelius@"+self.realm2,
                                                 "pass": "async399871"}):
            res = self.app.full_dispatch_request()
            self.assertEqual(res.status_code, 200)
            result = json.loads(res.data).get("result")
            self.assertEqual(result.get("value"), False)

        # counter = 9, will be autosynced.
        # Authentication is successful
        with self.app.test_request_context('/validate/check',
                                           method='POST',
                                           data={"user":
                                                    "cornelius@"+self.realm2,
                                                 "pass": "async520489"}):
            res = self.app.full_dispatch_request()
            self.assertEqual(res.status_code, 200)
            result = json.loads(res.data).get("result")
            self.assertEqual(result.get("value"), True)

        delete_privacyidea_config("AutoResync")

    def test_17_auth_timelimit_success(self):
        user = User("timelimituser", realm=self.realm2)
        pin = "spass"
        # create a token
        token = init_token({"type": "spass",
                            "pin": pin}, user=user)

        # set policy for timelimit
        set_policy(name="pol_time1",
                   scope=SCOPE.AUTHZ,
                   action="{0!s}=2/20s".format(ACTION.AUTHMAXSUCCESS))

        for i in [1, 2]:
            with self.app.test_request_context('/validate/check',
                                               method='POST',
                                               data={"user": "timelimituser",
                                                     "realm": self.realm2,
                                                     "pass": pin}):
                res = self.app.full_dispatch_request()
                self.assertTrue(res.status_code == 200, res)
                result = json.loads(res.data).get("result")
                self.assertEqual(result.get("value"), True)

        with self.app.test_request_context('/validate/check',
                                           method='POST',
                                           data={"user": "timelimituser",
                                                 "realm": self.realm2,
                                                 "pass": pin}):
            res = self.app.full_dispatch_request()
            self.assertTrue(res.status_code == 200, res)
            result = json.loads(res.data).get("result")
            self.assertEqual(result.get("value"), False)

        delete_policy("pol_time1")
        remove_token(token.token.serial)

    def test_18_auth_timelimit_fail(self):
        user = User("timelimituser", realm=self.realm2)
        pin = "spass"
        # create a token
        token = init_token({"type": "spass", "pin": pin}, user=user)

        # set policy for timelimit
        set_policy(name="pol_time1",
                   scope=SCOPE.AUTHZ,
                   action="{0!s}=2/20s".format(ACTION.AUTHMAXFAIL))

        for i in [1, 2]:
            with self.app.test_request_context('/validate/check',
                                               method='POST',
                                               data={"user": "timelimituser",
                                                     "realm": self.realm2,
                                                     "pass": "wrongpin"}):
                res = self.app.full_dispatch_request()
                self.assertTrue(res.status_code == 200, res)
                result = json.loads(res.data).get("result")
                self.assertEqual(result.get("value"), False)

        # Now we do the correct authentication, but
        # as already two authentications failed, this will fail, too
        with self.app.test_request_context('/validate/check',
                                           method='POST',
                                           data={"user": "timelimituser",
                                                 "realm": self.realm2,
                                                 "pass": pin}):
            res = self.app.full_dispatch_request()
            self.assertTrue(res.status_code == 200, res)
            result = json.loads(res.data).get("result")
            self.assertEqual(result.get("value"), False)
            details = json.loads(res.data).get("detail")
            self.assertEqual(details.get("message"),
                             "Only 2 failed authentications per 0:00:20")

        delete_policy("pol_time1")
        remove_token(token.token.serial)

    def test_19_validate_passthru(self):
        # user passthru, realm: self.realm2, passwd: pthru
        set_policy(name="pthru", scope=SCOPE.AUTH, action=ACTION.PASSTHRU)

        # Passthru with GET request
        with self.app.test_request_context(
                '/validate/check',
                method='GET',
                query_string=urlencode({"user": "passthru",
                                        "realm": self.realm2,
                                        "pass": "pthru"})):
            res = self.app.full_dispatch_request()
            self.assertTrue(res.status_code == 200, res)
            result = json.loads(res.data).get("result")
            self.assertEqual(result.get("value"), True)

        # Passthru with POST Request
        with self.app.test_request_context('/validate/check',
                                           method='POST',
                                           data={"user": "passthru",
                                                 "realm": self.realm2,
                                                 "pass": "pthru"}):
            res = self.app.full_dispatch_request()
            self.assertTrue(res.status_code == 200, res)
            result = json.loads(res.data).get("result")
            self.assertEqual(result.get("value"), True)

        delete_policy("pthru")

    def test_20_questionnaire(self):
        pin = "pin"
        serial = "QUST1234"
        questions = {"frage1": "antwort1",
                     "frage2": "antwort2",
                     "frage3": "antwort3"}
        j_questions = json.dumps(questions)

        with self.app.test_request_context('/token/init',
                                           method='POST',
                                           data={"type": "question",
                                                 "pin": pin,
                                                 "serial": serial,
                                                 "questions": j_questions},
                                           headers={'Authorization': self.at}):
            res = self.app.full_dispatch_request()
            self.assertTrue(res.status_code == 400, res)

        set_privacyidea_config("question.num_answers", 2)
        with self.app.test_request_context('/token/init',
                                           method='POST',
                                           data={"type": "question",
                                                 "pin": pin,
                                                 "serial": serial,
                                                 "questions": j_questions},
                                           headers={'Authorization': self.at}):
            res = self.app.full_dispatch_request()
            self.assertTrue(res.status_code == 200, res)
            result = json.loads(res.data).get("result")
            value = result.get("value")
            self.assertEqual(value, True)

        # Start a challenge
        with self.app.test_request_context('/validate/check',
                                           method='POST',
                                           data={"serial": serial,
                                                 "pass": pin}):
            res = self.app.full_dispatch_request()
            self.assertTrue(res.status_code == 200, res)
            result = json.loads(res.data).get("result")
            self.assertFalse(result.get("value"))
            detail = json.loads(res.data).get("detail")
            transaction_id = detail.get("transaction_id")
            question = detail.get("message")
            self.assertTrue(question in questions)

        # Respond to the challenge
        answer = questions[question]
        with self.app.test_request_context('/validate/check',
                                           method='POST',
                                           data={"serial": serial,
                                                 "transaction_id":
                                                     transaction_id,
                                                 "pass": answer}):
            res = self.app.full_dispatch_request()
            self.assertTrue(res.status_code == 200, res)
            result = json.loads(res.data).get("result")
            self.assertEqual(result.get("value"), True)

    def test_21_validate_disabled(self):
        # test a user with two tokens and otppin=userstore.
        # One token is disabled. But the user must be able to login with the
        # 2nd token
        # user disableduser, realm: self.realm2, passwd: superSecret
        set_policy(name="disabled",
                   scope=SCOPE.AUTH,
                   action="{0!s}={1!s}".format(ACTION.OTPPIN, "userstore"))
        # enroll two tokens
        r = init_token({"type": "spass", "serial": "spass1d"},
                       user=User("disableduser", self.realm2))
        r = init_token({"type": "spass", "serial": "spass2d"},
                       user=User("disableduser", self.realm2))
        # disable first token
        r = enable_token("spass1d", False)
        self.assertEqual(r, True)
        # Check that the user still can authenticate with the 2nd token
        with self.app.test_request_context('/validate/check',
                                           method='POST',
                                           data={"user": "disableduser",
                                                 "realm": self.realm2,
                                                 "pass": "superSecret"}):
            res = self.app.full_dispatch_request()
            self.assertTrue(res.status_code == 200, res)
            result = json.loads(res.data).get("result")
            self.assertEqual(result.get("value"), True)

        # disable 2nd token
        r = enable_token("spass2d", False)
        r = enable_token("spass1d")
        self.assertEqual(r, True)
        # Check that the user still can authenticate with the first token
        with self.app.test_request_context('/validate/check',
                                           method='POST',
                                           data={"user": "disableduser",
                                                 "realm": self.realm2,
                                                 "pass": "superSecret"}):
            res = self.app.full_dispatch_request()
            self.assertTrue(res.status_code == 200, res)
            result = json.loads(res.data).get("result")
            self.assertEqual(result.get("value"), True)

        delete_policy("disabled")

    def test_22_validate_locked(self):
        # test a user with two tokens
        # One token is locked/revoked.
        #  But the user must be able to login with the 2nd token
        # user lockeduser, realm: self.realm2
        # enroll two tokens
        user = "lockeduser"
        set_policy(name="locked",
                   scope=SCOPE.AUTH,
                   action="{0!s}={1!s}".format(ACTION.OTPPIN, "tokenpin"))
        r = init_token({"type": "spass", "serial": "spass1l",
                        "pin": "locked"},
                       user=User(user, self.realm2))
        r = init_token({"type": "spass", "serial": "spass2l",
                        "pin": "locked"},
                       user=User(user, self.realm2))
        # disable first token
        r = revoke_token("spass1l")
        self.assertEqual(r, True)
        # Check that the user still can authenticate with the 2nd token
        with self.app.test_request_context('/validate/check',
                                           method='POST',
                                           data={"user": user,
                                                 "realm": self.realm2,
                                                 "pass": "locked"}):
            res = self.app.full_dispatch_request()
            self.assertTrue(res.status_code == 200, res)
            result = json.loads(res.data).get("result")
            self.assertEqual(result.get("value"), True)

        remove_token("spass1l")
        remove_token("spass2l")
        delete_policy("locked")

    def test_23_pass_no_user_and_pass_no_token(self):
        # Test with pass_no_user AND with pass_no_token.
        user = "passthru"
        user_no_token = "usernotoken"
        pin = "mypin"
        serial = "t23"
        set_policy(name="pass_no",
                   scope=SCOPE.AUTH,
                   action="{0!s},{1!s}".format(ACTION.PASSNOTOKEN,
                                               ACTION.PASSNOUSER))

        r = init_token({"type": "spass", "serial": serial,
                        "pin": pin}, user=User(user, self.realm2))
        self.assertTrue(r)

        r = get_tokens(user=User(user, self.realm2), count=True)
        self.assertEqual(r, 1)
        # User can authenticate with his SPASS token
        with self.app.test_request_context('/validate/check',
                                           method='POST',
                                           data={"user": user,
                                                 "realm": self.realm2,
                                                 "pass": pin}):
            res = self.app.full_dispatch_request()
            self.assertTrue(res.status_code == 200, res)
            result = json.loads(res.data).get("result")
            self.assertEqual(result.get("value"), True)
            detail = json.loads(res.data).get("detail")
            self.assertEqual(detail.get("serial"), serial)

        # User that does not exist, can authenticate
        with self.app.test_request_context('/validate/check',
                                           method='POST',
                                           data={"user": "doesNotExist",
                                                 "realm": self.realm2,
                                                 "pass": pin}):
            res = self.app.full_dispatch_request()
            self.assertTrue(res.status_code == 200, res)
            result = json.loads(res.data).get("result")
            self.assertEqual(result.get("value"), True)
            detail = json.loads(res.data).get("detail")
            self.assertEqual(detail.get("message"),
                             u"user does not exist, accepted "
                             u"due to 'pass_no'")

        # Creating a notification event. The non-existing user must
        # still be able to pass!
        eid = set_event("notify", event=["validate_check"], action="sendmail",
                  handlermodule="UserNotification", conditions={"token_locked": True})

        with self.app.test_request_context('/validate/check',
                                           method='POST',
                                           data={"user": "doesNotExist",
                                                 "realm": self.realm2,
                                                 "pass": pin}):
            res = self.app.full_dispatch_request()
            self.assertTrue(res.status_code == 200, res)
            result = json.loads(res.data).get("result")
            self.assertEqual(result.get("value"), True)
            detail = json.loads(res.data).get("detail")
            self.assertEqual(detail.get("message"),
                             u"user does not exist, accepted "
                             u"due to 'pass_no'")

        delete_event(eid)

        r = get_tokens(user=User(user, self.realm2), count=True)
        self.assertEqual(r, 1)
        # User with no token can authenticate
        with self.app.test_request_context('/validate/check',
                                           method='POST',
                                           data={"user": user_no_token,
                                                 "realm": self.realm2,
                                                 "pass": pin}):
            res = self.app.full_dispatch_request()
            self.assertTrue(res.status_code == 200, res)
            result = json.loads(res.data).get("result")
            self.assertEqual(result.get("value"), True)
            detail = json.loads(res.data).get("detail")
            self.assertEqual(detail.get("message"),
                             u"user has no token, "
                             u"accepted due to 'pass_no'")

        r = get_tokens(user=User(user, self.realm2), count=True)
        self.assertEqual(r, 1)

        # user with wrong password fails to authenticate
        with self.app.test_request_context('/validate/check',
                                           method='POST',
                                           data={"user": user,
                                                 "realm": self.realm2,
                                                 "pass": "wrongPiN"}):
            res = self.app.full_dispatch_request()
            self.assertTrue(res.status_code == 200, res)
            result = json.loads(res.data).get("result")
            self.assertEqual(result.get("value"), False)
            detail = json.loads(res.data).get("detail")
            self.assertEqual(detail.get("message"),
                             "wrong otp pin")

        delete_policy("pass_no")
        remove_token(serial)

        # User that does not exist, can NOT authenticate after removing the
        # policy
        with self.app.test_request_context('/validate/check',
                                           method='POST',
                                           data={"user": "doesNotExist",
                                                 "realm": self.realm2,
                                                 "pass": pin}):
            res = self.app.full_dispatch_request()
            self.assertTrue(res.status_code == 400, res)
            detail = json.loads(res.data).get("detail")
            self.assertEqual(detail, None)

    def test_23a_pass_no_user_resolver(self):
        # Now we set a policy, that a non existing user will authenticate
        set_policy(name="pol1",
                   scope=SCOPE.AUTH,
                   action="{0}, {1}, {2}, {3}=none".format(
                       ACTION.RESETALLTOKENS,
                       ACTION.PASSNOUSER,
                       ACTION.PASSNOTOKEN,
                       ACTION.OTPPIN
                   ),
                   realm=self.realm1)
        # Check that the non existing user MisterX is allowed to authenticate
        with self.app.test_request_context('/validate/check',
                                           method='POST',
                                           data={"user": "MisterX",
                                                 "realm": self.realm1,
                                                 "pass": "secret"}):
            res = self.app.full_dispatch_request()
            self.assertTrue(res.status_code == 200, res)
            detail = json.loads(res.data).get("detail")
            self.assertEqual(detail.get("message"),
                             u'user does not exist, accepted due to \'pol1\'')
        delete_policy("pol1")

    @responses.activate
    def test_24_trigger_challenge(self):
        from privacyidea.lib.smsprovider.SMSProvider import set_smsgateway
        from privacyidea.lib.config import set_privacyidea_config
        post_url = "http://smsgateway.com/sms_send_api.cgi"
        success_body = "ID 12345"

        identifier = "myGW"
        provider_module = "privacyidea.lib.smsprovider.HttpSMSProvider" \
                          ".HttpSMSProvider"
        id = set_smsgateway(identifier, provider_module, description="test",
                            options={"HTTP_METHOD": "POST",
                                     "URL": post_url,
                                     "RETURN_SUCCESS": "ID",
                                     "text": "{otp}",
                                     "phone": "{phone}"})
        self.assertTrue(id > 0)
        # set config sms.identifier = myGW
        r = set_privacyidea_config("sms.identifier", identifier)
        self.assertEqual(r, "insert")

        responses.add(responses.POST,
                      post_url,
                      body=success_body)

        self.setUp_user_realms()
        self.setUp_user_realm2()
        serial = "sms01"
        pin = "pin"
        user = "passthru"
        r = init_token({"type": "sms", "serial": serial,
                        "otpkey": self.otpkey,
                        "phone": "123456",
                        "pin": pin}, user=User(user, self.realm2))
        self.assertTrue(r)

        # Trigger challenge for serial number
        with self.app.test_request_context('/validate/triggerchallenge',
                                           method='POST',
                                           data={"serial": serial},
                                           headers={'Authorization': self.at}):
            res = self.app.full_dispatch_request()
            self.assertTrue(res.status_code == 200, res)
            result = json.loads(res.data).get("result")
            self.assertEqual(result.get("value"), 1)
            detail = json.loads(res.data).get("detail")
            self.assertEqual(detail.get("messages")[0],
                             _("Enter the OTP from the SMS:"))
            transaction_id = detail.get("transaction_ids")[0]

        # Check authentication
        with self.app.test_request_context('/validate/check',
                                           method='POST',
                                           data={"user": user,
                                                 "realm": self.realm2,
                                                 "transaction_id":
                                                     transaction_id,
                                                 "pass": "287082"}):
            res = self.app.full_dispatch_request()
            self.assertTrue(res.status_code == 200, res)
            result = json.loads(res.data).get("result")
            self.assertEqual(result.get("value"), True)

        # Trigger challenge for user
        with self.app.test_request_context('/validate/triggerchallenge',
                                           method='POST',
                                           data={"user": user,
                                                 "realm": self.realm2},
                                           headers={
                                               'Authorization': self.at}):
            res = self.app.full_dispatch_request()
            self.assertTrue(res.status_code == 200, res)
            result = json.loads(res.data).get("result")
            self.assertEqual(result.get("value"), 1)
            detail = json.loads(res.data).get("detail")
            self.assertEqual(detail.get("messages")[0],
                             _("Enter the OTP from the SMS:"))
            transaction_id = detail.get("transaction_ids")[0]

        # Check authentication
        with self.app.test_request_context('/validate/check',
                                           method='POST',
                                           data={"user": user,
                                                 "realm": self.realm2,
                                                 "transaction_id":
                                                     transaction_id,
                                                 "pass": "969429"}):
            res = self.app.full_dispatch_request()
            self.assertTrue(res.status_code == 200, res)
            result = json.loads(res.data).get("result")
            self.assertEqual(result.get("value"), True)

        remove_token(serial)

    @smtpmock.activate
    def test_25_trigger_challenge_smtp(self):
        smtpmock.setdata(response={"hans@dampf.com": (200, 'OK')})
        from privacyidea.lib.tokens.emailtoken import EMAILACTION

        self.setUp_user_realms()
        self.setUp_user_realm2()
        serial = "smtp01"
        pin = "pin"
        user = "passthru"
        r = init_token({"type": "email", "serial": serial,
                        "otpkey": self.otpkey,
                        "email": "hans@dampf.com",
                        "pin": pin}, user=User(user, self.realm2))
        self.assertTrue(r)

        set_policy("emailtext", scope=SCOPE.AUTH,
                   action="{0!s}=Dein <otp>".format(EMAILACTION.EMAILTEXT))
        set_policy("emailsubject", scope=SCOPE.AUTH,
                   action="{0!s}=Dein OTP".format(EMAILACTION.EMAILSUBJECT))

        # Trigger challenge for serial number
        with self.app.test_request_context('/validate/triggerchallenge',
                                           method='POST',
                                           data={"serial": serial},
                                           headers={'Authorization': self.at}):
            res = self.app.full_dispatch_request()
            self.assertTrue(res.status_code == 200, res)
            result = json.loads(res.data).get("result")
            self.assertEqual(result.get("value"), 1)
            detail = json.loads(res.data).get("detail")
            self.assertEqual(detail.get("messages")[0],
                             _("Enter the OTP from the Email:"))
            transaction_id = detail.get("transaction_ids")[0]
            # check the sent message
            sent_message = smtpmock.get_sent_message()
            self.assertTrue("RGVpbiAyODcwODI=" in sent_message)
            self.assertTrue("Subject: Dein OTP" in sent_message)

        remove_token(serial)
        delete_policy("emailtext")

    def test_26_multiple_challenge_response(self):
        # Test the challenges for multiple active tokens
        self.setUp_user_realms()
        OTPKE2 = "31323334353637383930313233343536373839AA"
        user = User("multichal", self.realm1)
        pin = "test49"
        token_a = init_token({"serial": "CR2A",
                              "type": "hotp",
                              "otpkey": OTPKE2,
                              "pin": pin}, user)
        token_b = init_token({"serial": "CR2B",
                              "type": "hotp",
                              "otpkey": self.otpkey,
                              "pin": pin}, user)
        set_policy("test49", scope=SCOPE.AUTH, action="{0!s}=HOTP".format(
            ACTION.CHALLENGERESPONSE))
        # both tokens will be a valid challenge response token!

        transaction_id = None
        with self.app.test_request_context('/validate/check',
                                           method='POST',
                                           data={"user": "multichal",
                                                 "realm": self.realm1,
                                                 "pass": pin}):
            res = self.app.full_dispatch_request()
            self.assertTrue(res.status_code == 200, res)
            result = json.loads(res.data).get("result")
            self.assertEqual(result.get("value"), False)
            detail = json.loads(res.data).get("detail")
            transaction_id = detail.get("transaction_id")
            multi_challenge = detail.get("multi_challenge")
            self.assertEqual(multi_challenge[0].get("serial"), "CR2A")
            self.assertEqual(transaction_id,
                             multi_challenge[0].get("transaction_id"))
            self.assertEqual(transaction_id,
                             multi_challenge[1].get("transaction_id"))
            self.assertEqual(multi_challenge[1].get("serial"), "CR2B")

        # There are two challenges in the database
        r = Challenge.query.filter(Challenge.transaction_id ==
                                   transaction_id).all()
        self.assertEqual(len(r), 2)

        # Check the second response to the challenge, the second step in
        # challenge response:

        with self.app.test_request_context('/validate/check',
                                           method='POST',
                                           data={"user": "multichal",
                                                 "transaction_id":
                                                     transaction_id,
                                                 "realm": self.realm1,
                                                 "pass": "287082"}):
            res = self.app.full_dispatch_request()
            self.assertTrue(res.status_code == 200, res)
            result = json.loads(res.data).get("result")
            self.assertEqual(result.get("value"), True)
            detail = json.loads(res.data).get("detail")
            serial = detail.get("serial")
            self.assertEqual(serial, "CR2B")

        # No challenges in the database
        r = Challenge.query.filter(Challenge.transaction_id ==
                                   transaction_id).all()
        self.assertEqual(len(r), 0)

        remove_token("CR2A")
        remove_token("CR2B")
        delete_policy("test49")

    def test_27_multiple_challenge_response_different_pin(self):
        # Test the challenges for multiple active tokens with different PINs
        # Test issue #649
        self.setUp_user_realms()
        OTPKE2 = "31323334353637383930313233343536373839AA"
        user = User("multichal", self.realm1)
        pinA = "testA"
        pinB = "testB"
        token_a = init_token({"serial": "CR2A",
                              "type": "hotp",
                              "otpkey": OTPKE2,
                              "pin": pinA}, user)
        token_b = init_token({"serial": "CR2B",
                              "type": "hotp",
                              "otpkey": self.otpkey,
                              "pin": pinB}, user)
        set_policy("test48", scope=SCOPE.AUTH, action="{0!s}=HOTP".format(
            ACTION.CHALLENGERESPONSE))
        # both tokens will be a valid challenge response token!

        transaction_id = None
        with self.app.test_request_context('/validate/check',
                                           method='POST',
                                           data={"user": "multichal",
                                                 "realm": self.realm1,
                                                 "pass": pinB}):
            res = self.app.full_dispatch_request()
            self.assertTrue(res.status_code == 200, res)
            result = json.loads(res.data).get("result")
            self.assertEqual(result.get("value"), False)
            detail = json.loads(res.data).get("detail")
            transaction_id = detail.get("transaction_id")
            multi_challenge = detail.get("multi_challenge")
            self.assertEqual(multi_challenge[0].get("serial"), "CR2B")
            self.assertEqual(transaction_id,
                             multi_challenge[0].get("transaction_id"))
            self.assertEqual(len(multi_challenge), 1)

        # There is ONE challenge in the database
        r = Challenge.query.filter(Challenge.transaction_id ==
                                   transaction_id).all()
        self.assertEqual(len(r), 1)

        # Check the second response to the challenge, the second step in
        # challenge response:

        with self.app.test_request_context('/validate/check',
                                           method='POST',
                                           data={"user": "multichal",
                                                 "transaction_id":
                                                     transaction_id,
                                                 "realm": self.realm1,
                                                 "pass": "287082"}):
            res = self.app.full_dispatch_request()
            self.assertTrue(res.status_code == 200, res)
            result = json.loads(res.data).get("result")
            self.assertEqual(result.get("value"), True)
            detail = json.loads(res.data).get("detail")
            serial = detail.get("serial")
            self.assertEqual(serial, "CR2B")

        # No challenges in the database
        r = Challenge.query.filter(Challenge.transaction_id ==
                                   transaction_id).all()
        self.assertEqual(len(r), 0)

        remove_token("CR2A")
        remove_token("CR2B")
        delete_policy("test49")

    def test_28_validate_radiuscheck(self):
        # setup a spass token
        token_obj = init_token({"serial": "pass3", "pin": "123456",
                                "type": "spass"})

        # test successful authentication
        with self.app.test_request_context('/validate/radiuscheck',
                                           method='POST',
                                           data={"serial": "pass3",
                                                 "pass": "123456"}):
            res = self.app.full_dispatch_request()
            # HTTP 204 status code signals a successful authentication
            self.assertEqual(res.status_code, 204)
            self.assertEqual(res.data, '')

        # test authentication fails with wrong PIN
        with self.app.test_request_context('/validate/radiuscheck',
                                           method='POST',
                                           data={"serial": "pass3",
                                                 "pass": "wrong"}):
            res = self.app.full_dispatch_request()
            self.assertEqual(res.status_code, 400)
            self.assertEqual(res.data, '')

        # test authentication fails with an unknown user
        # here, we get an ordinary JSON response
        with self.app.test_request_context('/validate/radiuscheck',
                                           method='POST',
                                           data={"user": "unknown",
                                                 "pass": "123456"}):
            res = self.app.full_dispatch_request()
            self.assertEqual(res.status_code, 400)
            result = json.loads(res.data).get("result")
            self.assertFalse(result.get("status"))

    def test_29_several_CR_one_locked(self):
        # A user has several CR tokens. One of the tokens is locked.
        self.setUp_user_realms()
        user = User("multichal", self.realm1)
        pin = "test"
        token_a = init_token({"serial": "CR2A",
                              "type": "hotp",
                              "otpkey": self.otpkey,
                              "pin": pin}, user)
        token_b = init_token({"serial": "CR2B",
                              "type": "hotp",
                              "otpkey": self.otpkey,
                              "pin": pin}, user)
        set_policy("test48", scope=SCOPE.AUTH, action="{0!s}=HOTP".format(
            ACTION.CHALLENGERESPONSE))
        # both tokens will be a valid challenge response token!

        # One token is locked
        revoke_token("CR2B")

        with self.app.test_request_context('/validate/check',
                                           method='POST',
                                           data={"user": "multichal",
                                                 "realm": self.realm1,
                                                 "pass": pin}):
            res = self.app.full_dispatch_request()
            self.assertTrue(res.status_code == 200, res)
            result = json.loads(res.data).get("result")
            # This is a challene, the value is False
            self.assertEqual(result.get("value"), False)
            detail = json.loads(res.data).get("detail")
            serial = detail.get("serial")
            self.assertEqual(serial, "CR2A")
            # Only one challenge, the 2nd token was revoked.
            self.assertEqual(len(detail.get("multi_challenge")), 1)

        delete_policy("test48")
        remove_token("CR2A")
        remove_token("CR2B")

    def test_30_return_different_tokentypes(self):
        """
        Return different tokentypes

        If there are more than one matching tokens, the check_token_list in lib/token.py
        returns a tokentype:
        1. a specific tokentype if all matching tokens are of the same type
        2. an "undetermined" tokentype, if the matching tokens are of
           different type.
        """
        self.setUp_user_realms()
        user = User("cornelius", self.realm1)

        # two different token types
        init_token({"serial": "SPASS1",
                    "type": "spass",
                    "pin": "hallo123"}, user)
        init_token({"serial": "PW1",
                    "type": "pw",
                    "otpkey": "123",
                    "pin": "hallo"}, user)
        with self.app.test_request_context('/validate/check',
                                           method='POST',
                                           data={"user": "cornelius",
                                                 "pass": "hallo123"}):
            res = self.app.full_dispatch_request()
            self.assertTrue(res.status_code == 200, res)
            result = json.loads(res.data).get("result")
            self.assertEqual(result.get("value"), True)
            detail = json.loads(res.data).get("detail")
            self.assertEqual(detail.get("type"), "undetermined")

        # two same token types.
        remove_token("PW1")
        init_token({"serial": "SPASS2",
                    "type": "spass",
                    "pin": "hallo123"}, user)

        with self.app.test_request_context('/validate/check',
                                           method='POST',
                                           data={"user": "cornelius",
                                                 "pass": "hallo123"}):
            res = self.app.full_dispatch_request()
            self.assertTrue(res.status_code == 200, res)
            result = json.loads(res.data).get("result")
            self.assertEqual(result.get("value"), True)
            detail = json.loads(res.data).get("detail")
            self.assertEqual(detail.get("type"), "spass")

        # A user has one HOTP token and two spass tokens.
        init_token({"serial": "HOTP1",
                    "type": "hotp",
                    "otpkey": self.otpkey,
                    "pin": "hallo"}, user)
        # Without policy he can authenticate with the spass token
        with self.app.test_request_context('/validate/check',
                                           method='POST',
                                           data={"user": "cornelius",
                                                 "pass": "hallo123"}):
            res = self.app.full_dispatch_request()
            self.assertTrue(res.status_code == 200, res)
            result = json.loads(res.data).get("result")
            self.assertEqual(result.get("value"), True)
            detail = json.loads(res.data).get("detail")
            self.assertEqual(detail.get("type"), "spass")

        # policy only allows HOTP.
        set_policy("onlyHOTP", scope=SCOPE.AUTHZ,
                   action="{0!s}=hotp".format(ACTION.TOKENTYPE))

        # He can not authenticate with the spass token!
        with self.app.test_request_context('/validate/check',
                                           method='POST',
                                           data={"user": "cornelius",
                                                 "pass": "hallo123"}):
            res = self.app.full_dispatch_request()
            self.assertEqual(res.status_code, 403)
            result = json.loads(res.data).get("result")
            self.assertEqual(result.get("status"), False)
            self.assertEqual(result.get("error").get("code"), ERROR.POLICY)
            detail = json.loads(res.data).get("detail")
            self.assertEqual(detail, None)

        # Define a passthru policy
        set_policy("passthru", scope=SCOPE.AUTH,
                   action="{0!s}=userstore".format(ACTION.PASSTHRU))

        # A user with a passthru policy can authenticate, since he has not tokentype
        with self.app.test_request_context('/validate/check',
                                           method='POST',
                                           data={"user": "passthru",
                                                 "pass": "pthru"}):
            res = self.app.full_dispatch_request()
            self.assertEqual(res.status_code, 200)
            result = json.loads(res.data).get("result")
            self.assertEqual(result.get("value"), True)

        delete_policy("onlyHOTP")
        delete_policy("onlyHOTP")
        delete_policy("passthru")
        remove_token("SPASS1")
        remove_token("SPASS2")
        remove_token("HOTP1")

    @responses.activate
    @smtpmock.activate
    def test_30_challenge_text(self):
        """
        Set a policy for a different challengetext and run a C/R for sms and email.
        :return:
        """
        smtpmock.setdata(response={"hallo@example.com": (200, 'OK')})

        # Configure the SMS Gateway
        from privacyidea.lib.smsprovider.SMSProvider import set_smsgateway
        from privacyidea.lib.config import set_privacyidea_config
        post_url = "http://smsgateway.com/sms_send_api.cgi"
        success_body = "ID 12345"

        identifier = "myGW"
        provider_module = "privacyidea.lib.smsprovider.HttpSMSProvider" \
                          ".HttpSMSProvider"
        id = set_smsgateway(identifier, provider_module, description="test",
                            options={"HTTP_METHOD": "POST",
                                     "URL": post_url,
                                     "RETURN_SUCCESS": "ID",
                                     "text": "{otp}",
                                     "phone": "{phone}"})
        self.assertTrue(id > 0)
        # set config sms.identifier = myGW
        r = set_privacyidea_config("sms.identifier", identifier)
        self.assertTrue(r in ["insert", "update"])
        responses.add(responses.POST,
                      post_url,
                      body=success_body)



        self.setUp_user_realms()
        user = User("cornelius", self.realm1)

        # two different token types
        init_token({"serial": "CHAL1",
                    "type": "sms",
                    "phone": "123456",
                    "pin": "sms"}, user)
        init_token({"serial": "CHAL2",
                    "type": "email",
                    "email": "hallo@example.com",
                    "pin": "email"}, user)

        set_policy("chalsms", SCOPE.AUTH, "sms_{0!s}=check your sms".format(ACTION.CHALLENGETEXT))
        set_policy("chalemail", SCOPE.AUTH, "email_{0!s}=check your email".format(ACTION.CHALLENGETEXT))

        # Challenge Response with email
        with self.app.test_request_context('/validate/check',
                                           method='POST',
                                           data={"user": "cornelius",
                                                 "pass": "email"}):
            res = self.app.full_dispatch_request()
            self.assertEqual(res.status_code, 200)
            resp = json.loads(res.data)
            self.assertEqual(resp.get("detail").get("message"), "check your email")

        # Challenge Response with SMS
        with self.app.test_request_context('/validate/check',
                                           method='POST',
                                           data={"user": "cornelius",
                                                 "pass": "sms"}):
            res = self.app.full_dispatch_request()
            self.assertEqual(res.status_code, 200)
            resp = json.loads(res.data)
            self.assertEqual(resp.get("detail").get("message"), "check your sms")

        # Two different token types that are triggered by the same PIN:
        init_token({"serial": "CHAL3",
                    "type": "sms",
                    "phone": "123456",
                    "pin": "PIN"}, user)
        init_token({"serial": "CHAL4",
                    "type": "email",
                    "email": "hallo@example.com",
                    "pin": "PIN"}, user)

        # Challenge Response with SMS and Email. The challenge message contains both hints
        with self.app.test_request_context('/validate/check',
                                           method='POST',
                                           data={"user": "cornelius",
                                                 "pass": "PIN"}):
            res = self.app.full_dispatch_request()
            self.assertEqual(res.status_code, 200)
            resp = json.loads(res.data)
            self.assertEqual(resp.get("detail").get("message"), "check your sms, check your email")

        delete_policy("chalsms")
        delete_policy("chalemail")
        remove_token("CHAL1")
        remove_token("CHAL2")
        remove_token("CHAL3")
        remove_token("CHAL4")


class AChallengeResponse(MyTestCase):

    serial = "hotp1"
    serial_email = "email1"

    def setUp(self):
        MyTestCase.setUp(self)
        self.setUp_user_realms()

    def test_01_challenge_response_token_deactivate(self):
        # New token for the user "selfservice"
        Token("hotp1", "hotp", otpkey=self.otpkey, userid=1004, resolver=self.resolvername1,
              realm=self.realm1).save()
        # Define HOTP token to be challenge response
        set_policy(name="pol_cr", scope=SCOPE.AUTH, action="{0!s}=hotp".format(ACTION.CHALLENGERESPONSE))
<<<<<<< HEAD
=======
        set_policy(name="webuilog", scope=SCOPE.WEBUI, action="{0!s}=privacyIDEA".format(ACTION.LOGINMODE))
>>>>>>> 16fcef4c
        set_pin(self.serial, "pin")

        with self.app.test_request_context('/validate/check',
                                           method='POST',
                                           data={"user": "selfservice",
                                                 "pass": "pin"}):
            res = self.app.full_dispatch_request()
            self.assertTrue(res.status_code == 200, res)
            data = json.loads(res.data)
            self.assertTrue(data.get("result").get("status"))
            self.assertFalse(data.get("result").get("value"))
            detail = data.get("detail")
            self.assertTrue("enter otp" in detail.get("message"), detail.get("message"))
            transaction_id = detail.get("transaction_id")

        # Now we try to provide the OTP value
        with self.app.test_request_context('/validate/check',
                                           method='POST',
                                           data={"user": "selfservice",
                                                 "pass": self.valid_otp_values[0],
                                                 "transaction_id": transaction_id}):
            res = self.app.full_dispatch_request()
            self.assertTrue(res.status_code == 200, res)
            data = json.loads(res.data)
            self.assertTrue(data.get("result").get("value"))

        # Now we send the challenge and then we disable the token
        with self.app.test_request_context('/validate/check',
                                           method='POST',
                                           data={"user": "selfservice",
                                                 "pass": "pin"}):
            res = self.app.full_dispatch_request()
            self.assertTrue(res.status_code == 200, res)
            data = json.loads(res.data)
            self.assertTrue(data.get("result").get("status"))
            self.assertFalse(data.get("result").get("value"))
            detail = data.get("detail")
            self.assertTrue("enter otp" in detail.get("message"), detail.get("message"))
            transaction_id = detail.get("transaction_id")

        # disable the token
        enable_token(self.serial, False)

        # Now we try to provide the OTP value, but authentication must fail, since the token is disabled
        with self.app.test_request_context('/validate/check',
                                           method='POST',
                                           data={"user": "selfservice",
                                                 "pass": self.valid_otp_values[1],
                                                 "transaction_id": transaction_id}):
            res = self.app.full_dispatch_request()
            self.assertTrue(res.status_code == 200, res)
            data = json.loads(res.data)
            self.assertFalse(data.get("result").get("value"))
            detail = data.get("detail")
            self.assertEqual(detail.get("message"), "Challenge matches, but token is inactive.")

        # The token is still disabled. We are checking, if we can do a challenge response
        # for a disabled token
        with self.app.test_request_context('/validate/check',
                                           method='POST',
                                           data={"user": "selfservice",
                                                 "pass": "pin"}):
            res = self.app.full_dispatch_request()
            self.assertTrue(res.status_code == 200, res)
            data = json.loads(res.data)
            self.assertTrue(data.get("result").get("status"))
            self.assertFalse(data.get("result").get("value"))
            detail = data.get("detail")
            self.assertTrue("No active challenge response" in detail.get("message"), detail.get("message"))

    @smtpmock.activate
    def test_02_two_challenge_response_tokens(self):
        smtpmock.setdata(response={"bla@example.com": (200, 'OK')})
        # We test two challenge response tokens. One is active, one is disabled.
        # Enroll an Email-Token to the user
<<<<<<< HEAD
=======
        db_token = Token(self.serial_email, "email", otpkey=self.otpkey, userid=1004, resolver=self.resolvername1,
                         realm=self.realm1)
>>>>>>> 16fcef4c
        init_token(user=User("selfservice", self.realm1),
                   param={"serial": self.serial_email,
                          "type": "email",
                          "email": "bla@example.com",
                          "otpkey": self.otpkey})
        set_pin(self.serial_email, "pin")

        toks = get_tokens(user=User("selfservice", self.realm1))
        self.assertEqual(len(toks), 2)
        self.assertFalse(toks[0].token.active)
        self.assertTrue(toks[1].token.active)

        # Now we create a challenge with two tokens
        with self.app.test_request_context('/validate/check',
                                           method='POST',
                                           data={"user": "selfservice",
                                                 "pass": "pin"}):
            res = self.app.full_dispatch_request()
            self.assertTrue(res.status_code == 200, res)
            data = json.loads(res.data)
            self.assertTrue(data.get("result").get("status"))
            self.assertFalse(data.get("result").get("value"))
            detail = data.get("detail")
            # Only the email token is active and creates a challenge!
            self.assertEqual(u"Enter the OTP from the Email:", detail.get("message"))

        # Now test with triggerchallenge
        with self.app.test_request_context('/validate/triggerchallenge',
                                           method='POST',
                                           data={"user": "selfservice"},
                                           headers={"Authorization": self.at}):
            res = self.app.full_dispatch_request()
            self.assertTrue(res.status_code == 200, res)
            data = json.loads(res.data)
            self.assertTrue(data.get("result").get("status"))
            # Triggerchallenge returns the numbers of tokens in the "value
            self.assertEqual(data.get("result").get("value"), 1)
            detail = data.get("detail")
            # Only the email token is active and creates a challenge!
            self.assertEqual(u"Enter the OTP from the Email:", detail.get("messages")[0])<|MERGE_RESOLUTION|>--- conflicted
+++ resolved
@@ -2195,10 +2195,7 @@
               realm=self.realm1).save()
         # Define HOTP token to be challenge response
         set_policy(name="pol_cr", scope=SCOPE.AUTH, action="{0!s}=hotp".format(ACTION.CHALLENGERESPONSE))
-<<<<<<< HEAD
-=======
         set_policy(name="webuilog", scope=SCOPE.WEBUI, action="{0!s}=privacyIDEA".format(ACTION.LOGINMODE))
->>>>>>> 16fcef4c
         set_pin(self.serial, "pin")
 
         with self.app.test_request_context('/validate/check',
@@ -2274,11 +2271,8 @@
         smtpmock.setdata(response={"bla@example.com": (200, 'OK')})
         # We test two challenge response tokens. One is active, one is disabled.
         # Enroll an Email-Token to the user
-<<<<<<< HEAD
-=======
         db_token = Token(self.serial_email, "email", otpkey=self.otpkey, userid=1004, resolver=self.resolvername1,
                          realm=self.realm1)
->>>>>>> 16fcef4c
         init_token(user=User("selfservice", self.realm1),
                    param={"serial": self.serial_email,
                           "type": "email",
