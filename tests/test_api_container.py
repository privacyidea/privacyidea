--- conflicted
+++ resolved
@@ -103,15 +103,8 @@
             for u in users_res:
                 self.assertEqual(u["user_realm"], "realm1")
 
-<<<<<<< HEAD
             tokens_res = json["result"]["value"][0]["tokens_paginated"]["tokens"]
             self.assertEqual(len(tokens_res), 4)
-=======
-            tokens_res = json["result"]["value"]["containers"][0]["tokens"]
-            for token in tokens_res:
-                # token are dicts
-                self.assertTrue(token["serial"] in token_serials)
-                self.assertEqual(token["tokentype"], 'hotp')
 
     def test_04_get_all_containers_paginate(self):
 
@@ -215,5 +208,4 @@
                                            headers={'Authorization': self.at}):
             res = self.app.full_dispatch_request()
             containerdata = res.json["result"]["value"]
-            self.assertEqual(len(container_serials), containerdata["count"])
->>>>>>> 59694030
+            self.assertEqual(len(container_serials), containerdata["count"])