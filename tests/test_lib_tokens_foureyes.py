"""
This test file tests the lib.tokens.4eyestoken
This depends on lib.tokenclass
"""
import logging
from testfixtures import log_capture
from .base import MyTestCase
from privacyidea.lib.tokens.foureyestoken import FourEyesTokenClass
from privacyidea.lib.tokens.foureyestoken import log as foureyes_log
from privacyidea.lib.token import init_token, check_serial_pass, remove_token, import_tokens, get_tokens
from privacyidea.lib.user import User


class FourEyesTokenTestCase(MyTestCase):

    def test_00_create_realms(self):
        self.setUp_user_realms()

    def test_01_convert_realm(self):
        r = FourEyesTokenClass.convert_realms("realm1:2,realm2:1")
        self.assertEqual(r, {"realm1": 2,
                             "realm2": 1})

        r = FourEyesTokenClass.convert_realms("realm1,realm2:1")
        self.assertEqual(r, {"realm2": 1})

    def test_02_create_token(self):
        r = init_token({"4eyes": "realm1:1,realm2:2",
                        "type": "4eyes",
                        "separator": "|"})
        self.assertEqual(r.type, "4eyes")
        self.assertEqual(r.get_tokeninfo("4eyes"), "realm1:1,realm2:2")
        self.assertEqual(r.get_tokeninfo("separator"), "|")
        self.assertIsInstance(r, FourEyesTokenClass)

        realms = r._get_realms()
        self.assertEqual(realms, {"realm1": 1, "realm2": 2})

        self.assertEqual(r._get_separator(), "|")

    @log_capture(level=logging.DEBUG)
    def test_03_authenticate(self, capture):
        self.setUp_user_realms()

        init_token({"type": "pw",
                    "otpkey": "password1",
                    "pin": "pin1",
                    "serial": "pwserial1"},
                   user=User("cornelius", self.realm1))

        init_token({"type": "pw",
                    "otpkey": "password2",
                    "pin": "pin2",
                    "serial": "pwserial2"},
                   user=User("cornelius", self.realm1))

        init_token({"type": "pw",
                    "otpkey": "password3",
                    "pin": "pin3",
                    "serial": "pwserial3"},
                   user=User("cornelius", self.realm1))

        tok = init_token({"serial": "eye1",
                          "type": "4eyes",
                          "4eyes": "{0!s}:2".format(self.realm1),
                          "separator": " "})

        foureyes_log.setLevel(logging.DEBUG)
        r = check_serial_pass("eye1", "pin1password1 pin2password2")
        self.assertTrue(r[0], r)
        log_msg = str(capture)
        self.assertNotIn('pin1password1', log_msg, log_msg)
        self.assertNotIn('pin2password2', log_msg, log_msg)

        # This triggers the challenge for the next token
        r = check_serial_pass("eye1", "pin1password1")
        self.assertEqual(r[0], False)
        self.assertTrue("transaction_id" in r[1])
        self.assertEqual(r[1].get("message"), 'Please authenticate with another token from either realm: realm1.')

        # check false separator
        r = check_serial_pass("eye1", "pin1password1:pin2password2")
        self.assertFalse(r[0])
        self.assertEqual(r[1].get("foureyes"), "Only found 0 tokens in realm {0!s}".format(self.realm1))

        # check authentication also works if the 4eyes-token is in the same realm
        tok.add_user(User('cornelius', self.realm1))
        r = check_serial_pass("eye1", "pin3password3 pin2password2")
        self.assertTrue(r[0])
        self.assertEqual(r[1].get('message'), 'matching 1 tokens')

        # cleanup
        remove_token(serial='pwserial1')
        remove_token(serial='pwserial2')
        remove_token(serial='pwserial3')
        remove_token(serial='eye1')

    def test_04_foureyes_token_export(self):
        # Set up the FourEyeTokenClass for testing
        foureyetoken = init_token(param={
            'serial': "FOUR12345678",
            'type': '4eyes',
            'otpkey': '12345',
            'separator': ":",
            '4eyes': "realm1,realm2"
        })

        foureyetoken.set_description("this is a four-eye token export test")
        foureyetoken.add_tokeninfo("hashlib", "sha256")

        # Test that all expected keys are present in the exported dictionary
        exported_data = foureyetoken.export_token()
        expected_keys = [
            "serial", "type", "description", "otpkey", "issuer"
        ]

        for key in expected_keys:
            self.assertIn(key, exported_data)

        expected_tokeninfo_keys = ["4eyes", "separator", "hashlib", "tokenkind"]
        for key in expected_tokeninfo_keys:
            self.assertIn(key, exported_data["tokeninfo"])

        # Test that the exported values match the token's data
        self.assertEqual(exported_data["serial"], "FOUR12345678")
        self.assertEqual(exported_data["type"], "4eyes")
        self.assertEqual(exported_data["description"], "this is a four-eye token export test")
        self.assertEqual(exported_data["tokeninfo"]["hashlib"], "sha256")
        self.assertEqual(exported_data["otpkey"], '12345')
        self.assertEqual(exported_data["tokeninfo"]["separator"], ":")
        self.assertEqual(exported_data["tokeninfo"]["4eyes"], "realm1,realm2")
        self.assertEqual(exported_data["tokeninfo"]["tokenkind"], "virtual")
        self.assertEqual(exported_data["issuer"], "privacyIDEA")

        # Clean up
        remove_token(foureyetoken.token.serial)

    def test_05_foureyes_token_import(self):
        # Define the token data to be imported
        token_data = [{
            "serial": "FOUR12345678",
            "type": "4eyes",
            "description": "this is a four-eye token import test",
            "otpkey": "12345",
            "issuer": "privacyIDEA",
            "tokeninfo": {"separator": "|", "4eyes": "realm1:2", "hashlib": "sha256", "tokenkind": "virtual"}
        }]

        # Import the token
<<<<<<< HEAD
        import_tokens(token_data)
=======
        result = import_tokens(json.dumps(token_data))
        self.assertIn("FOUR12345678", result.successful_tokens, result)
>>>>>>> 0dedbca9

        # Retrieve the imported token
        foureyetoken = get_tokens(serial=token_data[0]["serial"])[0]

        # Verify that the token data matches the imported data
        self.assertEqual(foureyetoken.token.serial, token_data[0]["serial"])
        self.assertEqual(foureyetoken.type, token_data[0]["type"])
        self.assertEqual(foureyetoken.token.description, token_data[0]["description"])
        self.assertEqual(foureyetoken.token.get_otpkey().getKey().decode("utf-8"), token_data[0]["otpkey"])
        self.assertEqual(foureyetoken.get_tokeninfo("separator"), token_data[0]["tokeninfo"]["separator"])
        self.assertEqual(foureyetoken.get_tokeninfo("4eyes"), token_data[0]["tokeninfo"]["4eyes"])
        self.assertEqual(foureyetoken.get_tokeninfo("hashlib"), token_data[0]["tokeninfo"]["hashlib"])
        self.assertEqual(foureyetoken.get_tokeninfo("tokenkind"), token_data[0]["tokeninfo"]["tokenkind"])
        self.assertEqual(foureyetoken.export_token()["issuer"], token_data[0]["issuer"])

        self.setUp_user_realms()
        foureyetoken.add_user(User("cornelius", self.realm1))

        init_token({"type": "pw",
                    "otpkey": "password1",
                    "pin": "pin1",
                    "serial": "pwserial1"},
                   user=User("cornelius", self.realm1))

        init_token({"type": "pw",
                    "otpkey": "password2",
                    "pin": "pin2",
                    "serial": "pwserial2"},
                   user=User("cornelius", self.realm1))

        r = check_serial_pass("FOUR12345678", "pin1password1|pin2password2")
        self.assertEqual(r[0], True)

        # This triggers the challenge for the next token
        r = check_serial_pass("FOUR12345678", "pin2password2")
        self.assertEqual(r[0], False)
        self.assertTrue("transaction_id" in r[1])
        self.assertEqual(r[1].get("message"),
                         'Please authenticate with another token from either realm: realm1.')

        # Clean up
        remove_token(foureyetoken.token.serial)<|MERGE_RESOLUTION|>--- conflicted
+++ resolved
@@ -147,12 +147,9 @@
         }]
 
         # Import the token
-<<<<<<< HEAD
-        import_tokens(token_data)
-=======
-        result = import_tokens(json.dumps(token_data))
+
+        result = import_tokens(token_data)
         self.assertIn("FOUR12345678", result.successful_tokens, result)
->>>>>>> 0dedbca9
 
         # Retrieve the imported token
         foureyetoken = get_tokens(serial=token_data[0]["serial"])[0]
