"""
This test file tests the api.lib.policy.py

The api.lib.policy.py depends on lib.policy and on flask!
"""
import json
import logging
from testfixtures import log_capture

from privacyidea.lib.container import init_container, find_container_by_serial
from privacyidea.lib.tokens.webauthn import (webauthn_b64_decode, AUTHENTICATOR_ATTACHMENT_TYPE,
                                             ATTESTATION_LEVEL, ATTESTATION_FORM,
                                             USER_VERIFICATION_LEVEL)
from privacyidea.lib.tokens.webauthntoken import (WEBAUTHNACTION, DEFAULT_ALLOWED_TRANSPORTS,
                                                  WebAuthnTokenClass, DEFAULT_CHALLENGE_TEXT_AUTH,
                                                  PUBLIC_KEY_CREDENTIAL_ALGORITHMS,
                                                  DEFAULT_PUBLIC_KEY_CREDENTIAL_ALGORITHM_PREFERENCE,
                                                  DEFAULT_AUTHENTICATOR_ATTESTATION_LEVEL,
                                                  DEFAULT_AUTHENTICATOR_ATTESTATION_FORM,
                                                  DEFAULT_CHALLENGE_TEXT_ENROLL, DEFAULT_TIMEOUT,
                                                  DEFAULT_USER_VERIFICATION_REQUIREMENT,
                                                  PUBKEY_CRED_ALGORITHMS_ORDER)
from privacyidea.lib.utils import hexlify_and_unicode
from privacyidea.lib.config import set_privacyidea_config, SYSCONF
from .base import (MyApiTestCase)

from privacyidea.lib.subscriptions import EXPIRE_MESSAGE
from privacyidea.lib.policy import (set_policy, delete_policy, enable_policy,
                                    PolicyClass, SCOPE, ACTION, REMOTE_USER,
                                    AUTOASSIGNVALUE, AUTHORIZED)
from privacyidea.api.lib.prepolicy import (check_token_upload,
                                           check_base_action, check_token_init,
                                           check_max_token_user,
                                           check_anonymous_user,
                                           check_max_token_realm, set_realm,
                                           init_tokenlabel, init_random_pin, set_random_pin,
                                           init_token_defaults, _generate_pin_from_policy,
                                           encrypt_pin, check_otp_pin,
                                           enroll_pin,
                                           init_token_length_contents,
                                           check_external, api_key_required,
                                           mangle, is_remote_user_allowed,
                                           required_email, auditlog_age, hide_audit_columns,
                                           papertoken_count, allowed_audit_realm,
                                           u2ftoken_verify_cert,
                                           tantoken_count, sms_identifiers,
                                           pushtoken_add_config, pushtoken_validate,
                                           indexedsecret_force_attribute,
                                           check_admin_tokenlist, pushtoken_disable_wait,
                                           fido2_auth, webauthntoken_authz,
                                           fido2_enroll, webauthntoken_request,
                                           webauthntoken_allowed, check_application_tokentype,
                                           required_piv_attestation, check_custom_user_attributes,
                                           hide_tokeninfo, init_ca_template, init_ca_connector,
                                           init_subject_components, increase_failcounter_on_challenge,
                                           require_description, jwt_validity, check_container_action,
                                           check_token_action, check_token_list_action, check_user_params)
from privacyidea.lib.realm import set_realm as create_realm
from privacyidea.lib.realm import delete_realm
from privacyidea.api.lib.postpolicy import (check_serial, check_tokentype,
                                            check_tokeninfo,
                                            no_detail_on_success,
                                            no_detail_on_fail, autoassign,
                                            offline_info, sign_response,
                                            get_webui_settings,
                                            save_pin_change,
                                            add_user_detail_to_response,
                                            mangle_challenge_response, is_authorized,
                                            check_verify_enrollment)
from privacyidea.lib.token import (init_token, get_tokens, remove_token,
                                   set_realms, check_user_pass, unassign_token,
                                   enable_token)
from privacyidea.lib.user import User
from privacyidea.lib.tokens.papertoken import PAPERACTION
from privacyidea.lib.tokens.tantoken import TANACTION
from privacyidea.lib.tokens.smstoken import SMSACTION
from privacyidea.lib.tokens.pushtoken import PUSH_ACTION
from privacyidea.lib.tokens.indexedsecrettoken import PIIXACTION
from privacyidea.lib.tokens.registrationtoken import DEFAULT_LENGTH, DEFAULT_CONTENTS
from privacyidea.lib.tokens.certificatetoken import ACTION as CERTIFICATE_ACTION

from flask import Request, g, current_app, jsonify
from werkzeug.test import EnvironBuilder
from privacyidea.lib.error import PolicyError, RegistrationError, ValidateError
from privacyidea.lib.machineresolver import save_resolver
from privacyidea.lib.machine import attach_token
from privacyidea.lib.auth import ROLE
import jwt
from passlib.hash import pbkdf2_sha512
from datetime import datetime, timedelta
from dateutil.tz import tzlocal
from privacyidea.lib.tokenclass import DATE_FORMAT
from .test_lib_tokens_webauthn import (ALLOWED_TRANSPORTS, CRED_ID, ASSERTION_RESPONSE_TMPL,
                                       ASSERTION_CHALLENGE, RP_ID, RP_NAME, ORIGIN,
                                       REGISTRATION_RESPONSE_TMPL)
from privacyidea.lib.utils import (create_img, generate_charlists_from_pin_policy,
                                   CHARLIST_CONTENTPOLICY, check_pin_contents)

HOSTSFILE = "tests/testdata/hosts"
SSHKEY = "ssh-rsa AAAAB3NzaC1yc2EAAAADAQABAAACAQDO1rx366cmSSs/89j" \
         "/0u5aEiXa7bYArHn7zFNCBaVnDUiK9JDNkpWBj2ucbmOpDKWzH0Vl3in21E" \
         "8BaRlq9AobASG0qlEqlnwrYwlH+vcYp6td4QBoh3sOelzhyrJFug9dnfe8o7" \
         "0r3IL4HIbdQOdh1b8Ogi7aL01V/eVE9RgGfTNHUzuYRMUL3si4dtqbCsSjFZ" \
         "6dN1nnVhos9cSphPr7pQEbq8xW0uxzOGrFDY9g1NSOleA8bOjsCT9k+3X4R7" \
         "00iVGvpzWkKopcWrzXJDIa3yxylAMOM0c3uO9U3NLfRsucvcQ5Cs8S6ctM30" \
         "8cua3t5WaBOsr3RyoXs+cHIPIkXnJHg03HsnWONaGxl8VPymC9s3P0zVwm2jMFx" \
         "JD9WbBqep7Dwc5unxLOSKidKrnNflQiMyiIv+5dY5lhc0YTJdktC2Scse64ac2E" \
         "7ldjG3bJuKSIWAz8Sd1km4ZJWWIx8NlpC9AfbHcgMyFUDniV1EtFIaSQLPspIk" \
         "thzIMqPTpKblzdRZP37mPu/FpwfYG4S+F34dCmJ4BipslsVcqgCFJQHoAYAJc4N" \
         "Dq5IRDQqXH2KybHpSLATnbSY7zjVD+evJeU994yTaXTFi5hBmd0aWTC+ph79mmE" \
         "tu3dokA2YbLa7uWkAIXvX/HHauGLMTyCOpYi1BxN47c/kccxyNg" \
         "jPw== corny@schnuck"

YUBIKEY_CSR = """-----BEGIN CERTIFICATE REQUEST-----
MIICbTCCAVUCAQAwFzEVMBMGA1UEAwwMY249Y29ybmVsaXVzMIIBIjANBgkqhkiG
9w0BAQEFAAOCAQ8AMIIBCgKCAQEAzqQ5MCVz5J3mNzuFWYPvo275g7n3SLAL1egF
QGHNxVq8ES9bTtBPuNDofwWrrSQLkNQ/YOwVtk6+jtkmq/IvfzXCpqG8UjrZiPuz
+nEguVEO+K8NFr69XbmrMNWsazy87ihKT2/UCRX3mK932zYVLh7uD9DZYK3bucQ/
xiUy+ePpULjshKDE0pz9ziWAhX46rUynQBsKWBifwl424dFE6Ua23LQoouztAvcl
eeGGjmlnUu6CIbeELcznqDlXfaMe6VBjdymr5KX/3O5MS14IK2IILXW4JmyT6/VF
6s2DWFMVRuZrQ8Ev2YhLPdX9DP9RUu1U+yctWe9MUM5xzetamQIDAQABoBEwDwYJ
KoZIhvcNAQkOMQIwADANBgkqhkiG9w0BAQsFAAOCAQEArLWY74prQRtKojwMEOsw
4efmzCwOvLoO/WXDwzrr7kgSOawQanhFzD+Z4kCwapf1ZMmobBnyWREpL4EC9PzC
YH+mgSDCI0jDj/4OSfklb31IzRhuWcCVOpV9xuiDW875WM792t09ILCpx4rayw2a
8t92zv49IcWHtJNqpo2Q8064p2fzYf1J1r4OEBKUUxEIcw2/nifIiHHTb7DqDF4+
XjcD3ygUfTVbCzPYBmLPwvt+80AxgT2Nd6E612L/fbI9clv5DsvMwnVeSvlP1wXo
5BampVY4p5CQRFLlCQa9fGWZrT+ArC9Djo0mHf32x6pEsSz0zMOlmjHrh+ChVkAs
tA==
-----END CERTIFICATE REQUEST-----"""


class PrePolicyDecoratorTestCase(MyApiTestCase):

    def test_01_check_base_action(self):
        g.logged_in_user = {"username": "admin1",
                            "realm": "",
                            "role": "admin"}
        builder = EnvironBuilder(method='POST',
                                 data={'serial': "OATH123456"},
                                 headers={})
        env = builder.get_environ()
        # Set the remote address so that we can filter for it
        env["REMOTE_ADDR"] = "10.0.0.1"
        g.client_ip = env["REMOTE_ADDR"]
        req = Request(env)
        req.all_data = {"serial": "SomeSerial"}
        req.User = User()

        # Set a policy, that does allow the action
        set_policy(name="pol1",
                   scope=SCOPE.ADMIN,
                   action="enable", client="10.0.0.0/8")
        g.policy_object = PolicyClass()

        # Action enable is cool
        r = check_base_action(request=req, action="enable")
        self.assertTrue(r)

        # Another action - like "disable" - is not allowed
        # An exception is
        self.assertRaises(PolicyError,
                          check_base_action, req, "disable")

        # Action delete is not allowed
        self.assertRaises(PolicyError,
                          check_base_action, req, "delete")

        # check action with a token realm
        set_policy(name="pol1",
                   scope=SCOPE.ADMIN,
                   action="enable", client="10.0.0.0/8",
                   realm="realm1")
        set_policy(name="pol2",
                   scope=SCOPE.ADMIN,
                   action="*", client="10.0.0.0/8",
                   realm="realm2")
        g.policy_object = PolicyClass()
        # set a polrealm1 and a polrealm2
        # setup realm1
        self.setUp_user_realms()
        # setup realm2
        self.setUp_user_realm2()
        tokenobject = init_token({"serial": "POL001", "type": "hotp",
                                  "otpkey": "1234567890123456"})
        r = set_realms("POL001", [self.realm1])

        tokenobject = init_token({"serial": "POL002", "type": "hotp",
                                  "otpkey": "1234567890123456"})
        r = set_realms("POL002", [self.realm2])

        # Token in realm1 can not be deleted
        req.all_data = {"serial": "POL001"}
        req.User = User()
        self.assertRaises(PolicyError,
                          check_base_action, req, "delete")
        # while token in realm2 can be deleted
        req.all_data = {"serial": "POL002"}
        r = check_base_action(req, action="delete")
        self.assertTrue(r)

        # A normal user can "disable", since no user policies are defined.
        g.logged_in_user = {"username": "user1",
                            "realm": "",
                            "role": "user"}
        r = check_base_action(req, "disable")
        self.assertTrue(r)
        delete_policy("pol1")
        delete_policy("pol2")
        remove_token("POL001")
        remove_token("POL002")

    def test_01a_admin_realms(self):
        admin1 = {"username": "admin1",
                  "role": "admin",
                  "realm": "realm1"}

        admin2 = {"username": "admin1",
                  "role": "admin",
                  "realm": "realm2"}

        set_policy(name="pol",
                   scope=SCOPE.ADMIN,
                   action="*", adminrealm="realm1")
        g.policy_object = PolicyClass()
        builder = EnvironBuilder(method='POST',
                                 data={'serial': "OATH123456"},
                                 headers={})
        env = builder.get_environ()
        # Set the remote address so that we can filter for it
        env["REMOTE_ADDR"] = "10.0.0.1"
        g.client_ip = env["REMOTE_ADDR"]
        req = Request(env)
        req.User = User()
        req.all_data = {}

        # admin1 is allowed to do everything
        g.logged_in_user = admin1
        r = check_base_action(req, action="delete")
        self.assertTrue(r)

        # admin2 is not allowed.
        g.logged_in_user = admin2
        self.assertRaises(PolicyError, check_base_action, req, action="delete")
        delete_policy("pol")

    def test_02_check_token_init(self):
        g.logged_in_user = {"username": "admin1",
                            "realm": "",
                            "role": "admin"}
        builder = EnvironBuilder(method='POST',
                                 data={'serial': "OATH123456"},
                                 headers={})
        env = builder.get_environ()
        # Set the remote address so that we can filter for it
        env["REMOTE_ADDR"] = "10.0.0.1"
        g.client_ip = env["REMOTE_ADDR"]
        req = Request(env)
        req.all_data = {"type": "totp"}
        req.User = None

        # Set a policy, that does allow the action
        set_policy(name="pol1",
                   scope=SCOPE.ADMIN,
                   action="enrollTOTP, enrollHOTP",
                   client="10.0.0.0/8")
        g.policy_object = PolicyClass()

        # Enrolling TOTP is cool
        r = check_token_init(req)
        self.assertTrue(r)

        # Another Token type can not be enrolled:
        # An exception is raised
        req.all_data = {"type": "motp"}
        self.assertRaises(PolicyError,
                          check_token_init, req)

        # A normal user can "enroll", since no user policies are defined.
        g.logged_in_user = {"username": "user1",
                            "realm": "",
                            "role": "user"}
        r = check_token_init(req)
        self.assertTrue(r)

        # An exception is raised for an invalid role
        g.logged_in_user = {"username": "user1",
                            "role": "invalid"}
        with self.assertRaises(PolicyError):
            check_token_init(req)

        # finally delete policy
        delete_policy("pol1")

    def test_03_check_token_upload(self):
        g.logged_in_user = {"username": "admin1",
                            "realm": "",
                            "role": "admin"}
        builder = EnvironBuilder(method='POST',
                                 data={'serial': "OATH123456"},
                                 headers={})
        env = builder.get_environ()
        # Set the remote address so that we can filter for it
        env["REMOTE_ADDR"] = "10.0.0.1"
        g.client_ip = env["REMOTE_ADDR"]
        req = Request(env)
        req.all_data = {"filename": "token.xml"}
        req.User = User()
        # Set a policy, that does allow the action
        set_policy(name="pol1",
                   scope=SCOPE.ADMIN,
                   action="enrollTOTP, enrollHOTP, {0!s}".format(ACTION.IMPORT),
                   client="10.0.0.0/8")
        g.policy_object = PolicyClass()

        # Try to import tokens
        r = check_token_upload(req)
        self.assertTrue(r)

        # The admin can not upload from another IP address
        # An exception is raised
        env["REMOTE_ADDR"] = "192.168.0.1"
        g.client_ip = env["REMOTE_ADDR"]
        req = Request(env)
        req.all_data = {"filename": "token.xml"}
        req.User = User()
        self.assertRaises(PolicyError,
                          check_token_upload, req)
        # finally delete policy
        delete_policy("pol1")

    def test_04a_check_max_active_token_user(self):
        g.logged_in_user = {"username": "admin1",
                            "realm": "",
                            "role": "admin"}
        builder = EnvironBuilder(method='POST',
                                 data={'serial': "OATH123456"},
                                 headers={})
        env = builder.get_environ()
        # Set the remote address so that we can filter for it
        env["REMOTE_ADDR"] = "10.0.0.1"
        g.client_ip = env["REMOTE_ADDR"]
        req = Request(env)

        # Set a policy, that allows one active token per user
        set_policy(name="pol1",
                   scope=SCOPE.ENROLL,
                   action="{0!s}={1!s}".format(ACTION.MAXACTIVETOKENUSER, 1))
        g.policy_object = PolicyClass()
        # The user has one token, everything is fine.
        self.setUp_user_realms()
        tokenobject = init_token({"serial": "NEW001", "type": "hotp",
                                  "otpkey": "1234567890123456"},
                                 user=User(login="cornelius",
                                           realm=self.realm1))
        tokenobject_list = get_tokens(user=User(login="cornelius",
                                                realm=self.realm1))
        self.assertTrue(len(tokenobject_list) == 1)
        # First we can create the same active token again
        req.all_data = {"user": "cornelius",
                        "realm": self.realm1,
                        "serial": "NEW001"}
        self.assertTrue(check_max_token_user(req))

        # The user has one token. The check that will run in this case,
        # before the user would be assigned the NEW 2nd token, will raise a
        # PolicyError
        req.all_data = {"user": "cornelius",
                        "realm": self.realm1,
                        "serial": "NEW0002"}
        self.assertRaises(PolicyError,
                          check_max_token_user, req)

        # Now, we disable the token NEW001, so the user has NO active token
        enable_token("NEW001", False)
        self.assertTrue(check_max_token_user(req))
        # finally delete policy
        delete_policy("pol1")

        # now we enable the hotp token again.
        enable_token("NEW001")

        # Set a policy to limit active HOTP tokens to 1
        set_policy(name="pol1",
                   scope=SCOPE.ENROLL,
                   action="hotp_{0!s}={1!s}".format(ACTION.MAXACTIVETOKENUSER, 1))
        # we try to enroll a new HOTP token, this would fail.
        req.all_data = {"user": "cornelius",
                        "realm": self.realm1,
                        "type": "hotp"}
        self.assertRaises(PolicyError,
                          check_max_token_user, req)

        # enrolling the same HOTP token would succeed
        req.all_data = {"user": "cornelius",
                        "realm": self.realm1,
                        "serial": "NEW001"}
        self.assertTrue(check_max_token_user(req))

        # We could also enroll a new TOTP token
        req.all_data = {"user": "cornelius",
                        "realm": self.realm1,
                        "type": "totp"}
        self.assertTrue(check_max_token_user(req))

        # Now, we disable the token NEW001, so the user again has NO active token
        enable_token("NEW001", enable=False)
        # we enroll a new HOTP token, this would now succeed
        init_token({"serial": "NEW002", "type": "hotp",
                    "otpkey": "1234567890123456"},
                   user=User(login="cornelius",
                             realm=self.realm1))
        tokenobject_list = get_tokens(user=User(login="cornelius",
                                                realm=self.realm1))
        self.assertTrue(len(tokenobject_list) == 2)
        # now we enable the first hotp token again, which fails due to the policy
        req.all_data = {"serial": "NEW001"}
        self.assertRaises(PolicyError,
                          check_max_token_user, req)

        # not we unassign the token and try to enable it which succeeds, since
        # there is no tokenowner anymore
        unassign_token("NEW001")
        req.all_data = {"serial": "NEW001"}
        self.assertTrue(check_max_token_user(req))

        # clean up
        delete_policy("pol1")
        remove_token("NEW001")
        remove_token("NEW002")

    def test_04_check_max_token_user(self):
        g.logged_in_user = {"username": "admin1",
                            "realm": "",
                            "role": "admin"}
        builder = EnvironBuilder(method='POST',
                                 data={'serial': "OATH123456"},
                                 headers={})
        env = builder.get_environ()
        # Set the remote address so that we can filter for it
        env["REMOTE_ADDR"] = "10.0.0.1"
        g.client_ip = env["REMOTE_ADDR"]
        req = Request(env)
        req.all_data = {"user": "cornelius",
                        "realm": self.realm1}

        # Set a policy, that allows two tokens per user
        set_policy(name="pol1",
                   scope=SCOPE.ENROLL,
                   action="{0!s}={1!s}".format(ACTION.MAXTOKENUSER, 2))
        g.policy_object = PolicyClass()
        # The user has one token, everything is fine.
        self.setUp_user_realms()
        tokenobject = init_token({"serial": "NEW001", "type": "hotp",
                                  "otpkey": "1234567890123456"},
                                 user=User(login="cornelius",
                                           realm=self.realm1))
        tokenobject_list = get_tokens(user=User(login="cornelius",
                                                realm=self.realm1))
        self.assertTrue(len(tokenobject_list) == 1)
        self.assertTrue(check_max_token_user(req))

        # Now the user gets his second token
        tokenobject = init_token({"serial": "NEW002", "type": "hotp",
                                  "otpkey": "1234567890123456"},
                                 user=User(login="cornelius",
                                           realm=self.realm1))
        tokenobject_list = get_tokens(user=User(login="cornelius",
                                                realm=self.realm1))
        self.assertTrue(len(tokenobject_list) == 2)

        # The user has two tokens. The check that will run in this case,
        # before the user would be assigned the 3rd token, will raise a
        # PolicyError
        self.assertRaises(PolicyError,
                          check_max_token_user, req)

        # Now, the token that already exists and is reenrolled must not trigger an exception
        req.all_data = {"user": "cornelius",
                        "realm": self.realm1,
                        "serial": "NEW002"}
        self.assertTrue(check_max_token_user(req))

        # Now we set another policy for the user max_token = 12.
        # This way, the user should be allowed to enroll tokens again, since there
        # are two policies matching for the user and the maximum is 12.
        set_policy(name="pol_max_12",
                   scope=SCOPE.ENROLL,
                   action="{0!s}={1!s}".format(ACTION.MAXTOKENUSER, 12))
        g.policy_object = PolicyClass()
        # new check_max_token_user should not raise an error!
        self.assertTrue(check_max_token_user(req))
        delete_policy("pol_max_12")
        g.policy_object = PolicyClass()

        # The check for a token, that has no username in it, must not
        # succeed. I.e. in the realm new tokens must be enrollable.
        req.all_data = {}
        self.assertTrue(check_max_token_user(req))

        req.all_data = {"realm": self.realm1}
        self.assertTrue(check_max_token_user(req))

        # delete generic policy
        delete_policy("pol1")
        delete_policy("pol2")

        # Now we set a policy specifically for HOTP tokens:
        set_policy(name="pol2",
                   scope=SCOPE.ENROLL,
                   action="hotp_{0!s}={1!s}".format(ACTION.MAXTOKENUSER, 2))
        g.policy_object = PolicyClass()
        # and fail to enroll a new token
        req.all_data = {"user": "cornelius",
                        "realm": self.realm1,
                        "serial": "NEW003",
                        "type": "hotp"}
        self.assertRaises(PolicyError,
                          check_max_token_user, req)

        # and we fail to create a token with default type "hotp"
        req.all_data = {"user": "cornelius",
                        "realm": self.realm1,
                        "serial": "NEW003"}
        self.assertRaises(PolicyError,
                          check_max_token_user, req)

        # but we can reenroll an existing HOTP token
        req.all_data = {"user": "cornelius",
                        "realm": self.realm1,
                        "serial": "NEW002"}
        self.assertTrue(check_max_token_user(req))

        # and we succeed in issueing a new totp token
        req.all_data = {"user": "cornelius",
                        "realm": self.realm1,
                        "serial": "NEW004",
                        "type": "totp"}
        self.assertTrue(check_max_token_user(req))

        # finally delete policy
        delete_policy("pol2")
        remove_token("NEW001")
        remove_token("NEW002")

    def test_05_check_max_token_realm(self):
        g.logged_in_user = {"username": "admin1",
                            "realm": "",
                            "role": "admin"}
        builder = EnvironBuilder(method='POST',
                                 data={'serial': "OATH123456"},
                                 headers={})
        env = builder.get_environ()
        # Set the remote address so that we can filter for it
        env["REMOTE_ADDR"] = "10.0.0.1"
        g.client_ip = env["REMOTE_ADDR"]
        req = Request(env)
        req.all_data = {"realm": self.realm1}

        # Set a policy, that allows two tokens per realm
        set_policy(name="pol1",
                   scope=SCOPE.ENROLL,
                   action="max_token_per_realm=2",
                   realm=self.realm1)
        g.policy_object = PolicyClass()
        self.setUp_user_realms()
        # Add the first token into the realm
        tokenobject = init_token({"serial": "NEW001", "type": "hotp",
                                  "otpkey": "1234567890123456"})
        set_realms("NEW001", [self.realm1])
        # check the realm, only one token is in it the policy condition will
        # pass
        tokenobject_list = get_tokens(realm=self.realm1)
        self.assertTrue(len(tokenobject_list) == 1)
        self.assertTrue(check_max_token_realm(req))

        # add a second token to the realm
        tokenobject = init_token({"serial": "NEW002", "type": "hotp",
                                  "otpkey": "1234567890123456"})
        set_realms("NEW002", [self.realm1])
        tokenobject_list = get_tokens(realm=self.realm1)
        self.assertTrue(len(tokenobject_list) == 2)

        # request with a user object, not with a realm
        req.all_data = {"user": "cornelius@{0!s}".format(self.realm1)}

        # Now a new policy check will fail, since there are already two
        # tokens in the realm
        self.assertRaises(PolicyError,
                          check_max_token_realm, req)

        # finally delete policy
        delete_policy("pol1")
        remove_token("NEW001")
        remove_token("NEW002")

    def test_06_set_realm(self):
        g.logged_in_user = {"username": "admin1",
                            "realm": "",
                            "role": "admin"}
        builder = EnvironBuilder(method='POST',
                                 data={'serial': "OATH123456"},
                                 headers={})
        env = builder.get_environ()
        # Set the remote address so that we can filter for it
        env["REMOTE_ADDR"] = "10.0.0.1"
        g.client_ip = env["REMOTE_ADDR"]
        req = Request(env)

        # Set a policy, that allows two tokens per realm
        set_policy(name="pol1",
                   scope=SCOPE.AUTHZ,
                   action="{0!s}={1!s}".format(ACTION.SETREALM, self.realm1),
                   realm="somerealm")
        g.policy_object = PolicyClass()

        # request, that matches the policy
        req.all_data = {}
        req.User = User()
        set_realm(req)
        # Check, that the realm was not set, since there was no user in the request
        self.assertEqual(req.all_data.get("realm"), None)

        req.all_data = {}
        req.User = User(login="cornelius", realm="somerealm")
        set_realm(req)
        # Check, if the realm was modified to the realm specified in the policy
        self.assertEqual(req.all_data.get("realm"), self.realm1)

        # A request, that does not match the policy:
        req.all_data = {"realm": "otherrealm"}
        set_realm(req)
        # Check, if the realm is still the same
        self.assertEqual(req.all_data.get("realm"), "otherrealm")

        # If there are several policies, which will produce different realms,
        #  we get an exception
        set_policy(name="pol2",
                   scope=SCOPE.AUTHZ,
                   action="{0!s}={1!s}".format(ACTION.SETREALM, "ConflictRealm"),
                   realm="somerealm")
        g.policy_object = PolicyClass()
        # This request will trigger two policies with different realms to set
        req.all_data = {"realm": "somerealm"}
        req.User = User(login="cornelius", realm="somerealm")
        self.assertRaises(PolicyError, set_realm, req)

        # finally delete policy
        delete_policy("pol1")
        delete_policy("pol2")

    def test_06_set_tokenlabel(self):
        g.logged_in_user = {"username": "admin1",
                            "realm": "",
                            "role": "admin"}
        builder = EnvironBuilder(method='POST',
                                 data={'serial': "OATH123456"},
                                 headers={})
        env = builder.get_environ()
        # Set the remote address so that we can filter for it
        env["REMOTE_ADDR"] = "10.0.0.1"
        g.client_ip = env["REMOTE_ADDR"]
        req = Request(env)

        # Set a policy that defines the tokenlabel
        set_policy(name="pol1",
                   scope=SCOPE.ENROLL,
                   action="{0!s}={1!s}".format(ACTION.TOKENLABEL, "<u>@<r>"))
        set_policy(name="pol2",
                   scope=SCOPE.ENROLL,
                   action="{0!s}={1!s}".format(ACTION.TOKENISSUER, "myPI"))
        g.policy_object = PolicyClass()

        # request, that matches the policy
        req.all_data = {"user": "cornelius",
                        "realm": "home"}
        init_tokenlabel(req)

        # Check, if the tokenlabel was added
        self.assertEqual(req.all_data.get(ACTION.TOKENLABEL), "<u>@<r>")
        # Check, if the tokenissuer was added
        self.assertEqual(req.all_data.get(ACTION.TOKENISSUER), "myPI")
        # Check, if force_app_pin wasn't added (since there is no policy)
        self.assertNotIn(ACTION.FORCE_APP_PIN, req.all_data, req.all_data)

        # reset the request data and start again with force_app_pin policy
        set_policy(name="pol3",
                   scope=SCOPE.ENROLL,
                   action="hotp_{0!s}=True".format(ACTION.FORCE_APP_PIN))
        req.all_data = {"user": "cornelius",
                        "realm": "home"}
        init_tokenlabel(req)
        # Check, if force_app_pin was added and is True
        self.assertTrue(req.all_data.get('force_app_pin'))

        # Check that the force_app_pin policy isn't set for totp token
        req.all_data = {"user": "cornelius",
                        "realm": "home",
                        "type": "TOTP"}
        init_tokenlabel(req)
        # Check, that force_app_pin wasn't added
        self.assertNotIn(ACTION.FORCE_APP_PIN, req.all_data, req.all_data)

        # finally delete policy
        delete_policy("pol1")
        delete_policy("pol2")
        delete_policy("pol3")

    def test_07a_init_random_pin(self):
        g.logged_in_user = {"username": "admin1",
                            "realm": "",
                            "role": "admin"}
        builder = EnvironBuilder(method='POST',
                                 data={'serial': "OATH123456"},
                                 headers={})
        env = builder.get_environ()
        # Set the remote address so that we can filter for it
        env["REMOTE_ADDR"] = "10.0.0.1"
        g.client_ip = env["REMOTE_ADDR"]
        req = Request(env)
        req.User = User("cornelius", self.realm1)

        # Set policies which define the pin generation behavior
        contents_policy = "+cns"
        size_policy = 12
        set_policy(name="pinsize",
                   scope=SCOPE.ENROLL,
                   action="{0!s}={1!s}".format(ACTION.OTPPINRANDOM, size_policy))
        set_policy(name="pincontent",
                   scope=SCOPE.ADMIN,
                   action="{0!s}={1!s}".format(ACTION.OTPPINCONTENTS, contents_policy))
        set_policy(name="pinhandling",
                   scope=SCOPE.ENROLL,
                   action="{0!s}=privacyidea.lib.pinhandling.base.PinHandler".format(
                       ACTION.PINHANDLING))
        g.policy_object = PolicyClass()

        # request, that matches the policy
        req.all_data = {
            "user": "cornelius",
<<<<<<< HEAD
            "realm": "realm1"}
=======
            "realm": "realm1"
        }
>>>>>>> fcd4aea5

        init_random_pin(req)
        pin = req.all_data.get("pin")

        # check if the pin honors the contents policy
        pin_valid, comment = check_pin_contents(pin, contents_policy)
        self.assertTrue(pin_valid)

        # Check, if the pin has the correct length
        self.assertEqual(len(req.all_data.get("pin")), size_policy)

        # finally delete policy
        delete_policy("pinsize")
        delete_policy("pincontent")
        delete_policy("pinhandling")

    def test_07b_set_random_pin(self):
        g.logged_in_user = {"username": "admin1",
                            "realm": "",
                            "role": "admin"}
        builder = EnvironBuilder(method='POST',
                                 data={'serial': "OATH123456"},
                                 headers={})
        env = builder.get_environ()
        # Set the remote address so that we can filter for it
        env["REMOTE_ADDR"] = "10.0.0.1"
        g.client_ip = env["REMOTE_ADDR"]
        req = Request(env)
        req.User = User("cornelius", self.realm1)

        # Set policies which define the pin generation behavior
        contents_policy = "+cns"
        size_policy = 12
        set_policy(name="pinsize",
                   scope=SCOPE.ADMIN,
                   action="{0!s}={1!s}".format(ACTION.OTPPINSETRANDOM, size_policy))
        set_policy(name="pincontent",
                   scope=SCOPE.ADMIN,
                   action="{0!s}={1!s}".format(ACTION.OTPPINCONTENTS, contents_policy))
        g.policy_object = PolicyClass()

        # request, that matches the policy
        req.all_data = {
            "user": "cornelius",
<<<<<<< HEAD
            "realm": "realm1"}
=======
            "realm": "realm1"
        }
>>>>>>> fcd4aea5

        set_random_pin(req)
        pin = req.all_data.get("pin")

        # check if the pin honors the contents policy
        pin_valid, comment = check_pin_contents(pin, contents_policy)
        self.assertTrue(pin_valid)

        # Check, if the pin has the correct length
        self.assertEqual(len(req.all_data.get("pin")), size_policy)

        # finally delete policy
        delete_policy("pinsize")
        delete_policy("pincontent")

    def test_07c_generate_pin_from_policy(self):
        content_policies_valid = ['+cn', '-s', 'cns', '+ns', '[1234567890]', '[[]€@/(]']
        content_policies_invalid = ['+c-ns', 'cn-s', '+ns-[1234567890]', '-[1234567890]']
        pin_size = 10
        for i in range(100):
            for content_policy in content_policies_valid:
                pin = _generate_pin_from_policy(content_policy, size=pin_size)
                # check if the pin honors the contents policy
                pin_valid, comment = check_pin_contents(pin, content_policy)
                self.assertTrue(pin_valid)
                # Check, if the pin has the correct length
                self.assertEqual(len(pin), pin_size)

            for content_policy in content_policies_invalid:
                # an invalid policy string should throw a PolicyError exception
                self.assertRaises(PolicyError, _generate_pin_from_policy, content_policy, size=pin_size)

    def test_07d_generate_charlists_from_pin_policy(self):
        default_chars = "".join(CHARLIST_CONTENTPOLICY.values())

        policies = ["+cn", "+c", "+cs"]
        for policy in policies:
            required = ["".join([CHARLIST_CONTENTPOLICY[str] for str in policy[1:]])]
            charlists_dict = generate_charlists_from_pin_policy(policy)
            self.assertEqual(charlists_dict,
                             {"base": default_chars,
                              "requirements": required})

        policies = ["-cn", "-c", "-sc"]
        for policy in policies:
            base_charlist = []
            for key in CHARLIST_CONTENTPOLICY.keys():
                if key not in policy[1:]:
                    base_charlist.append(CHARLIST_CONTENTPOLICY[key])
            base_chars = "".join(base_charlist)
            charlists_dict = generate_charlists_from_pin_policy(policy)
            self.assertEqual(charlists_dict,
                             {"base": base_chars,
                              "requirements": []})

        policies = ["cn", "c", "sc"]
        for policy in policies:
            required = [CHARLIST_CONTENTPOLICY[str] for str in policy[:]]
            charlists_dict = generate_charlists_from_pin_policy(policy)
            self.assertEqual(charlists_dict,
                             {"base": default_chars,
                              "requirements": required})

        policies = ["[cn]", "[1234567890]", "[[]]", "[ÄÖüß§$@³¬&()|<>€%/\\]"]
        for policy in policies:
            charlists_dict = generate_charlists_from_pin_policy(policy)
            self.assertEqual(charlists_dict,
                             {"base": policy[1:-1],
                              "requirements": []})

        policies = ["+c-n", ".c", ""]
        for policy in policies:
            self.assertRaises(PolicyError, generate_charlists_from_pin_policy, policy)

    def test_08_encrypt_pin(self):
        g.logged_in_user = {"username": "admin1",
                            "realm": "",
                            "role": "admin"}
        builder = EnvironBuilder(method='POST',
                                 data={'serial': "OATH123456"},
                                 headers={})
        env = builder.get_environ()
        # Set the remote address so that we can filter for it
        env["REMOTE_ADDR"] = "10.0.0.1"
        g.client_ip = env["REMOTE_ADDR"]
        req = Request(env)

        # Set a policy that defines the PIN to be encrypted
        set_policy(name="pol1",
                   scope=SCOPE.ENROLL,
                   action=ACTION.ENCRYPTPIN)
        g.policy_object = PolicyClass()

        # request, that matches the policy
        req.all_data = {
            "user": "cornelius",
<<<<<<< HEAD
            "realm": "home"}
=======
            "realm": "home"
        }
>>>>>>> fcd4aea5
        encrypt_pin(req)

        # Check, if the tokenlabel was added
        self.assertEqual(req.all_data.get("encryptpin"), "True")
        # finally delete policy
        delete_policy("pol1")

    def test_08a_enroll_pin_admin(self):
        g.logged_in_user = {"username": "admin1",
                            "realm": "",
                            "role": "admin"}
        builder = EnvironBuilder(method='POST',
                                 data={'serial': "OATH123456"},
                                 headers={})
        env = builder.get_environ()
        # Set the remote address so that we can filter for it
        env["REMOTE_ADDR"] = "10.0.0.1"
        g.client_ip = env["REMOTE_ADDR"]
        req = Request(env)
        req.User = User("cornelius", self.realm1)

        # Set a policy that defines the PIN to be encrypted
        set_policy(name="pol1",
                   scope=SCOPE.ADMIN,
                   action="enrollHOTP")
        g.policy_object = PolicyClass()

        # request, that matches the policy
        req.all_data = {"pin": "test",
                        "user": "cornelius",
                        "realm": self.realm1}
        enroll_pin(req)

        # Check, if the PIN was removed
        self.assertTrue("pin" not in req.all_data)
        # finally delete policy
        delete_policy("pol1")

    def test_08b_enroll_pin_user(self):
        g.logged_in_user = {"username": "cornelius",
                            "realm": self.realm1,
                            "role": "user"}
        builder = EnvironBuilder(method='POST',
                                 data={'serial': "OATH123456"},
                                 headers={})
        env = builder.get_environ()
        # Set the remote address so that we can filter for it
        env["REMOTE_ADDR"] = "10.0.0.1"
        g.client_ip = env["REMOTE_ADDR"]
        req = Request(env)

        # Set a policy that defines the PIN to be encrypted
        set_policy(name="pol1",
                   scope=SCOPE.USER,
                   action="enrollHOTP, enrollpin")
        g.policy_object = PolicyClass()

        # request, that matches the policy
        req.all_data = {"pin": "test",
                        "user": "cornelius",
                        "realm": self.realm1}
        req.User = User("cornelius", self.realm1)
        enroll_pin(req)

        # Check, if the PIN was removed
        self.assertEqual(req.all_data.get("pin"), "test")
        # finally delete policy
        delete_policy("pol1")

    @log_capture(level=logging.DEBUG)
    def test_09_pin_policies(self, capture):
        create_realm("home", [{'name': self.resolvername1}])
        g.logged_in_user = {"username": "user1",
                            "realm": "",
                            "role": "user"}
        builder = EnvironBuilder(method='POST',
                                 data={'serial': "OATH123456"},
                                 headers={})
        env = builder.get_environ()
        # Set the remote address so that we can filter for it
        env["REMOTE_ADDR"] = "10.0.0.1"
        g.client_ip = env["REMOTE_ADDR"]
        req = Request(env)

        # Set a policy that defines PIN policy
        set_policy(name="pol1",
                   scope=SCOPE.USER,
                   action="{0!s}={1!s},{2!s}={3!s},{4!s}={5!s}".format(ACTION.OTPPINMAXLEN, "10",
                                                                       ACTION.OTPPINMINLEN, "4",
                                                                       ACTION.OTPPINCONTENTS, "cn"))
        g.policy_object = PolicyClass()

        req.all_data = {
            "user": "cornelius",
<<<<<<< HEAD
            "realm": "home"}
=======
            "realm": "home"
        }
>>>>>>> fcd4aea5
        req.User = User("cornelius", "home")
        # The minimum OTP length is 4
        self.assertRaises(PolicyError, check_otp_pin, req)

        req.all_data = {
            "user": "cornelius",
            "realm": "home",
<<<<<<< HEAD
            "pin": "12345566890012"}
=======
            "pin": "12345566890012"
        }
>>>>>>> fcd4aea5
        # Fail maximum OTP length
        self.assertRaises(PolicyError, check_otp_pin, req)

        req.all_data = {
            "user": "cornelius",
            "realm": "home",
<<<<<<< HEAD
            "pin": "123456"}
=======
            "pin": "123456"
        }
>>>>>>> fcd4aea5
        # Good OTP length, but missing character A-Z
        self.assertRaises(PolicyError, check_otp_pin, req)

        req.all_data = {
            "user": "cornelius",
            "realm": "home",
<<<<<<< HEAD
            "pin": "abc123"}
=======
            "pin": "abc123"
        }
>>>>>>> fcd4aea5
        # Good length and good contents
        self.assertTrue(check_otp_pin(req))

        # A token that does not use pins is ignored.
        init_token({"type": "certificate",
                    "serial": "certificate"})
        req.all_data = {"serial": "certificate",
                        "realm": "somerealm",
                        "user": "cornelius",
                        "pin": ""}
        self.assertTrue(check_otp_pin(req))

        init_token({"type": "sshkey",
                    "serial": "sshkey",
                    "sshkey": SSHKEY})
        req.all_data = {"serial": "sshkey",
                        "realm": "somerealm",
                        "user": "cornelius",
                        "pin": ""}
        self.assertTrue(check_otp_pin(req))

        # check that no pin is checked during rollover or verify
        logging.getLogger('privacyidea').setLevel(logging.DEBUG)
        req.all_data = {
            "user": "cornelius",
            "realm": "home",
            "rollover": True
        }
        self.assertTrue(check_otp_pin(req))
        capture.check_present(("privacyidea.api.lib.prepolicy", "DEBUG",
                               "Disable PIN checking due to rollover (True) or verify (None)"))
        req.all_data = {
            "user": "cornelius",
            "realm": "home",
            "verify": 123456
        }
        self.assertTrue(check_otp_pin(req))
        capture.check_present(("privacyidea.api.lib.prepolicy", "DEBUG",
                               "Disable PIN checking due to rollover (None) or verify (123456)"))
        logging.getLogger('privacyidea').setLevel(logging.INFO)

        # finally delete policy
        delete_policy("pol1")
        delete_realm("home")

    @log_capture(level=logging.DEBUG)
    def test_09_pin_policies_admin(self, capture):
        create_realm("home", [{'name': self.resolvername1}])
        g.logged_in_user = {"username": "super",
                            "realm": "",
                            "role": "admin"}
        builder = EnvironBuilder(method='POST',
                                 data={'serial': "OATH123456"},
                                 headers={})
        env = builder.get_environ()
        # Set the remote address so that we can filter for it
        env["REMOTE_ADDR"] = "10.0.0.1"
        g.client_ip = env["REMOTE_ADDR"]
        req = Request(env)

        # Set a policy that defines PIN policy
        set_policy(name="pol1",
                   scope=SCOPE.ADMIN,
                   action="{0!s}={1!s},{2!s}={3!s},{4!s}={5!s}".format(ACTION.OTPPINMAXLEN, "10",
                                                                       ACTION.OTPPINMINLEN, "4",
                                                                       ACTION.OTPPINCONTENTS, "cn"),
                   realm="home")
        g.policy_object = PolicyClass()

        req.all_data = {"user": "cornelius",
                        "realm": "home"}
        req.User = User("cornelius", "home")
        # The minimum OTP length is 4
        self.assertRaises(PolicyError, check_otp_pin, req)

        req.all_data = {"user": "cornelius",
                        "realm": "home",
                        "pin": "12345566890012"}
        # Fail maximum OTP length
        self.assertRaises(PolicyError, check_otp_pin, req)

        req.all_data = {"user": "cornelius",
                        "realm": "home",
                        "pin": "123456"}
        # Good OTP length, but missing character A-Z
        self.assertRaises(PolicyError, check_otp_pin, req)

        req.all_data = {
            "user": "cornelius",
            "realm": "home",
<<<<<<< HEAD
            "pin": "abc123"}
=======
            "pin": "abc123"
        }
>>>>>>> fcd4aea5
        # Good length and good contents
        self.assertTrue(check_otp_pin(req))

        # A token that does not use pins is ignored.
        init_token({"type": "certificate",
                    "serial": "certificate"})
        req.all_data = {"serial": "certificate",
                        "realm": "somerealm",
                        "user": "cornelius",
                        "pin": ""}
        self.assertTrue(check_otp_pin(req))

        init_token({"type": "sshkey",
                    "serial": "sshkey",
                    "sshkey": SSHKEY})
        req.all_data = {"serial": "sshkey",
                        "realm": "somerealm",
                        "user": "cornelius",
                        "pin": ""}
        self.assertTrue(check_otp_pin(req))

        # check that no pin is checked during rollover or verify
        logging.getLogger('privacyidea').setLevel(logging.DEBUG)
        req.all_data = {
            "user": "cornelius",
            "realm": "home",
            "rollover": True
        }
        self.assertTrue(check_otp_pin(req))
        capture.check_present(("privacyidea.api.lib.prepolicy", "DEBUG",
                               "Disable PIN checking due to rollover (True) or verify (None)"))
        req.all_data = {
            "user": "cornelius",
            "realm": "home",
            "verify": 123456
        }
        self.assertTrue(check_otp_pin(req))
        capture.check_present(("privacyidea.api.lib.prepolicy", "DEBUG",
                               "Disable PIN checking due to rollover (None) or verify (123456)"))
        logging.getLogger('privacyidea').setLevel(logging.INFO)

        # finally delete policy
        delete_policy("pol1")
        delete_realm("home")

    def test_01b_token_specific_pin_policy(self):
        create_realm("home", [{'name': self.resolvername1}])
        g.logged_in_user = {"username": "super",
                            "realm": "",
                            "role": "admin"}
        builder = EnvironBuilder(method='POST',
                                 data={'serial': "OATH123456"},
                                 headers={})
        env = builder.get_environ()
        # Set the remote address so that we can filter for it
        env["REMOTE_ADDR"] = "10.0.0.1"
        g.client_ip = env["REMOTE_ADDR"]
        req = Request(env)

        # Set a policy that defines a default PIN policy
        set_policy(name="pol1",
                   scope=SCOPE.ADMIN,
                   action="{0!s}={1!s},{2!s}={3!s},{4!s}={5!s}".format(
                       ACTION.OTPPINMAXLEN, "10",
                       ACTION.OTPPINMINLEN, "4",
                       ACTION.OTPPINCONTENTS, "cn"),
                   realm="home")

        # Set a policy that defines a SPASS PIN policy
        set_policy(name="pol2",
                   scope=SCOPE.ADMIN,
                   action="{0!s}={1!s},{2!s}={3!s},{4!s}={5!s}".format(
                       "spass_otp_pin_maxlength", "11",
                       "spass_otp_pin_minlength", "8",
                       "spass_otp_pin_contents", "n"),
                   realm="home")
        g.policy_object = PolicyClass()

        req.all_data = {"user": "cornelius",
                        "realm": "home",
                        "pin": "123456",
                        "type": "spass"}
        req.User = User("cornelius", "home")
        # The minimum OTP length is 8
        self.assertRaises(PolicyError, check_otp_pin, req)

        req.all_data = {"user": "cornelius",
                        "realm": "home",
                        "type": "spass",
                        "pin": "12345678901"}
        # The maximum PIN length of 11 is ok.
        r = check_otp_pin(req)
        self.assertTrue(r)

        req.all_data = {"user": "cornelius",
                        "realm": "home",
                        "type": "spass",
                        "pin": "abcdefghij"}
        # Good OTP length, but missing nummbers
        self.assertRaises(PolicyError, check_otp_pin, req)

        # finally delete policy
        delete_policy("pol1")
        delete_realm("home")

    def test_10_check_external(self):
        g.logged_in_user = {"username": "user1",
                            "realm": "",
                            "role": "user"}
        builder = EnvironBuilder(method='POST',
                                 data={'serial': "OATH123456"},
                                 headers={})
        env = builder.get_environ()
        req = Request(env)
        g.policy_object = PolicyClass()
        req.all_data = {
            "user": "cornelius",
<<<<<<< HEAD
            "realm": "home"}
=======
            "realm": "home"
        }
>>>>>>> fcd4aea5

        # Check success on no definition
        r = check_external(req)
        self.assertTrue(r)

        # Check success with external function
        current_app.config["PI_INIT_CHECK_HOOK"] = \
            "privacyidea.api.lib.prepolicy.mock_success"
        r = check_external(req)
        self.assertTrue(r)

        # Check exception with external function
        current_app.config["PI_INIT_CHECK_HOOK"] = \
            "privacyidea.api.lib.prepolicy.mock_fail"
        self.assertRaises(Exception, check_external, req)

    def test_11_api_key_required(self):
        g.logged_in_user = {}
        builder = EnvironBuilder(method='POST',
                                 data={'serial': "OATH123456"},
                                 headers={})
        env = builder.get_environ()
        # Set the remote address so that we can filter for it
        env["REMOTE_ADDR"] = "10.0.0.1"
        g.client_ip = env["REMOTE_ADDR"]
        req = Request(env)
        g.policy_object = PolicyClass()

        # No policy and no Auth token
        req.all_data = {}
        req.User = User()
        r = api_key_required(req)
        # The request was not modified
        self.assertTrue(r)

        # Set a policy, that allows two tokens per realm
        set_policy(name="pol_api",
                   scope=SCOPE.AUTHZ,
                   action=ACTION.APIKEY)
        g.policy_object = PolicyClass()

        # A request with no API Key fails
        self.assertRaises(PolicyError, api_key_required, req)

        # A request with an API key succeeds
        secret = current_app.config.get("SECRET_KEY")
        token = jwt.encode({"role": ROLE.VALIDATE,
                            "exp": datetime.utcnow() + timedelta(hours=1)},
                           secret)
        req.headers = {"Authorization": token}
        r = api_key_required(req)
        self.assertTrue(r)

        # A request with a valid Admin Token does not succeed
        token = jwt.encode({"role": ROLE.ADMIN,
                            "username": "admin",
                            "exp": datetime.utcnow() + timedelta(hours=1)},
                           secret)
        req.headers = {"Authorization": token}
        self.assertRaises(PolicyError, api_key_required, req)

        delete_policy("pol_api")

    def test_12_mangle(self):
        g.logged_in_user = {"username": "admin1",
                            "realm": "",
                            "role": "admin"}
        builder = EnvironBuilder(method='POST',
                                 data={'serial': "OATH123456"},
                                 headers={})
        env = builder.get_environ()
        # Set the remote address so that we can filter for it
        env["REMOTE_ADDR"] = "10.0.0.1"
        g.client_ip = env["REMOTE_ADDR"]
        req = Request(env)

        # Set a mangle policy to change the username
        # and only use the last 4 characters of the username
        set_policy(name="mangle1",
                   scope=SCOPE.AUTH,
                   action="{0!s}=user/.*(.{{4}}$)/\\1/".format(ACTION.MANGLE))
        g.policy_object = PolicyClass()

        # request, that matches the policy
        req.all_data = {"user": "Thiswillbesplit_user"}
        req.User = User("Thiswillbesplit_user")
        mangle(req)
        # Check if the user was modified
        self.assertEqual(req.all_data.get("user"), "user")
        self.assertEqual(req.User, User("user", "realm1"))

        # Set a mangle policy to remove blanks from realm name
        set_policy(name="mangle2",
                   scope=SCOPE.AUTH,
                   action="{0!s}=realm/\\s//".format(ACTION.MANGLE))
        g.policy_object = PolicyClass()

        # request, that matches the policy
        req.all_data = {"realm": "lower Realm"}
        mangle(req)
        # Check if the realm was modified
        self.assertEqual(req.all_data.get("realm"), "lowerRealm")
        self.assertEqual(req.User, User("", "lowerrealm"))

        # finally delete policy
        delete_policy("mangle1")
        delete_policy("mangle2")

    def test_13_remote_user(self):
        builder = EnvironBuilder(method='POST',
                                 data={'serial': "OATH123456"},
                                 headers={})
        env = builder.get_environ()
        # Set the remote address so that we can filter for it
        env["REMOTE_ADDR"] = "10.0.0.1"
        env["REMOTE_USER"] = "admin"
        req = Request(env)

        # A user, for whom the login via REMOTE_USER is allowed.
        set_policy(name="ruser",
                   scope=SCOPE.WEBUI,
                   action="{0!s}={1!s}".format(ACTION.REMOTE_USER, REMOTE_USER.ACTIVE))

        r = is_remote_user_allowed(req)
        self.assertEqual(REMOTE_USER.ACTIVE, r)

        # Login for the REMOTE_USER is not allowed.
        # Only allowed for user "super", but REMOTE_USER=admin
        set_policy(name="ruser",
                   scope=SCOPE.WEBUI,
                   action="{0!s}={1!s}".format(ACTION.REMOTE_USER, REMOTE_USER.ACTIVE),
                   user="super")

        r = is_remote_user_allowed(req)
        self.assertEqual(REMOTE_USER.DISABLE, r)

        # The remote_user "super" is allowed to login:
        env["REMOTE_USER"] = "super"
        req = Request(env)
        r = is_remote_user_allowed(req)
        self.assertEqual(REMOTE_USER.ACTIVE, r)

        # check that Splt@Sign works correctly
        create_realm(self.realm1)
        set_privacyidea_config(SYSCONF.SPLITATSIGN, True)
        env["REMOTE_USER"] = "super@realm1"
        req = Request(env)
        self.assertEqual(REMOTE_USER.ACTIVE, is_remote_user_allowed(req))

        # Now set the remote force policy
        set_policy(name="ruser",
                   scope=SCOPE.WEBUI,
                   action="{0!s}={1!s}".format(ACTION.REMOTE_USER, REMOTE_USER.FORCE),
                   user="super")
        self.assertEqual(REMOTE_USER.FORCE, is_remote_user_allowed(req))

        set_privacyidea_config(SYSCONF.SPLITATSIGN, False)
        self.assertEqual(REMOTE_USER.DISABLE, is_remote_user_allowed(req))

        set_privacyidea_config(SYSCONF.SPLITATSIGN, True)
        delete_policy("ruser")

    def test_14_required_email(self):
        g.logged_in_user = {"username": "admin1",
                            "realm": "",
                            "role": "admin"}
        builder = EnvironBuilder(method='POST',
                                 data={'serial': "OATH123456"},
                                 headers={})
        env = builder.get_environ()
        # Set the remote address so that we can filter for it
        env["REMOTE_ADDR"] = "10.0.0.1"
        g.client_ip = env["REMOTE_ADDR"]
        req = Request(env)
        # Set a mangle policy to change the username
        # and only use the last 4 characters of the username
        set_policy(name="email1",
                   scope=SCOPE.REGISTER,
                   action=r"{0!s}=/.*@mydomain\..*".format(ACTION.REQUIREDEMAIL))
        g.policy_object = PolicyClass()
        # request, that matches the policy
        req.all_data = {"email": "user@mydomain.net"}
        # This email is allowed
        r = required_email(req)
        self.assertTrue(r)

        # This email is not allowed
        req.all_data = {"email": "user@otherdomain.net"}
        # This email is allowed
        self.assertRaises(RegistrationError, required_email, req)

        delete_policy("email1")
        g.policy_object = PolicyClass()
        # Without a policy, this email can register
        req.all_data = {"email": "user@otherdomain.net"}
        # This emails is allowed
        r = required_email(req)
        self.assertTrue(r)

    def test_15_reset_password(self):
        builder = EnvironBuilder(method='POST',
                                 data={'user': "cornelius",
                                       "realm": self.realm1},
                                 headers={})
        env = builder.get_environ()
        # Set the remote address so that we can filter for it
        env["REMOTE_ADDR"] = "10.0.0.1"
        g.client_ip = env["REMOTE_ADDR"]
        req = Request(env)
        # Set a mangle policy to change the username
        # and only use the last 4 characters of the username
        set_policy(name="recover",
                   scope=SCOPE.USER,
                   action="{0!s}".format(ACTION.RESYNC))
        g.policy_object = PolicyClass()
        req.all_data = {"user": "cornelius", "realm": self.realm1}
        # There is a user policy without password reset, so an exception is
        # raised
        self.assertRaises(PolicyError, check_anonymous_user, req,
                          ACTION.PASSWORDRESET)

        # The password reset is allowed
        set_policy(name="recover",
                   scope=SCOPE.USER,
                   action="{0!s}".format(ACTION.PASSWORDRESET))
        g.policy_object = PolicyClass()
        r = check_anonymous_user(req, ACTION.PASSWORDRESET)
        self.assertEqual(r, True)

    def test_16_check_two_admins(self):
        # We are checking two administrators
        # adminA: all rights on all realms
        # adminB: restricted rights on realmB
        builder = EnvironBuilder(method='POST')
        env = builder.get_environ()
        # Set the remote address so that we can filter for it
        req = Request(env)
        req.User = User()
        req.all_data = {"name": "newpol",
                        "scope": SCOPE.WEBUI,
                        "action": ["loginmode=privacyIDEA"],
                        "active": True,
                        "client": [],
                        "realm": ["realmB"],
                        "resolver": ["resolverB"],
                        "time": "",
                        "user": []
                        }
        set_policy("polAdminA", scope=SCOPE.ADMIN,
                   action="set, revoke, adduser, enrollSMS, policydelete, "
                          "policywrite, enrollTIQR, configdelete, machinelist, "
                          "enrollREMOTE, setpin, resync, unassign, tokenrealms,"
                          " enrollSPASS, auditlog, enrollPAPER, deleteuser, "
                          "enrollEMAIL, resolverdelete, enrollMOTP, enrollPW, "
                          "enrollHOTP, enrollQUESTION, enrollCERTIFICATE, "
                          "copytokenuser, configwrite, enrollTOTP, "
                          "enrollREGISTRATION, enrollYUBICO, resolverwrite, "
                          "updateuser, enable, enrollU2F, "
                          "manage_machine_tokens, getrandom, userlist, "
                          "getserial, radiusserver_write, system_documentation,"
                          " caconnectordelete, caconnectorwrite, disable, "
                          "mresolverdelete, copytokenpin, enrollRADIUS, "
                          "smtpserver_write, set_hsm_password, reset, "
                          "getchallenges, enroll4EYES, enrollYUBIKEY, "
                          "fetch_authentication_items, enrollDAPLUG, "
                          "mresolverwrite, losttoken, enrollSSHKEY, "
                          "importtokens, assign, delete",
                   adminuser="admin[aA]",
                   realm="realmA, realmB",
                   resolver="resolverA, resolverB",
                   )
        set_policy("polAdminB", scope=SCOPE.ADMIN,
                   action="set, revoke, adduser, resync, unassign, "
                          "tokenrealms, deleteuser, enrollTOTP, "
                          "enrollREGISTRATION, updateuser, enable, userlist, "
                          "getserial, disable, reset, getchallenges, losttoken,"
                          " assign, delete ",
                   realm="realmB",
                   resolver="resolverB",
                   adminuser="adminB")
        g.policy_object = PolicyClass()
        # Test AdminA
        g.logged_in_user = {"username": "adminA",
                            "role": "admin",
                            "realm": ""}
        r = check_base_action(req, action=ACTION.POLICYWRITE)
        self.assertEqual(r, True)
        # Test AdminB
        g.logged_in_user = {"username": "adminB",
                            "role": "admin",
                            "realm": ""}
        # AdminB is allowed to add user
        r = check_base_action(req, action=ACTION.ADDUSER)
        self.assertEqual(r, True)
        # But admin b is not allowed to policywrite
        self.assertRaises(PolicyError, check_base_action, req,
                          action=ACTION.POLICYWRITE)
        # Test AdminC: is not allowed to do anything
        g.logged_in_user = {"username": "adminC",
                            "role": "admin",
                            "realm": ""}
        self.assertRaises(PolicyError, check_base_action, req,
                          action=ACTION.POLICYWRITE)
        delete_policy("polAdminA")
        delete_policy("polAdminB")

    def test_17_add_user(self):
        # Check if adding a user is restricted to the resolver
        # adminA is allowed to add users to resolverA but not to resolverB
        set_policy("userAdd", scope=SCOPE.ADMIN,
                   action="adduser",
                   adminuser="adminA",
                   realm="realmA",
                   resolver="resolverA",
                   )
        builder = EnvironBuilder(method='POST')
        env = builder.get_environ()
        # Set the remote address so that we can filter for it
        req = Request(env)
        req.User = User()
        req.all_data = {"user": "new_user",
                        "resolver": "resolverA"}
        g.policy_object = PolicyClass()
        g.logged_in_user = {"username": "adminA",
                            "role": "admin",
                            "realm": ""}
        # User can be added
        r = check_base_action(req, action=ACTION.ADDUSER)
        self.assertEqual(r, True)

        req.all_data = {"user": "new_user",
                        "resolver": "resolverB"}

        # User can not be added in a different resolver
        self.assertRaises(PolicyError, check_base_action, req,
                          action=ACTION.ADDUSER)
        delete_policy("userAdd")

    def test_18_auditlog_age(self):
        g.logged_in_user = {"username": "admin1",
                            "realm": "",
                            "role": "admin"}
        builder = EnvironBuilder(method='POST',
                                 headers={})
        env = builder.get_environ()
        # Set the remote address so that we can filter for it
        env["REMOTE_ADDR"] = "10.0.0.1"
        g.client_ip = env["REMOTE_ADDR"]
        req = Request(env)

        # Set a mangle policy to change the username
        # and only use the last 4 characters of the username
        set_policy(name="a_age",
                   scope=SCOPE.ADMIN,
                   action="{0!s}=1d".format(ACTION.AUDIT_AGE))
        g.policy_object = PolicyClass()

        # request, that matches the policy
        req.all_data = {"user": "Unknown"}
        req.User = User("Unknown")
        auditlog_age(req)
        # Check if the timelimit was added
        self.assertEqual(req.all_data.get("timelimit"), "1d")

        # finally delete policy
        delete_policy("a_age")

    def test_18b_hide_audit_columns(self):
        builder = EnvironBuilder(method='POST',
                                 headers={})
        env = builder.get_environ()
        req = Request(env)
        g.policy_object = PolicyClass()

        # set a policy to hide the "serial" and the "action" columns in the audit response
        set_policy(name="hide_audit_columns_admin",
                   scope=SCOPE.ADMIN,
                   action="{0!s}=serial action".format(ACTION.HIDE_AUDIT_COLUMNS))
        g.logged_in_user = {"username": "admin1",
                            "realm": "",
                            "role": "admin"}
        # request, that matches the policy
        req.all_data = {"user": "Unknown"}
        req.User = User("Unknown")
        hide_audit_columns(req)
        # Check if the hidden_columns was added
        for col in ["serial", "action"]:
            self.assertIn(col, req.all_data.get("hidden_columns"))
        # delete admin policy
        delete_policy("hide_audit_columns_admin")

        # set a policy to hide the "number" and the "realm" columns in the audit response
        set_policy(name="hide_audit_columns_user",
                   scope=SCOPE.USER,
                   action="{0!s}=number realm".format(ACTION.HIDE_AUDIT_COLUMNS))
        g.logged_in_user = {"username": "user1",
                            "realm": "",
                            "role": "user"}
        # request, that matches the policy
        req.all_data = {"user": "Unknown"}
        req.User = User("Unknown")
        hide_audit_columns(req)
        # Check if the hidden_columns was added
        for col in ["number", "realm"]:
            self.assertIn(col, req.all_data.get("hidden_columns"))
        # delete user policy
        delete_policy("hide_audit_columns_user")

    def test_18c_hide_tokeninfo(self):
        builder = EnvironBuilder(method='POST',
                                 headers={})
        env = builder.get_environ()
        req = Request(env)
        g.policy_object = PolicyClass()

        # set a policy to hide the "tokenkind" and the "unknown" tokeninfo values
        set_policy(name="hide_tokeninfo_admin",
                   scope=SCOPE.ADMIN,
                   action="{0!s}=tokenkind unknown".format(ACTION.HIDE_TOKENINFO))
        g.logged_in_user = {"username": "admin1",
                            "realm": "",
                            "role": "admin"}
        req.all_data = {}
        req.User = User("Unknown")
        hide_tokeninfo(req)
        # Check if the hidden_tokeninfo entry was added to the request.data
        self.assertIn('hidden_tokeninfo', req.all_data, req.all_data)
        for col in ["tokenkind", "unknown"]:
            self.assertIn(col, req.all_data.get("hidden_tokeninfo"))
        # check that it won't be added when logged in as a user
        g.logged_in_user = {"username": "user1",
                            "realm": "",
                            "role": "user"}
        req.all_data = {}
        hide_tokeninfo(req)
        self.assertEqual(0, len(req.all_data['hidden_tokeninfo']), req.all_data)

        delete_policy("hide_tokeninfo_admin")

        # set a policy to hide the "tokenkind" and the "unknown" entries from the tokeninfo
        set_policy(name="hide_tokeninfo_user",
                   scope=SCOPE.USER,
                   action="{0!s}=tokenkind unknown".format(ACTION.HIDE_TOKENINFO))
        g.logged_in_user = {"username": "user1",
                            "realm": "",
                            "role": "user"}
        req.all_data = {}
        hide_tokeninfo(req)
        # Check if the hidden_tokeninfo entry was added to the request.data
        self.assertIn('hidden_tokeninfo', req.all_data, req.all_data)
        for col in ["tokenkind", "unknown"]:
            self.assertIn(col, req.all_data.get("hidden_tokeninfo"))

        # check that it won't be added when logged in as an admin
        g.logged_in_user = {"username": "admin1",
                            "realm": "",
                            "role": "admin"}
        req.all_data = {}
        #        req.User = User("user1")
        hide_tokeninfo(req)
        self.assertEqual(0, len(req.all_data['hidden_tokeninfo']), req.all_data)

        delete_policy("hide_tokeninfo_user")

    def test_19_papertoken_count(self):
        g.logged_in_user = {"username": "admin1",
                            "realm": "",
                            "role": "admin"}
        builder = EnvironBuilder(method='POST',
                                 headers={})
        env = builder.get_environ()
        # Set the remote address so that we can filter for it
        env["REMOTE_ADDR"] = "10.0.0.1"
        g.client_ip = env["REMOTE_ADDR"]
        req = Request(env)
        set_policy(name="paperpol",
                   scope=SCOPE.ENROLL,
                   action="{0!s}=10".format(PAPERACTION.PAPERTOKEN_COUNT))
        g.policy_object = PolicyClass()

        # request, that matches the policy
        req.all_data = {}
        req.User = User()
        papertoken_count(req)
        # Check if the papertoken count is set
        self.assertEqual(req.all_data.get("papertoken_count"), "10")

        # finally delete policy
        delete_policy("paperpol")

    def test_19_tantoken_count(self):
        g.logged_in_user = {"username": "admin1",
                            "realm": "",
                            "role": "admin"}
        builder = EnvironBuilder(method='POST',
                                 headers={})
        env = builder.get_environ()
        # Set the remote address so that we can filter for it
        env["REMOTE_ADDR"] = "10.0.0.1"
        g.client_ip = env["REMOTE_ADDR"]
        req = Request(env)
        set_policy(name="tanpol",
                   scope=SCOPE.ENROLL,
                   action="{0!s}=10".format(TANACTION.TANTOKEN_COUNT))
        g.policy_object = PolicyClass()

        # request, that matches the policy
        req.all_data = {}
        req.User = User()
        tantoken_count(req)
        # Check if the tantoken count is set
        self.assertEqual(req.all_data.get("tantoken_count"), "10")

        # finally delete policy
        delete_policy("tanpol")

    def test_20_allowed_audit_realm(self):
        g.logged_in_user = {"username": "admin1",
                            "realm": "",
                            "role": "admin"}
        builder = EnvironBuilder(method='POST',
                                 headers={})
        env = builder.get_environ()
        # Set the remote address so that we can filter for it
        env["REMOTE_ADDR"] = "10.0.0.1"
        g.client_ip = env["REMOTE_ADDR"]
        req = Request(env)
        #
        set_policy(name="auditrealm1",
                   scope=SCOPE.ADMIN,
                   action=ACTION.AUDIT,
                   user="admin1",
                   realm="realm1")
        set_policy(name="auditrealm2",
                   scope=SCOPE.ADMIN,
                   action=ACTION.AUDIT,
                   user="admin1",
                   realm=["realm2", "realm3"])
        g.policy_object = PolicyClass()

        # request, that matches the policy
        req.all_data = {}
        req.User = User()
        allowed_audit_realm(req)

        # Check if the allowed_audit_realm is set
        self.assertTrue("realm1" in req.all_data.get("allowed_audit_realm"))
        self.assertTrue("realm2" in req.all_data.get("allowed_audit_realm"))
        self.assertTrue("realm3" in req.all_data.get("allowed_audit_realm"))

        # check that the policy is not honored if inactive
        set_policy(name="auditrealm2",
                   active=False)
        g.policy_object = PolicyClass()

        # request, that matches the policy
        req.all_data = {}
        req.User = User()
        allowed_audit_realm(req)
        self.assertEqual(req.all_data.get("allowed_audit_realm"), ["realm1"])

        # finally delete policy
        delete_policy("auditrealm1")
        delete_policy("auditrealm2")

    def test_21_u2f_verify_cert(self):
        # Usually the attestation certificate gets verified during enrollment unless
        # we set the policy scope=enrollment, action=no_verify
        from privacyidea.lib.tokens.u2ftoken import U2FACTION
        g.logged_in_user = {"username": "user1",
                            "realm": "",
                            "role": "user"}
        builder = EnvironBuilder(method='POST',
                                 data={'serial': "OATH123456"},
                                 headers={})
        env = builder.get_environ()
        # Set the remote address so that we can filter for it
        env["REMOTE_ADDR"] = "10.0.0.1"
        g.client_ip = env["REMOTE_ADDR"]
        req = Request(env)
        req.User = User()
        # The default behaviour is to verify the certificate
        req.all_data = {
            "type": "u2f"}
        u2ftoken_verify_cert(req, "init")
        self.assertTrue(req.all_data.get("u2f.verify_cert"))

        # Set a policy that defines to NOT verify the certificate
        set_policy(name="polu2f1",
                   scope=SCOPE.ENROLL,
                   action=U2FACTION.NO_VERIFY_CERT)
        g.policy_object = PolicyClass()
        req.all_data = {
            "type": "u2f"}
        u2ftoken_verify_cert(req, "init")
        self.assertFalse(req.all_data.get("u2f.verify_cert"))

        # finally delete policy
        delete_policy("polu2f1")

    def test_01_sms_identifier(self):
        # every admin is allowed to enroll sms token with gw1 or gw2
        set_policy("sms1", scope=SCOPE.ADMIN, action="{0!s}=gw1 gw2".format(SMSACTION.GATEWAYS))
        set_policy("sms2", scope=SCOPE.ADMIN, action="{0!s}=gw3".format(SMSACTION.GATEWAYS))

        g.logged_in_user = {"username": "admin1",
                            "realm": "",
                            "role": "admin"}
        builder = EnvironBuilder(method='POST',
                                 data={'serial': "SMS1234"},
                                 headers={})
        env = builder.get_environ()
        req = Request(env)
        req.User = User()
        req.all_data = {"sms.identifier": "gw1"}
        g.policy_object = PolicyClass()
        r = sms_identifiers(req)
        self.assertTrue(r)

        delete_policy("sms1")
        delete_policy("sms2")
        g.policy_object = PolicyClass()
        # No policy set, the request will fail
        self.assertRaises(PolicyError, sms_identifiers, req)

        # Users are allowed to choose gw4
        set_policy("sms1", scope=SCOPE.USER, action="{0!s}=gw4".format(SMSACTION.GATEWAYS))

        g.logged_in_user = {"username": "root",
                            "realm": "",
                            "role": "user"}
        builder = EnvironBuilder(method='POST',
                                 data={'serial': "SMS1234"},
                                 headers={})
        env = builder.get_environ()
        req = Request(env)
        req.User = User("root")
        req.all_data = {"sms.identifier": "gw4"}
        g.policy_object = PolicyClass()
        r = sms_identifiers(req)
        self.assertTrue(r)

        # Now the user tries gw1
        req.all_data = {"sms.identifier": "gw1"}
        self.assertRaises(PolicyError, sms_identifiers, req)

        delete_policy("sms1")

    def test_22_push_firebase_config(self):
        from privacyidea.lib.tokens.pushtoken import PUSH_ACTION
        g.logged_in_user = {"username": "user1",
                            "realm": "",
                            "role": "user"}
        builder = EnvironBuilder(method='POST',
                                 data={'serial': "OATH123456"},
                                 headers={})
        env = builder.get_environ()
        # Set the remote address so that we can filter for it
        env["REMOTE_ADDR"] = "10.0.0.1"
        g.client_ip = env["REMOTE_ADDR"]
        req = Request(env)
        req.User = User()
        req.all_data = {
            "type": "push"}
        # In this case we have no firebase config. We will raise an exception
        self.assertRaises(PolicyError, pushtoken_add_config, req, "init")
        # if we have a non existing firebase config, we will raise an exception
        req.all_data = {
            "type": "push",
            PUSH_ACTION.FIREBASE_CONFIG: "non-existing"}
        self.assertRaises(PolicyError, pushtoken_add_config, req, "init")

        # Set a policy for the firebase config to use.
        set_policy(name="push_pol",
                   scope=SCOPE.ENROLL,
                   action="{0!s}=some-fb-config,"
                          "{1!s}=https://privacyidea.com/enroll,"
                          "{2!s}=10".format(PUSH_ACTION.FIREBASE_CONFIG,
                                            PUSH_ACTION.REGISTRATION_URL,
                                            PUSH_ACTION.TTL))
        g.policy_object = PolicyClass()
        req.all_data = {
            "type": "push"}
        pushtoken_add_config(req, "init")
        self.assertEqual(req.all_data.get(PUSH_ACTION.FIREBASE_CONFIG), "some-fb-config")
        self.assertEqual(req.all_data.get(PUSH_ACTION.REGISTRATION_URL), "https://privacyidea.com/enroll")
        self.assertEqual("10", req.all_data.get(PUSH_ACTION.TTL))
        self.assertEqual("1", req.all_data.get(PUSH_ACTION.SSL_VERIFY))

        # the request tries to inject a rogue value, but we assure sslverify=1
        g.policy_object = PolicyClass()
        req.all_data = {
            "type": "push",
            "sslverify": "rogue"}
        pushtoken_add_config(req, "init")
        self.assertEqual("1", req.all_data.get(PUSH_ACTION.SSL_VERIFY))

        # set sslverify="0"
        set_policy(name="push_pol2",
                   scope=SCOPE.ENROLL,
                   action="{0!s}=0".format(PUSH_ACTION.SSL_VERIFY))
        g.policy_object = PolicyClass()
        req.all_data = {
            "type": "push"}
        pushtoken_add_config(req, "init")
        self.assertEqual(req.all_data.get(PUSH_ACTION.FIREBASE_CONFIG), "some-fb-config")
        self.assertEqual("0", req.all_data.get(PUSH_ACTION.SSL_VERIFY))

        # finally delete policy
        delete_policy("push_pol")
        delete_policy("push_pol2")

    def test_23_enroll_different_tokentypes_in_different_resolvers(self):
        # One realm has different resolvers.
        # The different users are allowed to enroll different tokentypes.
        realm = "myrealm"
        # We need this, to create the resolver3
        self.setUp_user_realm3()
        (added, failed) = create_realm(realm,
                                       [
                                           {'name': self.resolvername1},
                                           {'name': self.resolvername3}])
        self.assertEqual(0, len(failed))
        self.assertEqual(2, len(added))
        # We have cornelius@myRealm in self.resolvername1
        # We have corny@myRealm in self.resolvername3
        set_policy("reso1pol", scope=SCOPE.USER, action="enrollTOTP", realm=realm, resolver=self.resolvername1)
        set_policy("reso3pol", scope=SCOPE.USER, action="enrollHOTP", realm=realm, resolver=self.resolvername3)

        # Cornelius is allowed to enroll TOTP
        g.logged_in_user = {"username": "cornelius",
                            "realm": realm,
                            "role": "user"}
        builder = EnvironBuilder(method='POST',
                                 data={'serial': "OATH123456"},
                                 headers={})
        env = builder.get_environ()
        # Set the remote address so that we can filter for it
        env["REMOTE_ADDR"] = "10.0.0.1"
        g.client_ip = env["REMOTE_ADDR"]
        req = Request(env)
        req.all_data = {"type": "totp"}
        req.User = User("cornelius", realm)
        g.policy_object = PolicyClass()
        r = check_token_init(req)
        self.assertTrue(r)

        # Cornelius is not allowed to enroll HOTP
        req.all_data = {"type": "hotp"}
        self.assertRaises(PolicyError,
                          check_token_init, req)

        # Corny is allowed to enroll HOTP
        g.logged_in_user = {"username": "corny",
                            "realm": realm,
                            "role": "user"}
        builder = EnvironBuilder(method='POST',
                                 data={'serial': "OATH123456"},
                                 headers={})
        env = builder.get_environ()
        # Set the remote address so that we can filter for it
        env["REMOTE_ADDR"] = "10.0.0.1"
        g.client_ip = env["REMOTE_ADDR"]
        req = Request(env)
        req.all_data = {"type": "hotp"}
        req.User = User("corny", realm)
        g.policy_object = PolicyClass()
        r = check_token_init(req)
        self.assertTrue(r)

        # Corny is not allowed to enroll TOTP
        req.all_data = {"type": "totp"}
        self.assertRaises(PolicyError,
                          check_token_init, req)

        delete_policy("reso3pol")
        g.policy_object = PolicyClass()
        # Now Corny is not allowed to enroll anything! Also not hotp anymore,
        # since there is no policy for his resolver.
        req.all_data = {"type": "hotp"}
        self.assertRaises(PolicyError,
                          check_token_init, req)

        delete_policy("reso1pol")
        delete_realm(realm)

    def test_24_push_wait_policy(self):

        # We send a fake push_wait, that is not in the policies
        builder = EnvironBuilder(method='POST',
                                 data={'user': "hans",
                                       'pass': "pin",
                                       'push_wait': "120"},
                                 headers={})
        env = builder.get_environ()
        # Set the remote address so that we can filter for it
        env["REMOTE_ADDR"] = "10.0.0.1"
        g.client_ip = env["REMOTE_ADDR"]
        req = Request(env)
        req.User = User()
        req.all_data = {"push_wait": "120"}
        g.policy_object = PolicyClass()
        pushtoken_validate(req, None)
        self.assertEqual(req.all_data.get(PUSH_ACTION.WAIT), False)

        # Now we use the policy, to set the push_wait seconds
        set_policy(name="push1", scope=SCOPE.AUTH, action="{0!s}=10".format(PUSH_ACTION.WAIT))
        req.all_data = {}
        g.policy_object = PolicyClass()
        pushtoken_validate(req, None)
        self.assertEqual(req.all_data.get(PUSH_ACTION.WAIT), 10)

        delete_policy("push1")

    def test_24b_push_disable_wait_policy(self):
        # We send a fake push_wait that is not in the policies
        class RequestMock(object):
            pass

        req = RequestMock()
        req.all_data = {"push_wait": "120"}
        pushtoken_disable_wait(req, None)
        self.assertEqual(req.all_data.get(PUSH_ACTION.WAIT), False)

        # But even with a policy, the function still sets PUSH_ACTION.WAIT to False
        set_policy(name="push1", scope=SCOPE.AUTH, action="{0!s}=10".format(PUSH_ACTION.WAIT))
        req = RequestMock()
        req.all_data = {"push_wait": "120"}
        pushtoken_disable_wait(req, None)
        self.assertEqual(req.all_data.get(PUSH_ACTION.WAIT), False)

        delete_policy("push1")

    def test_25_admin_token_list(self):
        # The tokenlist policy can result in a None filter, an empty [] filter or
        # a filter with realms ["realm1", "realm2"].
        # The None is a wildcard, [] allows no listing at all.
        admin1 = {"username": "admin1",
                  "role": "admin",
                  "realm": "realm1"}

        # admin1 is allowed to see realm1
        set_policy(name="pol-realm1",
                   scope=SCOPE.ADMIN,
                   action="tokenlist", user="admin1", realm=self.realm1)

        # Admin1 is allowed to list all realms
        set_policy(name="pol-all-realms",
                   scope=SCOPE.ADMIN,
                   action="tokenlist", user="admin1")

        # Admin1 is allowed to only init, not list
        set_policy(name="pol-only-init",
                   scope=SCOPE.ADMIN)

        g.policy_object = PolicyClass()
        builder = EnvironBuilder(method='POST',
                                 data={'serial': "OATH123456"},
                                 headers={})
        env = builder.get_environ()
        # Set the remote address so that we can filter for it
        env["REMOTE_ADDR"] = "10.0.0.1"
        g.client_ip = env["REMOTE_ADDR"]
        req = Request(env)
        req.all_data = {}

        # admin1 is allowed to do everything
        g.logged_in_user = admin1
        r = check_admin_tokenlist(req)
        self.assertTrue(r)
        # The admin1 has the policy "pol-all-realms", so he is allowed to view all realms!
        self.assertEqual(req.pi_allowed_realms, None)

        enable_policy("pol-all-realms", False)
        # Now he is only allowed to view realm1
        g.policy_object = PolicyClass()
        req = Request(env)
        r = check_admin_tokenlist(req)
        self.assertTrue(r)
        # The admin1 has the policy "pol-realm1", so he is allowed to view all realms!
        self.assertEqual(req.pi_allowed_realms, [self.realm1])

        enable_policy("pol-realm1", False)
        # Now he only has the admin right to init tokens
        g.policy_object = PolicyClass()
        req = Request(env)
        r = check_admin_tokenlist(req)
        self.assertTrue(r)
        # The admin1 has the policy "pol-only-init", so he is not allowed to list tokens
        self.assertEqual(req.pi_allowed_realms, [])

        for pol in ["pol-realm1", "pol-all-realms", "pol-only-init"]:
            delete_policy(pol)

    def test_26_indexedsecret_force_set(self):
        self.setUp_user_realms()
        # We send a fake push_wait, that is not in the policies
        builder = EnvironBuilder(method='POST',
                                 data={'user': "cornelius",
                                       'realm': self.realm1,
                                       'type': "indexedsecret"},
                                 headers={})
        env = builder.get_environ()
        # Set the remote address so that we can filter for it
        env["REMOTE_ADDR"] = "10.0.0.1"
        g.client_ip = env["REMOTE_ADDR"]
        req = Request(env)
        req.User = User("cornelius", self.realm1)
        g.logged_in_user = {"username": "cornelius",
                            "realm": self.realm1,
                            "role": ROLE.USER}
        req.all_data = {"type": "indexedsecret"}
        g.policy_object = PolicyClass()
        indexedsecret_force_attribute(req, None)
        # request.all_data is unchanged
        self.assertNotIn("otpkey", req.all_data)

        # Now we use the policy, to set the otpkey
        set_policy(name="Indexed", scope=SCOPE.USER,
                   action="indexedsecret_{0!s}=username".format(PIIXACTION.FORCE_ATTRIBUTE))
        req.all_data = {"type": "indexedsecret"}
        g.policy_object = PolicyClass()
        indexedsecret_force_attribute(req, None)
        # Now the request.all_data contains the otpkey from the user attributes.
        self.assertIn("otpkey", req.all_data)
        self.assertEqual("cornelius", req.all_data.get("otpkey"))

        delete_policy("Indexed")

    def test_26a_webauthn_auth_validate_triggerchallenge(self):
        class RequestMock(object):
            pass

        # Normal request
        request = RequestMock()
        request.all_data = {
            'user': 'foo'
        }

        fido2_auth(request, None)
        self.assertEqual(set(request.all_data.get(WEBAUTHNACTION.ALLOWED_TRANSPORTS)),
                         set(DEFAULT_ALLOWED_TRANSPORTS.split()))
        self.assertEqual(request.all_data.get(WebAuthnTokenClass.get_class_type() + '_' + ACTION.CHALLENGETEXT),
                         DEFAULT_CHALLENGE_TEXT_AUTH)

        # Request via serial
        request = RequestMock()
        request.all_data = {
            'serial': WebAuthnTokenClass.get_class_prefix() + '123'
        }
        fido2_auth(request, None)
        self.assertEqual(set(request.all_data.get(WEBAUTHNACTION.ALLOWED_TRANSPORTS)),
                         set(DEFAULT_ALLOWED_TRANSPORTS.split()))
        self.assertEqual(request.all_data.get(WebAuthnTokenClass.get_class_type() + '_' + ACTION.CHALLENGETEXT),
                         DEFAULT_CHALLENGE_TEXT_AUTH)

        # Not a WebAuthn token, policies are loaded regardless
        request = RequestMock()
        request.all_data = {
            'serial': 'FOO123'
        }
        fido2_auth(request, None)
        self.assertEqual(set(DEFAULT_ALLOWED_TRANSPORTS.split()),
                         set(request.all_data.get(WEBAUTHNACTION.ALLOWED_TRANSPORTS)))
        self.assertEqual(DEFAULT_CHALLENGE_TEXT_AUTH,
                         request.all_data.get(WebAuthnTokenClass.get_class_type() + '_' + ACTION.CHALLENGETEXT))

        # With policies
        allowed_transports = ALLOWED_TRANSPORTS
        challengetext = "Lorem Ipsum"
        set_policy(
            name="WebAuthn",
            scope=SCOPE.AUTH,
            action=WEBAUTHNACTION.ALLOWED_TRANSPORTS + '=' + allowed_transports + ','
                   + WebAuthnTokenClass.get_class_type() + '_' + ACTION.CHALLENGETEXT + '=' + challengetext
        )
        request = RequestMock()
        request.all_data = {
            'user': 'foo'
        }
        fido2_auth(request, None)
        self.assertEqual(set(request.all_data.get(WEBAUTHNACTION.ALLOWED_TRANSPORTS)),
                         set(allowed_transports.split()))
        self.assertEqual(request.all_data.get(WebAuthnTokenClass.get_class_type() + '_' + ACTION.CHALLENGETEXT),
                         challengetext)

        # Reset policies
        set_policy(
            name="WebAuthn",
            scope=SCOPE.AUTH,
            action=''
        )

    def test_26b_webauthn_auth_validate_check(self):
        class RequestMock(object):
            pass

        # Normal request
        request = RequestMock()
        request.all_data = {
            'user': 'foo',
            'pass': '1234'
        }
        fido2_auth(request, None)
        self.assertEqual(set(request.all_data.get(WEBAUTHNACTION.ALLOWED_TRANSPORTS)),
                         set(DEFAULT_ALLOWED_TRANSPORTS.split()))
        self.assertEqual(request.all_data.get(WebAuthnTokenClass.get_class_type() + '_' + ACTION.CHALLENGETEXT),
                         DEFAULT_CHALLENGE_TEXT_AUTH)

        # Request via serial
        request = RequestMock()
        request.all_data = {
            'user': 'foo',
            'serial': WebAuthnTokenClass.get_class_prefix() + '123',
            'pass': '1234'
        }
        fido2_auth(request, None)
        self.assertEqual(set(request.all_data.get(WEBAUTHNACTION.ALLOWED_TRANSPORTS)),
                         set(DEFAULT_ALLOWED_TRANSPORTS.split()))
        self.assertEqual(request.all_data.get(WebAuthnTokenClass.get_class_type() + '_' + ACTION.CHALLENGETEXT),
                         DEFAULT_CHALLENGE_TEXT_AUTH)

        # Not a WebAuthn token, policies are loaded regardless
        request = RequestMock()
        request.all_data = {
            'user': 'foo',
            'serial': 'FOO123',
            'pass': '1234'
        }
        fido2_auth(request, None)
        self.assertEqual(set(DEFAULT_ALLOWED_TRANSPORTS.split()),
                         set(request.all_data.get(WEBAUTHNACTION.ALLOWED_TRANSPORTS)))
        self.assertEqual(DEFAULT_CHALLENGE_TEXT_AUTH,
                         request.all_data.get(WebAuthnTokenClass.get_class_type() + '_' + ACTION.CHALLENGETEXT))

        # With policies
        allowed_transports = ALLOWED_TRANSPORTS
        challengetext = "Lorem Ipsum"
        set_policy(
            name="WebAuthn",
            scope=SCOPE.AUTH,
            action=WEBAUTHNACTION.ALLOWED_TRANSPORTS + '=' + allowed_transports + ','
                   + WebAuthnTokenClass.get_class_type() + '_' + ACTION.CHALLENGETEXT + '=' + challengetext
        )
        request = RequestMock()
        request.all_data = {
            'user': 'foo',
            'pass': '1234'
        }
        fido2_auth(request, None)
        self.assertEqual(set(request.all_data.get(WEBAUTHNACTION.ALLOWED_TRANSPORTS)),
                         set(allowed_transports.split()))
        self.assertEqual(request.all_data.get(WebAuthnTokenClass.get_class_type() + '_' + ACTION.CHALLENGETEXT),
                         challengetext)

        # Reset policies
        set_policy(
            name="WebAuthn",
            scope=SCOPE.AUTH,
            action=''
        )

    def test_26c_webauthn_auth_auth(self):
        class RequestMock(object):
            pass

        # Normal request
        request = RequestMock()
        request.all_data = {
            'username': 'foo',
            'password': '1234'
        }
        fido2_auth(request, None)
        self.assertEqual(set(request.all_data.get(WEBAUTHNACTION.ALLOWED_TRANSPORTS)),
                         set(DEFAULT_ALLOWED_TRANSPORTS.split()))
        self.assertEqual(request.all_data.get(WebAuthnTokenClass.get_class_type() + '_' + ACTION.CHALLENGETEXT),
                         DEFAULT_CHALLENGE_TEXT_AUTH)

        # With policies
        allowed_transports = ALLOWED_TRANSPORTS
        challengetext = "Lorem Ipsum"
        set_policy(
            name="WebAuthn",
            scope=SCOPE.AUTH,
            action=WEBAUTHNACTION.ALLOWED_TRANSPORTS + '=' + allowed_transports + ','
                   + WebAuthnTokenClass.get_class_type() + '_' + ACTION.CHALLENGETEXT + '=' + challengetext
        )
        request = RequestMock()
        request.all_data = {
            'username': 'foo',
            'password': '1234'
        }
        fido2_auth(request, None)
        self.assertEqual(set(request.all_data.get(WEBAUTHNACTION.ALLOWED_TRANSPORTS)),
                         set(allowed_transports.split()))
        self.assertEqual(request.all_data.get(WebAuthnTokenClass.get_class_type() + '_' + ACTION.CHALLENGETEXT),
                         challengetext)

        # Reset policies
        set_policy(
            name="WebAuthn",
            scope=SCOPE.AUTH,
            action=''
        )

    def test_27a_webauthn_authz_validate_check(self):
        class RequestMock(object):
            pass

        # Normal request
        request = RequestMock()
        request.all_data = {
            "credentialid": CRED_ID,
            "authenticatordata": ASSERTION_RESPONSE_TMPL['authData'],
            "clientdata": ASSERTION_RESPONSE_TMPL['clientData'],
            "signaturedata": ASSERTION_RESPONSE_TMPL['signature'],
            "user": "foo",
            "pass": "",
            "challenge": hexlify_and_unicode(webauthn_b64_decode(ASSERTION_CHALLENGE))
        }
        webauthntoken_authz(request, None)
        self.assertEqual(request.all_data.get(WEBAUTHNACTION.REQ),
                         list())

        # Not a WebAuthn authorization
        request = RequestMock()
        request.all_data = {
            "user": "foo",
            "pass": ""
        }
        webauthntoken_authz(request, None)
        self.assertEqual(request.all_data.get(WEBAUTHNACTION.REQ),
                         None)

        # With policies
        allowed_certs = "subject/.*Yubico.*/"
        set_policy(
            name="WebAuthn",
            scope=SCOPE.AUTHZ,
            action=WEBAUTHNACTION.REQ + '=' + allowed_certs
        )
        request = RequestMock()
        request.all_data = {
            "credentialid": CRED_ID,
            "authenticatordata": ASSERTION_RESPONSE_TMPL['authData'],
            "clientdata": ASSERTION_RESPONSE_TMPL['clientData'],
            "signaturedata": ASSERTION_RESPONSE_TMPL['signature'],
            "user": "foo",
            "pass": "",
            "challenge": hexlify_and_unicode(webauthn_b64_decode(ASSERTION_CHALLENGE))
        }
        webauthntoken_authz(request, None)
        self.assertEqual(request.all_data.get(WEBAUTHNACTION.REQ),
                         [allowed_certs])

        # Reset policies.
        set_policy(
            name="WebAuthn",
            scope=SCOPE.AUTHZ,
            action=''
        )

    def test_27b_webauthn_authz_auth(self):
        class RequestMock(object):
            pass

        # Normal request
        request = RequestMock()
        request.all_data = {
            "credentialid": CRED_ID,
            "authenticatordata": ASSERTION_RESPONSE_TMPL['authData'],
            "clientdata": ASSERTION_RESPONSE_TMPL['clientData'],
            "signaturedata": ASSERTION_RESPONSE_TMPL['signature'],
            "username": "foo",
            "password": "",
            "challenge": hexlify_and_unicode(webauthn_b64_decode(ASSERTION_CHALLENGE))
        }
        webauthntoken_authz(request, None)
        self.assertEqual(request.all_data.get(WEBAUTHNACTION.REQ),
                         list())

        # Not a WebAuthn authorization
        request = RequestMock()
        request.all_data = {
            "username": "foo",
            "password": ""
        }
        webauthntoken_authz(request, None)
        self.assertEqual(request.all_data.get(WEBAUTHNACTION.REQ),
                         None)

        # With policies
        allowed_certs = "subject/.*Yubico.*/"
        set_policy(
            name="WebAuthn",
            scope=SCOPE.AUTHZ,
            action=WEBAUTHNACTION.REQ + '=' + allowed_certs
        )
        request = RequestMock()
        request.all_data = {
            "credentialid": CRED_ID,
            "authenticatordata": ASSERTION_RESPONSE_TMPL['authData'],
            "clientdata": ASSERTION_RESPONSE_TMPL['clientData'],
            "signaturedata": ASSERTION_RESPONSE_TMPL['signature'],
            "username": "foo",
            "password": "",
            "challenge": hexlify_and_unicode(webauthn_b64_decode(ASSERTION_CHALLENGE))
        }
        webauthntoken_authz(request, None)
        self.assertEqual(request.all_data.get(WEBAUTHNACTION.REQ),
                         [allowed_certs])

        # Reset policies
        set_policy(
            name="WebAuthn",
            scope=SCOPE.AUTHZ,
            action=''
        )

    def test_28_webauthn_enroll(self):
        class RequestMock(object):
            pass

        rp_id = RP_ID
        rp_name = RP_NAME

        # Missing RP_ID
        request = RequestMock()
        request.all_data = {
            "type": WebAuthnTokenClass.get_class_type()
        }
        with self.assertRaises(PolicyError):
            fido2_enroll(request, None)

        # Malformed RP_ID
        set_policy(
            name="WebAuthn1",
            scope=SCOPE.ENROLL,
            action=WEBAUTHNACTION.RELYING_PARTY_ID + '=' + 'https://' + rp_id + ','
                   + WEBAUTHNACTION.RELYING_PARTY_NAME + '=' + rp_name
        )
        request = RequestMock()
        request.all_data = {
            "type": WebAuthnTokenClass.get_class_type()
        }
        with self.assertRaises(PolicyError):
            fido2_enroll(request, None)

        # Missing RP_NAME
        set_policy(
            name="WebAuthn1",
            scope=SCOPE.ENROLL,
            action=WEBAUTHNACTION.RELYING_PARTY_ID + '=' + rp_id
        )
        request = RequestMock()
        request.all_data = {
            "type": WebAuthnTokenClass.get_class_type()
        }
        with self.assertRaises(PolicyError):
            fido2_enroll(request, None)

        set_policy(
            name="WebAuthn1",
            scope=SCOPE.ENROLL,
            action=WEBAUTHNACTION.RELYING_PARTY_ID + '=' + rp_id + ','
                   + WEBAUTHNACTION.RELYING_PARTY_NAME + '=' + rp_name
        )

        # Normal request
        request = RequestMock()
        request.all_data = {
            "type": WebAuthnTokenClass.get_class_type()
        }
        fido2_enroll(request, None)
        self.assertEqual(rp_id, request.all_data.get(WEBAUTHNACTION.RELYING_PARTY_ID))
        self.assertEqual(rp_name, request.all_data.get(WEBAUTHNACTION.RELYING_PARTY_NAME))
        self.assertEqual(None, request.all_data.get(WEBAUTHNACTION.AUTHENTICATOR_ATTACHMENT))
        self.assertEqual([PUBLIC_KEY_CREDENTIAL_ALGORITHMS[x]
                          for x in PUBKEY_CRED_ALGORITHMS_ORDER
                          if x in DEFAULT_PUBLIC_KEY_CREDENTIAL_ALGORITHM_PREFERENCE],
                         request.all_data.get(WEBAUTHNACTION.PUBLIC_KEY_CREDENTIAL_ALGORITHMS))
        self.assertEqual(DEFAULT_AUTHENTICATOR_ATTESTATION_LEVEL,
                         request.all_data.get(WEBAUTHNACTION.AUTHENTICATOR_ATTESTATION_LEVEL))
        self.assertEqual(DEFAULT_AUTHENTICATOR_ATTESTATION_FORM,
                         request.all_data.get(WEBAUTHNACTION.AUTHENTICATOR_ATTESTATION_FORM))
        self.assertEqual(DEFAULT_CHALLENGE_TEXT_ENROLL,
                         request.all_data.get(WebAuthnTokenClass.get_class_type() + '_' + ACTION.CHALLENGETEXT))

        # Not a WebAuthn token: policy values are not loaded
        request = RequestMock()
        request.all_data = {
            "type": "footoken"
        }
        fido2_enroll(request, None)
        self.assertEqual(None, request.all_data.get(WEBAUTHNACTION.RELYING_PARTY_ID))
        self.assertEqual(None, request.all_data.get(WEBAUTHNACTION.RELYING_PARTY_NAME))
        self.assertEqual(None, request.all_data.get(WEBAUTHNACTION.AUTHENTICATOR_ATTACHMENT))
        self.assertEqual(None, request.all_data.get(WEBAUTHNACTION.PUBLIC_KEY_CREDENTIAL_ALGORITHMS))
        self.assertEqual(None, request.all_data.get(WEBAUTHNACTION.AUTHENTICATOR_ATTESTATION_LEVEL))
        self.assertEqual(None, request.all_data.get(WEBAUTHNACTION.AUTHENTICATOR_ATTESTATION_FORM))
        self.assertEqual(None,
                         request.all_data.get(WebAuthnTokenClass.get_class_type() + '_' + ACTION.CHALLENGETEXT))

        # With policies
        authenticator_attachment = AUTHENTICATOR_ATTACHMENT_TYPE.CROSS_PLATFORM
        public_key_credential_algorithm_preference = 'ecdsa'
        authenticator_attestation_level = ATTESTATION_LEVEL.TRUSTED
        authenticator_attestation_form = ATTESTATION_FORM.INDIRECT
        challengetext = "Lorem Ipsum"
        set_policy(
            name="WebAuthn2",
            scope=SCOPE.ENROLL,
            action=WEBAUTHNACTION.AUTHENTICATOR_ATTACHMENT + '=' + authenticator_attachment + ','
                   + WEBAUTHNACTION.PUBLIC_KEY_CREDENTIAL_ALGORITHMS + '='
                   + public_key_credential_algorithm_preference + ','
                   + WEBAUTHNACTION.AUTHENTICATOR_ATTESTATION_LEVEL + '=' + authenticator_attestation_level + ','
                   + WEBAUTHNACTION.AUTHENTICATOR_ATTESTATION_FORM + '=' + authenticator_attestation_form + ','
                   + WebAuthnTokenClass.get_class_type() + '_' + ACTION.CHALLENGETEXT + '=' + challengetext
        )
        request = RequestMock()
        request.all_data = {
            "type": WebAuthnTokenClass.get_class_type()
        }
        fido2_enroll(request, None)
        self.assertEqual(request.all_data.get(WEBAUTHNACTION.AUTHENTICATOR_ATTACHMENT),
                         authenticator_attachment)
        self.assertEqual(request.all_data.get(WEBAUTHNACTION.PUBLIC_KEY_CREDENTIAL_ALGORITHMS),
                         [PUBLIC_KEY_CREDENTIAL_ALGORITHMS[
                              public_key_credential_algorithm_preference
                          ]])
        self.assertEqual(request.all_data.get(WEBAUTHNACTION.AUTHENTICATOR_ATTESTATION_LEVEL),
                         authenticator_attestation_level)
        self.assertEqual(request.all_data.get(WEBAUTHNACTION.AUTHENTICATOR_ATTESTATION_FORM),
                         authenticator_attestation_form)
        self.assertEqual(request.all_data.get(WebAuthnTokenClass.get_class_type() + '_' + ACTION.CHALLENGETEXT),
                         challengetext)

        # Malformed policies
        request = RequestMock()
        request.all_data = {
            "type": WebAuthnTokenClass.get_class_type()
        }
        set_policy(
            name="WebAuthn2",
            scope=SCOPE.ENROLL,
            action=WEBAUTHNACTION.PUBLIC_KEY_CREDENTIAL_ALGORITHMS + '=' + 'b0rked'
        )
        with self.assertRaises(PolicyError):
            fido2_enroll(request, None)
        set_policy(
            name="WebAuthn2",
            scope=SCOPE.ENROLL,
            action=WEBAUTHNACTION.AUTHENTICATOR_ATTESTATION_LEVEL + '=' + 'b0rked'
        )
        with self.assertRaises(PolicyError):
            fido2_enroll(request, None)
        set_policy(
            name="WebAuthn2",
            scope=SCOPE.ENROLL,
            action=WEBAUTHNACTION.AUTHENTICATOR_ATTESTATION_FORM + '=' + 'b0rked'
        )
        with self.assertRaises(PolicyError):
            fido2_enroll(request, None)

        # Reset policies
        set_policy(
            name="WebAuthn1",
            scope=SCOPE.ENROLL,
            action=''
        )
        set_policy(
            name="WebAuthn2",
            scope=SCOPE.ENROLL,
            action=''
        )

    def test_29a_webauthn_request_token_init(self):
        class RequestMock(object):
            pass

        # Normal request
        request = RequestMock()
        request.all_data = {
            "type": WebAuthnTokenClass.get_class_type()
        }
        request.environ = {
            "HTTP_ORIGIN": ORIGIN
        }
        webauthntoken_request(request, None)
        self.assertEqual(request.all_data.get(WEBAUTHNACTION.TIMEOUT),
                         DEFAULT_TIMEOUT * 1000)
        self.assertEqual(request.all_data.get(WEBAUTHNACTION.USER_VERIFICATION_REQUIREMENT),
                         DEFAULT_USER_VERIFICATION_REQUIREMENT)
        self.assertEqual(request.all_data.get(WEBAUTHNACTION.AUTHENTICATOR_SELECTION_LIST),
                         None)
        self.assertEqual(request.all_data.get('HTTP_ORIGIN'),
                         ORIGIN)

        # Not a WebAuthn token
        request = RequestMock()
        request.all_data = {
            "type": "footoken"
        }
        request.environ = {
            "HTTP_ORIGIN": ORIGIN
        }
        webauthntoken_request(request, None)
        self.assertEqual(request.all_data.get(WEBAUTHNACTION.TIMEOUT),
                         None)
        self.assertEqual(request.all_data.get(WEBAUTHNACTION.USER_VERIFICATION_REQUIREMENT),
                         None)
        self.assertEqual(request.all_data.get(WEBAUTHNACTION.AUTHENTICATOR_SELECTION_LIST),
                         None)
        self.assertEqual(request.all_data.get('HTTP_ORIGIN'),
                         None)

        # With policies
        timeout = 30
        user_verification_requirement = USER_VERIFICATION_LEVEL.REQUIRED
        authenticator_selection_list = 'foo bar baz'
        set_policy(
            name="WebAuthn",
            scope=SCOPE.ENROLL,
            action=WEBAUTHNACTION.TIMEOUT + '=' + str(timeout) + ','
                   + WEBAUTHNACTION.USER_VERIFICATION_REQUIREMENT + '=' + user_verification_requirement + ','
                   + WEBAUTHNACTION.AUTHENTICATOR_SELECTION_LIST + '=' + authenticator_selection_list
        )
        request = RequestMock()
        request.all_data = {
            "type": WebAuthnTokenClass.get_class_type()
        }
        request.environ = {
            "HTTP_ORIGIN": ORIGIN
        }
        webauthntoken_request(request, None)
        self.assertEqual(request.all_data.get(WEBAUTHNACTION.TIMEOUT),
                         timeout * 1000)
        self.assertEqual(request.all_data.get(WEBAUTHNACTION.USER_VERIFICATION_REQUIREMENT),
                         user_verification_requirement)
        self.assertEqual(set(request.all_data.get(WEBAUTHNACTION.AUTHENTICATOR_SELECTION_LIST)),
                         set(authenticator_selection_list.split()))

        # Malformed policies
        request = RequestMock()
        request.all_data = {
            "type": WebAuthnTokenClass.get_class_type()
        }
        request.environ = {
            "HTTP_ORIGIN": ORIGIN
        }
        set_policy(
            name="WebAuthn",
            scope=SCOPE.ENROLL,
            action=WEBAUTHNACTION.USER_VERIFICATION_REQUIREMENT + '=' + 'b0rked'
        )
        with self.assertRaises(PolicyError):
            webauthntoken_request(request, None)

        # Reset policies
        set_policy(
            name="WebAuthn",
            scope=SCOPE.ENROLL,
            action=''
        )

    def test_29b_webauthn_request_validate_triggerchallenge(self):
        class RequestMock(object):
            pass

        # Normal request
        request = RequestMock()
        request.all_data = {
            'user': 'foo'
        }
        request.environ = {
            "HTTP_ORIGIN": ORIGIN
        }
        webauthntoken_request(request, None)
        self.assertEqual(request.all_data.get(WEBAUTHNACTION.TIMEOUT),
                         DEFAULT_TIMEOUT * 1000)
        self.assertEqual(request.all_data.get(WEBAUTHNACTION.USER_VERIFICATION_REQUIREMENT),
                         DEFAULT_USER_VERIFICATION_REQUIREMENT)
        self.assertEqual(request.all_data.get('HTTP_ORIGIN'),
                         ORIGIN)

        # Request via serial
        request = RequestMock()
        request.all_data = {
            'serial': WebAuthnTokenClass.get_class_prefix() + '123'
        }
        request.environ = {
            "HTTP_ORIGIN": ORIGIN
        }
        webauthntoken_request(request, None)
        self.assertEqual(request.all_data.get(WEBAUTHNACTION.TIMEOUT),
                         DEFAULT_TIMEOUT * 1000)
        self.assertEqual(request.all_data.get(WEBAUTHNACTION.USER_VERIFICATION_REQUIREMENT),
                         DEFAULT_USER_VERIFICATION_REQUIREMENT)
        self.assertEqual(request.all_data.get('HTTP_ORIGIN'),
                         ORIGIN)

        # Not a WebAuthn token
        request = RequestMock()
        request.all_data = {
            'serial': 'FOO123'
        }
        request.environ = {
            "HTTP_ORIGIN": ORIGIN
        }
        webauthntoken_request(request, None)
        self.assertEqual(request.all_data.get(WEBAUTHNACTION.TIMEOUT),
                         None)
        self.assertEqual(request.all_data.get(WEBAUTHNACTION.USER_VERIFICATION_REQUIREMENT),
                         None)
        self.assertEqual(request.all_data.get('HTTP_ORIGIN'),
                         None)

        # With policies
        timeout = 30
        user_verification_requirement = USER_VERIFICATION_LEVEL.REQUIRED
        set_policy(
            name="WebAuthn",
            scope=SCOPE.AUTH,
            action=WEBAUTHNACTION.TIMEOUT + '=' + str(timeout) + ','
                   + WEBAUTHNACTION.USER_VERIFICATION_REQUIREMENT + '=' + user_verification_requirement
        )
        request = RequestMock()
        request.all_data = {
            "user": "foo"
        }
        request.environ = {
            "HTTP_ORIGIN": ORIGIN
        }
        webauthntoken_request(request, None)
        self.assertEqual(request.all_data.get(WEBAUTHNACTION.TIMEOUT),
                         timeout * 1000)
        self.assertEqual(request.all_data.get(WEBAUTHNACTION.USER_VERIFICATION_REQUIREMENT),
                         user_verification_requirement)

        # Reset policies
        set_policy(
            name="WebAuthn",
            scope=SCOPE.AUTH,
            action=''
        )

    def test_29c_webauthn_request_auth_authn(self):
        class RequestMock(object):
            pass

        # Normal request
        request = RequestMock()
        request.all_data = {
            'username': 'foo',
            'password': '1234'
        }
        request.environ = {
            "HTTP_ORIGIN": ORIGIN
        }
        webauthntoken_request(request, None)
        self.assertEqual(request.all_data.get(WEBAUTHNACTION.TIMEOUT),
                         DEFAULT_TIMEOUT * 1000)
        self.assertEqual(request.all_data.get(WEBAUTHNACTION.USER_VERIFICATION_REQUIREMENT),
                         DEFAULT_USER_VERIFICATION_REQUIREMENT)
        self.assertEqual(request.all_data.get('HTTP_ORIGIN'),
                         ORIGIN)

        # With policies
        timeout = 30
        user_verification_requirement = USER_VERIFICATION_LEVEL.REQUIRED
        set_policy(
            name="WebAuthn",
            scope=SCOPE.AUTH,
            action=WEBAUTHNACTION.TIMEOUT + '=' + str(timeout) + ','
                   + WEBAUTHNACTION.USER_VERIFICATION_REQUIREMENT + '=' + user_verification_requirement
        )
        request = RequestMock()
        request.all_data = {
            "username": "foo",
            "password": "1234"
        }
        request.environ = {
            "HTTP_ORIGIN": ORIGIN
        }
        webauthntoken_request(request, None)
        self.assertEqual(request.all_data.get(WEBAUTHNACTION.TIMEOUT),
                         timeout * 1000)
        self.assertEqual(request.all_data.get(WEBAUTHNACTION.USER_VERIFICATION_REQUIREMENT),
                         user_verification_requirement)

        # Reset policies
        set_policy(
            name="WebAuthn",
            scope=SCOPE.AUTH,
            action=''
        )

    def test_29d_webauthn_request_auth_authz(self):
        class RequestMock(object):
            pass

        # Normal request
        request = RequestMock()
        request.all_data = {
            "credentialid": CRED_ID,
            "authenticatordata": ASSERTION_RESPONSE_TMPL['authData'],
            "clientdata": ASSERTION_RESPONSE_TMPL['clientData'],
            "signaturedata": ASSERTION_RESPONSE_TMPL['signature'],
            "username": "foo",
            "password": "",
            "challenge": hexlify_and_unicode(webauthn_b64_decode(ASSERTION_CHALLENGE))
        }
        request.environ = {
            "HTTP_ORIGIN": ORIGIN
        }
        webauthntoken_request(request, None)
        self.assertEqual(request.all_data.get(WEBAUTHNACTION.AUTHENTICATOR_SELECTION_LIST),
                         None)
        self.assertEqual(request.all_data.get('HTTP_ORIGIN'),
                         ORIGIN)

        # With policies
        authenticator_selection_list = 'foo bar baz'
        set_policy(
            name="WebAuthn",
            scope=SCOPE.AUTHZ,
            action=WEBAUTHNACTION.AUTHENTICATOR_SELECTION_LIST + '=' + authenticator_selection_list
        )
        request = RequestMock()
        request.all_data = {
            "credentialid": CRED_ID,
            "authenticatordata": ASSERTION_RESPONSE_TMPL['authData'],
            "clientdata": ASSERTION_RESPONSE_TMPL['clientData'],
            "signaturedata": ASSERTION_RESPONSE_TMPL['signature'],
            "username": "foo",
            "password": "",
            "challenge": hexlify_and_unicode(webauthn_b64_decode(ASSERTION_CHALLENGE))
        }
        request.environ = {
            "HTTP_ORIGIN": ORIGIN
        }
        webauthntoken_request(request, None)
        self.assertEqual(set(request.all_data.get(WEBAUTHNACTION.AUTHENTICATOR_SELECTION_LIST)),
                         set(authenticator_selection_list.split()))

        # Reset policies
        set_policy(
            name="WebAuthn",
            scope=SCOPE.AUTHZ,
            action=''
        )

    def test_29e_webauthn_request_validate_check_authn(self):
        class RequestMock(object):
            pass

        # Normal request
        request = RequestMock()
        request.all_data = {
            'user': 'foo',
            'pass': '1234'
        }
        request.environ = {
            "HTTP_ORIGIN": ORIGIN
        }
        webauthntoken_request(request, None)
        self.assertEqual(request.all_data.get(WEBAUTHNACTION.TIMEOUT),
                         DEFAULT_TIMEOUT * 1000)
        self.assertEqual(request.all_data.get(WEBAUTHNACTION.USER_VERIFICATION_REQUIREMENT),
                         DEFAULT_USER_VERIFICATION_REQUIREMENT)
        self.assertEqual(request.all_data.get('HTTP_ORIGIN'),
                         ORIGIN)

        # With policies
        timeout = 30
        user_verification_requirement = USER_VERIFICATION_LEVEL.REQUIRED
        set_policy(
            name="WebAuthn",
            scope=SCOPE.AUTH,
            action=WEBAUTHNACTION.TIMEOUT + '=' + str(timeout) + ','
                   + WEBAUTHNACTION.USER_VERIFICATION_REQUIREMENT + '=' + user_verification_requirement
        )
        request = RequestMock()
        request.all_data = {
            "user": "foo",
            "pass": "1234"
        }
        request.environ = {
            "HTTP_ORIGIN": ORIGIN
        }
        webauthntoken_request(request, None)
        self.assertEqual(request.all_data.get(WEBAUTHNACTION.TIMEOUT),
                         timeout * 1000)
        self.assertEqual(request.all_data.get(WEBAUTHNACTION.USER_VERIFICATION_REQUIREMENT),
                         user_verification_requirement)

        # Reset policies
        set_policy(
            name="WebAuthn",
            scope=SCOPE.AUTH,
            action=''
        )

    def test_29f_webauthn_request_validate_check_authz(self):
        class RequestMock(object):
            pass

        # Normal request
        request = RequestMock()
        request.all_data = {
            "credentialid": CRED_ID,
            "authenticatordata": ASSERTION_RESPONSE_TMPL['authData'],
            "clientdata": ASSERTION_RESPONSE_TMPL['clientData'],
            "signaturedata": ASSERTION_RESPONSE_TMPL['signature'],
            "user": "foo",
            "pass": "",
            "challenge": hexlify_and_unicode(webauthn_b64_decode(ASSERTION_CHALLENGE))
        }
        request.environ = {
            "HTTP_ORIGIN": ORIGIN
        }
        webauthntoken_request(request, None)
        self.assertEqual(request.all_data.get(WEBAUTHNACTION.AUTHENTICATOR_SELECTION_LIST),
                         None)
        self.assertEqual(request.all_data.get('HTTP_ORIGIN'),
                         ORIGIN)

        # With policies
        authenticator_selection_list = 'foo bar baz'
        set_policy(
            name="WebAuthn",
            scope=SCOPE.AUTHZ,
            action=WEBAUTHNACTION.AUTHENTICATOR_SELECTION_LIST + '=' + authenticator_selection_list
        )
        request = RequestMock()
        request.all_data = {
            "credentialid": CRED_ID,
            "authenticatordata": ASSERTION_RESPONSE_TMPL['authData'],
            "clientdata": ASSERTION_RESPONSE_TMPL['clientData'],
            "signaturedata": ASSERTION_RESPONSE_TMPL['signature'],
            "user": "foo",
            "pass": "",
            "challenge": hexlify_and_unicode(webauthn_b64_decode(ASSERTION_CHALLENGE))
        }
        request.environ = {
            "HTTP_ORIGIN": ORIGIN
        }
        webauthntoken_request(request, None)
        self.assertEqual(set(request.all_data.get(WEBAUTHNACTION.AUTHENTICATOR_SELECTION_LIST)),
                         set(authenticator_selection_list.split()))

        # Reset policies
        set_policy(
            name="WebAuthn",
            scope=SCOPE.AUTHZ,
            action=''
        )

    def test_30_webauthn_allowed_req(self):
        class RequestMock(object):
            pass

        request = RequestMock()
        request.all_data = {
            "type": WebAuthnTokenClass.get_class_type(),
            "serial": WebAuthnTokenClass.get_class_prefix() + "123",
            "regdata": REGISTRATION_RESPONSE_TMPL['attObj']
        }

        allowed_certs = "subject/.*Yubico.*/"
        set_policy(
            name="WebAuthn",
            scope=SCOPE.ENROLL,
            action=WEBAUTHNACTION.REQ + "=" + allowed_certs
        )
        self.assertTrue(webauthntoken_allowed(request, None))

        allowed_certs = "subject/.*Feitian.*/"
        set_policy(
            name="WebAuthn",
            scope=SCOPE.ENROLL,
            action=WEBAUTHNACTION.REQ + "=" + allowed_certs
        )
        self.assertRaisesRegex(PolicyError,
                               'The WebAuthn token is not allowed to be registered '
                               'due to a policy restriction.',
                               webauthntoken_allowed, request, None)

        set_policy(
            name="WebAuthn",
            scope=SCOPE.ENROLL,
            action=''
        )

    def test_31_webauthn_disallowed_req(self):
        class RequestMock(object):
            pass

        allowed_certs = "subject/.*Frobnicate.*/"

        request = RequestMock()
        request.all_data = {
            "type": WebAuthnTokenClass.get_class_type(),
            "serial": WebAuthnTokenClass.get_class_prefix() + "123",
            "regdata": REGISTRATION_RESPONSE_TMPL['attObj']
        }

        set_policy(
            name="WebAuthn",
            scope=SCOPE.ENROLL,
            action=WEBAUTHNACTION.REQ + "=" + allowed_certs
        )

        with self.assertRaises(PolicyError):
            webauthntoken_allowed(request, None)

        set_policy(
            name="WebAuthn",
            scope=SCOPE.ENROLL,
            action=''
        )

    def test_32_webauthn_allowed_aaguid(self):
        class RequestMock(object):
            pass

        request = RequestMock()
        request.all_data = {
            "type": WebAuthnTokenClass.get_class_type(),
            "serial": WebAuthnTokenClass.get_class_prefix() + "123",
            "regdata": REGISTRATION_RESPONSE_TMPL['attObj']
        }

        self.assertTrue(webauthntoken_allowed(request, None))

    def test_33_webauthn_disallowed_aaguid(self):
        class RequestMock(object):
            pass

        authenticator_selection_list = 'foo bar baz'

        request = RequestMock()
        request.all_data = {
            "type": WebAuthnTokenClass.get_class_type(),
            "serial": WebAuthnTokenClass.get_class_prefix() + "123",
            "regdata": REGISTRATION_RESPONSE_TMPL['attObj']
        }

        set_policy(
            name="WebAuthn",
            scope=SCOPE.ENROLL,
            action=WEBAUTHNACTION.AUTHENTICATOR_SELECTION_LIST + '=' + authenticator_selection_list
        )

        with self.assertRaises(PolicyError):
            webauthntoken_allowed(request, None)

        set_policy(
            name="WebAuthn",
            scope=SCOPE.ENROLL,
            action=''
        )

    def test_34_application_tokentype(self):
        builder = EnvironBuilder(method='POST',
                                 data={'user': "cornelius"},
                                 headers={})
        env = builder.get_environ()
        # Set the remote address so that we can filter for it
        env["REMOTE_ADDR"] = "10.0.0.1"
        g.client_ip = env["REMOTE_ADDR"]
        req = Request(env)

        # Set a policy, that the application is allowed to specify tokentype
        set_policy(name="pol1",
                   scope=SCOPE.AUTHZ,
                   action=ACTION.APPLICATION_TOKENTYPE)
        g.policy_object = PolicyClass()

        # check for
        req.all_data = {"type": "tokentype"}
        req.User = User("cornelius", self.realm1)
        check_application_tokentype(req)
        # Check for the tokentype
        self.assertEqual(req.all_data.get("type"), "tokentype")

        # delete the policy, then the application is not allowed to specify the tokentype
        delete_policy("pol1")
        g.policy_object = PolicyClass()

        check_application_tokentype(req)
        # Check that the tokentype was removed
        self.assertEqual(req.all_data.get("type"), None)

    def test_35_require_piv_attestation(self):
        from privacyidea.lib.tokens.certificatetoken import ACTION, REQUIRE_ACTIONS
        builder = EnvironBuilder(method='POST',
                                 data={'user': "cornelius"},
                                 headers={})
        env = builder.get_environ()
        # Set the remote address so that we can filter for it
        env["REMOTE_ADDR"] = "10.0.0.1"
        g.client_ip = env["REMOTE_ADDR"]
        req = Request(env)

        # Set a policy, that the application is allowed to specify tokentype
        set_policy(name="pol1",
                   scope=SCOPE.ENROLL,
                   action="{0!s}={1!s}".format(ACTION.REQUIRE_ATTESTATION, REQUIRE_ACTIONS.REQUIRE_AND_VERIFY))
        g.policy_object = PolicyClass()

        # provide an empty attestation
        req.all_data = {"attestation": "",
                        "type": "certificate"}
        req.User = User("cornelius", self.realm1)
        # This will fail, since the attestation is required.
        self.assertRaises(PolicyError, required_piv_attestation, req)
        delete_policy("pol1")

    def test_36_init_registrationcode_length_contents(self):
        g.logged_in_user = {"username": "admin1",
                            "realm": "",
                            "role": "admin"}
        builder = EnvironBuilder(method='POST',
                                 data={'type': "registration"},
                                 headers={})
        env = builder.get_environ()
        req = Request(env)

        # first test without any policy
        req.all_data = {"user": "cornelius", "realm": "home", "type": "registration"}
        init_token_length_contents(req)
        # Check, if the tokenlabel was added
        self.assertEqual(req.all_data.get("registration.length"), DEFAULT_LENGTH)
        self.assertEqual(req.all_data.get("registration.contents"), DEFAULT_CONTENTS)

        # now create a policy for the length of the registration code
        set_policy(name="reg_length",
                   scope=SCOPE.ENROLL,
                   action="{0!s}={1!s}".format(ACTION.REGISTRATIONCODE_LENGTH, 6))
        set_policy(name="reg_contents",
                   scope=SCOPE.ENROLL,
                   action="{0!s}={1!s}".format(ACTION.REGISTRATIONCODE_CONTENTS, "+n"))
        # request, that matches the policy
        req.all_data = {"user": "cornelius", "realm": "home", "type": "registration"}
        init_token_length_contents(req)
        # Check, if the tokenlabel was added
        self.assertEqual(req.all_data.get("registration.length"), "6")
        self.assertEqual(req.all_data.get("registration.contents"), "+n")
        # delete policy
        delete_policy("reg_length")
        delete_policy("reg_contents")

    def test_37_init_password_length_contents(self):
        g.logged_in_user = {"username": "admin1",
                            "realm": "",
                            "role": "admin"}
        builder = EnvironBuilder(method='POST',
                                 data={'type': "password", "genkey": 1},
                                 headers={})
        env = builder.get_environ()
        req = Request(env)

        # first test without any policy
        req.all_data = {"user": "cornelius", "realm": "home", "type": "pw", "genkey": 1}
        init_token_length_contents(req)
        # Check, if the tokenlabel was added
        from privacyidea.lib.tokens.passwordtoken import DEFAULT_LENGTH, DEFAULT_CONTENTS
        self.assertEqual(req.all_data.get("pw.length"), DEFAULT_LENGTH)
        self.assertEqual(req.all_data.get("pw.contents"), DEFAULT_CONTENTS)

        # now create a policy for the length of the registration code
        set_policy(name="pw_length",
                   scope=SCOPE.ENROLL,
                   action="{0!s}={1!s}".format(ACTION.PASSWORD_LENGTH, 6))
        set_policy(name="pw_contents",
                   scope=SCOPE.ENROLL,
                   action="{0!s}={1!s}".format(ACTION.PASSWORD_CONTENTS, "+n"))
        # request, that matches the policy
        req.all_data = {"user": "cornelius", "realm": "home", "type": "pw"}
        init_token_length_contents(req)
        # Check, if the tokenlabel was added
        self.assertEqual(req.all_data.get("pw.length"), "6")
        self.assertEqual(req.all_data.get("pw.contents"), "+n")
        # request, that creates a different token type
        req.all_data = {"user": "cornelius", "realm": "home", "type": "hotp", "genkey": "1"}
        init_token_length_contents(req)
        # Check, if the tokenlabel was added
        self.assertNotIn("pw.length", req.all_data)
        self.assertNotIn("pw.contents", req.all_data)
        # delete policy
        delete_policy("pw_length")
        delete_policy("pw_contents")

    def test_40_custom_user_attributes(self):
        g.logged_in_user = {"username": "admin1",
                            "realm": "",
                            "role": "admin"}
        builder = EnvironBuilder(method='POST',
                                 data={'type': "registration"},
                                 headers={})
        env = builder.get_environ()
        req = Request(env)
        req.User = User("cornelius", self.realm1)

        # first test without any policy to delete the department. This is not allowed
        req.all_data = {"user": "cornelius", "realm": self.realm1, "attrkey": "department"}
        self.assertRaisesRegex(PolicyError,
                               "ERR303: You are not allowed to delete the custom user attribute department!",
                               check_custom_user_attributes, req, "delete")

        # set to allow deleting the department
        set_policy("set_custom_attr", scope=SCOPE.ADMIN,
                   action="{0!s}=department sth".format(ACTION.DELETE_USER_ATTRIBUTES))
        req.all_data = {"user": "cornelius", "realm": self.realm1, "attrkey": "department"}
        check_custom_user_attributes(req, "delete")

        # Now try to delete a different key
        req.all_data = {"user": "cornelius", "realm": self.realm1, "attrkey": "difkey"}
        self.assertRaises(PolicyError, check_custom_user_attributes, req, "delete")

        # Allow to delete diffkey
        set_policy("set_custom_attr2", scope=SCOPE.ADMIN,
                   action="{0!s}=difkey".format(ACTION.DELETE_USER_ATTRIBUTES))
        req.all_data = {"user": "cornelius", "realm": self.realm1, "attrkey": "difkey"}
        check_custom_user_attributes(req, "delete")

        # Now we set the policy to allow to delete any attribute
        set_policy("set_custom_attr2", scope=SCOPE.ADMIN,
                   action="{0!s}=*".format(ACTION.DELETE_USER_ATTRIBUTES))
        req.all_data = {"user": "cornelius", "realm": self.realm1, "attrkey": "department"}
        check_custom_user_attributes(req, "delete")
        req.all_data = {"user": "cornelius", "realm": self.realm1, "attrkey": "anykey"}
        check_custom_user_attributes(req, "delete")

        """
        set custom attributes
        """
        # no policy set
        req.all_data = {"user": "cornelius", "realm": self.realm1,
                        "key": "department", "value": "finance"}
        self.assertRaises(PolicyError, check_custom_user_attributes, req, "set")
        set_policy("set_custom_attr", scope=SCOPE.ADMIN,
                   action="{0!s}=:department: finance devel :color: * :*: 1 2 ".format(ACTION.SET_USER_ATTRIBUTES))
        # Allow to set to finance
        check_custom_user_attributes(req, "set")
        req.all_data = {"user": "cornelius", "realm": self.realm1,
                        "key": "department", "value": "devel"}
        check_custom_user_attributes(req, "set")
        # You are not allowed to set a different department
        req.all_data = {"user": "cornelius", "realm": self.realm1,
                        "key": "department", "value": "different"}
        self.assertRaisesRegex(PolicyError,
                               "ERR303: You are not allowed to set the custom user attribute department!",
                               check_custom_user_attributes, req, "set")

        # You are allowed to set color to any value
        req.all_data = {"user": "cornelius", "realm": self.realm1,
                        "key": "color", "value": "blue"}
        check_custom_user_attributes(req, "set")

        # You are allowed to set any other value to 1 or 2
        req.all_data = {"user": "cornelius", "realm": self.realm1,
                        "key": "size", "value": "1"}
        check_custom_user_attributes(req, "set")
        req.all_data = {"user": "cornelius", "realm": self.realm1,
                        "key": "size", "value": "2"}
        check_custom_user_attributes(req, "set")
        # But not to another value
        req.all_data = {"user": "cornelius", "realm": self.realm1,
                        "key": "size", "value": "3"}
        self.assertRaises(PolicyError, check_custom_user_attributes, req, "set")

        # Now you can set any key to any value
        set_policy("set_custom_attr2", scope=SCOPE.ADMIN,
                   action="{0!s}=:*: *".format(ACTION.SET_USER_ATTRIBUTES))
        req.all_data = {"user": "cornelius", "realm": self.realm1,
                        "key": "size", "value": "3"}
        check_custom_user_attributes(req, "set")

    def test_50_enroll_ca_connector(self):
        g.logged_in_user = {"username": "admin1",
                            "realm": "",
                            "role": "admin"}
        builder = EnvironBuilder(method='POST',
                                 data={'type': "certificate", "genkey": 1},
                                 headers={})
        env = builder.get_environ()
        req = Request(env)

        # first test without any policy
        req.all_data = {"user": "cornelius", "realm": "home", "type": "certificate", "genkey": 1}
        init_ca_connector(req)
        init_ca_template(req)
        init_subject_components(req)
        # Check, if that there is no parameter set
        self.assertNotIn("ca", req.all_data)
        self.assertNotIn("template", req.all_data)
        self.assertNotIn("subject_components", req.all_data)

        # now create a policy for the CA connector and the template
        set_policy(name="ca",
                   scope=SCOPE.ENROLL,
                   action="{0!s}={1!s},{2!s}={3!s}".format(
                       CERTIFICATE_ACTION.CA_CONNECTOR, "caconnector",
                       CERTIFICATE_ACTION.CERTIFICATE_TEMPLATE, "catemplate"
                   ))
        set_policy(name="sub1",
                   scope=SCOPE.ENROLL,
                   action="{0!s}=email".format(
                       CERTIFICATE_ACTION.CERTIFICATE_REQUEST_SUBJECT_COMPONENT))
        set_policy(name="sub2",
                   scope=SCOPE.ENROLL,
                   action="{0!s}=email realm".format(
                       CERTIFICATE_ACTION.CERTIFICATE_REQUEST_SUBJECT_COMPONENT))
        # request, that matches the policy
        req.all_data = {"user": "cornelius", "realm": "home", "type": "certificate", "genkey": 1}
        # check that the parameters were added
        init_ca_connector(req)
        init_ca_template(req)
        init_subject_components(req)
        # Check, if that there is no parameter set
        self.assertIn("ca", req.all_data)
        self.assertIn("template", req.all_data)
        self.assertIn("subject_components", req.all_data)
        self.assertEqual("caconnector", req.all_data.get("ca"))
        self.assertEqual("catemplate", req.all_data.get("template"))
        self.assertIn("email", req.all_data.get("subject_components"))
        self.assertIn("realm", req.all_data.get("subject_components"))

        # request, that matches the policy
        req.all_data = {"user": "cornelius", "realm": "home", "type": "hotp", "genkey": 1}
        # check that it only works for certificate tokens
        init_ca_connector(req)
        init_ca_template(req)
        init_subject_components(req)
        # Check, if that there is no parameter set
        self.assertNotIn("ca", req.all_data)
        self.assertNotIn("template", req.all_data)
        self.assertNotIn("subject_components", req.all_data)

        # delete policy
        delete_policy("ca")
        delete_policy("sub1")
        delete_policy("sub2")

    def test_60_increase_failcounter_on_challenge(self):
        builder = EnvironBuilder(method='POST',
                                 data={'user': "hans", "pass": "123456"},
                                 headers={})
        env = builder.get_environ()
        req = Request(env)
        req.User = User()

        # Check, if that there is no parameter set
        req.all_data = {"user": "hans", "pass": "123456"}
        self.assertNotIn("increase_failcounter_on_challenge", req.all_data)

        # Check that the parameters were added
        increase_failcounter_on_challenge(req)
        self.assertIn("increase_failcounter_on_challenge", req.all_data)

        # Check that value is False with no policy
        self.assertEqual(False, req.all_data.get("increase_failcounter_on_challenge"))

        # Set policy
        set_policy(name="increase_failcounter_on_challenge",
                   scope=SCOPE.AUTH,
                   action=ACTION.INCREASE_FAILCOUNTER_ON_CHALLENGE)

        # Check that value is True with set policy
        increase_failcounter_on_challenge(req)
        self.assertEqual(True, req.all_data.get("increase_failcounter_on_challenge"))

        # delete policy
        delete_policy("increase_failcounter_on_challenge")

    def test_61_required_description_for_specified_token_types(self):
        g.logged_in_user = {"username": "cornelius",
                            "role": "user"}
        builder = EnvironBuilder(method='POST',
                                 headers={})
        env = builder.get_environ()
        # Set policy
        set_policy(name="require_description",
                   scope=SCOPE.ENROLL,
                   action=["{0!s}=hotp".format(ACTION.REQUIRE_DESCRIPTION)])
        req = Request(env)
        req.User = User("cornelius")

        # Only a description is set, no type
        # This should work without a defined type because hotp is default
        req.all_data = {"description": "test"}
        self.assertIsNone(require_description(req))

        # Totp token is not defined in pol and should be rolled oud without desc
        req.all_data = {"type": "totp"}
        self.assertIsNone(require_description(req))

        # Type and description is set, token should be rolled out
        req.all_data = {"type": "hotp",
                        "description": "test"}
        self.assertIsNone(require_description(req))

        # This should not work, a description is required for hotp
        req.all_data = {"type": "hotp"}
        self.assertRaisesRegex(PolicyError,
                               "ERR303: Description required for hotp token.",
                               require_description, req)

        delete_policy("require_description")

    def test_62_jwt_validity(self):
        g.logged_in_user = {"username": "cornelius",
                            "role": "user"}
        builder = EnvironBuilder(method='POST',
                                 headers={})
        env = builder.get_environ()
        # Set policy
        set_policy(name="jwt_validity",
                   scope=SCOPE.WEBUI,
                   action=[f"{ACTION.JWTVALIDITY}=12"])
        req = Request(env)
        req.User = User("cornelius")
        req.all_data = {}

        # The validity of the JWT is set.
        r = jwt_validity(req, None)
        self.assertTrue(r)
        self.assertEqual(12, req.all_data.get("jwt_validity"))

        # Now test a bogus policy
        set_policy(name="jwt_validity",
                   scope=SCOPE.WEBUI,
                   action=[f"{ACTION.JWTVALIDITY}=oneMinute"])
        req = Request(env)
        req.User = User("cornelius")
        req.all_data = {}
        r = jwt_validity(req, None)
        self.assertTrue(r)
        # We receive the default of 1 hour
        self.assertEqual(3600, req.all_data.get("jwt_validity"))

        delete_policy("jwt_validity")

    def mock_token_request(self, role):
        """
        Mocks a request for a user or an admin.
        An HOTP token is created for user 'root' in realm 'realm3' and resolver 'reso3' and an additional
        token realm 'realm1'. The serial is included in the request.

        :param role: User role for whom to create the request 'admin' or 'user'
        :return: Request object and token object
        """
        # create request and token
        req, token = self.mock_token_request_no_user(role)

        # add user to the token
        user = User(login="root", realm=self.realm3, resolver=self.resolvername3)
        token.add_user(user)
        token.set_realms([self.realm1], add=True)
        req.User = user

        return req, token

    def mock_token_request_no_user(self, role):
        """
        Mocks a request for a user or an admin.
        An HOTP token is created without any user or realm. The serial is included in the request.

        :param role: User role for whom to create the request 'admin' or 'user'
        :return: Request object and token object
        """
        if role == "admin":
            g.logged_in_user = {"username": "admin",
                                "role": "admin"}
        elif role == "user":
            g.logged_in_user = {"username": "root",
                                "realm": self.realm3,
                                "resolver": self.resolvername3,
                                "role": "user"}
        token = init_token({"type": "hotp", "genkey": True})
        token_serial = token.get_serial()
        builder = EnvironBuilder(method='POST', data={'serial': token_serial}, headers={})
        env = builder.get_environ()
        req = Request(env)
        req.all_data = {"serial": token_serial}
        req.User = User()
        g.policy_object = PolicyClass()
        return req, token

    def test_63_check_token_action_user_success(self):
        # Mock request object
        self.setUp_user_realms()
        self.setUp_user_realm3()
        req, token = self.mock_token_request("user")

        # Generic policy
        set_policy(name="policy", scope=SCOPE.USER, action="enable")
        self.assertTrue(check_token_action(request=req, action="enable"))
        delete_policy("policy")

        # Policy for resolver
        set_policy(name="policy", scope=SCOPE.USER, action="enable", resolver=[self.resolvername3])
        self.assertTrue(check_token_action(request=req, action="enable"))
        delete_policy("policy")

        # Policy for realm
        set_policy(name="policy", scope=SCOPE.USER, action="enable", realm=[self.realm3])
        self.assertTrue(check_token_action(request=req, action="enable"))
        delete_policy("policy")

        # Policy for user
        set_policy(name="policy", scope=SCOPE.USER, action="enable", user="root", realm=[self.realm3],
                   resolver=[self.resolvername3])
        self.assertTrue(check_token_action(request=req, action="enable"))
        delete_policy("policy")

        token.delete_token()

    def test_64_check_token_action_user_denied(self):
        # Mock request object
        self.setUp_user_realms()
        self.setUp_user_realm3()
        req, token = self.mock_token_request("user")

        # No enable policy
        set_policy(name="policy", scope=SCOPE.USER, action="disable")
        self.assertRaises(PolicyError, check_token_action, request=req, action="enable")
        delete_policy("policy")

        # Policy for another resolver
        set_policy(name="policy", scope=SCOPE.USER, action="enable", resolver=[self.resolvername1])
        self.assertRaises(PolicyError, check_token_action, request=req, action="enable")
        delete_policy("policy")

        # Policy for another realm
        # the token is in this realm, but it is not the realm of the user
        set_policy(name="policy", scope=SCOPE.USER, action="enable", realm=[self.realm1])
        self.assertRaises(PolicyError, check_token_action, request=req, action="enable")
        delete_policy("policy")

        # Policy for another user
        set_policy(name="policy", scope=SCOPE.USER, action="enable", user="hans", realm=[self.realm3],
                   resolver=[self.resolvername3])
        self.assertRaises(PolicyError, check_token_action, request=req, action="enable")
        delete_policy("policy")

        token.delete_token()

    def test_65_check_token_action_admin_success(self):
        self.setUp_user_realms()
        self.setUp_user_realm3()
        req, token = self.mock_token_request("admin")

        # Generic policy
        set_policy(name="policy", scope=SCOPE.ADMIN, action="enable")
        self.assertTrue(check_token_action(request=req, action="enable"))
        delete_policy("policy")

        # Policy for resolver
        set_policy(name="policy", scope=SCOPE.ADMIN, action="enable", resolver=[self.resolvername3])
        self.assertTrue(check_token_action(request=req, action="enable"))
        delete_policy("policy")

        # Policy for realm3 of the user
        set_policy(name="policy", scope=SCOPE.ADMIN, action="enable", realm=[self.realm3])
        self.assertTrue(check_token_action(request=req, action="enable"))
        delete_policy("policy")

        # Policy for additional token realm realm1
        set_policy(name="policy", scope=SCOPE.ADMIN, action="enable", realm=[self.realm1])
        self.assertTrue(check_token_action(request=req, action="enable"))
        delete_policy("policy")

        # Policy for user
        set_policy(name="policy", scope=SCOPE.ADMIN, action="enable", user="root", realm=[self.realm3],
                   resolver=[self.resolvername3])
        self.assertTrue(check_token_action(request=req, action="enable"))
        delete_policy("policy")

        token.delete_token()

        # Token without user
        req, token = self.mock_token_request_no_user("admin")

        # Generic policy
        set_policy(name="policy", scope=SCOPE.ADMIN, action="enable")
        self.assertTrue(check_token_action(request=req, action="enable"))
        delete_policy("policy")

        # Policy for realm: only assign is allowed for token without user
        set_policy(name="policy", scope=SCOPE.ADMIN, action=ACTION.ASSIGN, realm=[self.realm1])
        self.assertTrue(check_token_action(request=req, action=ACTION.ASSIGN))
        delete_policy("policy")

        token.delete_token()

    def test_66_check_token_action_admin_denied(self):
        self.setUp_user_realms()
        self.setUp_user_realm3()
        req, token = self.mock_token_request("admin")

        # No enable policy
        set_policy(name="policy", scope=SCOPE.ADMIN, action="disable")
        self.assertRaises(PolicyError, check_token_action, request=req, action="enable")
        delete_policy("policy")

        # Policy for another resolver
        set_policy(name="policy", scope=SCOPE.ADMIN, action="enable", resolver=[self.resolvername1])
        self.assertRaises(PolicyError, check_token_action, request=req, action="enable")
        delete_policy("policy")

        # Policy for another realm
        set_policy(name="policy", scope=SCOPE.ADMIN, action="enable", realm=["realm2"])
        self.assertRaises(PolicyError, check_token_action, request=req, action="enable")
        delete_policy("policy")
        # Assign not allowed if token is in another realm
        set_policy(name="policy", scope=SCOPE.ADMIN, action=ACTION.ASSIGN, realm=["realm2"])
        self.assertRaises(PolicyError, check_token_action, request=req, action="enable")
        delete_policy("policy")

        # Policy for another user
        set_policy(name="policy", scope=SCOPE.ADMIN, action="enable", user="hans", realm=[self.realm3],
                   resolver=[self.resolvername3])
        self.assertRaises(PolicyError, check_token_action, request=req, action="enable")
        delete_policy("policy")

        token.delete_token()

        # Token without user and realm
        req, token = self.mock_token_request_no_user("admin")

        # Policy for resolver
        set_policy(name="policy", scope=SCOPE.ADMIN, action="enable", resolver=[self.resolvername3])
        self.assertRaises(PolicyError, check_token_action, request=req, action="enable")
        delete_policy("policy")

        # Policy for realm
        set_policy(name="policy", scope=SCOPE.ADMIN, action="enable", realm=[self.realm1])
        self.assertRaises(PolicyError, check_token_action, request=req, action="enable")
        delete_policy("policy")

        # Policy for user
        set_policy(name="policy", scope=SCOPE.ADMIN, action="enable", user="root", realm=[self.realm3],
                   resolver=[self.resolvername3])
        self.assertRaises(PolicyError, check_token_action, request=req, action="enable")
        delete_policy("policy")

        token.delete_token()

    def mock_container_request(self, role):
        """
        Mocks a request for a user or an admin.
        A generic container is created for user 'root' in realm 'realm3' and resolver 'reso3' and an additional
        container realm 'realm1'. The container serial is included in the request.

        :param role: User role for whom to create the request 'admin' or 'user'
        :return: Request object and container object
        """
        # Create request object and container
        req, container = self.mock_container_request_no_user(role)

        # add user hans (realm3) and realm 1 to the container
        hans = User(login="root", realm=self.realm3, resolver=self.resolvername3)
        container.add_user(hans)
        container.set_realms([self.realm1], add=True)
        req.User = hans

        return req, container

    def mock_container_request_no_user(self, role):
        """
        Mocks a request for a user or an admin.
        A generic container is created. The container serial is included in the request.

        :param role: User role for whom to create the request 'admin' or 'user'
        :return: Request object and container object
        """
        if role == "admin":
            g.logged_in_user = {"username": "admin",
                                "role": "admin"}
        elif role == "user":
            g.logged_in_user = {"username": "root",
                                "realm": self.realm3,
                                "resolver": self.resolvername3,
                                "role": "user"}
        # create container for user hans (realm3) and realm 1
        container_serial = init_container({"type": "generic"})
        container = find_container_by_serial(container_serial)
        builder = EnvironBuilder(method='POST', data={'container_serial': container_serial}, headers={})
        env = builder.get_environ()
        req = Request(env)
        req.all_data = {"container_serial": container_serial}
        req.User = User()
        g.policy_object = PolicyClass()

        return req, container

    def test_67_check_container_action_user_success(self):
        # Mock request object
        self.setUp_user_realms()
        self.setUp_user_realm3()
        req, container = self.mock_container_request("user")

        # Generic policy
        set_policy(name="policy", scope=SCOPE.USER, action=ACTION.CONTAINER_DESCRIPTION)
        self.assertTrue(check_container_action(request=req, action=ACTION.CONTAINER_DESCRIPTION))
        delete_policy("policy")

        # Policy for resolver
        set_policy(name="policy", scope=SCOPE.USER, action=ACTION.CONTAINER_DESCRIPTION, resolver=[self.resolvername3])
        self.assertTrue(check_container_action(request=req, action=ACTION.CONTAINER_DESCRIPTION))
        delete_policy("policy")

        # Policy for realm
        set_policy(name="policy", scope=SCOPE.USER, action=ACTION.CONTAINER_DESCRIPTION, realm=[self.realm3])
        self.assertTrue(check_container_action(request=req, action=ACTION.CONTAINER_DESCRIPTION))
        delete_policy("policy")

        # Policy for user
        set_policy(name="policy", scope=SCOPE.USER, action=ACTION.CONTAINER_DESCRIPTION, user="root",
                   realm=[self.realm3], resolver=[self.resolvername3])
        self.assertTrue(check_container_action(request=req, action=ACTION.CONTAINER_DESCRIPTION))
        delete_policy("policy")

        container.delete()

    def test_68_check_container_action_user_denied(self):
        self.setUp_user_realms()
        self.setUp_user_realm3()
        req, container = self.mock_container_request("user")

        # No description policy
        set_policy(name="policy", scope=SCOPE.USER, action=ACTION.CONTAINER_CREATE)
        self.assertRaises(PolicyError, check_container_action, request=req, action=ACTION.CONTAINER_DESCRIPTION)
        delete_policy("policy")

        # Policy for another resolver
        set_policy(name="policy", scope=SCOPE.USER, action=ACTION.CONTAINER_DESCRIPTION, resolver=[self.resolvername1])
        self.assertRaises(PolicyError, check_container_action, request=req, action=ACTION.CONTAINER_DESCRIPTION)
        delete_policy("policy")

        # Policy for another realm (realm of container, but not realm from user)
        set_policy(name="policy", scope=SCOPE.USER, action=ACTION.CONTAINER_DESCRIPTION, realm=[self.realm1])
        self.assertRaises(PolicyError, check_container_action, request=req, action=ACTION.CONTAINER_DESCRIPTION)
        delete_policy("policy")

        # Policy for another user of the same realm
        set_policy(name="policy", scope=SCOPE.USER, action=ACTION.CONTAINER_DESCRIPTION, user="hans",
                   realm=[self.realm3],
                   resolver=[self.resolvername3])
        self.assertRaises(PolicyError, check_container_action, request=req, action=ACTION.CONTAINER_DESCRIPTION)
        delete_policy("policy")

        container.delete()

    def test_69_check_container_action_admin_success(self):
        self.setUp_user_realms()
        self.setUp_user_realm3()
        req, container = self.mock_container_request("admin")

        # Generic policy
        set_policy(name="policy", scope=SCOPE.ADMIN, action=ACTION.CONTAINER_DESCRIPTION)
        self.assertTrue(check_container_action(request=req, action=ACTION.CONTAINER_DESCRIPTION))
        delete_policy("policy")

        # Policy for resolver
        set_policy(name="policy", scope=SCOPE.ADMIN, action=ACTION.CONTAINER_DESCRIPTION, resolver=[self.resolvername3])
        self.assertTrue(check_container_action(request=req, action=ACTION.CONTAINER_DESCRIPTION))
        delete_policy("policy")

        # Policy for realm3 of the user
        set_policy(name="policy", scope=SCOPE.ADMIN, action=ACTION.CONTAINER_DESCRIPTION, realm=[self.realm3])
        self.assertTrue(check_container_action(request=req, action=ACTION.CONTAINER_DESCRIPTION))
        delete_policy("policy")

        # Policy for additional container realm1 and wrong realm 2
        set_policy(name="policy", scope=SCOPE.ADMIN, action=ACTION.CONTAINER_DESCRIPTION,
                   realm=[self.realm2, self.realm1])
        self.assertTrue(check_container_action(request=req, action=ACTION.CONTAINER_DESCRIPTION))
        delete_policy("policy")

        # Policy for user
        set_policy(name="policy", scope=SCOPE.ADMIN, action=ACTION.CONTAINER_DESCRIPTION, user="root",
                   realm=[self.realm3],
                   resolver=[self.resolvername3])
        self.assertTrue(check_container_action(request=req, action=ACTION.CONTAINER_DESCRIPTION))
        delete_policy("policy")

        container.delete()

        # container without user
        req, container = self.mock_container_request_no_user("admin")

        # Generic policy
        set_policy(name="policy", scope=SCOPE.ADMIN, action=ACTION.CONTAINER_DESCRIPTION)
        self.assertTrue(check_container_action(request=req, action=ACTION.CONTAINER_DESCRIPTION))
        delete_policy("policy")

        # Policy for realm: only assign is allowed
        set_policy(name="policy", scope=SCOPE.ADMIN, action=ACTION.CONTAINER_ASSIGN_USER, realm=[self.realm1])
        self.assertTrue(check_container_action(request=req, action=ACTION.CONTAINER_ASSIGN_USER))
        delete_policy("policy")

        container.delete()

    def test_70_check_container_action_admin_denied(self):
        self.setUp_user_realms()
        self.setUp_user_realm3()
        req, container = self.mock_container_request("admin")

        # No enable policy
        set_policy(name="policy", scope=SCOPE.ADMIN, action=ACTION.CONTAINER_CREATE)
        self.assertRaises(PolicyError, check_container_action, request=req, action=ACTION.CONTAINER_DESCRIPTION)
        delete_policy("policy")

        # Policy for another resolver
        set_policy(name="policy", scope=SCOPE.ADMIN, action=ACTION.CONTAINER_DESCRIPTION, resolver=[self.resolvername1])
        self.assertRaises(PolicyError, check_container_action, request=req, action=ACTION.CONTAINER_DESCRIPTION)
        delete_policy("policy")

        # Policy for another realm
        set_policy(name="policy", scope=SCOPE.ADMIN, action=ACTION.CONTAINER_DESCRIPTION, realm=["realm2"])
        self.assertRaises(PolicyError, check_container_action, request=req, action=ACTION.CONTAINER_DESCRIPTION)
        delete_policy("policy")
        # assign not allowed if container is in another realm
        set_policy(name="policy", scope=SCOPE.ADMIN, action=ACTION.CONTAINER_ASSIGN_USER, realm=["realm2"])
        self.assertRaises(PolicyError, check_container_action, request=req, action=ACTION.CONTAINER_DESCRIPTION)
        delete_policy("policy")

        # Policy for another user of the same realm
        set_policy(name="policy", scope=SCOPE.ADMIN, action=ACTION.CONTAINER_DESCRIPTION, user="hans",
                   realm=[self.realm3],
                   resolver=[self.resolvername3])
        self.assertRaises(PolicyError, check_container_action, request=req, action=ACTION.CONTAINER_DESCRIPTION)
        delete_policy("policy")

        container.delete()

        # container without user
        req, container = self.mock_container_request_no_user("admin")

        # Policy for resolver
        set_policy(name="policy", scope=SCOPE.ADMIN, action=ACTION.CONTAINER_DESCRIPTION, resolver=[self.resolvername3])
        self.assertRaises(PolicyError, check_container_action, request=req, action=ACTION.CONTAINER_DESCRIPTION)
        delete_policy("policy")

        # Policy for realm
        set_policy(name="policy", scope=SCOPE.ADMIN, action=ACTION.CONTAINER_DESCRIPTION, realm=[self.realm1])
        self.assertRaises(PolicyError, check_container_action, request=req, action=ACTION.CONTAINER_DESCRIPTION)
        delete_policy("policy")

        # Policy for a user
        set_policy(name="policy", scope=SCOPE.ADMIN, action=ACTION.CONTAINER_DESCRIPTION, user="root",
                   realm=[self.realm3],
                   resolver=[self.resolvername3])
        self.assertRaises(PolicyError, check_container_action, request=req, action=ACTION.CONTAINER_DESCRIPTION)
        delete_policy("policy")

        container.delete()

    def test_71_check_token_list_action_admin(self):
        # Mock request object
        self.setUp_user_realms()
        self.setUp_user_realm2()
        self.setUp_user_realm3()
        req, token = self.mock_token_request("admin")
        req.User = User()

        # create token with another user from another realm and resolver and token without a user
        token_another_realm = init_token({"type": "hotp", "genkey": True}, user=User("hans", self.realm2))
        token_no_user = init_token({"type": "hotp", "genkey": True})
        serial_list = ",".join([token_no_user.get_serial(), token.get_serial(), token_another_realm.get_serial()])
        req.all_data["serial"] = serial_list

        # Generic policy
        set_policy(name="policy", scope=SCOPE.ADMIN, action="enable")
        self.assertTrue(check_token_list_action(request=req, action="enable"))
        self.assertEqual(serial_list, req.all_data["serial"])
        self.assertListEqual([], req.all_data["not_authorized_serials"])
        delete_policy("policy")

        # Policy for resolver
        req.all_data["serial"] = serial_list
        del req.all_data["not_authorized_serials"]
        set_policy(name="policy", scope=SCOPE.ADMIN, action="enable", resolver=[self.resolvername3])
        self.assertTrue(check_token_list_action(request=req, action="enable"))
        self.assertEqual(token.get_serial(), req.all_data["serial"])
        self.assertListEqual([token_no_user.get_serial(), token_another_realm.get_serial()],
                             req.all_data["not_authorized_serials"])
        delete_policy("policy")

        # Policy for realm
        req.all_data["serial"] = serial_list
        del req.all_data["not_authorized_serials"]
        set_policy(name="policy", scope=SCOPE.ADMIN, action="enable", realm=[self.realm3])
        self.assertTrue(check_token_list_action(request=req, action="enable"))
        self.assertEqual(token.get_serial(), req.all_data["serial"])
        self.assertListEqual([token_no_user.get_serial(), token_another_realm.get_serial()],
                             req.all_data["not_authorized_serials"])
        delete_policy("policy")

        # Policy for user
        req.all_data["serial"] = serial_list
        del req.all_data["not_authorized_serials"]
        set_policy(name="policy", scope=SCOPE.ADMIN, action="enable", user="root", realm=[self.realm3],
                   resolver=[self.resolvername3])
        self.assertTrue(check_token_list_action(request=req, action="enable"))
        self.assertEqual(token.get_serial(), req.all_data["serial"])
        self.assertListEqual([token_no_user.get_serial(), token_another_realm.get_serial()],
                             req.all_data["not_authorized_serials"])
        delete_policy("policy")

        token.delete_token()
        token_another_realm.delete_token()
        token_no_user.delete_token()

    def mock_request_user_params(self, role):
        """
        Mocks a request for a user or an admin with a user passed in the parameters.

        :param role: User role for whom to create the request 'admin' or 'user'
        :return: Request object
        """
        if role == "admin":
            g.logged_in_user = {"username": "admin",
                                "role": "admin"}
        elif role == "user":
            g.logged_in_user = {"username": "cornelius",
                                "realm": self.realm4,
                                "resolver": self.resolvername1,
                                "role": "user"}

        builder = EnvironBuilder(method='POST',
                                 data={},
                                 headers={})
        env = builder.get_environ()
        req = Request(env)
        req.all_data = {'user': 'cornelius', 'realm': self.realm4}
        req.User = User("cornelius", self.realm4)
        g.policy_object = PolicyClass()

        return req

    def test_72_check_user_params_user_success(self):
        # Mock request object
        self.setUp_user_realm4_with_2_resolvers()
        req = self.mock_request_user_params("user")

        # User params are equal to logged-in user
        self.assertTrue(check_user_params(request=req, action=ACTION.CONTAINER_ASSIGN_USER))

        # Empty user params
        req.all_data = {}
        self.assertTrue(check_user_params(request=req, action=ACTION.CONTAINER_ASSIGN_USER))

    def test_73_check_user_params_user_denied(self):
        # Mock request object
        self.setUp_user_realm2()
        self.setUp_user_realm4_with_2_resolvers()
        req = self.mock_request_user_params("user")

        # Different realm
        req.all_data = {'user': 'cornelius', 'realm': self.realm2}
        self.assertRaises(PolicyError, check_user_params, request=req, action=ACTION.CONTAINER_ASSIGN_USER)

        # Different user
        req.all_data = {'user': 'selfservice', 'realm': self.realm4}
        self.assertRaises(PolicyError, check_user_params, request=req, action=ACTION.CONTAINER_ASSIGN_USER)

        # Different resolver
        req.all_data = {'user': 'cornelius', 'realm': self.realm4, 'resolver': self.resolvername3}
        self.assertRaises(PolicyError, check_user_params, request=req, action=ACTION.CONTAINER_ASSIGN_USER)

        # completely different user
        req.all_data = {'user': 'hans', 'realm': self.realm2}
        self.assertRaises(PolicyError, check_user_params, request=req, action=ACTION.CONTAINER_ASSIGN_USER)

    def test_74_check_user_params_admin_success(self):
        # Mock request object
        self.setUp_user_realm4_with_2_resolvers()
        req = self.mock_request_user_params("admin")

        # Generic policy
        set_policy(name="policy", scope=SCOPE.ADMIN, action=ACTION.CONTAINER_ASSIGN_USER)
        self.assertTrue(check_user_params(request=req, action=ACTION.CONTAINER_ASSIGN_USER))
        delete_policy("policy")

        # Policy for the realm
        set_policy(name="policy", scope=SCOPE.ADMIN, action=ACTION.CONTAINER_ASSIGN_USER, realm=self.realm4)
        self.assertTrue(check_user_params(request=req, action=ACTION.CONTAINER_ASSIGN_USER))
        delete_policy("policy")

        # Policy for the resolver
        set_policy(name="policy", scope=SCOPE.ADMIN, action=ACTION.CONTAINER_ASSIGN_USER, resolver=self.resolvername1)
        self.assertTrue(check_user_params(request=req, action=ACTION.CONTAINER_ASSIGN_USER))
        delete_policy("policy")

        # Policy for the user
        set_policy(name="policy", scope=SCOPE.ADMIN, action=ACTION.CONTAINER_ASSIGN_USER, user="cornelius",
                   realm=self.realm4, resolver=self.resolvername1)
        self.assertTrue(check_user_params(request=req, action=ACTION.CONTAINER_ASSIGN_USER))
        delete_policy("policy")

        # Empty user params
        req.all_data = {}
        req.User = User()
        self.assertTrue(check_user_params(request=req, action=ACTION.CONTAINER_ASSIGN_USER))

    def test_75_check_user_params_user_denied(self):
        # Mock request object
        self.setUp_user_realm2()
        self.setUp_user_realm4_with_2_resolvers()
        req = self.mock_request_user_params("user")
        set_policy(name="policy", scope=SCOPE.ADMIN, action=ACTION.CONTAINER_ASSIGN_USER, user="cornelius",
                   realm=self.realm4, resolver=self.resolvername1)

        # Different realm
        req.all_data = {'user': 'cornelius', 'realm': self.realm2}
        self.assertRaises(PolicyError, check_user_params, request=req, action=ACTION.CONTAINER_ASSIGN_USER)

        # Different user
        req.all_data = {'user': 'selfservice', 'realm': self.realm4}
        self.assertRaises(PolicyError, check_user_params, request=req, action=ACTION.CONTAINER_ASSIGN_USER)

        # Different resolver
        req.all_data = {'user': 'cornelius', 'realm': self.realm4, 'resolver': self.resolvername3}
        self.assertRaises(PolicyError, check_user_params, request=req, action=ACTION.CONTAINER_ASSIGN_USER)

        # completely different user
        req.all_data = {'user': 'hans', 'realm': self.realm2}
        self.assertRaises(PolicyError, check_user_params, request=req, action=ACTION.CONTAINER_ASSIGN_USER)

        delete_policy("policy")


class PostPolicyDecoratorTestCase(MyApiTestCase):

    def test_01_check_tokentype(self):
        # http://werkzeug.pocoo.org/docs/0.10/test/#environment-building
        builder = EnvironBuilder(method='POST',
                                 data={'serial': "OATH123456"},
                                 headers={})
        env = builder.get_environ()
        # Set the remote address so that we can filter for it
        env["REMOTE_ADDR"] = "10.0.0.1"
        g.client_ip = env["REMOTE_ADDR"]
        req = Request(env)
        req.User = User()
        # The response contains the token type SPASS
        res = {"jsonrpc": "2.0",
               "result": {"status": True,
                          "value": True},
               "version": "privacyIDEA test",
               "id": 1,
               "detail": {"message": "matching 1 tokens",
                          "serial": "PISP0000AB00",
                          "type": "spass"}}
        resp = jsonify(res)

        # Set a policy, that does not allow the tokentype
        set_policy(name="pol1",
                   scope=SCOPE.AUTHZ,
                   action="tokentype=hotp", client="10.0.0.0/8")
        g.policy_object = PolicyClass()

        # The token type SPASS is not allowed on this client, so an exception
        #  is raised.
        self.assertRaises(PolicyError,
                          check_tokentype,
                          req, resp)

        # A policy, that allows the token spass
        # Set a policy, that does not allow the tokentype
        set_policy(name="pol1",
                   scope=SCOPE.AUTHZ,
                   action="tokentype=spass", client="10.0.0.0/8")
        g.policy_object = PolicyClass()

        # The token type SPASS is not allowed on this client, so an exception
        #  is raised.
        r = check_tokentype(req, resp)
        jresult = r.json
        self.assertTrue(jresult.get("result").get("value"))

    def test_01_check_undetermined_tokentype(self):
        # If there is a tokentype policy but the type can not be
        # determined, authentication fails.
        builder = EnvironBuilder(method='POST',
                                 data={'serial': "OATH123456"},
                                 headers={})
        env = builder.get_environ()
        # Set the remote address so that we can filter for it
        env["REMOTE_ADDR"] = "10.0.0.1"
        g.client_ip = env["REMOTE_ADDR"]
        req = Request(env)
        req.User = User()
        # The response contains the token type SPASS
        res = {"jsonrpc": "2.0",
               "result": {"status": True,
                          "value": True},
               "version": "privacyIDEA test",
               "id": 1,
               "detail": {"message": "matching 2 tokens",
                          "type": "undetermined"}}
        resp = jsonify(res)

        # Set a policy, that does not allow the tokentype
        set_policy(name="pol1",
                   scope=SCOPE.AUTHZ,
                   action="tokentype=hotp", client="10.0.0.0/8")
        g.policy_object = PolicyClass()

        # The token type can not be determined, so an exception
        #  is raised.
        self.assertRaises(PolicyError,
                          check_tokentype,
                          req, resp)

    def test_03_check_tokeninfo(self):
        token_obj = init_token({"type": "SPASS", "serial": "PISP0001"})
        token_obj.set_tokeninfo({"testkey": "testvalue"})

        # http://werkzeug.pocoo.org/docs/0.10/test/#environment-building
        builder = EnvironBuilder(method='POST',
                                 data={'serial': "PISP0001"},
                                 headers={})
        env = builder.get_environ()
        # Set the remote address so that we can filter for it
        env["REMOTE_ADDR"] = "10.0.0.1"
        g.client_ip = env["REMOTE_ADDR"]
        req = Request(env)
        # The response contains the token type SPASS
        res = {"jsonrpc": "2.0",
               "result": {"status": True,
                          "value": True},
               "version": "privacyIDEA test",
               "id": 1,
               "detail": {"message": "matching 1 tokens",
                          "serial": "PISP0001",
                          "type": "spass"}}
        resp = jsonify(res)

        # Set a policy, that does match
        set_policy(name="pol1",
                   scope=SCOPE.AUTHZ,
                   action="tokeninfo=testkey/test.*/", client="10.0.0.0/8")
        g.policy_object = PolicyClass()
        r = check_tokeninfo(req, resp)
        jresult = r.json
        self.assertTrue(jresult.get("result").get("value"))

        # Set a policy that does NOT match
        set_policy(name="pol1",
                   scope=SCOPE.AUTHZ,
                   action="tokeninfo=testkey/NO.*/", client="10.0.0.0/8")
        g.policy_object = PolicyClass()
        self.assertRaises(PolicyError,
                          check_tokeninfo,
                          req, resp)

        # Set a policy, but the token has no tokeninfo!
        # Thus the authorization will fail
        token_obj.del_tokeninfo("testkey")
        self.assertRaises(PolicyError,
                          check_tokeninfo,
                          req, resp)

        # If we set an invalid policy, authorization will succeed
        set_policy(name="pol1",
                   scope=SCOPE.AUTHZ,
                   action="tokeninfo=testkey/missingslash", client="10.0.0.0/8")
        g.policy_object = PolicyClass()
        r = check_tokeninfo(req, resp)
        jresult = r.json
        self.assertTrue(jresult.get("result").get("value"))

        delete_policy("pol1")
        remove_token("PISP0001")

    def test_02_check_serial(self):
        # http://werkzeug.pocoo.org/docs/0.10/test/#environment-building
        builder = EnvironBuilder(method='POST',
                                 data={'serial': "HOTP123435"},
                                 headers={})
        env = builder.get_environ()
        # Set the remote address so that we can filter for it
        env["REMOTE_ADDR"] = "10.0.0.1"
        g.client_ip = env["REMOTE_ADDR"]
        req = Request(env)
        # The response contains the token type SPASS
        res = {"jsonrpc": "2.0",
               "result": {"status": True,
                          "value": True},
               "version": "privacyIDEA test",
               "id": 1,
               "detail": {"message": "matching 1 tokens",
                          "serial": "HOTP123456",
                          "type": "hotp"}}
        resp = jsonify(res)

        # Set a policy, that does not allow the tokentype
        set_policy(name="pol1",
                   scope=SCOPE.AUTHZ,
                   action="serial=TOTP", client="10.0.0.0/8")
        g.policy_object = PolicyClass()

        # The token serial HOTP is not allowed on this client, so an exception
        #  is raised.
        self.assertRaises(PolicyError,
                          check_serial,
                          req, resp)

        # A policy, that allows the token spass
        # Set a policy, that does not allow the tokentype
        set_policy(name="pol1",
                   scope=SCOPE.AUTHZ,
                   action="serial=HOTP", client="10.0.0.0/8")
        g.policy_object = PolicyClass()

        # The token type SPASS is not allowed on this client, so an exception
        # is raised.
        r = check_serial(req, resp)
        jresult = r.json
        self.assertTrue(jresult.get("result").get("value"))

    def test_03_no_detail_on_success(self):
        builder = EnvironBuilder(method='POST',
                                 data={'serial': "HOTP123435"},
                                 headers={})
        env = builder.get_environ()
        # Set the remote address so that we can filter for it
        env["REMOTE_ADDR"] = "10.0.0.1"
        g.client_ip = env["REMOTE_ADDR"]
        req = Request(env)
        # The response contains the token type SPASS
        res = {"jsonrpc": "2.0",
               "result": {"status": True,
                          "value": True},
               "version": "privacyIDEA test",
               "id": 1,
               "detail": {"message": "matching 1 tokens",
                          "serial": "HOTP123456",
                          "type": "hotp"}}
        resp = jsonify(res)

        # Set a policy, that does not allow the detail on success
        set_policy(name="pol2",
                   scope=SCOPE.AUTHZ,
                   action="no_detail_on_success", client="10.0.0.0/8")
        g.policy_object = PolicyClass()

        new_response = no_detail_on_success(req, resp)
        jresult = new_response.json
        self.assertTrue("detail" not in jresult, jresult)
        delete_policy("pol2")

    def test_04_no_detail_on_fail(self):
        builder = EnvironBuilder(method='POST',
                                 data={'serial': "HOTP123435"},
                                 headers={})
        env = builder.get_environ()
        # Set the remote address so that we can filter for it
        env["REMOTE_ADDR"] = "10.0.0.1"
        g.client_ip = env["REMOTE_ADDR"]
        req = Request(env)
        # The response contains the token type SPASS
        res = {"jsonrpc": "2.0",
               "result": {"status": True,
                          "value": False},
               "version": "privacyIDEA test",
               "id": 1,
               "detail": {"message": "matching 1 tokens",
                          "serial": "HOTP123456",
                          "type": "hotp"}}
        resp = jsonify(res)

        # Set a policy, that does not allow the detail on success
        set_policy(name="pol2",
                   scope=SCOPE.AUTHZ,
                   action="no_detail_on_fail", client="10.0.0.0/8")
        g.policy_object = PolicyClass()

        new_response = no_detail_on_fail(req, resp)
        jresult = new_response.json
        self.assertTrue("detail" not in jresult, jresult)

        # A successful call has a detail in the response!
        res = {"jsonrpc": "2.0",
               "result": {"status": True,
                          "value": True},
               "version": "privacyIDEA test",
               "id": 1,
               "detail": {"message": "matching 1 tokens",
                          "serial": "HOTP123456",
                          "type": "hotp"}}
        resp = jsonify(res)

        new_response = no_detail_on_fail(req, resp)
        jresult = new_response.json
        self.assertTrue("detail" in jresult, jresult)

        delete_policy("pol2")

    def test_04_add_user_in_response(self):
        builder = EnvironBuilder(method='POST',
                                 data={'user': "cornelius",
                                       "pass": "test"},
                                 headers={})
        env = builder.get_environ()
        # Set the remote address so that we can filter for it
        env["REMOTE_ADDR"] = "10.0.0.1"
        g.client_ip = env["REMOTE_ADDR"]
        req = Request(env)
        self.setUp_user_realms()
        req.User = User("autoassignuser", self.realm1)
        # The response contains the token type SPASS
        res = {"jsonrpc": "2.0",
               "result": {"status": True,
                          "value": True},
               "version": "privacyIDEA test",
               "id": 1,
               "detail": {"message": "matching 1 tokens",
                          "serial": "HOTP123456",
                          "type": "hotp"}}
        resp = jsonify(res)

        g.policy_object = PolicyClass()

        new_response = add_user_detail_to_response(req, resp)
        jresult = new_response.json
        self.assertTrue("user" not in jresult.get("detail"), jresult)

        # A successful get a user added
        # Set a policy, that adds user info to detail
        set_policy(name="pol_add_user",
                   scope=SCOPE.AUTHZ,
                   action=ACTION.ADDUSERINRESPONSE, client="10.0.0.0/8")
        g.policy_object = PolicyClass()

        new_response = add_user_detail_to_response(req, resp)
        jresult = new_response.json
        self.assertTrue("user" in jresult.get("detail"), jresult)
        self.assertFalse("user-resolver" in jresult.get("detail"), jresult)
        self.assertFalse("user-realm" in jresult.get("detail"), jresult)

        # check with different realm in policy conditions
        # if the user-name is evaluated
        # in add_user_in_response policy
        res = {"result": {"status": True,
                          "value": True},
               "detail": {"message": "matching 1 tokens",
                          "serial": "HOTP123456",
                          "type": "hotp"}}
        resp = jsonify(res)
        set_policy(name="pol_add_user",
                   scope=SCOPE.AUTHZ,
                   action=ACTION.ADDUSERINRESPONSE, client="10.0.0.0/8", realm=self.realm2)
        g.policy_object = PolicyClass()

        new_response = add_user_detail_to_response(req, resp)
        jresult = new_response.json
        self.assertNotIn("user", jresult.get("detail"), jresult)

        # set a policy that adds user resolver to detail
        set_policy(name="pol_add_resolver",
                   scope=SCOPE.AUTHZ,
                   action=ACTION.ADDRESOLVERINRESPONSE, client="10.0.0.0/8")
        g.policy_object = PolicyClass()

        new_response = add_user_detail_to_response(req, resp)
        jresult = new_response.json
        self.assertTrue("user-resolver" in jresult.get("detail"), jresult)
        self.assertEqual(jresult.get("detail").get("user-resolver"), self.resolvername1)
        self.assertTrue("user-realm" in jresult.get("detail"), jresult)
        self.assertEqual(jresult.get("detail").get("user-realm"), self.realm1)

        delete_policy("pol_add_user")
        delete_policy("pol_add_resolver")

        # check with different realm in policy conditions
        # if the user-realm is evaluated
        # in add_resolver_in_response policy
        res = {
            "result": {
                "status": True,
                "value": True},
            "detail": {
                "message": "matching 1 tokens",
                "serial": "HOTP123456",
                "type": "hotp"}}
        resp = jsonify(res)
        set_policy(name="pol_add_resolver",
                   scope=SCOPE.AUTHZ,
                   action=ACTION.ADDRESOLVERINRESPONSE, client="10.0.0.0/8", realm=self.realm2)
        g.policy_object = PolicyClass()

        new_response = add_user_detail_to_response(req, resp)
        jresult = new_response.json
        self.assertNotIn("user-realm", jresult.get("detail"), jresult)
        self.assertNotIn("user-resolver", jresult.get("detail"), jresult)

    def test_05_autoassign_any_pin(self):
        # init a token, that does has no uwser
        self.setUp_user_realms()
        tokenobject = init_token({"serial": "UASSIGN1", "type": "hotp",
                                  "otpkey": "3132333435363738393031"
                                            "323334353637383930"},
                                 tokenrealms=[self.realm1])

        user_obj = User("autoassignuser", self.realm1)
        # unassign all tokens from the user autoassignuser
        try:
            unassign_token(None, user=user_obj)
        except Exception:
            print("no need to unassign token")

        # The request with an OTP value and a PIN of a user, who has no token assigned
        builder = EnvironBuilder(method='POST',
                                 data={},
                                 headers={})
        env = builder.get_environ()
        env["REMOTE_ADDR"] = "10.0.0.1"
        g.client_ip = env["REMOTE_ADDR"]
        req = Request(env)
        req.all_data = {"user": "autoassignuser", "realm": self.realm1,
                        "pass": "test287082"}
        req.User = User("autoassignuser", self.realm1)
        # The response with a failed request
        res = {"jsonrpc": "2.0",
               "result": {"status": True,
                          "value": False},
               "version": "privacyIDEA test",
               "id": 1}
        resp = jsonify(res)

        # Set the autoassign policy
        # to "any_pin"
        set_policy(name="pol2",
                   scope=SCOPE.ENROLL,
                   action="{0!s}={1!s}".format(ACTION.AUTOASSIGN, AUTOASSIGNVALUE.NONE),
                   client="10.0.0.0/8")
        g.policy_object = PolicyClass()

        new_response = autoassign(req, resp)
        jresult = new_response.json
        self.assertTrue(jresult.get("result").get("value"), jresult)
        self.assertEqual(jresult.get("detail").get("serial"), "UASSIGN1")
        self.assertEqual(jresult.get("detail").get("otplen"), 6)

        # test the token with test287082 will fail
        res, dict = check_user_pass(User("autoassignuser", self.realm1),
                                    "test287082")
        self.assertFalse(res)

        # test the token with test359152 will succeed
        res, dict = check_user_pass(User("autoassignuser", self.realm1),
                                    "test359152")
        self.assertTrue(res)

        delete_policy("pol2")

    def test_05_autoassign_userstore(self):
        # init a token, that does has no user
        self.setUp_user_realms()
        tokenobject = init_token({"serial": "UASSIGN2", "type": "hotp",
                                  "otpkey": "3132333435363738393031"
                                            "323334353637383930"},
                                 tokenrealms=[self.realm1])
        user_obj = User("autoassignuser", self.realm1)
        # unassign all tokens from the user autoassignuser
        try:
            unassign_token(None, user=user_obj)
        except Exception as e:
            print("no need to unassign token")

        # The request with an OTP value and a PIN of a user, who has no token assigned
        builder = EnvironBuilder(method='POST',
                                 data={},
                                 headers={})
        env = builder.get_environ()
        env["REMOTE_ADDR"] = "10.0.0.1"
        g.client_ip = env["REMOTE_ADDR"]
        req = Request(env)
        req.all_data = {"user": "autoassignuser", "realm": self.realm1,
                        "pass": "password287082"}
        req.User = User("autoassignuser", self.realm1)
        # The response with a failed request
        res = {"jsonrpc": "2.0",
               "result": {"status": True,
                          "value": False},
               "version": "privacyIDEA test",
               "id": 1}
        resp = jsonify(res)

        # Set the autoassign policy
        # to "userstore"
        set_policy(name="pol2",
                   scope=SCOPE.ENROLL,
<<<<<<< HEAD
                   action="{0!s}={1!s}".format(ACTION.AUTOASSIGN,
                                               AUTOASSIGNVALUE.USERSTORE),
=======
                   action="{0!s}={1!s}".format(ACTION.AUTOASSIGN, AUTOASSIGNVALUE.USERSTORE),
>>>>>>> fcd4aea5
                   client="10.0.0.0/8")
        g.policy_object = PolicyClass()

        new_response = autoassign(req, resp)
        jresult = new_response.json
        self.assertEqual(jresult.get("result").get("value"), True)
        self.assertEqual(jresult.get("detail").get("serial"), "UASSIGN2")
        self.assertEqual(jresult.get("detail").get("otplen"), 6)

        # authenticate with 287082 a second time will fail
        res, dict = check_user_pass(User("autoassignuser", self.realm1),
                                    "password287082")
        self.assertFalse(res)

        # authenticate with the next OTP 359152 will succeed
        res, dict = check_user_pass(User("autoassignuser", self.realm1),
                                    "password359152")
        self.assertTrue(res)

        delete_policy("pol2")

    def test_06_offline_auth(self):
        # Test that a machine definition will return offline hashes
        self.setUp_user_realms()
        serial = "offline01"
        tokenobject = init_token({"serial": serial, "type": "hotp",
                                  "otpkey": "3132333435363738393031323334353637383930",
                                  "pin": "offline",
                                  "user": "cornelius"})

        # Set the Machine and MachineToken
        resolver1 = save_resolver({"name": "reso1",
                                   "type": "hosts",
                                   "filename": HOSTSFILE})

        mt = attach_token(serial, "offline", hostname="gandalf")
        self.assertEqual(mt.token.serial, serial)
        self.assertEqual(mt.token.machine_list[0].machine_id, "192.168.0.1")

        # The request with an OTP value and a PIN of a user, who has no token assigned
        builder = EnvironBuilder(method='POST',
                                 data={},
                                 headers={})
        env = builder.get_environ()
        env["REMOTE_ADDR"] = "192.168.0.1"
        g.client_ip = env["REMOTE_ADDR"]
        req = Request(env)
        req.all_data = {"user": "cornelius",
                        "pass": "offline287082"}

        res = {"jsonrpc": "2.0",
               "result": {"status": True,
                          "value": True},
               "version": "privacyIDEA test",
               "detail": {"serial": serial},
               "id": 1}
        resp = jsonify(res)

        new_response = offline_info(req, resp)
        jresult = new_response.json
        self.assertTrue(jresult.get("result").get("value"), jresult)
        self.assertEqual(jresult.get("detail").get("serial"), serial)

        # Check the hashvalues in the offline tree
        auth_items = jresult.get("auth_items")
        self.assertEqual(len(auth_items), 1)
        response = auth_items.get("offline")[0].get("response")
        self.assertEqual(len(response), 100)
        # check if the counter of the token was increased to 100
        # it is only 100, not 102, because the OTP value with counter=1
        # (287082) has not actually been consumed (because this
        # test only invoked the policy function)
        tokenobject = get_tokens(serial=serial)[0]
        self.assertEqual(tokenobject.token.count, 100)
        # check that we cannot authenticate with an offline value
        self.assertTrue(pbkdf2_sha512.verify("offline287082", response.get('1')))
        self.assertTrue(pbkdf2_sha512.verify("offline516516", response.get('99')))
        res = tokenobject.check_otp("516516")  # count = 99
        self.assertEqual(res, -1)
        # check that we can authenticate online with the correct value
        res = tokenobject.check_otp("295165")  # count = 100
        self.assertEqual(res, 100)

    def test_06a_offline_auth_postpend_pin(self):
        serial = "offline01"
        # Do prepend_pin == False
        set_privacyidea_config(SYSCONF.PREPENDPIN, False)
        # The request with an OTP value and a PIN of a user, who has no token assigned
        builder = EnvironBuilder(method='POST',
                                 data={},
                                 headers={})
        env = builder.get_environ()
        env["REMOTE_ADDR"] = "192.168.0.1"
        g.client_ip = env["REMOTE_ADDR"]
        req = Request(env)
        # Use: % oathtool -c 101 3132333435363738393031323334353637383930
        # 329376
        # Send the PIN behind the OTP value
        req.all_data = {"user": "cornelius",
                        "pass": "329376offline"}

        res = {"jsonrpc": "2.0",
               "result": {"status": True,
                          "value": True},
               "version": "privacyIDEA test",
               "detail": {"serial": serial},
               "id": 1}
        resp = jsonify(res)
        new_response = offline_info(req, resp)
        jresult = new_response.json
        self.assertTrue(jresult.get("result").get("value"), jresult)
        self.assertEqual(jresult.get("detail").get("serial"), serial)

        # Check the hashvalues in the offline tree
        auth_items = jresult.get("auth_items")
        self.assertEqual(len(auth_items), 1)
        response = auth_items.get("offline")[0].get("response")
        self.assertEqual(len(response), 100)
        # Check that the token counter has now increased to 201
        tokenobject = get_tokens(serial=serial)[0]
        self.assertEqual(tokenobject.token.count, 201)
        # check that we cannot authenticate with an offline value
        self.assertTrue(pbkdf2_sha512.verify("629694offline", response.get('102')))
        self.assertTrue(pbkdf2_sha512.verify("492354offline", response.get('199')))
        res = tokenobject.check_otp("492354")  # count = 199
        self.assertEqual(res, -1)
        # check that we can authenticate online with the correct value
        res = tokenobject.check_otp("462985")  # count = 201
        self.assertEqual(res, 201)
        # Revert
        set_privacyidea_config(SYSCONF.PREPENDPIN, True)

    def test_07_sign_response(self):
        builder = EnvironBuilder(method='POST',
                                 data={},
                                 headers={})
        env = builder.get_environ()
        env["REMOTE_ADDR"] = "192.168.0.1"
        g.client_ip = env["REMOTE_ADDR"]
        req = Request(env)
        req.values = {"user": "cornelius",
                      "pass": "offline287082",
                      "nonce": "12345678"}

        res = {"jsonrpc": "2.0",
               "result": {"status": True,
                          "value": True},
               "version": "privacyIDEA test",
               "id": 1}
        resp = jsonify(res)
        from privacyidea.lib.crypto import Sign
        with open("tests/testdata/public.pem", 'rb') as f:
            public_key = f.read()
        sign_object = Sign(private_key=None, public_key=public_key)

        # check that we don't sign if 'PI_NO_RESPONSE_SIGN' is set
        current_app.config['PI_NO_RESPONSE_SIGN'] = True
        new_response = sign_response(req, resp)
        self.assertEqual(new_response, resp, new_response)
        current_app.config['PI_NO_RESPONSE_SIGN'] = False

        # set a broken signing key path. The function should return without
        # changing the response
        orig_key_path = current_app.config['PI_AUDIT_KEY_PRIVATE']
        current_app.config['PI_AUDIT_KEY_PRIVATE'] = '/path/does/not/exist'
        new_response = sign_response(req, resp)
        self.assertEqual(new_response, resp, new_response)
        current_app.config['PI_AUDIT_KEY_PRIVATE'] = orig_key_path

        # signing of API responses is the default
        new_response = sign_response(req, resp)
        jresult = new_response.json
        self.assertEqual(jresult.get("nonce"), "12345678")
        # After switching to the PSS signature scheme, each signature will be
        # different. So we have to verify the signature through the sign object
        sig = jresult.pop('signature')
        self.assertTrue(sign_object.verify(json.dumps(jresult, sort_keys=True), sig))

    def test_08_get_webui_settings(self):
        self.setUp_user_realms()
        # The request with an OTP value and a PIN of a user, who has no token assigned
        builder = EnvironBuilder(method='POST',
                                 data={},
                                 headers={})
        env = builder.get_environ()
        env["REMOTE_ADDR"] = "192.168.0.1"
        g.client_ip = env["REMOTE_ADDR"]
        req = Request(env)
        req.all_data = {"user": "cornelius",
                        "pass": "offline287082"}

        res = {"jsonrpc": "2.0",
               "result": {"status": True,
                          "value": {"role": "user",
                                    "username": "cornelius"}},
               "version": "privacyIDEA test",
               "detail": {"serial": None},
               "id": 1}
        resp = jsonify(res)

        new_response = get_webui_settings(req, resp)
        jresult = new_response.json
        self.assertEqual(jresult.get("result").get("value").get(
            "token_wizard"), False)
        self.assertEqual(jresult.get("result").get("value").get("logout_redirect_url"),
                         "", jresult)

        # Set a policy. User has not token, so "token_wizard" will be True
        set_policy(name="pol_wizard",
                   scope=SCOPE.WEBUI,
                   action=ACTION.TOKENWIZARD)
        g.policy_object = PolicyClass()
        new_response = get_webui_settings(req, resp)
        jresult = new_response.json
        self.assertEqual(jresult.get("result").get("value").get(
            "token_wizard"), True)

        # Assert the policy is not honored if inactive
        set_policy(name="pol_wizard",
                   active=False)
        g.policy_object = PolicyClass()
        new_response = get_webui_settings(req, resp)
        jresult = new_response.json
        self.assertEqual(jresult.get("result").get("value").get(
            "token_wizard"), False)

        delete_policy("pol_wizard")

        # check if the dialog_no_token will not be displayed
        self.assertEqual(jresult.get("result").get("value").get(
            "dialog_no_token"), False)

        # Now set a policy and check again
        set_policy(name="pol_dialog", scope=SCOPE.WEBUI, action=ACTION.DIALOG_NO_TOKEN)
        g.policy_object = PolicyClass()
        new_response = get_webui_settings(req, resp)
        jresult = new_response.json
        self.assertEqual(jresult.get("result").get("value").get(
            ACTION.DIALOG_NO_TOKEN), True)
        delete_policy("pol_dialog")

        # Set a policy for the QR codes
        set_policy(name="pol_qr1", scope=SCOPE.WEBUI, action=ACTION.SHOW_ANDROID_AUTHENTICATOR)
        set_policy(name="pol_qr2", scope=SCOPE.WEBUI, action=ACTION.SHOW_IOS_AUTHENTICATOR)
        set_policy(name="pol_qr3", scope=SCOPE.WEBUI,
                   action="{0!s}=http://privacyidea.org".format(ACTION.SHOW_CUSTOM_AUTHENTICATOR))

        custom_url = create_img("http://privacyidea.org")
        g.policy_object = PolicyClass()
        new_response = get_webui_settings(req, resp)
        jresult = new_response.json
        self.assertEqual('data:image/png;base64,iVBORw0KGgoAAAANSUhEUgAAAZoAAAG'
                         'aAQAAAAAefbjOAAACFElEQVR42u1cS07FMBCL6AFypHd1jtQDVJrX'
                         'zD+FBbBDdhZPbVpviOV4nClDfj8+B0EEEUQQQQQRRFCAho/jnpnrd'
                         'uozHyJnXL4U9DH+MAj6HyBnhK60nIeRwVd/3eaD9h4ZgcCI0ylwa8'
                         'TlUiByX4371qkyDjICkBF9w1Bu1AMyAlMjljKYKKw5lQxqBLSPaLQ'
                         'wy1lz9BFAjMhaw/3k84e1BhgjtqHy4BbidhTH15KVfz0QjSgpaJKh'
                         'FFhmwhwFGYGiEUqGWauvMZXWoe4s7RXuGjjO8so8wm+DKmtuHOLJB'
                         'BkBU31GhWHG4fzecpIRQM7ysoVXjTBaZBRhOabuKWQEjkaMEWTY5S'
                         'FpYfUHGQGiES2anCEZLdTevQUZAVF91pFG5lISkuHegj4CSiO2Q29'
                         '94LrhWwc1Aq/WeAQQVpHqeByTkxEIu0Zrmupp1ONwnBqBoxHRHVNd'
                         'EVF4imyRBRmBkke4vWxXmVXRR0DWGrrwIlsbXb4SvTP0EVjOsrfaZ'
                         'mDVfqgRUIwojfBWqao/PMUe9BFozrL3R+QpaM1NdtWBOcstnNqPPW'
                         'tjISOgnGULsK8UhTjheJ2DPgJp1+gpdjXL2DuvarwjI5CcZX6oE/0'
                         'RfSfxrYOMgGNEbg4+V19usGMGVyOaZ2hf9dBHQPqIOPss95CbCPMI'
                         'zFqjjRlt+y4ZzCwR8wj+PxaCCCKIIIIIIuinoDczovv0cx3r0AAAA'
                         'ABJRU5ErkJggg==',
                         jresult.get("result").get("value").get("qr_image_android"))
        self.assertEqual('data:image/png;base64,iVBORw0KGgoAAAANSUhEUgAAAZoAAAG'
                         'aAQAAAAAefbjOAAACC0lEQVR42u2cUW7DMAxDheUAPlKvniPlAAa8'
                         'xpYtufnZ9jfw5aPo0vCnJiSSUmft99dpgAABAgQIECBAE2R+He/31'
                         '9Hsdd3vWh133/fmA68O+rI/XID+B8gZ0U86keHy0zcr/kF6DkYoMK'
                         'JTIB189YpzljZY0isIjNBjxDh4K3fDKLluwAjVGnGmNhE6Akbo6oh'
                         'eHm6CuORER2gyYnmN0SEeL3gNMUZsfrTfq1NWlPp8hG9PpEaMUnBT'
                         '4FwvQ0ykP2GERo04h2ystpmLWS08uqJrSNWIY9IiEqotvaRG6NWIu'
                         'NxrdDM69KQXDxihoyw/E6qWk4keXA4fCiNUasTQjqtKbJ4zBVboCB'
                         'kdMccX3ib2SZf3FHSEECNGZtm2uDLNPtEReoy43Guk/pF1RLU8D+X'
                         'bU1CWeciV+kfoCKcFjBBSlpFBeQCxzEWZwSU1QkdHeAblGnMbhcba'
                         'DIzQ6Rqbdtw2ZjyhQkfoeY3H5tTkwfAf6Ag997m8xiRDziPQEWru0'
                         '+ec0T+SI229Rhg6QowR3hz63bL5j3692KrTUpYx9sz7Ebb2bf0DGC'
                         'FSI9Lpxy7dGnflBRoYIaQs2xVrMzOrWg7DDB0hqCOO3YdWy/0DryH'
                         'MiLSTT2apzgiz+DlXVhTDgsIIOR0xzcVMJmJZhjxC1GtEFHGuuUZ/'
                         'jl1szTyC/8cCCBAgQIAAAfop6Bt9aCglBgbq7QAAAABJRU5ErkJgg'
                         'g==',
                         jresult.get("result").get("value").get("qr_image_ios"))
        qr_image_custom = jresult.get("result").get("value").get("qr_image_custom")
        self.assertEqual(len(custom_url), len(qr_image_custom))
        self.assertEqual(custom_url, qr_image_custom)

        delete_policy("pol_qr1")
        delete_policy("pol_qr2")
        delete_policy("pol_qr3")

        # Test if the webui gets the information about the preset attribute for indexedsecret token
        set_policy(name="pol_indexed1", scope=SCOPE.WEBUI,
                   action="indexedsecret_{0!s}=preattr".format(PIIXACTION.PRESET_ATTRIBUTE))

        g.policy_object = PolicyClass()
        new_response = get_webui_settings(req, resp)
        jresult = new_response.json
        self.assertEqual("preattr",
                         jresult.get("result").get("value").get("indexedsecret_preset_attribute"))

        delete_policy("pol_indexed1")

        # Test if the webui gets the information, that a normal user has force_attribute
        set_policy(name="pol_indexed_force", scope=SCOPE.USER,
                   action="indexedsecret_{0!s}=force".format(PIIXACTION.FORCE_ATTRIBUTE))
        g.policy_object = PolicyClass()
        new_response = get_webui_settings(req, resp)
        jresult = new_response.json
        # Check that the force_attribute indicator is set to "1"
        self.assertEqual(1, jresult.get("result").get("value").get("indexedsecret_force_attribute"))
        delete_policy("pol_indexed_force")

        # Test if the logout_redirect URL is set
        redir_uri = 'https://redirect.to'
        set_policy(name="pol_logout_redirect", scope=SCOPE.WEBUI,
                   action="{0!s}={1!s}".format(ACTION.LOGOUT_REDIRECT, redir_uri))
        g.policy_object = PolicyClass()
        new_response = get_webui_settings(req, resp)
        jresult = new_response.json
        self.assertEqual(redir_uri,
                         jresult.get("result").get("value").get("logout_redirect_url"),
                         jresult)
        delete_policy("pol_logout_redirect")

    def test_09_get_webui_settings_token_pagesize(self):
        # Test that policies like tokenpagesize are also user dependent
        self.setUp_user_realms()

        # The request with an OTP value and a PIN of a user, who has no token assigned
        builder = EnvironBuilder(method='POST',
                                 data={},
                                 headers={})
        env = builder.get_environ()
        env["REMOTE_ADDR"] = "192.168.0.1"
        g.client_ip = env["REMOTE_ADDR"]
        req = Request(env)
        req.all_data = {"user": "cornelius",
                        "pass": "offline287082"}

        res = {"jsonrpc": "2.0",
               "result": {"status": True,
                          "value": {"role": "user",
                                    "username": "cornelius"}},
               "version": "privacyIDEA test",
               "id": 1}
        resp = jsonify(res)

        new_response = get_webui_settings(req, resp)
        jresult = new_response.json
        self.assertEqual(jresult.get("result").get("value").get(
            ACTION.TOKENPAGESIZE), 15)

        # Set a policy. User has not token, so "token_wizard" will be True
        set_policy(name="pol_pagesize",
                   scope=SCOPE.WEBUI,
                   realm=self.realm1,
                   action="{0!s}=177".format(ACTION.TOKENPAGESIZE))
        g.policy_object = PolicyClass()
        new_response = get_webui_settings(req, resp)
        jresult = new_response.json
        self.assertEqual(jresult.get("result").get("value").get(
            ACTION.TOKENPAGESIZE), 177)

        # Now we change the policy pol_pagesize this way, that it is only valid for the user "root"
        set_policy(name="pol_pagesize",
                   scope=SCOPE.WEBUI,
                   realm=self.realm1,
                   user="root",
                   action="{0!s}=177".format(ACTION.TOKENPAGESIZE))
        # This way the user "cornelius" gets the default pagesize again
        g.policy_object = PolicyClass()
        new_response = get_webui_settings(req, resp)
        jresult = new_response.json
        self.assertEqual(jresult.get("result").get("value").get(
            ACTION.TOKENPAGESIZE), 15)

        delete_policy("pol_pagesize")

    def test_10_get_webui_settings_admin_dashboard(self):
        # Test admin_dashboard
        self.setUp_user_realms()

        # The request with an OTP value and a PIN of a user, who has no token assigned
        builder = EnvironBuilder(method='POST',
                                 data={},
                                 headers={})
        env = builder.get_environ()
        env["REMOTE_ADDR"] = "192.168.0.1"
        g.client_ip = env["REMOTE_ADDR"]
        req = Request(env)
        req.all_data = {}

        res = {"jsonrpc": "2.0",
               "result": {"status": True,
                          "value": {"role": "admin",
                                    "username": "cornelius"}},
               "version": "privacyIDEA test",
               "id": 1}
        resp = jsonify(res)

        new_response = get_webui_settings(req, resp)
        jresult = new_response.json
        self.assertEqual(jresult.get("result").get("value").get(
            "admin_dashboard"), False)

        # Set a policy. Admin can see the dashboard
        set_policy(name="pol_dashboard",
                   scope=SCOPE.WEBUI,
                   action=ACTION.ADMIN_DASHBOARD)
        g.policy_object = PolicyClass()
        new_response = get_webui_settings(req, resp)
        jresult = new_response.json
        self.assertTrue(jresult.get("result").get("value").get(ACTION.ADMIN_DASHBOARD))

        delete_policy("pol_dashboard")

    def test_11_get_webui_settings_support_link(self):
        # Test the link to the support
        self.setUp_user_realms()

        # The request with an OTP value and a PIN of a user, who has no token assigned
        builder = EnvironBuilder(method='POST',
                                 data={},
                                 headers={})
        env = builder.get_environ()
        env["REMOTE_ADDR"] = "192.168.0.1"
        g.client_ip = env["REMOTE_ADDR"]
        req = Request(env)
        req.all_data = {}

        res = {"jsonrpc": "2.0",
               "result": {"status": True,
                          "value": {"role": "admin",
                                    "username": "cornelius"}},
               "version": "privacyIDEA test",
               "id": 1}
        resp = jsonify(res)

        new_response = get_webui_settings(req, resp)
        jresult = new_response.json
        self.assertNotIn("supportmail", jresult.get("result").get("value"))

        # Add a subscription
        from privacyidea.models import Subscription
        s = Subscription(application="privacyidea",
                         for_name="testuser",
                         for_email="admin@example.com",
                         for_phone="0",
                         by_name="privacyIDEA project",
                         by_email="privacyidea@example.com",
                         date_from=datetime.utcnow(),
                         date_till=datetime.utcnow() + timedelta(days=365),
                         num_users=100,
                         num_tokens=100,
                         num_clients=100
                         ).save()
        new_response = get_webui_settings(req, resp)
        jresult = new_response.json
        self.assertIn("privacyidea@example.com", jresult.get("result").get("value").get("supportmail"))
        self.assertIn(str(EXPIRE_MESSAGE), jresult.get("result").get("value").get("supportmail"))

    def test_16_init_token_defaults(self):
        g.logged_in_user = {"username": "cornelius",
                            "realm": "",
                            "role": "user"}
        builder = EnvironBuilder(method='POST',
                                 data={'type': "totp",
                                       "genkey": "1"},
                                 headers={})
        env = builder.get_environ()
        # Set the remote address so that we can filter for it
        env["REMOTE_ADDR"] = "10.0.0.1"
        g.client_ip = env["REMOTE_ADDR"]
        req = Request(env)

        # Set a policy that defines the default totp settings
        set_policy(name="pol1",
                   scope=SCOPE.USER,
                   action="totp_otplen=8,totp_hashlib=sha256,totp_timestep=60")
        g.policy_object = PolicyClass()

        # request, that matches the policy
        req.all_data = {
            "type": "totp",
            "genkey": "1"}
        init_token_defaults(req)

        # Check, if the token defaults were added
        self.assertEqual(req.all_data.get("hashlib"), "sha256")
        self.assertEqual(req.all_data.get("otplen"), "8")
        self.assertEqual(req.all_data.get("timeStep"), "60")
        # finally delete policy
        delete_policy("pol1")

        # check that it works in admin scope as well
        set_policy(name="pol1",
                   scope=SCOPE.ADMIN,
                   action="hotp_otplen=8,hotp_hashlib=sha512")
        g.policy_object = PolicyClass()
        g.logged_in_user = {"username": "admin",
                            "realm": "super",
                            "role": "admin"}
        builder = EnvironBuilder(method='POST',
                                 data={'type': "hotp",
                                       "genkey": "1"},
                                 headers={})
        env = builder.get_environ()
        req = Request(env)
        # request, that matches the policy
        req.all_data = {
            "type": "hotp",
            "genkey": "1"}
        init_token_defaults(req)

        # Check, if the token defaults were added
        self.assertEqual(req.all_data.get("hashlib"), "sha512")
        self.assertEqual(req.all_data.get("otplen"), "8")
        # finally delete policy
        delete_policy("pol1")

    def test_17_pin_change(self):
        g.logged_in_user = {"username": "admin",
                            "realm": "",
                            "role": "admin"}
        builder = EnvironBuilder(method='POST',
                                 data={'type': "totp",
                                       "genkey": "1"},
                                 headers={})

        env = builder.get_environ()
        # Set the remote address so that we can filter for it
        env["REMOTE_ADDR"] = "10.0.0.1"
        g.client_ip = env["REMOTE_ADDR"]
        req = Request(env)

        # Set a policy that defines the default totp settings
        set_policy(name="pol1",
                   scope=SCOPE.ENROLL,
                   action=ACTION.CHANGE_PIN_FIRST_USE)
        g.policy_object = PolicyClass()

        # request, that matches the policy
        #
        # Take the serialnumber from the request data
        req.all_data = {
            "type": "spass",
            "serial": "changePIN1"}

        # The response contains the token serial
        res = {"jsonrpc": "2.0",
               "result": {"status": True,
                          "value": True},
               "version": "privacyIDEA test",
               "id": 1,
               "detail": {"message": "matching 1 tokens",
                          "serial": "changePIN1",
                          "type": "spass"}}
        resp = jsonify(res)

        # the token itself
        token = init_token({"serial": "changePIN1",
                            "type": "spass"}, tokenrealms=[self.realm1])
        save_pin_change(req, resp)
        ti = token.get_tokeninfo("next_pin_change")
        ndate = datetime.now(tzlocal()).strftime(DATE_FORMAT)
        self.assertEqual(ti, ndate)

        #
        # check a token without a given serial
        #
        # take the serial number from the response data
        req.all_data = {
            "type": "spass",
            "pin": "123456"}

        # The response contains the token serial
        res = {"jsonrpc": "2.0",
               "result": {"status": True,
                          "value": True},
               "version": "privacyIDEA test",
               "id": 1,
               "detail": {"message": "matching 1 tokens",
                          "serial": "changePIN2",
                          "type": "spass"}}
        resp = jsonify(res)

        token = init_token({"type": "spass",
                            "serial": "changePIN2"}, tokenrealms=[self.realm1])

        save_pin_change(req, resp)
        ti = token.get_tokeninfo("next_pin_change")
        ndate = datetime.now(tzlocal()).strftime(DATE_FORMAT)
        self.assertTrue(ti, ndate)

        # Now the user changes the PIN. Afterwards the next_pin_change is empty
        g.logged_in_user = {"username": "hans",
                            "realm": "",
                            "role": "user"}

        save_pin_change(req, resp, serial="changePIN2")
        ti = token.get_tokeninfo("next_pin_change")
        self.assertEqual(ti, None)

        # change PIN every day. The next_pin_change will be
        set_policy(name="pol2", scope=SCOPE.ENROLL,
                   action="{0!s}=1d".format(ACTION.CHANGE_PIN_EVERY))
        g.policy_object = PolicyClass()
        save_pin_change(req, resp)
        ti = token.get_tokeninfo("next_pin_change")
        ndate = (datetime.now(tzlocal()) + timedelta(1)).strftime(DATE_FORMAT)
        self.assertTrue(ti, ndate)

        # finally delete policy
        delete_policy("pol1")
        delete_policy("pol2")

    def test_18_challenge_text_header(self):
        # This looks like a validate/check request, that triggers a challenge
        builder = EnvironBuilder(method='POST',
                                 data={'user': "hans",
                                       "pass": "pin"},
                                 headers={})

        env = builder.get_environ()
        # Set the remote address so that we can filter for it
        env["REMOTE_ADDR"] = "10.0.0.1"
        g.client_ip = env["REMOTE_ADDR"]
        req = Request(env)

        # Set a policy for the header
        set_policy(name="pol_header",
                   scope=SCOPE.AUTH,
                   action="{0!s}=These are your options:<ul>".format(ACTION.CHALLENGETEXT_HEADER))
        # Set a policy for the footer
        set_policy(name="pol_footer",
                   scope=SCOPE.AUTH,
                   action="{0!s}=Happy authenticating!".format(ACTION.CHALLENGETEXT_FOOTER))
        g.policy_object = PolicyClass()

        req.all_data = {
            "user": "hans",
            "pass": "pin"}
        req.User = User()

        # We do an html list
        res = {"jsonrpc": "2.0",
               "result": {"status": True,
                          "value": False},
               "version": "privacyIDEA test",
               "id": 1,
               "detail": {"message": "enter the HOTP from your email, "
                                     "enter the HOTP from your email, "
                                     "enter the TOTP from your SMS",
                          "messages": ["enter the HOTP from your email",
                                       "enter the HOTP from your email",
                                       "enter the TOTP from your SMS"],
                          "multi_challenge": ["chal1", "chal2", "chal3"]}}
        resp = jsonify(res)

        r = mangle_challenge_response(req, resp)
        message = r.json.get("detail", {}).get("message")
        self.assertEqual(message,
<<<<<<< HEAD
                         "These are your options:<ul><li>enter the HOTP from your email</li>\n<li>enter the TOTP"
                         " from your SMS</li>\nHappy authenticating!")
=======
                         "These are your options:<ul><li>enter the HOTP from your email</li>\n"
                         "<li>enter the TOTP from your SMS</li>\nHappy authenticating!")
>>>>>>> fcd4aea5

        # We do no html list
        set_policy(name="pol_header",
                   scope=SCOPE.AUTH,
                   action="{0!s}=These are your options:".format(ACTION.CHALLENGETEXT_HEADER))
        g.policy_object = PolicyClass()
        resp = jsonify(res)

        r = mangle_challenge_response(req, resp)
        message = r.json.get("detail", {}).get("message")
        self.assertTrue("<ul><li>" not in message, message)
        self.assertEqual(message,
<<<<<<< HEAD
                         "These are your options:\nenter the HOTP from your email, enter the TOTP from your "
                         "SMS\nHappy authenticating!")
=======
                         "These are your options:\n"
                         "enter the HOTP from your email, enter the TOTP from your SMS\nHappy authenticating!")
>>>>>>> fcd4aea5

        delete_policy("pol_header")
        delete_policy("pol_footer")

    def test_19_is_authorized(self):
        # Test authz authorized policy
        builder = EnvironBuilder(method='POST',
                                 data={'user': "cornelius",
                                       "pass": "test123123"},
                                 headers={})
        env = builder.get_environ()
        # Set the remote address so that we can filter for it
        env["REMOTE_ADDR"] = "10.0.0.1"
        g.client_ip = env["REMOTE_ADDR"]
        req = Request(env)
        self.setUp_user_realms()
        req.User = User("autoassignuser", self.realm1)
        # The response contains the token type HOTP, successful authentication
        res = {"jsonrpc": "2.0",
               "result": {"status": True,
                          "value": True},
               "version": "privacyIDEA test",
               "id": 1,
               "detail": {"message": "matching 1 tokens",
                          "serial": "HOTP123456",
                          "type": "hotp"}}
        resp = jsonify(res)
        g.policy_object = PolicyClass()

        # The response is unchanged
        new_resp = is_authorized(req, resp)
        self.assertEqual(resp, new_resp)

        # Define a generic policy, that denies the request
        set_policy("auth01", scope=SCOPE.AUTHZ, action="{0!s}={1!s}".format(ACTION.AUTHORIZED, AUTHORIZED.DENY),
                   priority=2)
        g.policy_object = PolicyClass()

        # The request will fail.
        self.assertRaises(ValidateError, is_authorized, req, resp)

        # Now we set a 2nd policy with a higher priority
        set_policy("auth02", scope=SCOPE.AUTHZ, action="{0!s}={1!s}".format(ACTION.AUTHORIZED, AUTHORIZED.ALLOW),
                   priority=1, client="10.0.0.0/8")
        g.policy_object = PolicyClass()

        # The response is unchanged, authentication successful
        new_resp = is_authorized(req, resp)
        self.assertEqual(resp, new_resp)

        delete_policy("auth01")
        delete_policy("auth02")

    def test_20_verify_enrollment(self):
        # Test verify enrollment policy
        serial = "HOTP123456"
        tok = init_token({"serial": serial,
                          "type": "hotp",
                          "otpkey": "31323334353637383040"})
        builder = EnvironBuilder(method='POST',
                                 data={'user': "cornelius",
                                       'genkey': 1,
                                       'type': 'hotp'},
                                 headers={})
        env = builder.get_environ()
        # Set the remote address so that we can filter for it
        env["REMOTE_ADDR"] = "10.0.0.1"
        g.client_ip = env["REMOTE_ADDR"]
        req = Request(env)
        req.all_data = {}
        self.setUp_user_realms()
        req.User = User("autoassignuser", self.realm1)
        # The response contains the token type HOTP, enrollment
        from privacyidea.lib.tokens.hotptoken import VERIFY_ENROLLMENT_MESSAGE
        from privacyidea.lib.tokenclass import ROLLOUTSTATE
        res = {"jsonrpc": "2.0",
               "result": {"status": True,
                          "value": True},
               "version": "privacyIDEA test",
               "id": 1,
               "detail": {"serial": serial}}
        resp = jsonify(res)
        g.policy_object = PolicyClass()

        # The response is unchanged
        new_resp = check_verify_enrollment(req, resp)
        self.assertEqual(resp, new_resp)

        # Define a verify enrollment policy
        set_policy("verify_toks", scope=SCOPE.ENROLL, action="{0!s}=hotp".format(ACTION.VERIFY_ENROLLMENT))
        g.policy_object = PolicyClass()

        new_resp = check_verify_enrollment(req, resp)
        detail = new_resp.json.get("detail")
        self.assertEqual(detail.get("verify").get("message"), VERIFY_ENROLLMENT_MESSAGE)
        self.assertEqual(detail.get("rollout_state"), ROLLOUTSTATE.VERIFYPENDING)
        # Also check the token object.
        self.assertEqual(tok.token.rollout_state, ROLLOUTSTATE.VERIFYPENDING)
        delete_policy("verify_toks")<|MERGE_RESOLUTION|>--- conflicted
+++ resolved
@@ -737,12 +737,8 @@
         # request, that matches the policy
         req.all_data = {
             "user": "cornelius",
-<<<<<<< HEAD
-            "realm": "realm1"}
-=======
             "realm": "realm1"
         }
->>>>>>> fcd4aea5
 
         init_random_pin(req)
         pin = req.all_data.get("pin")
@@ -787,12 +783,8 @@
         # request, that matches the policy
         req.all_data = {
             "user": "cornelius",
-<<<<<<< HEAD
-            "realm": "realm1"}
-=======
             "realm": "realm1"
         }
->>>>>>> fcd4aea5
 
         set_random_pin(req)
         pin = req.all_data.get("pin")
@@ -889,12 +881,8 @@
         # request, that matches the policy
         req.all_data = {
             "user": "cornelius",
-<<<<<<< HEAD
-            "realm": "home"}
-=======
             "realm": "home"
         }
->>>>>>> fcd4aea5
         encrypt_pin(req)
 
         # Check, if the tokenlabel was added
@@ -989,12 +977,8 @@
 
         req.all_data = {
             "user": "cornelius",
-<<<<<<< HEAD
-            "realm": "home"}
-=======
             "realm": "home"
         }
->>>>>>> fcd4aea5
         req.User = User("cornelius", "home")
         # The minimum OTP length is 4
         self.assertRaises(PolicyError, check_otp_pin, req)
@@ -1002,36 +986,24 @@
         req.all_data = {
             "user": "cornelius",
             "realm": "home",
-<<<<<<< HEAD
-            "pin": "12345566890012"}
-=======
             "pin": "12345566890012"
         }
->>>>>>> fcd4aea5
         # Fail maximum OTP length
         self.assertRaises(PolicyError, check_otp_pin, req)
 
         req.all_data = {
             "user": "cornelius",
             "realm": "home",
-<<<<<<< HEAD
-            "pin": "123456"}
-=======
             "pin": "123456"
         }
->>>>>>> fcd4aea5
         # Good OTP length, but missing character A-Z
         self.assertRaises(PolicyError, check_otp_pin, req)
 
         req.all_data = {
             "user": "cornelius",
             "realm": "home",
-<<<<<<< HEAD
-            "pin": "abc123"}
-=======
             "pin": "abc123"
         }
->>>>>>> fcd4aea5
         # Good length and good contents
         self.assertTrue(check_otp_pin(req))
 
@@ -1122,12 +1094,8 @@
         req.all_data = {
             "user": "cornelius",
             "realm": "home",
-<<<<<<< HEAD
-            "pin": "abc123"}
-=======
             "pin": "abc123"
         }
->>>>>>> fcd4aea5
         # Good length and good contents
         self.assertTrue(check_otp_pin(req))
 
@@ -1245,12 +1213,8 @@
         g.policy_object = PolicyClass()
         req.all_data = {
             "user": "cornelius",
-<<<<<<< HEAD
-            "realm": "home"}
-=======
             "realm": "home"
         }
->>>>>>> fcd4aea5
 
         # Check success on no definition
         r = check_external(req)
@@ -4551,12 +4515,7 @@
         # to "userstore"
         set_policy(name="pol2",
                    scope=SCOPE.ENROLL,
-<<<<<<< HEAD
-                   action="{0!s}={1!s}".format(ACTION.AUTOASSIGN,
-                                               AUTOASSIGNVALUE.USERSTORE),
-=======
                    action="{0!s}={1!s}".format(ACTION.AUTOASSIGN, AUTOASSIGNVALUE.USERSTORE),
->>>>>>> fcd4aea5
                    client="10.0.0.0/8")
         g.policy_object = PolicyClass()
 
@@ -5222,13 +5181,8 @@
         r = mangle_challenge_response(req, resp)
         message = r.json.get("detail", {}).get("message")
         self.assertEqual(message,
-<<<<<<< HEAD
-                         "These are your options:<ul><li>enter the HOTP from your email</li>\n<li>enter the TOTP"
-                         " from your SMS</li>\nHappy authenticating!")
-=======
                          "These are your options:<ul><li>enter the HOTP from your email</li>\n"
                          "<li>enter the TOTP from your SMS</li>\nHappy authenticating!")
->>>>>>> fcd4aea5
 
         # We do no html list
         set_policy(name="pol_header",
@@ -5241,13 +5195,8 @@
         message = r.json.get("detail", {}).get("message")
         self.assertTrue("<ul><li>" not in message, message)
         self.assertEqual(message,
-<<<<<<< HEAD
-                         "These are your options:\nenter the HOTP from your email, enter the TOTP from your "
-                         "SMS\nHappy authenticating!")
-=======
                          "These are your options:\n"
                          "enter the HOTP from your email, enter the TOTP from your SMS\nHappy authenticating!")
->>>>>>> fcd4aea5
 
         delete_policy("pol_header")
         delete_policy("pol_footer")
