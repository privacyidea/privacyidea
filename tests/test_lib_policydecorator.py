"""
This test file tests the lib.policy.py

The lib.policy.py only depends on the database model.
"""

import datetime
from datetime import timedelta

from flask import g

from privacyidea.lib.audit import getAudit
from privacyidea.lib.authcache import delete_from_cache, _hash_password
from privacyidea.lib.error import UserError, PolicyError
from privacyidea.lib.policy import (set_policy, delete_policy,
                                    PolicyClass, SCOPE,
                                    ACTIONVALUE, LOGINMODE)
from privacyidea.lib.policies.actions import PolicyAction
from privacyidea.lib.policydecorators import (auth_otppin,
                                              auth_user_does_not_exist,
                                              auth_user_passthru,
                                              auth_user_has_no_token,
                                              login_mode, config_lost_token,
                                              auth_cache,
                                              auth_lastauth, reset_all_user_tokens, auth_user_timelimit)
from privacyidea.lib.radiusserver import add_radius
from privacyidea.lib.realm import set_realm, delete_realm
from privacyidea.lib.resolver import save_resolver, delete_resolver
from privacyidea.lib.token import (init_token, remove_token, check_user_pass,
                                   get_tokens)
from privacyidea.lib.user import User
from privacyidea.lib.utils import AUTH_RESPONSE
from privacyidea.models import AuthCache
from . import radiusmock
from .base import MyTestCase, FakeFlaskG, FakeAudit

PW_FILE_2 = "tests/testdata/passwords"
DICT_FILE = "tests/testdata/dictionary"


def _check_policy_name(policy_name, policies):
    """
    Checks if the policy_name is contained in the policies list.
    """
    contained = False
    for policy in policies:
        if policy.get("name") == policy_name:
            contained = True
            break
    return contained


class LibPolicyTestCase(MyTestCase):
    """
    Test all the internal libpolicy decorators
    """

    @staticmethod
    def fake_check_otp(dummy, pin, user=None, options=None):
        return pin == "FAKE"

    @staticmethod
    def fake_check_token_list(tokenobject_list, passw, user=None, options=None, allow_reset_all_tokens=True,
                              result=False):
        return result, "some text"

    def test_01_otppin(self):
        my_user = User("cornelius", realm="r1")
        set_policy(name="pol1", scope=SCOPE.AUTH, action=f"{PolicyAction.OTPPIN}={ACTIONVALUE.NONE}")
        fake_g = FakeFlaskG()
        policy_class = PolicyClass()
        fake_g.policy_object = policy_class
        fake_g.audit_object = FakeAudit()
        options = {"g": fake_g}

        # NONE with empty PIN -> success
        r = auth_otppin(self.fake_check_otp, None, "", options=options, user=my_user)
        self.assertTrue(r)
        # NONE with empty PIN -> success, even if the authentication is done
        # for a serial and not a user, since the policy holds for all realms
        token = init_token({"type": "HOTP", "otpkey": "1234"})
        r = auth_otppin(self.fake_check_otp, token, "", options=options, user=None)
        self.assertTrue(r)

        # NONE with some pin -> fail
        r = auth_otppin(self.fake_check_otp, None, "some pin", options=options, user=my_user)
        self.assertFalse(r)

        delete_policy("pol1")
        set_policy(name="pol1", scope=SCOPE.AUTH, action=f"{PolicyAction.OTPPIN}={ACTIONVALUE.TOKENPIN}")
        fake_g = FakeFlaskG()
        policy_class = PolicyClass()
        fake_g.policy_object = policy_class
        fake_g.audit_object = FakeAudit()
        options = {"g": fake_g}

        r = auth_otppin(self.fake_check_otp, None, "FAKE", options=options, user=my_user)
        self.assertTrue(r)
        r = auth_otppin(self.fake_check_otp, None, "Wrong Pin", options=options, user=my_user)
        self.assertFalse(r)
        delete_policy("pol1")

    def test_02_userstore_password(self):
        # create a realm, where cornelius has a password test
        rid = save_resolver({"resolver": "myreso",
                             "type": "passwdresolver",
                             "fileName": PW_FILE_2})
        self.assertTrue(rid > 0, rid)

        (added, failed) = set_realm("r1", [{'name': "myreso"}])
        self.assertTrue(len(failed) == 0)
        self.assertTrue(len(added) == 1)

        # now create a policy with userstore PW
        set_policy(name="pol1", scope=SCOPE.AUTH, action=f"{PolicyAction.OTPPIN}={ACTIONVALUE.USERSTORE}")
        fake_g = FakeFlaskG()
        policy_class = PolicyClass()
        fake_g.policy_object = policy_class
        fake_g.audit_object = FakeAudit()
        options = {"g": fake_g}
        # Wrong password
        r = auth_otppin(self.fake_check_otp, None,
                        "WrongPW", options=options,
                        user=User("cornelius", realm="r1"))
        self.assertFalse(r)

        # Correct password from userstore: "test"
        r = auth_otppin(self.fake_check_otp, None,
                        "test", options=options,
                        user=User("cornelius", realm="r1"))
        self.assertTrue(r)
        delete_policy("pol1")

    def test_03_otppin_for_serial(self):
        # now create a policy with userstore PW
        set_policy(name="pol1", scope=SCOPE.AUTH, action=f"{PolicyAction.OTPPIN}={ACTIONVALUE.USERSTORE}")
        fake_g = FakeFlaskG()
        policy_class = PolicyClass()
        fake_g.policy_object = policy_class
        fake_g.audit_object = FakeAudit()
        options = {"g": fake_g, "serial": "T001"}

        # Create a token and assign to user cornelius
        token = init_token({"serial": "T001", "type": "hotp", "genkey": 1},
                           user=User("cornelius", realm="r1"))
        self.assertTrue(token)

        # Wrong password
        # Not identified by the user but by the token owner
        r = auth_otppin(self.fake_check_otp, token, "WrongPW", options=options, user=None)
        self.assertFalse(r)

        # Correct password from userstore: "test"
        # Not identified by the user but by the token owner
        r = auth_otppin(self.fake_check_otp, token,
                        "test", options=options,
                        user=None)
        self.assertTrue(r)
        delete_policy("pol1")
        remove_token("T001")

    def test_04_user_does_not_exist(self):
        user = User("MisterX", realm="NoRealm")
        passw = "wrongPW"
        g = FakeFlaskG()
        g.policy_object = PolicyClass()
        g.audit_object = FakeAudit()
        options = {"g": g}

        # A non-existing user will fail to authenticate without a policy
        self.assertRaises(UserError, auth_user_does_not_exist,
                          check_user_pass, user, passw, options)

        # Now we set a policy, that a non-existing user will authenticate
        set_policy(name="pol1",
                   scope=SCOPE.AUTH,
<<<<<<< HEAD
                   action=ACTION.PASSNOUSER)
=======
                   action=PolicyAction.PASSNOUSER)
        g = FakeFlaskG()
        g.policy_object = PolicyClass()
        g.audit_object = FakeAudit()
        options = {"g": g}
>>>>>>> 0dedbca9
        rv = auth_user_does_not_exist(check_user_pass, user, passw,
                                      options=options)
        self.assertTrue(rv[0])
        self.assertEqual(rv[1].get("message"),
                         "user does not exist, accepted due "
                         "to 'pol1'")
        delete_policy("pol1")

    def test_04a_user_does_not_exist_without_resolver(self):
        user = User("MisterX", "r1")
        passw = "somePW"

        # Now we set a policy, that a non-existing user will authenticate
        set_policy(name="pol1",
                   scope=SCOPE.AUTH,
                   action="{0}, {1}, {2}, {3}=none".format(
                       PolicyAction.RESETALLTOKENS,
                       PolicyAction.PASSNOUSER,
                       PolicyAction.PASSNOTOKEN,
                       PolicyAction.OTPPIN
                   ),
                   realm="r1")
        g = FakeFlaskG()
        g.policy_object = PolicyClass()
        g.audit_object = FakeAudit()
        options = {"g": g}
        rv = auth_user_does_not_exist(check_user_pass, user, passw,
                                      options=options)
        self.assertTrue(rv[0])
        self.assertEqual(rv[1].get("message"),
                         "user does not exist, accepted due "
                         "to 'pol1'")
        delete_policy("pol1")

    def test_05_user_has_no_tokens(self):
        user = User("cornelius", realm="r1")
        passw = "test"
        options = {}
        # A user with no tokens will fail to authenticate
        rv = auth_user_has_no_token(check_user_pass, user, passw, options)
        self.assertFalse(rv[0])
        self.assertEqual(rv[1].get("message"), "The user has no tokens assigned")

        # Now we set a policy, that a non-existing user will authenticate
        set_policy(name="pol1", scope=SCOPE.AUTH, action=PolicyAction.PASSNOTOKEN)
        fake_g = FakeFlaskG()
        fake_g.policy_object = PolicyClass()
        fake_g.audit_object = FakeAudit()
        options = {"g": fake_g}
        rv = auth_user_has_no_token(check_user_pass, user, passw, options=options)
        self.assertTrue(rv[0])
        self.assertEqual(rv[1].get("message"), "user has no token, accepted due to 'pol1'")
        delete_policy("pol1")

    @radiusmock.activate
    def test_06_passthru(self):
        user = User("cornelius", realm="r1")
        passw = "test"
        options = {}
        # A user with no tokens will fail to authenticate
        self.assertEqual(get_tokens(user=user, count=True), 0)
        rv = auth_user_passthru(check_user_pass, user, passw, options)
        self.assertFalse(rv[0])
        self.assertEqual(rv[1].get("message"),
                         "The user has no tokens assigned")

        # Now we set a PASSTHRU policy, so that the user may authenticate
        # against his userstore (old style)
        set_policy(name="pol1",
                   scope=SCOPE.AUTH,
                   action=PolicyAction.PASSTHRU)
        self.set_default_g_variables()
        self.app_context.g.policy_object = PolicyClass()
        self.app_context.g.audit_object = FakeAudit()
        options = {"g": self.app_context.g}
        rv = auth_user_passthru(check_user_pass, user, passw,
                                options=options)
        self.assertTrue(rv[0])
        self.assertEqual(rv[1].get("message"),
                         "against userstore due to 'pol1'")

        # Now set a PASSTHRU policy to the userstore (new style)
        set_policy(name="pol1",
                   scope=SCOPE.AUTH,
                   action="{0!s}=userstore".format(PolicyAction.PASSTHRU))
        self.set_default_g_variables()
        self.app_context.g.policy_object = PolicyClass()
        self.app_context.g.audit_object = FakeAudit()
        options = {"g": self.app_context.g}
        rv = auth_user_passthru(check_user_pass, user, passw, options=options)
        self.assertTrue(rv[0])
        self.assertEqual(rv[1].get("message"), "against userstore due to 'pol1'")

        # Now set a PASSTHRU policy to a RADIUS config (new style)
        radiusmock.setdata(response=radiusmock.AccessAccept)
        set_policy(name="pol1",
                   scope=SCOPE.AUTH,
                   action="{0!s}=radiusconfig1".format(PolicyAction.PASSTHRU))
        r = add_radius("radiusconfig1", "1.2.3.4", "testing123", dictionary=DICT_FILE)
        self.assertTrue(r > 0)

        self.set_default_g_variables()
        self.app_context.g.policy_object = PolicyClass()
        self.app_context.g.audit_object = FakeAudit()
        options = {"g": self.app_context.g}
        rv = auth_user_passthru(check_user_pass, user, passw, options=options)
        self.assertTrue(rv[0])
        self.assertEqual(rv[1].get("message"),
                         "against RADIUS server radiusconfig1 due to 'pol1'")

        # Now assign a token to the user. If the user has a token and the
        # passthru policy is set, the user must not be able to authenticate
        # with his userstore password.
        init_token({"serial": "PTHRU",
                    "type": "spass", "pin": "Hallo"},
                   user=user)
        rv = auth_user_passthru(check_user_pass, user, passw, options=options)
        self.assertFalse(rv[0])
        self.assertEqual(rv[1].get("message"), "wrong otp pin")

        remove_token("PTHRU")
        delete_policy("pol1")
        self.set_default_g_variables()

    def test_07_login_mode(self):
        # a realm: cornelius@r1: PW: test

        def check_webui_user_userstore(user_obj, password,
                                       options=None, superuser_realms=None,
                                       check_otp=False):
            self.assertEqual(check_otp, False)

        def check_webui_user_privacyidea(user_obj, password,
                                         options=None, superuser_realms=None,
                                         check_otp=False):
            self.assertEqual(check_otp, True)

        user_obj = User("cornelius", "r1")

        g = FakeFlaskG()
        P = PolicyClass()
        g.policy_object = P
        g.audit_object = FakeAudit()
        options = {"g": g}

        # No policy, the function is called with check_otp=False
        login_mode(check_webui_user_userstore, user_obj, "",
                   options=options, superuser_realms="", check_otp=False)

        set_policy(name="pol2",
                   scope=SCOPE.WEBUI,
                   action="{0!s}={1!s}".format(PolicyAction.LOGINMODE, LOGINMODE.PRIVACYIDEA))
        g = FakeFlaskG()
        P = PolicyClass()
        g.policy_object = P
        g.audit_object = FakeAudit()
        options = {"g": g}

        # Policy is set, the function is called with check_otp=True
        login_mode(check_webui_user_privacyidea, user_obj, "",
                   options=options, superuser_realms="", check_otp=False)

        # Set policy, so that the user is not allowed to login at all
        set_policy(name="pol2",
                   scope=SCOPE.WEBUI,
                   action="{0!s}={1!s}".format(PolicyAction.LOGINMODE, LOGINMODE.DISABLE))
        g = FakeFlaskG()
        P = PolicyClass()
        g.policy_object = P
        g.audit_object = FakeAudit()
        options = {"g": g}

        # Policy is set. Trying to login raises a policy error
        self.assertRaises(PolicyError, login_mode,
                          check_webui_user_privacyidea, user_obj, "",
                          options=options, superuser_realms="",
                          check_otp=False)
        delete_policy("pol2")

    def test_08_config_lost_token_policy(self):
        def func1(serial, validity=10, contents="Ccns", pw_len=16,
                  options=None):
            self.assertEqual(validity, 10)
            self.assertEqual(contents, "Ccns")
            self.assertEqual(pw_len, 16)

        def func2(serial, validity=10, contents="Ccns", pw_len=16,
                  options=None):
            self.assertEqual(validity, 5)
            self.assertEqual(contents, "C")
            self.assertEqual(pw_len, 3)

        init_token({"serial": "LOST001", "type": "hotp", "genkey": 1},
                   user=User("cornelius", realm="r1"))

        g = FakeFlaskG()
        P = PolicyClass()
        g.policy_object = P
        g.audit_object = FakeAudit()
        options = {"g": g}

        # No policy, the function is called with default values
        config_lost_token(func1, "LOST001", options=options)

        set_policy(name="lost_pol2",
                   scope=SCOPE.ENROLL,
                   action="%s=%s, %s=%s,"
                          "%s=%s" % (PolicyAction.LOSTTOKENPWCONTENTS, "C",
                                     PolicyAction.LOSTTOKENVALID, 5,
                                     PolicyAction.LOSTTOKENPWLEN, 3))
        g = FakeFlaskG()
        P = PolicyClass()
        g.policy_object = P
        g.audit_object = FakeAudit()
        options = {"g": g}

        # Policy is set, the function is called with check_otp=True
        config_lost_token(func2, "LOST001", options=options)

    def test_09_challenge_response_allowed(self):
        user = User("cornelius", realm="r1")
        pin = "test"

        g = FakeFlaskG()
        g.policy_object = PolicyClass()
        options = {"g": g}
        token = init_token({"type": "hotp",
                            "otpkey": "1234",
                            "pin": pin}, user=user)
        # With no policy, it will be no chal resp
        rv = token.is_challenge_request(pin, user=user, options=options)
        self.assertEqual(rv, False)

        # Now we set a policy with several tokentypes
        set_policy(name="pol_chal_resp_1",
                   scope=SCOPE.AUTH,
                   action="{0!s}=hotp tiqr totp".format(PolicyAction.CHALLENGERESPONSE))
        set_policy(name="pol_chal_resp_2",
                   scope=SCOPE.AUTH,
                   action="{0!s}=hotp motp".format(PolicyAction.CHALLENGERESPONSE))
        g = FakeFlaskG()
        g.policy_object = PolicyClass()
        g.audit_object = FakeAudit()
        options = {"g": g}
        rv = token.is_challenge_request(pin, user=user, options=options)
        self.assertEqual(rv, True)
        delete_policy("pol_chal_resp_1")

    def test_10_auth_lastauth(self):
        serial = "SPASSLASTAUTH"
        pin = "secretpin"

        def fake_auth_missing_serial(user, pin, options=None):
            return True, {}

        def fake_auth(user, pin, options):
            return True, {"serial": serial}

        user = User("cornelius", realm="r1")
        init_token({"type": "spass",
                    "pin": pin,
                    "serial": serial}, user=user)

        # set time limit policy
        set_policy(name="pol_lastauth",
                   scope=SCOPE.AUTHZ,
                   action="{0!s}=1d".format(PolicyAction.LASTAUTH))
        g = FakeFlaskG()
        g.policy_object = PolicyClass()
        g.audit_object = FakeAudit()
        options = {"g": g}

        rv = auth_lastauth(fake_auth, user, pin, options)
        self.assertEqual(rv[0], True)

        token = get_tokens(serial=serial)[0]
        # Set a very old last_auth
        token.add_tokeninfo(PolicyAction.LASTAUTH,
                            datetime.datetime.utcnow() - datetime.timedelta(days=2))
        rv = auth_lastauth(fake_auth, user, pin, options)
        self.assertEqual(rv[0], False)
        self.assertTrue("The last successful authentication was" in
                        rv[1].get("message"), rv[1])

        remove_token(serial)
        delete_policy("pol_lastauth")

    def test_11_otppin_with_resolvers(self):
        # This tests, if the otppin policy differentiates between users in
        # the same realm but in different resolvers.
        r = save_resolver({"resolver": "reso001",
                           "type": "passwdresolver",
                           "fileName": "tests/testdata/passwords"})
        # user "cornelius" is in resolver reso001
        self.assertTrue(r > 0)
        r = save_resolver({"resolver": "reso002",
                           "type": "passwdresolver",
                           "fileName": "tests/testdata/pw-2nd-resolver"})
        # user "userresolver2" is in resolver reso002
        self.assertTrue(r > 0)
        (added, failed) = set_realm("myrealm",
                                    [
                                        {'name': "reso001"},
                                        {'name': "reso002"}])
        self.assertEqual(len(added), 2)
        self.assertEqual(len(failed), 0)
        my_user_1 = User("cornelius", realm="myrealm")
        my_user_2 = User("userresolver2", realm="myrealm")
        # We set a policy only for resolver reso002
        set_policy(name="pol1",
                   scope=SCOPE.AUTH,
                   realm="myrealm",
                   resolver="reso002",
                   action="{0!s}={1!s}".format(PolicyAction.OTPPIN, ACTIONVALUE.NONE))
        g = FakeFlaskG()
        P = PolicyClass()
        g.policy_object = P
        g.audit_object = FakeAudit()
        options = {"g": g}

        # user in reso001 fails with empty PIN, since the policy does not
        # match for him
        r = auth_otppin(self.fake_check_otp, None,
                        "", options=options, user=my_user_1)
        self.assertFalse(r)

        # user in reso002 succeeds with empty PIN, since policy pol1 matches
        # for him
        r = auth_otppin(self.fake_check_otp, None,
                        "", options=options, user=my_user_2)
        self.assertTrue(r)

        # user in reso002 fails with any PIN, since policy pol1 matches
        # for him
        r = auth_otppin(self.fake_check_otp, None,
                        "anyPIN", options=options, user=my_user_2)
        self.assertFalse(r)

        delete_policy("pol1")
        delete_realm("myrealm")
        delete_resolver("reso001")
        delete_resolver("reso002")

    def test_12_authcache(self):
        password = "secret123456"
        username = "cornelius"
        realm = "myrealm"
        resolver = "reso001"

        pwd_hash = _hash_password(password)

        r = save_resolver({"resolver": resolver,
                           "type": "passwdresolver",
                           "fileName": "tests/testdata/passwords"})
        set_realm(realm, [{'name': resolver}])

        def fake_check_user_pass(user, passw, options=None):
            return True, {"message": "Fake Authentication"}

        set_policy(name="pol1",
                   scope=SCOPE.AUTH,
                   realm=realm,
                   resolver=resolver,
                   action="{0!s}={1!s}".format(PolicyAction.AUTH_CACHE, "4h/5m"))
        g = FakeFlaskG()
        P = PolicyClass()
        g.policy_object = P
        g.audit_object = FakeAudit()
        options = {"g": g}

        # This successfully authenticates against the authcache
        # We have an authentication, that is within the policy timeout
        AuthCache(username, realm, resolver, pwd_hash,
                  first_auth=datetime.datetime.utcnow() - timedelta(hours=3),
                  last_auth=datetime.datetime.utcnow() - timedelta(minutes=1)).save()
        r = auth_cache(fake_check_user_pass, User(username, realm),
                       password, options=options)
        self.assertTrue(r[0])
        self.assertEqual(r[1].get("message"), "Authenticated by AuthCache.")

        # We have an authentication, that is not read from the authcache,
        # since the authcache first_auth is too old.
        delete_from_cache(username, realm, resolver, password)
        AuthCache(username, realm, resolver, pwd_hash,
                  first_auth=datetime.datetime.utcnow() - timedelta(hours=5),
                  last_auth=datetime.datetime.utcnow() - timedelta(
                      minutes=1)).save()
        r = auth_cache(fake_check_user_pass, User(username, realm),
                       password, options=options)
        self.assertTrue(r[0])
        self.assertEqual(r[1].get("message"), "Fake Authentication")

        # We have an authentication, that is not read from authcache, since
        # the last_auth is too old = 10 minutes.
        delete_from_cache(username, realm, resolver, password)
        AuthCache(username, realm, resolver, pwd_hash,
                  first_auth=datetime.datetime.utcnow() - timedelta(hours=1),
                  last_auth=datetime.datetime.utcnow() - timedelta(
                      minutes=10)).save()
        r = auth_cache(fake_check_user_pass, User(username, realm),
                       password, options=options)
        self.assertTrue(r[0])
        self.assertEqual(r[1].get("message"), "Fake Authentication")

        # We have a policy, with no special last_auth
        delete_policy("pol1")
        set_policy(name="pol1",
                   scope=SCOPE.AUTH,
                   realm=realm,
                   resolver=resolver,
                   action="{0!s}={1!s}".format(PolicyAction.AUTH_CACHE, "4h"))
        g = FakeFlaskG()
        P = PolicyClass()
        g.policy_object = P
        g.audit_object = FakeAudit()
        options = {"g": g}

        delete_from_cache(username, realm, resolver, password)
        AuthCache(username, realm, resolver, pwd_hash,
                  first_auth=datetime.datetime.utcnow() - timedelta(hours=2),
                  last_auth=datetime.datetime.utcnow() - timedelta(
                      hours=1)).save()
        r = auth_cache(fake_check_user_pass, User(username, realm),
                       password, options=options)
        self.assertTrue(r[0])
        self.assertEqual(r[1].get("message"), "Authenticated by AuthCache.")

        # Test auth_cache policy with format "<seconds>/<#allowed authentications>"
        set_policy(name="pol1",
                   scope=SCOPE.AUTH,
                   realm=realm,
                   resolver=resolver,
                   action="{0!s}={1!s}".format(PolicyAction.AUTH_CACHE, "50s/2"))

        g = FakeFlaskG()
        g.policy_object = PolicyClass()
        g.audit_object = FakeAudit()
        options = {"g": g}

        AuthCache(username, realm, resolver, pwd_hash,
                  first_auth=datetime.datetime.utcnow()).save()

        r = auth_cache(fake_check_user_pass, User(username, realm),
                       password, options=options)
        self.assertTrue(r[0])
        self.assertEqual("Authenticated by AuthCache.", r[1].get("message"))

        r = auth_cache(fake_check_user_pass, User(username, realm),
                       password, options=options)
        self.assertTrue(r[0])
        self.assertEqual("Authenticated by AuthCache.", r[1].get("message"))

        r = auth_cache(fake_check_user_pass, User(username, realm),
                       password, options=options)
        self.assertTrue(r[0])
        self.assertEqual("Fake Authentication", r[1].get("message"))

        delete_from_cache(username, realm, resolver, password)

        # Authentication not read from cache because first auth was too long ago
        set_policy(name="pol1",
                   scope=SCOPE.AUTH,
                   realm=realm,
                   resolver=resolver,
                   action="{0!s}={1!s}".format(PolicyAction.AUTH_CACHE, "50s/2"))

        g = FakeFlaskG()
        g.policy_object = PolicyClass()
        g.audit_object = FakeAudit()
        options = {"g": g}

        AuthCache(username, realm, resolver, pwd_hash,
                  first_auth=datetime.datetime.utcnow() - timedelta(seconds=55)).save()

        r = auth_cache(fake_check_user_pass, User(username, realm),
                       password, options=options)
        self.assertTrue(r[0])
        self.assertEqual(r[1].get("message"), "Fake Authentication")

        # Clean up
        delete_policy("pol1")
        delete_realm(realm)
        delete_resolver(resolver)

    @radiusmock.activate
    def test_13_passthru_priorities(self):
        user = User("cornelius", realm="r1")
        passw = "test"
        options = {}
        # remove all tokens of cornelius
        remove_token(user=user)

        # A user with no tokens will fail to authenticate
        self.assertEqual(get_tokens(user=user, count=True), 0)
        rv = auth_user_passthru(check_user_pass, user, passw, options)
        self.assertFalse(rv[0])
        self.assertEqual(rv[1].get("message"),
                         "The user has no tokens assigned")

        # Now set a PASSTHRU policy to the userstore
        set_policy(name="pol1",
                   scope=SCOPE.AUTH,
                   action="{0!s}=userstore".format(PolicyAction.PASSTHRU))
        self.set_default_g_variables()
        self.app_context.g.policy_object = PolicyClass()
        self.app_context.g.audit_object = FakeAudit()
        options = {"g": self.app_context.g}
        rv = auth_user_passthru(check_user_pass, user, passw,
                                options=options)
        self.assertTrue(rv[0])
        self.assertEqual(rv[1].get("message"),
                         "against userstore due to 'pol1'")

        # Now add a PASSTHRU policy to a RADIUS config
        radiusmock.setdata(response=radiusmock.AccessAccept)
        set_policy(name="pol2",
                   scope=SCOPE.AUTH,
                   action="{0!s}=radiusconfig1".format(PolicyAction.PASSTHRU))
        r = add_radius("radiusconfig1", "1.2.3.4", "testing123",
                       dictionary=DICT_FILE)
        self.assertTrue(r > 0)
        self.set_default_g_variables()
        self.app_context.g.policy_object = PolicyClass()
        self.app_context.g.audit_object = FakeAudit()
        options = {"g": self.app_context.g}

        # They will conflict, because they use the same priority
        with self.assertRaises(PolicyError):
            auth_user_passthru(check_user_pass, user, passw, options=options)

        # Lower pol1 priority
        set_policy(name="pol1", priority=2)

        rv = auth_user_passthru(check_user_pass, user, passw, options=options)
        self.assertTrue(rv[0])
        self.assertEqual(rv[1].get("message"),
                         "against RADIUS server radiusconfig1 due to 'pol2'")

        # Lower pol2 priority
        set_policy(name="pol2", priority=3)

        rv = auth_user_passthru(check_user_pass, user, passw, options=options)
        self.assertTrue(rv[0])
        self.assertEqual(rv[1].get("message"),
                         "against userstore due to 'pol1'")

        # Add old style priority
        set_policy(name="pol3",
                   scope=SCOPE.AUTH,
                   action=PolicyAction.PASSTHRU)

        rv = auth_user_passthru(check_user_pass, user, passw, options=options)
        self.assertTrue(rv[0])
        self.assertEqual(rv[1].get("message"),
                         "against userstore due to 'pol3'")
        set_policy(name="pol3", priority=2)

        # They will conflict, because they use the same priority
        with self.assertRaises(PolicyError):
            auth_user_passthru(check_user_pass, user, passw, options=options)

        delete_policy("pol3")

        # Now assign a token to the user. If the user has a token and the
        # passthru policy is set, the user must not be able to authenticate
        # with his userstore password.
        init_token({"serial": "PTHRU", "type": "spass", "pin": "Hallo"}, user=user)
        rv = auth_user_passthru(check_user_pass, user, passw,
                                options=options)
        self.assertFalse(rv[0])
        self.assertEqual(rv[1].get("message"), "wrong otp pin")

        remove_token("PTHRU")
        delete_policy("pol1")
        delete_policy("pol2")
        self.set_default_g_variables()

    def test_14_otppin_priority(self):
        my_user = User("cornelius", realm="r1")
        set_policy(name="pol1",
                   scope=SCOPE.AUTH,
                   action="{0!s}={1!s}".format(PolicyAction.OTPPIN, ACTIONVALUE.NONE),
                   priority=2)
        set_policy(name="pol2",
                   scope=SCOPE.AUTH,
                   action="{0!s}={1!s}".format(PolicyAction.OTPPIN, ACTIONVALUE.TOKENPIN),
                   priority=2)
        g = FakeFlaskG()
        P = PolicyClass()
        g.policy_object = P
        g.audit_object = FakeAudit()
        options = {"g": g}

        # error because of conflicting policies
        with self.assertRaises(PolicyError):
            auth_otppin(self.fake_check_otp, None,
                        "", options=options, user=my_user)

        # lower pol2 priority
        set_policy(name="pol2",
                   priority=3)

        # NONE with empty PIN -> success
        r = auth_otppin(self.fake_check_otp, None,
                        "", options=options, user=my_user)
        self.assertTrue(r)
        # NONE with empty PIN -> success, even if the authentication is done
        # for a serial and not a user, since the policy holds for all realms
        token = init_token({"type": "HOTP", "otpkey": "1234"})
        r = auth_otppin(self.fake_check_otp, token,
                        "", options=options, user=None)
        self.assertTrue(r)

        # NONE with some pin -> fail
        r = auth_otppin(self.fake_check_otp, None,
                        "some pin", options=options, user=my_user)
        self.assertFalse(r)

        # increase pol2 priority
        set_policy(name="pol2", priority=1)

        r = auth_otppin(self.fake_check_otp, None,
                        "FAKE", options=options,
                        user=my_user)
        self.assertTrue(r)
        r = auth_otppin(self.fake_check_otp, None,
                        "Wrong Pin", options=options,
                        user=my_user)
        self.assertFalse(r)
        delete_policy("pol1")
        delete_policy("pol2")

    def test_15_reset_all_failcounters(self):
        self.setUp_user_realms()

        set_policy("reset_all", scope=SCOPE.AUTH,
                   action=PolicyAction.RESETALLTOKENS)

        user = User(login="cornelius", realm=self.realm1)
        pin1 = "pin1"
        pin2 = "pin2"
        token1 = init_token({"serial": pin1, "pin": pin1,
                             "type": "spass"}, user=user)
        token2 = init_token({"serial": pin2, "pin": pin2,
                             "type": "spass"}, user=user)

        token1.inc_failcount()
        token2.inc_failcount()
        token2.inc_failcount()
        self.assertEqual(token1.token.failcount, 1)
        self.assertEqual(token2.token.failcount, 2)

        g.policy_object = PolicyClass()
        g.audit_object = FakeAudit()
        g.client_ip = None
        g.serial = None
        options = {"g": g}

        r = reset_all_user_tokens(self.fake_check_token_list,
                                  [token1, token2],
                                  "pw", None,
                                  options=options,
                                  allow_reset_all_tokens=True,
                                  result=True)
        self.assertTrue(r)

        self.assertEqual(token1.token.failcount, 0)
        self.assertEqual(token2.token.failcount, 0)

        # Clean up
        remove_token(pin1)
        remove_token(pin2)

    @radiusmock.activate
    def test_16_passthru_assign(self):
        user = User("cornelius", realm="r1")
        passw = "{0!s}test".format(self.valid_otp_values[1])
        options = {}
        # remove all tokens of cornelius
        remove_token(user=user)

        # create unassigned tokens in realm r1
        init_token({"type": "hotp",
                    "otpkey": "00" * 20,
                    "serial": "TOKFAIL"}, tokenrealms=["r1"])
        init_token({"type": "hotp",
                    "otpkey": self.otpkey,
                    "serial": "TOKMATCH"}, tokenrealms=["r1"])

        # A user with no tokens will fail to authenticate
        self.assertEqual(get_tokens(user=user, count=True), 0)
        rv = auth_user_passthru(check_user_pass, user, passw, options)
        self.assertFalse(rv[0])
        self.assertEqual(rv[1].get("message"), "The user has no tokens assigned")

        # Now add a PASSTHRU policy to a RADIUS config
        radiusmock.setdata(response=radiusmock.AccessAccept)
        set_policy(name="pol1",
                   scope=SCOPE.AUTH,
                   action="{0!s}=radiusconfig1".format(PolicyAction.PASSTHRU))
        r = add_radius("radiusconfig1", "1.2.3.4", "testing123",
                       dictionary=DICT_FILE)
        self.assertTrue(r > 0)
        set_policy(name="pol2",
                   scope=SCOPE.AUTH,
                   action="{0!s}=6:pin:1234".format(PolicyAction.PASSTHRU_ASSIGN))

        g = FakeFlaskG()
        g.policy_object = PolicyClass()
        g.audit_object = FakeAudit()
        options = {"g": g}

        rv = auth_user_passthru(check_user_pass, user, passw, options=options)
        self.assertTrue(rv[0])
        self.assertTrue("against RADIUS server radiusconfig1 due to 'pol1'" in rv[1].get("message"))
        self.assertIn("auto-assigned TOKMATCH", rv[1].get("message"))

        # Check if the token is assigned and can authenticate
        r = check_user_pass(User("cornelius", "r1"), "test{0!s}".format(self.valid_otp_values[2]))
        self.assertTrue(r[0])
        self.assertEqual(r[1].get("serial"), "TOKMATCH")

        remove_token("TOKFAIL")
        remove_token("TOKMATCH")
        delete_policy("pol1")
        delete_policy("pol2")

    def test_17_force_challenge_response(self):
        # If force_challenge_response is enabled, authentication will only be possible by sending the PIN in the first
        # step, then sending the OTP in the second step with a transaction_id returned in the first step.
        # Authenticating with PIN+OTP in one step will fail.
        self.setUp_user_realms()
        user = User(login="cornelius", realm=self.realm1)
        secret = "AAAAAAAAAA"
        pin = "1234"
        otps = ["984989", "457702", "527850", "820671", "569870"]
        token = init_token({"type": "hotp", "pin": pin, "otpkey": secret}, user=user)
        fake_g = FakeFlaskG()
        fake_g.policy_object = PolicyClass()
        fake_g.audit_object = FakeAudit()

        # Without any policies, the default PIN+OTP works
        res, reply_dict = check_user_pass(user, pin + otps[0], options={"g": fake_g})
        self.assertTrue(res)
        self.assertIn("message", reply_dict)
        self.assertIn("serial", reply_dict)
        self.assertIn("type", reply_dict)

        # With force_challenge_response policy, PIN+OTP will fail
        set_policy(name="force_cr", scope=SCOPE.AUTH, action=f"{PolicyAction.FORCE_CHALLENGE_RESPONSE}")
        # Also enable challenge-response for hotp type
        set_policy(name="hotp_cr", scope=SCOPE.AUTH, action=f"{PolicyAction.CHALLENGERESPONSE}=hotp")

        res, reply_dict = check_user_pass(user, pin + otps[1], options={"g": fake_g})
        self.assertFalse(res)
        self.assertIn("message", reply_dict)  # wrong otp pin message
        self.assertNotIn("serial", reply_dict)
        self.assertNotIn("type", reply_dict)

        # Using just the PIN will trigger the challenge
        res, reply_dict = check_user_pass(user, pin, options={"g": fake_g})
        self.assertIn("message", reply_dict)
        self.assertIn("serial", reply_dict)
        self.assertIn("type", reply_dict)
        self.assertIn("transaction_id", reply_dict)
        self.assertIn("multi_challenge", reply_dict)
        self.assertEqual(1, len(reply_dict["multi_challenge"]))

        # Using the OTP with the transaction_id will authenticate
        # Reuse the second OTP value because it was not consumed before
        res, reply_dict = check_user_pass(user, otps[1],
                                          options={"g": fake_g, "transaction_id": reply_dict["transaction_id"]})
        self.assertTrue(res)
        self.assertIn("message", reply_dict)
        self.assertIn("serial", reply_dict)
        # Cleanup
        delete_policy("force_cr")
        delete_policy("hotp_cr")
        user.delete()
        remove_token(token.token.serial)

    def test_18_auth_user_timelimit_max_fail(self):
        self.setUp_user_realm2()
        user = User("timelimituser", realm=self.realm2)
        pin = "spass"

        set_policy(name="policy", scope=SCOPE.AUTHZ, action=f"{PolicyAction.AUTHMAXFAIL}=2/20s")

        def mock_check_user_pass(user_obj, password, options=None):
            if password == pin:
                return True, {}
            return False, {"message": "wrong otp pin"}

        self.set_default_g_variables()
        self.app_context.g.policy_object = PolicyClass()
        self.app_context.g.audit_object = getAudit(self.app.config)
        options = {"g": self.app_context.g}

        # No failed audit entries: should authenticate
        success, reply_dict = auth_user_timelimit(mock_check_user_pass, user, pin, options=options)
        self.assertTrue(success)
        success, reply_dict = auth_user_timelimit(mock_check_user_pass, user, "wrong", options=options)
        self.assertFalse(success)

        # Write failed authentication entries to audit log
        for endpoint in ["/auth", "/validate/check"]:
            self.app_context.g.audit_object.log({"success": False,
                                                 "action": f"POST {endpoint}",
                                                 "user": user.login,
                                                 "realm": user.realm,
                                                 "resolver": user.resolver})
            if endpoint == "/validate/check":
                self.app_context.g.audit_object.log({"authentication": AUTH_RESPONSE.REJECT})
            self.app_context.g.audit_object.finalize_log()

        # Number of failed audits reached
        success, reply_dict = auth_user_timelimit(mock_check_user_pass, user, pin, options=options)
        self.assertFalse(success)
        self.assertEqual("Only 2 failed authentications per 0:00:20 allowed.", reply_dict.get("message"))

        # Deleting policy: authentication allowed
        delete_policy("policy")
        success, reply_dict = auth_user_timelimit(mock_check_user_pass, user, pin, options=options)
        self.assertTrue(success)

        self.app_context.g.audit_object.clear()
        self.set_default_g_variables()

    def test_19_auth_user_timelimit_max_success(self):
        self.setUp_user_realm2()
        user = User("timelimituser", realm=self.realm2)
        pin = "spass"

        set_policy(name="policy", scope=SCOPE.AUTHZ, action=f"{PolicyAction.AUTHMAXSUCCESS}=2/20s")

        def mock_check_user_pass(user_obj, password, options=None):
            if password == pin:
                return True, {}
            return False, {"message": "wrong otp pin"}

        self.set_default_g_variables()
        self.app_context.g.policy_object = PolicyClass()
        self.app_context.g.audit_object = getAudit(self.app.config)
        options = {"g": self.app_context.g}

        # No success audit entries: should authenticate
        success, reply_dict = auth_user_timelimit(mock_check_user_pass, user, pin, options=options)
        self.assertTrue(success)
        success, reply_dict = auth_user_timelimit(mock_check_user_pass, user, "wrong", options=options)
        self.assertFalse(success)

        # Write success authentication entries to audit log
        for endpoint in ["/auth", "/validate/check"]:
            self.app_context.g.audit_object.log({"success": True,
                                                 "action": f"POST {endpoint}",
                                                 "user": user.login,
                                                 "realm": user.realm,
                                                 "resolver": user.resolver})
            self.app_context.g.audit_object.finalize_log()

        # Number of successful audits reached
        success, reply_dict = auth_user_timelimit(mock_check_user_pass, user, pin, options=options)
        self.assertFalse(success)
        self.assertEqual("Only 2 successful authentications per 0:00:20 allowed.", reply_dict.get("message"))

        # Write failed authentication entries to audit log
        set_policy(name="policy_failed", scope=SCOPE.AUTHZ, action=f"{PolicyAction.AUTHMAXFAIL}=2/20s")
        for endpoint in ["/auth", "/validate/check"]:
            self.app_context.g.audit_object.log({"success": False,
                                                 "action": f"POST {endpoint}",
                                                 "user": user.login,
                                                 "realm": user.realm,
                                                 "resolver": user.resolver})
            if endpoint == "/validate/check":
                self.app_context.g.audit_object.log({"authentication": AUTH_RESPONSE.REJECT})
            self.app_context.g.audit_object.finalize_log()
        # Policy for failed authentications is checked first
        success, reply_dict = auth_user_timelimit(mock_check_user_pass, user, pin, options=options)
        self.assertFalse(success)
        self.assertEqual("Only 2 failed authentications per 0:00:20 allowed.", reply_dict.get("message"))

        # Deleting policy: authentication allowed
        delete_policy("policy")
        delete_policy("policy_failed")
        success, reply_dict = auth_user_timelimit(mock_check_user_pass, user, pin, options=options)
        self.assertTrue(success)

        self.app_context.g.audit_object.clear()
        self.set_default_g_variables()<|MERGE_RESOLUTION|>--- conflicted
+++ resolved
@@ -174,15 +174,7 @@
         # Now we set a policy, that a non-existing user will authenticate
         set_policy(name="pol1",
                    scope=SCOPE.AUTH,
-<<<<<<< HEAD
-                   action=ACTION.PASSNOUSER)
-=======
                    action=PolicyAction.PASSNOUSER)
-        g = FakeFlaskG()
-        g.policy_object = PolicyClass()
-        g.audit_object = FakeAudit()
-        options = {"g": g}
->>>>>>> 0dedbca9
         rv = auth_user_does_not_exist(check_user_pass, user, passw,
                                       options=options)
         self.assertTrue(rv[0])
