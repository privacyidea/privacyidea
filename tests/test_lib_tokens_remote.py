"""
This test file tests the lib.tokens.remotetoken
This depends on lib.tokenclass
"""
import logging
from testfixtures import log_capture, LogCapture
from .base import MyTestCase
from privacyidea.lib.tokens.remotetoken import RemoteTokenClass
from privacyidea.lib.tokens.remotetoken import log as rmt_log
from privacyidea.models import Token
import responses
import json
from privacyidea.lib.config import set_privacyidea_config
from privacyidea.lib.token import remove_token, init_token, import_tokens
from privacyidea.lib.error import ConfigAdminError
from privacyidea.lib.privacyideaserver import add_privacyideaserver


class RemoteTokenTestCase(MyTestCase):

    otppin = "topsecret"
    serial1 = "ser1"
    params1 = {"remote.server": "http://my.privacyidea.server",
               "remote.local_checkpin": True,
               "remote.serial": "s0001",
               "remote.user": "",
               "remote.realm": "",
               "remote.resolver": ""}
    serial2 = "use1"
    params2 = {"remote.server": "http://my.privacyidea.server",
               "remote.path": "/mypi/validate/check",
               "remote.local_checkpin": False,
               "remote.user": "user1",
               "remote.realm": "realm1",
               "remote.resolver": "reso1"}
    serial3 = "serial3"
    params3 = {"remote.server": "http://my.privacyidea.server"}

    success_body = {"detail": {"message": "matching 1 tokens",
                               "serial": "PISP0000AB00",
                               "type": "spass"},
                    "id": 1,
                    "jsonrpc": "2.0",
                    "result": {"status": True,
                               "value": True
                    },
                    "version": "privacyIDEA unknown"
    }

    fail_body = {"detail": {"message": "wrong otp value"},
                    "id": 1,
                    "jsonrpc": "2.0",
                    "result": {"status": True,
                               "value": False
                    },
                    "version": "privacyIDEA unknown"
    }

    def test_01_create_token(self):
        db_token = Token(self.serial3, tokentype="remote")
        db_token.save()
        token = RemoteTokenClass(db_token)
        token.update(self.params3)
        token.set_pin(self.otppin)

        db_token = Token(self.serial2, tokentype="remote")
        db_token.save()
        token = RemoteTokenClass(db_token)
        token.update(self.params2)
        token.set_pin(self.otppin)

        db_token = Token(self.serial1, tokentype="remote")
        db_token.save()
        token = RemoteTokenClass(db_token)
        token.update(self.params1)
        token.set_pin(self.otppin)

        self.assertTrue(token.token.serial == self.serial1, token)
        self.assertTrue(token.token.tokentype == "remote",
                        token.token.tokentype)
        self.assertTrue(token.type == "remote", token)
        class_prefix = token.get_class_prefix()
        self.assertTrue(class_prefix == "PIRE", class_prefix)
        self.assertTrue(token.get_class_type() == "remote", token)

    def test_02_class_methods(self):
        db_token = Token.query.filter(Token.serial == self.serial1).first()
        token = RemoteTokenClass(db_token)

        info = token.get_class_info()
        self.assertTrue(info.get("title") == "Remote Token",
                        "{0!s}".format(info.get("title")))

        info = token.get_class_info("title")
        self.assertTrue(info == "Remote Token", info)

    def test_03_check_pin_local(self):
        db_token = Token.query.filter(Token.serial == self.serial1).first()
        token = RemoteTokenClass(db_token)

        r = token.check_pin_local
        self.assertTrue(r, r)

    @responses.activate
    def test_04_do_request_success(self):
        responses.add(responses.POST,
                      "http://my.privacyidea.server/validate/check",
                      body=json.dumps(self.success_body),
                      content_type="application/json")

        db_token = Token.query.filter(Token.serial == self.serial1).first()
        token = RemoteTokenClass(db_token)

        otpcount = token.check_otp("123456")
        self.assertTrue(otpcount > 0, otpcount)

        remote_serial = token.get_tokeninfo("last_matching_remote_serial")
        self.assertEqual("PISP0000AB00", remote_serial)

    @responses.activate
    def test_05_do_request_fail(self):
        responses.add(responses.POST,
                      "http://my.privacyidea.server/validate/check",
                      body=json.dumps(self.fail_body),
                      content_type="application/json")

        db_token = Token.query.filter(Token.serial == self.serial1).first()
        token = RemoteTokenClass(db_token)

        otpcount = token.check_otp("123456")
        self.assertTrue(otpcount == -1, otpcount)

    @responses.activate
    def test_06_do_request_success_remote_user(self):
        # verify SSL
        set_privacyidea_config("remote.verify_ssl_certificate", True)
        responses.add(responses.POST,
                      "http://my.privacyidea.server/mypi/validate/check",
                      body=json.dumps(self.success_body),
                      content_type="application/json")

        db_token = Token.query.filter(Token.serial == self.serial2).first()
        token = RemoteTokenClass(db_token)
        otpcount = token.check_otp("123456")
        self.assertTrue(otpcount > 0, otpcount)

    @responses.activate
    def test_07_do_request_missing_config(self):
        responses.add(responses.POST,
                      "http://my.privacyidea.server/mypi/validate/check",
                      body=json.dumps(self.success_body),
                      content_type="application/json")

        db_token = Token.query.filter(Token.serial == self.serial3).first()
        token = RemoteTokenClass(db_token)
        # Authentication will fail, since neither remote.serial nor remote.user
        otpcount = token.check_otp("123456")
        self.assertTrue(otpcount == -1, otpcount)

    @responses.activate
    def test_08_authenticate_local_pin(self):
        responses.add(responses.POST,
                      "http://my.privacyidea.server/validate/check",
                      body=json.dumps(self.success_body),
                      content_type="application/json")
        db_token = Token.query.filter(Token.serial == self.serial1).first()
        token = RemoteTokenClass(db_token)

        # wrong PIN
        r = token.authenticate("wrong"+"123456")
        self.assertFalse(r[0], r)
        self.assertEqual(r[1], -1, r)
        self.assertEqual(r[2].get("message"), "Wrong PIN", r)
        # right PIN
        r = token.authenticate(self.otppin+"123456")
        self.assertTrue(r[0], r)
        self.assertGreaterEqual(r[1], 0, r)
        self.assertEqual(r[2].get("message"), "matching 1 tokens", r)

        # right PIN
        logging.getLogger('privacyidea.lib.tokens.remotetoken').setLevel(logging.DEBUG)
        with LogCapture(level=logging.DEBUG) as lc:
            r = token.authenticate(self.otppin+"123456")
            self.assertTrue(r[0], r)
            self.assertGreaterEqual(r[1], 0, r)
            self.assertEqual(r[2].get("message"), "matching 1 tokens", r)
            self.assertNotIn(self.otppin, lc.records[0].message, lc)

    @responses.activate
    @log_capture(level=logging.DEBUG)
    def test_09_authenticate_remote_pin(self, capture):
        responses.add(responses.POST,
                      "http://my.privacyidea.server/mypi/validate/check",
                      body=json.dumps(self.success_body),
                      content_type="application/json")
        db_token = Token.query.filter(Token.serial == self.serial2).first()
        token = RemoteTokenClass(db_token)
        token.set_pin("")
        rmt_log.setLevel(logging.DEBUG)
        r = token.authenticate("remotePIN123456")
        self.assertTrue(r[0], r)
        self.assertGreaterEqual(r[1], 0, r)
        self.assertEqual(r[2].get("message"), "matching 1 tokens", r)
        log_msg = str(capture)
        self.assertNotIn("remotePIN123456", log_msg, log_msg)
        rmt_log.setLevel(logging.INFO)

    @log_capture(level=logging.DEBUG)
    def test_10_authenticate_challenge_response(self, capture):
        db_token = Token.query.filter(Token.serial == self.serial1).first()
        token = RemoteTokenClass(db_token)
        token.set_pin(self.otppin)
        rmt_log.setLevel(logging.DEBUG)
        r = token.is_challenge_request(self.otppin)
        # Return True, the PIN triggers a challenges request.
        self.assertTrue(r)
        log_msg = str(capture)
        self.assertNotIn(self.otppin, log_msg, log_msg)
        rmt_log.setLevel(logging.INFO)

    def test_11_check_challenge_response(self):
        db_token = Token.query.filter(Token.serial == self.serial1).first()
        token = RemoteTokenClass(db_token)
        token.set_pin(self.otppin)
        r = token.check_challenge_response(passw="somePW",
                                           options={"transactionid": "1234"})

        self.assertTrue(r)

    def test_20_create_remote_token_non_existing_remote_server(self):
        remove_token(self.serial3)
        db_token = Token(self.serial3, tokentype="remote")
        db_token.save()
        token = RemoteTokenClass(db_token)
        # Updating the token with a non-existing remote.server_id raises an error
        self.assertRaises(ConfigAdminError, token.update, {"remote.server_id": 12})

    @responses.activate
    def test_21_create_remote_token_with_remote_server_id(self):
        r_server_id = add_privacyideaserver("myRemote", "https://localhost")
        self.assertTrue(r_server_id >= 0)
        remove_token(self.serial3)
        db_token = Token(self.serial3, tokentype="remote")
        db_token.save()
        token = RemoteTokenClass(db_token)
        token.update({"remote.server_id": r_server_id,
                      "remote.serial": "123456"})
        ti = token.get_tokeninfo()
        self.assertEqual(r_server_id, int(ti.get("remote.server_id")))

        # now we verify the remote token with a server id.
        responses.add(responses.POST,
                      "https://localhost/validate/check",
                      body=json.dumps(self.success_body),
                      content_type="application/json")
        r = token.authenticate("test")
        # Result is True
        self.assertEqual(True, r[0])
        # OTP counter is 1
        self.assertEqual(1, r[1])

    def test_22_remote_token_export(self):
        token = init_token(param={'serial': "OATH12345678",
                                  'type': 'remote',
                                  'otpkey': self.otpkey,
                                  'remote.server': 'https://localhost'})
        self.assertRaises(NotImplementedError, token.export_token)

        # Clean up
        token.token.delete()

    def test_23_remote_token_import(self):
        token_data = [{
            "serial": "123456",
            "type": "remote",
            "description": "this token can't be imported",
            "otpkey": self.otpkey,
            "issuer": "privacyIDEA",
        }]
<<<<<<< HEAD
        before_import = get_tokens()
        import_tokens(token_data)
        after_import = get_tokens()
        self.assertEqual(len(before_import), len(after_import))
=======
        result = import_tokens(json.dumps(token_data))
        # Import not yet implemented for Remote token
        self.assertIn("123456", result.failed_tokens, result)
>>>>>>> 0dedbca9
<|MERGE_RESOLUTION|>--- conflicted
+++ resolved
@@ -277,13 +277,7 @@
             "otpkey": self.otpkey,
             "issuer": "privacyIDEA",
         }]
-<<<<<<< HEAD
-        before_import = get_tokens()
-        import_tokens(token_data)
-        after_import = get_tokens()
-        self.assertEqual(len(before_import), len(after_import))
-=======
-        result = import_tokens(json.dumps(token_data))
+
+        result = import_tokens(token_data)
         # Import not yet implemented for Remote token
-        self.assertIn("123456", result.failed_tokens, result)
->>>>>>> 0dedbca9
+        self.assertIn("123456", result.failed_tokens, result)