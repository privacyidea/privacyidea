--- conflicted
+++ resolved
@@ -41,11 +41,8 @@
                         "162583",
                         "399871",
                         "520489"]
-<<<<<<< HEAD
-=======
 
->>>>>>> d1aa70ca
-
+    
     @classmethod
     def setUpClass(cls):
         cls.app = create_app('testing', "")
