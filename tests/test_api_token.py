# SPDX-FileCopyrightText: (C) 2025 Paul Lettich <paul.lettich@netknights.it>
#
# SPDX-License-Identifier: AGPL-3.0-or-later
#
# Info: https://privacyidea.org
#
# This code is free software: you can redistribute it and/or
# modify it under the terms of the GNU Affero General Public License
# as published by the Free Software Foundation, either
# version 3 of the License, or any later version.
#
# This code is distributed in the hope that it will be useful,
# but WITHOUT ANY WARRANTY; without even the implied warranty of
# MERCHANTABILITY or FITNESS FOR A PARTICULAR PURPOSE. See the
# GNU Affero General Public License for more details.
#
# You should have received a copy of the GNU Affero General Public
# License along with this program. If not, see <http://www.gnu.org/licenses/>.

<<<<<<< HEAD
from privacyidea.lib.container import (init_container, add_token_to_container,
                                       find_container_by_serial, find_container_for_token)
from privacyidea.lib.error import ResourceNotFoundError
from privacyidea.models import db
from .base import MyApiTestCase, PWFILE2
import json
import datetime
=======
>>>>>>> aee0f0bb
import codecs
import datetime
import json
import unittest
from urllib.parse import urlencode, quote

import pytest
import requests
from dateutil.tz import tzlocal
from mock import mock

from privacyidea.lib import _
from privacyidea.lib.caconnector import save_caconnector
from privacyidea.lib.caconnectors.baseca import AvailableCAConnectors
from privacyidea.lib.caconnectors.msca import ATTR as MS_ATTR
from privacyidea.lib.caconnectors.msca import MSCAConnector
from privacyidea.lib.config import set_privacyidea_config, delete_privacyidea_config
from privacyidea.lib.container import (init_container, add_token_to_container,
                                       find_container_by_serial, find_container_for_token)
from privacyidea.lib.error import ResourceNotFoundError
from privacyidea.lib.event import set_event, delete_event, EventConfiguration
from privacyidea.lib.policies.actions import PolicyAction
from privacyidea.lib.policy import (set_policy, delete_policy, SCOPE, enable_policy,
                                    PolicyClass)
from privacyidea.lib.realm import set_realm
from privacyidea.lib.resolver import save_resolver
from privacyidea.lib.smsprovider.SMSProvider import (set_smsgateway,
                                                     delete_smsgateway)
from privacyidea.lib.token import (get_tokens, remove_token, get_one_token,
                                   get_tokens_from_serial_or_user, enable_token,
                                   check_serial_pass, unassign_token, init_token,
                                   assign_token, token_exist, add_tokeninfo)
from privacyidea.lib.tokenclass import DATE_FORMAT
from privacyidea.lib.tokenclass import ROLLOUTSTATE
from privacyidea.lib.tokens.hotptoken import VERIFY_ENROLLMENT_MESSAGE
from privacyidea.lib.tokens.smstoken import SMSACTION
from privacyidea.lib.user import User
from .base import MyApiTestCase, PWFILE2
from .mscamock import CAServiceMock
from .test_lib_tokens_certificate import REQUEST, CERTIFICATE

# Mock for certificate from MSCA
MY_CA_NAME = "192.168.47.11"

MOCK_AVAILABLE_CAS = ['WIN-GG7JP259HMQ.nilsca.com\\nilsca-WIN-GG7JP259HMQ-CA',
                      'CA03.nilsca.com\\nilsca-CA03-CA']
MOCK_CA_TEMPLATES = ["User", "SmartcardLogon", "ApprovalRequired"]

CONF = {MS_ATTR.HOSTNAME: MY_CA_NAME,
        MS_ATTR.PORT: 50061,
        MS_ATTR.HTTP_PROXY: "0",
        MS_ATTR.CA: "CA03.nilsca.com\\nilsca-CA03-CA"}

IMPORTFILE = "tests/testdata/import.oath"
IMPORTFILE_GPG = "tests/testdata/import.oath.asc"
IMPORTFILE2 = "tests/testdata/empty.oath"
IMPORTPSKC = "tests/testdata/pskc-aes.xml"
IMPORTPSKC_PASS = "tests/testdata/pskc-password.xml"
PSK_HEX = "12345678901234567890123456789012"
YUBICOFILE = "tests/testdata/yubico-oath.csv"
YUBICOFILE_LONG = "tests/testdata/yubico-oath-long.csv"
OTPKEY = "3132333435363738393031323334353637383930"
OTPKEY2 = "010fe88d31948c0c2e3258a4b0f7b11956a258ef"


class API000TokenAdminRealmList(MyApiTestCase):

    def setUp(self):
        super(API000TokenAdminRealmList, self).setUp()
        self.setUp_user_realms()
        self.setUp_user_realm2()

        # create tokens
        init_token({"otpkey": self.otpkey}, tokenrealms=[self.realm1])

        init_token({"otpkey": self.otpkey}, tokenrealms=[self.realm2])

    def request_denied_assert_403(self, url, data: dict, auth_token, method='POST'):
        with self.app.test_request_context(url,
                                           method=method,
                                           data=data if method == 'POST' else None,
                                           query_string=data if method == 'GET' else None,
                                           headers={'Authorization': auth_token}):
            res = self.app.full_dispatch_request()
            self.assertEqual(403, res.status_code, res.json)
            self.assertEqual(res.json["result"]["error"]["code"], 303)
            return res.json

    def request_assert_200(self, url, data: dict, auth_token, method='POST'):
        with self.app.test_request_context(url,
                                           method=method,
                                           data=data if method == 'POST' else None,
                                           query_string=data if method == 'GET' else None,
                                           headers={'Authorization': auth_token}):
            res = self.app.full_dispatch_request()
            self.assertEqual(200, res.status_code, res.json)
            self.assertTrue(res.json["result"]["status"])
            return res.json

    def test_01_test_two_tokens(self):
        with self.app.test_request_context('/token/',
                                           method='GET',
                                           headers={'Authorization': self.at}):
            res = self.app.full_dispatch_request()
            self.assertTrue(res.status_code == 200, res)
            result = res.json.get("result")
            # we have two tokens
            self.assertEqual(2, result.get("value").get("count"))

        # admin is allowed to see realm1
        set_policy(name="pol-realm1", scope=SCOPE.ADMIN, action=PolicyAction.TOKENLIST, adminuser=self.testadmin,
                   realm=self.realm1)

        # admin is allowed to list all realms
        set_policy(name="pol-all-realms", scope=SCOPE.ADMIN, action=PolicyAction.TOKENLIST, adminuser=self.testadmin)

        # admin is allowed to only init, not list
        set_policy(name="pol-only-init", scope=SCOPE.ADMIN)

        with self.app.test_request_context('/token/',
                                           method='GET',
                                           headers={'Authorization': self.at}):
            res = self.app.full_dispatch_request()
            self.assertTrue(res.status_code == 200, res)
            result = res.json.get("result")
            # we have two tokens
            self.assertEqual(2, result.get("value").get("count"))

        # Disable to be allowed to list all realms
        enable_policy("pol-all-realms", False)

        with self.app.test_request_context('/token/',
                                           method='GET',
                                           headers={'Authorization': self.at}):
            res = self.app.full_dispatch_request()
            self.assertTrue(res.status_code == 200, res)
            result = res.json.get("result")
            # we have one token
            self.assertEqual(1, result.get("value").get("count"))
            # The token is in realm1
            self.assertEqual(self.realm1,
                             result.get("value").get("tokens")[0].get("realms")[0])

        # Disable to be allowed to list realm1
        enable_policy("pol-realm1", False)

        with self.app.test_request_context('/token/',
                                           method='GET',
                                           headers={'Authorization': self.at}):
            res = self.app.full_dispatch_request()
            self.assertTrue(res.status_code == 200, res)
            result = res.json.get("result")
            # we have no tokens
            self.assertEqual(0, result.get("value").get("count"))

    def test_02_two_resolver_in_realm_policy_condition(self):
        self.setUp_user_realms()
        self.setUp_user_realm2()
        # add a second resolver to the realm
        save_resolver({"resolver": self.resolvername2,
                       "type": "passwdresolver",
                       "fileName": PWFILE2})
        added, failed = set_realm(self.realm1,
                                  [
                                      {'name': self.resolvername1},
                                      {'name': self.resolvername2}])
        self.assertEqual(len(failed), 0)
        self.assertEqual(len(added), 2)

        # create token delete policy for "testadmin" on resolver1
        set_policy(name="pol-reso1",
                   scope=SCOPE.ADMIN,
                   action=','.join([PolicyAction.DELETE, PolicyAction.ASSIGN, PolicyAction.UNASSIGN,
                                    PolicyAction.DISABLE, PolicyAction.ENABLE, PolicyAction.AUDIT]),
                   adminuser=self.testadmin,
                   realm=self.realm1,
                   resolver=self.resolvername1)

        # create tokens for users in resolver 1 and 2
        t1 = init_token({'type': 'spass'}, user=User(login='franzi',
                                                     resolver=self.resolvername2,
                                                     realm=self.realm1))
        t2 = init_token({'type': 'spass'})
        token_no_user = init_token({'type': 'spass'})
        token_only_realm = init_token({'type': 'spass', 'realm': self.realm2})

        # assigning a token to a user from resolver2 should fail
        with self.app.test_request_context('/token/assign',
                                           method='POST',
                                           data={"serial": t2.token.serial,
                                                 "user": "franzi",
                                                 "realm": self.realm1},
                                           headers={'Authorization': self.at}):
            res = self.app.full_dispatch_request()
            self.assertEqual(403, res.status_code, res.data)
            result = res.json.get("result")
            self.assertEqual(303, result.get('error').get('code'), result)
            self.assertIsNone(t2.token.first_owner, t2.token.first_owner)
        # check the audit log for a failed entry
        entry = self.find_most_recent_audit_entry(action='*/token/assign')
        self.assertFalse(entry['success'], entry)
        self.assertIn('Admin actions are defined, but the action assign', entry['info'], entry)

        # assigning the same token to a user from resolver1 should work
        with self.app.test_request_context('/token/assign',
                                           method='POST',
                                           data={"serial": t2.token.serial,
                                                 "user": "nönäscii",
                                                 "realm": self.realm1},
                                           headers={'Authorization': self.at}):
            res = self.app.full_dispatch_request()
            self.assertEqual(200, res.status_code, res.data)
            result = res.json.get("result")
            self.assertTrue(result.get("value"), result)
            self.assertIsNotNone(t2.token.first_owner)
        # check the audit log for a  successful entry
        entry = self.find_most_recent_audit_entry(action='*/token/assign')
        self.assertTrue(entry['success'], entry)
        self.assertIn('pol-reso1', entry['policies'], entry)

        remove_token(t2.token.serial)

        # assigning a token from another realm to a user from my resolver should fail
        with self.app.test_request_context('/token/assign',
                                           method='POST',
                                           data={"serial": token_only_realm.get_serial(),
                                                 "user": "nönäscii",
                                                 "realm": self.realm1},
                                           headers={'Authorization': self.at}):
            res = self.app.full_dispatch_request()
            self.assertEqual(403, res.status_code, res.data)
            result = res.json.get("result")
            self.assertEqual(303, result.get('error').get('code'), result)
            self.assertIsNone(token_only_realm.token.first_owner, token_only_realm.token.first_owner)
        # check the audit log for a failed entry
        entry = self.find_most_recent_audit_entry(action='*/token/assign')
        self.assertFalse(entry['success'], entry)
        self.assertIn('Admin actions are defined, but the action assign', entry['info'], entry)

        # unassign a token from a user in resolver2 should fail
        with self.app.test_request_context('/token/unassign',
                                           method='POST',
                                           data={"serial": t1.token.serial},
                                           headers={'Authorization': self.at}):
            res = self.app.full_dispatch_request()
            self.assertEqual(res.status_code, 403, res)
            result = res.json.get("result")
            self.assertEqual(result.get('error').get('code'), 303, result)

        t2 = init_token({'type': 'spass'}, user=User(login='nönäscii',
                                                     resolver=self.resolvername1,
                                                     realm=self.realm1))
        # unassign a token from a user in resolver1 should work
        with self.app.test_request_context('/token/unassign',
                                           method='POST',
                                           data={"serial": t2.token.serial},
                                           headers={'Authorization': self.at}):
            res = self.app.full_dispatch_request()
            self.assertEqual(res.status_code, 200, res)
            result = res.json.get("result")
            self.assertTrue(result.get("value"), result)
            self.assertIsNone(t2.token.first_owner)

        remove_token(t2.token.serial)

        # disabling an active token from a user from resolver2 should fail
        with self.app.test_request_context('/token/disable/{0!s}'.format(t1.token.serial),
                                           method='POST',
                                           data={},
                                           headers={'Authorization': self.at}):
            res = self.app.full_dispatch_request()
            self.assertEqual(res.status_code, 403, res)
            result = res.json.get("result")
            self.assertEqual(result.get('error').get('code'), 303, result)

        # disabling an active token from a user from resolver1 should work
        t2 = init_token({'type': 'spass'}, user=User(login='nönäscii',
                                                     resolver=self.resolvername1,
                                                     realm=self.realm1))
        with self.app.test_request_context('/token/disable/{0!s}'.format(t2.token.serial),
                                           method='POST',
                                           data={},
                                           headers={'Authorization': self.at}):
            res = self.app.full_dispatch_request()
            self.assertEqual(res.status_code, 200, res)
            result = res.json.get("result")
            self.assertTrue(result.get('value'), result)
            self.assertFalse(t2.is_active())

        remove_token(t2.token.serial)

        # disabling an active token from no user should fail
        with self.app.test_request_context('/token/disable/{0!s}'.format(token_no_user.token.serial),
                                           method='POST',
                                           data={},
                                           headers={'Authorization': self.at}):
            res = self.app.full_dispatch_request()
            self.assertEqual(res.status_code, 403, res)
            result = res.json.get("result")
            self.assertEqual(result.get('error').get('code'), 303, result)

        # enable an inactive token from a user from resolver2 should fail
        t1.enable(enable=False)
        with self.app.test_request_context('/token/enable/{0!s}'.format(t1.token.serial),
                                           method='POST',
                                           data={},
                                           headers={'Authorization': self.at}):
            res = self.app.full_dispatch_request()
            self.assertEqual(res.status_code, 403, res)
            result = res.json.get("result")
            self.assertEqual(result.get('error').get('code'), 303, result)

        # enable an inactive token from a user from resolver1 should work
        t2 = init_token({'type': 'spass'}, user=User(login='nönäscii',
                                                     resolver=self.resolvername1,
                                                     realm=self.realm1))
        t2.enable(enable=False)
        with self.app.test_request_context('/token/enable/{0!s}'.format(t2.token.serial),
                                           method='POST',
                                           data={},
                                           headers={'Authorization': self.at}):
            res = self.app.full_dispatch_request()
            self.assertEqual(res.status_code, 200, res)
            result = res.json.get("result")
            self.assertTrue(result.get('value'), result)
            self.assertTrue(t2.is_active())

        # enable an inactive token from no user should fail
        token_no_user.enable(enable=False)
        with self.app.test_request_context('/token/enable/{0!s}'.format(token_no_user.token.serial),
                                           method='POST',
                                           data={},
                                           headers={'Authorization': self.at}):
            res = self.app.full_dispatch_request()
            self.assertEqual(res.status_code, 403, res)
            result = res.json.get("result")
            self.assertEqual(result.get('error').get('code'), 303, result)

        # token delete should fail for a token assigned to a user from resolver2
        with self.app.test_request_context('/token/{0!s}'.format(t1.token.serial),
                                           method='DELETE',
                                           headers={'Authorization': self.at}):
            res = self.app.full_dispatch_request()
            self.assertEqual(res.status_code, 403, res)
            result = res.json.get("result")
            self.assertEqual(result.get('error').get('code'), 303, result)

        # token delete should work for a token assigned to a user from resolver1
        with self.app.test_request_context('/token/{0!s}'.format(t2.token.serial),
                                           method='DELETE',
                                           headers={'Authorization': self.at}):
            res = self.app.full_dispatch_request()
            self.assertEqual(res.status_code, 200, res)
            result = res.json.get("result")
            self.assertTrue(result.get('value'), result)
            self.assertFalse(token_exist(t2.token.serial))

        # token delete should fail for a token assigned to no user
        with self.app.test_request_context('/token/{0!s}'.format(token_no_user.token.serial),
                                           method='DELETE',
                                           headers={'Authorization': self.at}):
            res = self.app.full_dispatch_request()
            self.assertEqual(res.status_code, 403, res)
            result = res.json.get("result")
            self.assertEqual(result.get('error').get('code'), 303, result)

        # cleanup
        remove_token(t1.token.serial)
        delete_policy("pol-reso1")

    def test_03_helpdesk_realm_condition(self):
        self.setUp_user_realms()
        self.setUp_user_realm2()
        self.setUp_user_realm3()

        # create token policy for "testadmin" on realm1 and realm3
        set_policy(name="pol-reso1",
                   scope=SCOPE.ADMIN,
                   action=','.join([PolicyAction.DELETE, PolicyAction.ASSIGN, PolicyAction.UNASSIGN,
                                    PolicyAction.DISABLE, PolicyAction.ENABLE, PolicyAction.TOKENREALMS]),
                   adminuser=self.testadmin,
                   realm=[self.realm1, self.realm3])

        # create tokens
        t1 = init_token({'type': 'spass'}, user=User(login='nönäscii',
                                                     realm=self.realm1))
        t2 = init_token({'type': 'spass'}, user=User(login='hans',
                                                     realm=self.realm2))
        t3 = init_token({'type': 'spass'})

        # disable token from realm1 should work
        self.request_assert_200(f"/token/disable/{t1.get_serial()}", {}, self.at, 'POST')

        # disable token from realm2 should fail
        self.request_denied_assert_403(f"/token/disable/{t2.get_serial()}", {}, self.at, 'POST')

        # assign user from realm1 should work
        data = {"serial": t3.get_serial(), "user": "nönäscii", "realm": self.realm1}
        self.request_assert_200("/token/assign", data, self.at, 'POST')
        # unassign user from realm1 should work
        self.request_assert_200("/token/unassign", {"serial": t3.get_serial()}, self.at, 'POST')
        t3.set_realms([], add=False)

        # assign / unassign user from realm2 should fail
        self.request_denied_assert_403("/token/unassign", {"serial": t2.get_serial()}, self.at, 'POST')
        # unassign user from t2
        unassign_token(t2.get_serial())
        data = {"serial": t2.get_serial(), "user": "hans", "realm": self.realm2}
        self.request_denied_assert_403("/token/assign", data, self.at, 'POST')
        # assign user again
        assign_token(t2.get_serial(), user=User(login='hans', realm=self.realm2))

        # set realm1 to token in another realm shall fail (no exception)
        self.request_denied_assert_403(f"/token/realm/{t2.get_serial()}", {"realms": [self.realm1]}, self.at, 'POST')
        t2_realms = t2.get_realms()
        self.assertNotIn(self.realm1, t2_realms)
        self.assertIn(self.realm2, t2_realms)

        # set realm2 to a token in no realm shall not work
        self.request_denied_assert_403(f"/token/realm/{t3.get_serial()}", {"realms": [self.realm2]}, self.at,
                                       'POST')
        # check realm is not set
        t3_realms = t3.get_realms()
        self.assertEqual(0, len(t3_realms))
        self.assertNotIn(self.realm2, t3_realms)

        # set realm1 to token without realm shall not work
        self.request_denied_assert_403(f"/token/realm/{t3.get_serial()}", {"realms": [self.realm1, self.realm3]},
                                       self.at, 'POST')
        t3_realms = t3.get_realms()
        self.assertEqual(0, len(t3_realms))

        # set realm3 to a token in realm1 shall work
        self.request_assert_200(f"/token/realm/{t1.get_serial()}", {"realms": [self.realm3, self.realm1]}, self.at,
                                'POST')

        # set realm2 to a token in realm 1 shall fail (no exception)
        self.request_assert_200(f"/token/realm/{t1.get_serial()}", {"realms": [self.realm2]}, self.at, 'POST')
        # check realm is not set
        t1_realms = t1.get_realms()
        self.assertIn(self.realm1, t1_realms)
        self.assertNotIn(self.realm2, t1_realms)

        delete_policy("pol-reso1")

    def test_04_init_token_with_container(self):
        self.setUp_user_realms()
        self.setUp_user_realm3()
        container_serial = init_container({"type": "generic", "user": "hans", "realm": self.realm1})["container_serial"]
        container = find_container_by_serial(container_serial)

        set_policy("policy", scope=SCOPE.ADMIN, action="enrollHOTP", realm=self.realm1)

        # token owner = container owner
        self.request_assert_200("/token/init", {"type": "hotp", "genkey": True, "user": "hans",
                                                "realm": self.realm1, "container_serial": container_serial},
                                self.at, "POST")

        # Token owner != container owner
        # Allowed: both in realm1
        self.request_assert_200("/token/init", {"type": "hotp", "genkey": True, "user": "selfservice",
                                                "realm": self.realm1, "container_serial": container_serial},
                                self.at, "POST")
        # Denied: token in different realm
        self.request_denied_assert_403("/token/init", {"type": "hotp", "genkey": True, "user": "corny",
                                                       "realm": self.realm3, "container_serial": container_serial},
                                       self.at, "POST")

        # no token owner, but container owner
        self.request_denied_assert_403("/token/init", {"type": "hotp", "genkey": True,
                                                       "container_serial": container_serial},
                                       self.at, "POST")

        # Init token allowed, but can not add container from different realm
        container.remove_user(User(login="hans", realm=self.realm1))
        container.add_user(User(login="corny", realm=self.realm3))
        result = self.request_assert_200("/token/init", {"type": "hotp", "genkey": True, "user": "hans",
                                                         "realm": self.realm1, "container_serial": container_serial},
                                         self.at, "POST")
        self.assertIsNone(find_container_for_token(result["detail"]["serial"]))

        # no container owner but token_owner
        container.remove_user(User(login="corny", realm=self.realm3))
        result = self.request_assert_200("/token/init", {"type": "hotp", "genkey": True, "user": "hans",
                                                         "realm": self.realm1, "container_serial": container_serial},
                                         self.at, "POST")
        self.assertIsNone(find_container_for_token(result["detail"]["serial"]))

        delete_policy("policy")

    def test_05_helpdesk_bulk_delete(self):
        # helpdesk is allowed to manage realm1
        set_policy(name="policy", scope=SCOPE.ADMIN, action=PolicyAction.DELETE, realm=self.realm1)

        # create tokens
        token1 = init_token({"type": "hotp", "genkey": True, "realm": self.realm1})
        token2 = init_token({"type": "hotp", "genkey": True, "realm": self.realm2})
        token3 = init_token({"type": "hotp", "genkey": True, "realm": self.realm1})
        token_serials = [token1.get_serial(), token2.get_serial(), token3.get_serial()]

        csv_serials = ",".join(token_serials)
        result = self.request_assert_200(f"/token/?serial={csv_serials}", {}, self.at, "DELETE")
        result = result.get("result").get("value")
        count_deleted = result.get("count_success")
        self.assertEqual(2, count_deleted)
        failed = result.get("failed")
        self.assertFalse(failed)
        unauthorized = result.get("unauthorized")
        self.assertEqual(1, len(unauthorized))
        self.assertEqual(token2.get_serial(), unauthorized[0])
        self.assertRaises(ResourceNotFoundError, get_tokens_from_serial_or_user, token1.get_serial(), None)
        self.assertEqual(1, len(get_tokens_from_serial_or_user(token2.get_serial(), None)))
        self.assertRaises(ResourceNotFoundError, get_tokens_from_serial_or_user, token3.get_serial(), None)

        delete_policy("policy")

    def test_06_helpdesk_bulk_unassign(self):
        set_policy(name="policy", scope=SCOPE.ADMIN, action=PolicyAction.UNASSIGN, realm=self.realm1)

        token1 = init_token({"type": "hotp"}, user=User("cornelius", self.realm1))
        token2 = init_token({"type": "hotp"}, user=User("hans", self.realm2))
        token_serials = [token1.get_serial(), token2.get_serial()]

        self.assertIsNotNone(token1.user)
        self.assertIsNotNone(token2.user)
        with self.app.test_request_context('/token/unassign',
                                           method='POST',
                                           data=json.dumps({"serials": token_serials}),
                                           headers={'Authorization': self.at,
                                                    'Content-Type': 'application/json'}):
            res = self.app.full_dispatch_request()
            self.assertEqual(200, res.status_code, res.json)
            result = res.json.get("result").get("value")
            count_unassigned = result.get("count_success")
            self.assertEqual(1, count_unassigned, res.json)
            failed = result.get("failed")
            self.assertEqual(0, len(failed), failed)
            # One token is in a realm that is not allowed for the user
            unauthorized = result.get("unauthorized")
            self.assertEqual(1, len(unauthorized))
            self.assertIn(token2.get_serial(), unauthorized)
        self.assertIsNone(token1.user)
        self.assertIsNotNone(token2.user)

        delete_policy("policy")
        remove_token(token1.get_serial())
        remove_token(token2.get_serial())

    def test_07_unassign_edge_cases(self):
        """
        Merging the two inputs serial (csv or single serial) and serials (list or str) should
        work as content-type json and with the default.
        """
        set_policy(name="policy", scope=SCOPE.ADMIN, action=PolicyAction.UNASSIGN, realm=self.realm1)
        user = User("cornelius", self.realm1)
        token1 = init_token({"type": "hotp"}, user=user)
        self.assertIsNotNone(token1.user)
        wrong_serial1 = "FANTASYSERIAL"
        token_serials = [token1.get_serial(), wrong_serial1]
        # JSON
        csv_list: str = "DOESNOTEXIST, THISNEITHER"
        data = json.dumps({"serials": token_serials, "serial": csv_list})
        with self.app.test_request_context('/token/unassign',
                                           method='POST',
                                           data=data,
                                           headers={'Authorization': self.at,
                                                    'Content-Type': 'application/json'}):
            res = self.app.full_dispatch_request()
            self.assertEqual(200, res.status_code, res.json)
            result = res.json.get("result").get("value")
            # The only real, processable serial is the one of token1
            count_unassigned = result.get("count_success")
            self.assertEqual(1, count_unassigned, result)
            failed = result.get("failed")
            self.assertEqual(3, len(failed), failed)
            self.assertIn("DOESNOTEXIST", failed)
            self.assertIn("THISNEITHER", failed)
            self.assertIn("FANTASYSERIAL", failed)
            # The other 3 are unauthorized because they are not in realm1
            unauthorized = result.get("unauthorized")
            self.assertEqual(0, len(unauthorized))
            self.assertIsNone(token1.user)

        # No JSON
        assign_token(token1.get_serial(), user)
        token_serials = f"{token1.get_serial()}, {wrong_serial1}"
        data = {"serials": token_serials, "serial": csv_list}
        with self.app.test_request_context('/token/unassign',
                                           method='POST',
                                           data=data,
                                           headers={'Authorization': self.at}):
            res = self.app.full_dispatch_request()
            self.assertEqual(200, res.status_code, res.json)
            result = res.json.get("result").get("value")
            # The only real, processable serial is the one of token1
            count_unassigned = result.get("count_success")
            self.assertEqual(1, count_unassigned, result)
            failed = result.get("failed")
            self.assertEqual(3, len(failed), failed)
            self.assertIn("DOESNOTEXIST", failed)
            self.assertIn("THISNEITHER", failed)
            self.assertIn("FANTASYSERIAL", failed)
            # The other 3 are unauthorized because they are not in realm1
            unauthorized = result.get("unauthorized")
            self.assertEqual(0, len(unauthorized))
            self.assertIsNone(token1.user)

        delete_policy("policy")
        remove_token(token1.get_serial())


class APIAttestationTestCase(MyApiTestCase):
    @pytest.mark.usefixtures("setup_local_ca")
    def test_01_enroll_certificate(self):
        self.setUp_user_realms()
        # Enroll a certificate without a policy
        from .test_lib_tokens_certificate import YUBIKEY_CSR, BOGUS_ATTESTATION, YUBIKEY_ATTEST

        # A bogus attestation certificate will fail!
        with self.app.test_request_context('/token/init',
                                           method='POST',
                                           data={"type": "certificate",
                                                 "request": YUBIKEY_CSR,
                                                 "attestation": BOGUS_ATTESTATION,
                                                 "ca": "localCA"},
                                           headers={'Authorization': self.at}):
            res = self.app.full_dispatch_request()
            result = res.json.get("result")
            self.assertEqual(400, res.status_code)
            self.assertEqual(10, result.get("error").get("code"))
            self.assertEqual('ERR10: certificate request does not match attestation certificate.',
                             result.get("error").get("message"))

        # If a valid attestation certificate can not be verified due to missing CA path, we will fail.
        from privacyidea.lib.tokens.certificatetoken import ACTION, REQUIRE_ACTIONS
        set_policy(name="pol_verify",
                   scope=SCOPE.ENROLL,
                   action="{0!s}={1!s}".format(ACTION.REQUIRE_ATTESTATION, REQUIRE_ACTIONS.REQUIRE_AND_VERIFY))
        with self.app.test_request_context('/token/init',
                                           method='POST',
                                           data={"type": "certificate",
                                                 "request": YUBIKEY_CSR,
                                                 "attestation": YUBIKEY_ATTEST,
                                                 "ca": "localCA"},
                                           headers={'Authorization': self.at}):
            res = self.app.full_dispatch_request()
            result = res.json.get("result")
            self.assertEqual(400, res.status_code)
            self.assertEqual(10, result.get("error").get("code"))
            self.assertEqual('ERR10: Failed to verify certificate chain of attestation certificate.',
                             result.get("error").get("message"))

        # The admin enrolls the certificate, so we need an admin policy
        set_policy("pol1", scope=SCOPE.ADMIN,
                   action="{0!s}=tests/testdata/attestation/".format(ACTION.TRUSTED_CA_PATH))
        set_policy("pol2", scope=SCOPE.ADMIN,
                   action="enrollCERTIFICATE")

        # If the attestation certificate matches, and it is trusted, then we succeed.
        with self.app.test_request_context('/token/init',
                                           method='POST',
                                           data={"type": "certificate",
                                                 "request": YUBIKEY_CSR,
                                                 "attestation": YUBIKEY_ATTEST,
                                                 "ca": "localCA"},
                                           headers={'Authorization': self.at}):
            res = self.app.full_dispatch_request()
            result = res.json.get("result")
            self.assertEqual(200, res.status_code)
            self.assertTrue(result.get("value"))

        delete_policy("pol1")
        delete_policy("pol2")
        delete_policy("pol_verify")


class APITokenTestCase(MyApiTestCase):

    def setUp(self):
        super(APITokenTestCase, self).setUp()
        self.setUp_user_realms()
        self.setUp_user_realm2()

    def _create_temp_token(self, serial):
        with self.app.test_request_context('/token/init',
                                           method='POST',
                                           data={"serial": serial,
                                                 "genkey": 1},
                                           headers={'Authorization': self.at}):
            res = self.app.full_dispatch_request()
            self.assertTrue(res.status_code == 200, res)

    def test_00_init_token(self):
        # hmac is now hotp.
        with self.app.test_request_context('/token/init',
                                           method='POST',
                                           data={"type": "hmac"},
                                           headers={'Authorization': self.at}):
            res = self.app.full_dispatch_request()
            self.assertEqual(400, res.status_code, res)

        with self.app.test_request_context('/token/init',
                                           method='POST',
                                           data={"type": "hotp",
                                                 "otpkey": self.otpkey},
                                           headers={'Authorization': self.at}):
            res = self.app.full_dispatch_request()
            self.assertTrue(res.status_code == 200, res)
            result = res.json.get("result")
            detail = res.json.get("detail")
            serial = detail.get("serial")
            self.assertTrue(result.get("status"), result)
            self.assertTrue(result.get("value"), result)
            self.assertTrue("value" in detail.get("googleurl"), detail)
            self.assertTrue("OATH" in serial, detail)
            token = get_one_token(serial=serial)
            self.assertIn("creation_date", token.get_tokeninfo(), token)
            remove_token(serial)

        with self.app.test_request_context('/token/init',
                                           method='POST',
                                           data={"type": "hotp",
                                                 "otpkey": self.otpkey,
                                                 "genkey": 0},
                                           headers={'Authorization': self.at}):
            res = self.app.full_dispatch_request()
            data = res.json
            self.assertTrue(res.status_code == 200, res)
            result = data.get("result")
            detail = data.get("detail")
            self.assertTrue(result.get("status"), result)
            self.assertTrue(result.get("value"), result)
            self.assertTrue("value" in detail.get("googleurl"), detail)
            serial = detail.get("serial")
            self.assertTrue("OATH" in serial, detail)
            remove_token(serial)

        container_serial = init_container({"type": "generic"})["container_serial"]
        with self.app.test_request_context('/token/init',
                                           method='POST',
                                           data={"type": "HOTP",
                                                 "otpkey": self.otpkey,
                                                 "pin": "1234",
                                                 "user": "cornelius",
                                                 "realm": self.realm1,
                                                 "container_serial": container_serial},
                                           headers={'Authorization': self.at}):
            res = self.app.full_dispatch_request()
            data = res.json
            self.assertTrue(res.status_code == 200, res)
            result = data.get("result")
            detail = data.get("detail")
            self.assertTrue(result.get("status"), result)
            self.assertTrue(result.get("value"), result)
            self.assertTrue("value" in detail.get("googleurl"), detail)
            serial = detail.get("serial")
            self.assertTrue("OATH" in serial, detail)
            remove_token(serial)

    def test_01_list_tokens(self):
        init_token({"otpkey": self.otpkey}, tokenkind="hotp")

        # Get all tokens
        with self.app.test_request_context('/token/',
                                           method='GET',
                                           headers={'Authorization': self.at}):
            res = self.app.full_dispatch_request()
            self.assertTrue(res.status_code == 200, res)
            result = res.json.get("result")
            tokenlist = result.get("value").get("tokens")
            count = result.get("value").get("count")
            next_tokens = result.get("value").get("next")
            prev = result.get("value").get("prev")
            self.assertTrue(result.get("status"), result)
            self.assertGreaterEqual(len(tokenlist), 1, tokenlist)
            self.assertGreaterEqual(count, 1, result)
            self.assertIsNone(next_tokens, next_tokens)
            self.assertIsNone(prev, prev)
            token0 = tokenlist[0]
            self.assertEqual("", token0.get("username"), token0)
            self.assertEqual(0, token0.get("count"), token0)
            self.assertEqual("hotp", token0.get("tokentype"), token0)
            self.assertEqual(10, token0.get("count_window"), token0)
            self.assertEqual([], token0.get("realms"), token0)
            self.assertEqual("", token0.get("user_realm"), token0)
            self.assertIn("creation_date", token0.get("info"), token0)
            self.assertGreaterEqual(datetime.datetime.now(tz=datetime.timezone.utc),
                                    datetime.datetime.fromisoformat(token0.get("info").get("creation_date")),
                                    token0)

        # get assigned tokens
        with self.app.test_request_context('/token/',
                                           method='GET',
                                           query_string=urlencode({
                                               "assigned": True}),
                                           headers={'Authorization': self.at}):
            res = self.app.full_dispatch_request()
            self.assertTrue(res.status_code == 200, res)
            result = res.json.get("result")
            tokenlist = result.get("value").get("tokens")
            # NO token assigned, yet
            self.assertGreaterEqual(len(tokenlist), 0, "{0!s}".format(tokenlist))

        # get unassigned tokens
        with self.app.test_request_context('/token/',
                                           method='GET',
                                           query_string=urlencode({
                                               "assigned": False}),
                                           headers={'Authorization': self.at}):
            res = self.app.full_dispatch_request()
            self.assertTrue(res.status_code == 200, res)
            result = res.json.get("result")
            tokenlist = result.get("value").get("tokens")
            self.assertTrue(len(tokenlist) == 1, len(tokenlist))

        # prepare active tests
        init_token({"serial": "totp1", "genkey": 1}, tokenkind="totp")
        enable_token("totp1", enable=False)
        # get active tokens
        with self.app.test_request_context('/token/',
                                           method='GET',
                                           query_string=urlencode({
                                               "active": True}),
                                           headers={'Authorization': self.at}):
            res = self.app.full_dispatch_request()
            self.assertTrue(res.status_code == 200, res)
            result = res.json.get("result")
            tokenlist = result.get("value").get("tokens")
            # NO token assigned, yet
            self.assertTrue(len(tokenlist) == 1, "{0!s}".format(tokenlist))

        # get inactive tokens
        with self.app.test_request_context('/token/',
                                           method='GET',
                                           query_string=urlencode({
                                               "active": False}),
                                           headers={'Authorization': self.at}):
            res = self.app.full_dispatch_request()
            self.assertTrue(res.status_code == 200, res)
            result = res.json.get("result")
            tokenlist = result.get("value").get("tokens")
            self.assertTrue(len(tokenlist) == 1, len(tokenlist))
            token0 = tokenlist[0]
            self.assertTrue(token0.get("serial") == "totp1", token0)

        # get all tokens
        with self.app.test_request_context('/token/',
                                           method='GET',
                                           headers={'Authorization': self.at}):
            res = self.app.full_dispatch_request()
            self.assertTrue(res.status_code == 200, res)
            result = res.json.get("result")
            tokenlist = result.get("value").get("tokens")
            self.assertTrue(len(tokenlist) == 2, len(tokenlist))

        remove_token(serial="totp1")

        # get tokens with a specific tokeninfo
        with self.app.test_request_context('/token/',
                                           method='GET',
                                           query_string=urlencode({
                                               "assigned": False,
                                               "infokey": "tokenkind",
                                               "infovalue": "hardware"}),
                                           headers={'Authorization': self.at}):
            res = self.app.full_dispatch_request()
            self.assertEqual(res.status_code, 200)
            result = res.json.get("result")
            tokenlist = result.get("value").get("tokens")
            self.assertEqual(len(tokenlist), 0)

        init_token({"serial": "hw001", "genkey": 1}, tokenkind="hardware")
        # get tokens with a specific tokeninfo
        with self.app.test_request_context('/token/',
                                           method='GET',
                                           query_string=urlencode({
                                               "assigned": False,
                                               "infokey": "tokenkind",
                                               "infovalue": "hardware"}),
                                           headers={'Authorization': self.at}):
            res = self.app.full_dispatch_request()
            self.assertEqual(res.status_code, 200)
            result = res.json.get("result")
            tokenlist = result.get("value").get("tokens")
            self.assertEqual(len(tokenlist), 1)
        remove_token("hw001")

        # get tokens with specific serials
        hotp_token = init_token({"otpkey": self.otpkey}, tokenkind="hotp")
        totp_token = init_token({"otpkey": self.otpkey}, tokenkind="totp")
        token_serials = ",".join([hotp_token.get_serial(), totp_token.get_serial()])
        with self.app.test_request_context('/token/',
                                           method='GET',
                                           query_string={
                                               "serial": token_serials},
                                           headers={'Authorization': self.at}):
            res = self.app.full_dispatch_request()
            self.assertEqual(res.status_code, 200)
            result = res.json.get("result")
            self.assertEqual(2, result.get("value").get("count"))

        # get tokens of specific types
        spass_token = init_token({"type": "spass"})
        with self.app.test_request_context('/token/',
                                           method='GET',
                                           query_string={"type_list": "hotp,totp"},
                                           headers={'Authorization': self.at}):
            res = self.app.full_dispatch_request()
            self.assertEqual(res.status_code, 200)
            result = res.json.get("result")
            tokens = result.get("value").get("tokens")
            for token in tokens:
                self.assertIn(token["tokentype"], ["hotp", "totp"])
        remove_token(hotp_token.get_serial())
        remove_token(totp_token.get_serial())
        remove_token(spass_token.get_serial())

        # create token in container
        container_serial = init_container({"type": "generic", "user": "hans", "realm": self.realm1})["container_serial"]
        token_in_container = init_token({"otpkey": self.otpkey}, tokenkind="hotp")
        container = find_container_by_serial(container_serial)
        container.add_token(token_in_container)
        # get tokens for container
        with self.app.test_request_context('/token/',
                                           method='GET',
                                           query_string={"container_serial": container.serial},
                                           headers={'Authorization': self.at}):
            res = self.app.full_dispatch_request()
            self.assertEqual(res.status_code, 200)
            result = res.json.get("result")
            tokens = result.get("value").get("tokens")
            self.assertEqual(1, len(tokens))
            self.assertEqual(token_in_container.get_serial(), tokens[0]["serial"])
            self.assertEqual(container.serial, tokens[0]["container_serial"])
        remove_token(token_in_container.get_serial())
        container.delete()

    def test_02_list_tokens_csv(self):
        with self.app.test_request_context('/token/',
                                           method='GET',
                                           query_string=urlencode({"outform": "csv"}),
                                           headers={'Authorization': self.at}):
            res = self.app.full_dispatch_request()
            self.assertTrue(res.status_code == 200, res)
            self.assertEqual(res.mimetype, 'text/csv', res)
            self.assertTrue(b"info" in res.data, res.data)
            self.assertTrue(b"username" in res.data, res.data)
            self.assertTrue(b"user_realm" in res.data, res.data)

    def test_03_list_tokens_in_one_realm(self):
        for serial in ["S1", "S2", "S3", "S4"]:
            with self.app.test_request_context('/token/init',
                                               method='POST',
                                               data={"type": "hotp",
                                                     "otpkey": self.otpkey,
                                                     "serial": serial},
                                               headers={'Authorization': self.at}):
                res = self.app.full_dispatch_request()
                self.assertTrue(res.status_code == 200, res)

        # tokens with realm
        for serial in ["R1", "R2"]:
            with self.app.test_request_context('/token/init', method='POST',
                                               data={"type": "hotp",
                                                     "otpkey": self.otpkey,
                                                     "serial": serial,
                                                     "realm": self.realm1},
                                               headers={'Authorization': self.at}):
                res = self.app.full_dispatch_request()
                self.assertTrue(res.status_code == 200, res)

        # list tokens of realm1
        with self.app.test_request_context('/token/',
                                           method='GET',
                                           query_string=urlencode({
                                               "tokenrealm": self.realm1}),
                                           headers={'Authorization': self.at}):
            res = self.app.full_dispatch_request()
            self.assertEqual(res.status_code, 200, res)
            result = res.json.get("result")
            tokenlist = result.get("value").get("tokens")
            count = result.get("value").get("count")
            self.assertEqual(len(tokenlist), 2, result)
            self.assertEqual(count, 2, result)

        # list tokens, that look a bit like realm1
        search_realm = self.realm1[:-1] + "*"
        with self.app.test_request_context('/token/',
                                           method='GET',
                                           query_string=urlencode({
                                               "tokenrealm": search_realm}),
                                           headers={'Authorization': self.at}):
            res = self.app.full_dispatch_request()
            self.assertTrue(res.status_code == 200, res)
            result = res.json.get("result")
            tokenlist = result.get("value").get("tokens")
            count = result.get("value").get("count")
            self.assertTrue(len(tokenlist) == 2, res.data)
            self.assertTrue(count == 2, count)

    def test_04_assign_unassign_token(self):
        # Create a new token instead of using tokens from previous tests, otherwise this test fails
        token = init_token({"type": "hotp", "genkey": True})
        serial = token.get_serial()

        with self.app.test_request_context('/token/assign',
                                           method='POST',
                                           data={"user": "cornelius",
                                                 "realm": self.realm1,
                                                 "serial": serial,
                                                 "pin": "test"},
                                           headers={'Authorization': self.at}):
            res = self.app.full_dispatch_request()
            self.assertTrue(res.status_code == 200, res)
            result = res.json.get("result")
            self.assertTrue(result.get("value") is True, result)

        # Assign the same token to another user will fail
        with self.app.test_request_context('/token/assign',
                                           method='POST',
                                           data={"user": "shadow",
                                                 "realm": self.realm1,
                                                 "serial": serial},
                                           headers={'Authorization': self.at}):
            res = self.app.full_dispatch_request()
            self.assertTrue(res.status_code == 400, res)
            result = res.json.get("result")
            error = result.get("error")
            #            self.assertEqual(error.get("message"),
            #                             "ERR1103: Token already assigned to user "
            #                             "User(login='cornelius', realm='realm1', "
            #                             "resolver='resolver1')")
            self.assertRegex(error.get('message'),
                             r"ERR1103: Token already assigned to user "
                             r"User\(login=u?'cornelius', "
                             r"realm=u?'realm1', resolver=u?'resolver1'\)")

        # Now the user tries to assign a foreign token
        with self.app.test_request_context('/auth',
                                           method='POST',
                                           data={"username": "selfservice@realm1",
                                                 "password": "test"}):
            res = self.app.full_dispatch_request()
            self.assertTrue(res.status_code == 200, res)
            result = res.json.get("result")
            self.assertTrue(result.get("status"), res.data)
            # In self.at_user we store the user token
            self.at_user = result.get("value").get("token")

        with self.app.test_request_context('/token/assign',
                                           method='POST',
                                           data={"serial": serial},
                                           headers={'Authorization': self.at_user}):
            res = self.app.full_dispatch_request()
            self.assertTrue(res.status_code == 400, res)
            result = res.json.get("result")
            error = result.get("error")
            self.assertEqual(error.get("message"), "ERR1103: Token already assigned to another user.")

        # Now unassign the token
        with self.app.test_request_context('/token/unassign',
                                           method='POST',
                                           data={"user": "cornelius",
                                                 "realm": self.realm1},
                                           headers={'Authorization': self.at}):
            res = self.app.full_dispatch_request()
            self.assertTrue(res.status_code == 200, res)
            result = res.json.get("result")
            self.assertTrue(result.get("value") == 1, result)

        # Assign the same token to another user will success
        with self.app.test_request_context('/token/assign',
                                           method='POST',
                                           data={"user": "shadow",
                                                 "realm": self.realm1,
                                                 "serial": serial},
                                           headers={'Authorization': self.at}):
            res = self.app.full_dispatch_request()
            self.assertTrue(res.status_code == 200, res)
            result = res.json.get("result")
            self.assertTrue(result.get("value") is True, result)

        # Unassign without any arguments will raise a ParameterError
        with self.app.test_request_context('/token/unassign',
                                           method='POST',
                                           data={},
                                           headers={'Authorization': self.at}):
            res = self.app.full_dispatch_request()
            self.assertTrue(res.status_code == 400, res)

        # assign S3 and S4 to cornelius
        for serial in ("S3", "S4"):
            with self.app.test_request_context('/token/assign',
                                               method='POST',
                                               data={"user": "cornelius",
                                                     "realm": self.realm1,
                                                     "serial": serial,
                                                     "pin": "test"},
                                               headers={'Authorization': self.at}):
                res = self.app.full_dispatch_request()
                self.assertEqual(res.status_code, 200)

        # Check that it worked
        user = User('cornelius', self.realm1)
        tokens = get_tokens_from_serial_or_user(None, user)
        self.assertEqual({t.token.serial for t in tokens}, {"S3", "S4"})

        # unassign all
        with self.app.test_request_context('/token/unassign',
                                           method='POST',
                                           data={"user": "cornelius",
                                                 "realm": self.realm1},
                                           headers={'Authorization': self.at}):
            res = self.app.full_dispatch_request()
            self.assertEqual(res.status_code, 200)
            result = res.json.get("result")
            self.assertTrue(result["value"], 2)

        # Check that it worked
        tokens = get_tokens_from_serial_or_user(None, user)
        self.assertEqual(tokens, [])

    def test_05_delete_token(self):
        self._create_temp_token("DToken")

        with self.app.test_request_context('/token/DToken',
                                           method='DELETE',
                                           headers={'Authorization': self.at}):
            res = self.app.full_dispatch_request()
            self.assertTrue(res.status_code == 200, res)
            result = res.json.get("result")
            self.assertTrue(result.get("value") == 1, result)

        # Try to remove token, that does not exist raises a 404
        with self.app.test_request_context('/token/DToken',
                                           method='DELETE',
                                           data={},
                                           headers={'Authorization': self.at}):
            res = self.app.full_dispatch_request()
            result = res.json.get("result")
            self.assertEqual(res.status_code, 404)
            self.assertFalse(result.get("status"))

    def test_05b_bulk_deletion(self):
        self._create_temp_token("Token1")
        self._create_temp_token("Token2")
        serial_comma_list = "Token1,Token2"
        with self.app.test_request_context(f"/token/",
                                           method="DELETE",
                                           data={"serial": serial_comma_list},
                                           headers={"Authorization": self.at}):
            res = self.app.full_dispatch_request()
            self.assertTrue(res.status_code == 200, res)
            result = res.json.get("result")
            value = result.get("value")
            self.assertEqual(2, value.get("count_success"))
            self.assertFalse(value.get("failed"))
            self.assertFalse(value.get("unauthorized"))
        self.assertRaises(ResourceNotFoundError, get_tokens_from_serial_or_user, "Token1", None)
        self.assertRaises(ResourceNotFoundError, get_tokens_from_serial_or_user, "Token2", None)

        # Try to remove token that does not exist with other token that exist, will return a result
        # with the non-existing serial as failed
        self._create_temp_token("Token1")
        self._create_temp_token("Token2")
        serial_list = ["Token1", "Token1234", "Token2"]
        with self.app.test_request_context(f"/token/",
                                           method="DELETE",
                                           json={"serials": serial_list},
                                           headers={"Authorization": self.at}):
            res = self.app.full_dispatch_request()
            self.assertTrue(res.status_code == 200, res)
            value = res.json.get("result").get("value")
            self.assertEqual(2, value.get("count_success"))
            self.assertIn("Token1234", value.get("failed"))
            self.assertFalse(value.get("unauthorized"))
        self.assertRaises(ResourceNotFoundError, get_tokens_from_serial_or_user, "Token1", None)
        self.assertRaises(ResourceNotFoundError, get_tokens_from_serial_or_user, "Token2", None)

    def test_06_disable_enable_token(self):
        self._create_temp_token("EToken")

        # try to disable a token with no parameters
        with self.app.test_request_context('/token/disable',
                                           method='POST',
                                           data={},
                                           headers={'Authorization': self.at}):
            res = self.app.full_dispatch_request()
            self.assertTrue(res.status_code == 400, res)

        # disable an assigned token
        r = assign_token("EToken", User("hans", self.realm1))
        container_serial = init_container({"type": "generic"})["container_serial"]
        add_token_to_container(container_serial, "EToken")
        self.assertTrue(r)
        with self.app.test_request_context('/token/disable/EToken',
                                           method='POST',
                                           data={},
                                           headers={'Authorization': self.at}):
            res = self.app.full_dispatch_request()
            self.assertTrue(res.status_code == 200, res)
            result = res.json.get("result")
            self.assertTrue(result.get("value") == 1, result)

        # Check for the disabled token in the audit log, that also the user object and container are added
        with self.app.test_request_context('/audit/',
                                           method='GET',
                                           query_string={'action': "*disable*", "serial": "EToken"},
                                           headers={'Authorization': self.at}):
            res = self.app.full_dispatch_request()
            self.assertEqual(res.status_code, 200, res)
            audit_data = res.json['result']['value']['auditdata'][0]
            self.assertEqual(audit_data['user'], "hans")
            self.assertEqual(audit_data['container_serial'], container_serial)
            self.assertEqual(audit_data['container_type'], 'generic')

        # disable a disabled token will not count, so the value will be 0
        with self.app.test_request_context('/token/disable',
                                           method='POST',
                                           data={"serial": "EToken"},
                                           headers={'Authorization': self.at}):
            res = self.app.full_dispatch_request()
            self.assertTrue(res.status_code == 200, res)
            result = res.json.get("result")
            self.assertTrue(result.get("value") == 0, result)

        # enable the token again
        with self.app.test_request_context('/token/enable/EToken',
                                           method='POST',
                                           data={},
                                           headers={'Authorization': self.at}):
            res = self.app.full_dispatch_request()
            self.assertTrue(res.status_code == 200, res)
            result = res.json.get("result")
            self.assertTrue(result.get("value") == 1, result)

        # try to enable an already enabled token returns value=0
        with self.app.test_request_context('/token/enable',
                                           method='POST',
                                           data={"serial": "EToken"},
                                           headers={'Authorization': self.at}):
            res = self.app.full_dispatch_request()
            self.assertTrue(res.status_code == 200, res)
            result = res.json.get("result")
            self.assertTrue(result.get("value") == 0, result)

    def test_07_reset_failcounter(self):
        serial = "RToken"
        self._create_temp_token(serial)

        # Set the failcounter to 12
        tokenobject_list = get_tokens(serial=serial)
        tokenobject_list[0].token.failcount = 12
        tokenobject_list[0].save()

        # reset the failcounter
        with self.app.test_request_context('/token/reset/RToken',
                                           method='POST',
                                           data={},
                                           headers={'Authorization': self.at}):
            res = self.app.full_dispatch_request()
            self.assertTrue(res.status_code == 200, res)
            result = res.json.get("result")
            self.assertTrue(result.get("value") == 1, result)

        # test the failcount
        with self.app.test_request_context('/token/',
                                           method='GET',
                                           query_string=urlencode({"serial": serial}),
                                           headers={'Authorization': self.at}):
            res = self.app.full_dispatch_request()
            self.assertTrue(res.status_code == 200, res)
            result = res.json.get("result")
            value = result.get("value")
            token = value.get("tokens")[0]
            self.assertTrue(value.get("count") == 1, value)
            self.assertTrue(token.get("failcount") == 0, token)

        # reset failcount again, will again return value=1
        with self.app.test_request_context('/token/reset',
                                           method='POST',
                                           data={"serial": serial},
                                           headers={'Authorization': self.at}):
            res = self.app.full_dispatch_request()
            self.assertTrue(res.status_code == 200, res)
            result = res.json.get("result")
            self.assertTrue(result.get("value") == 1, result)

    def test_07_resync(self):
        set_policy("enroll", scope=SCOPE.ADMIN,
                   action=["enrollHOTP", PolicyAction.RESYNC, PolicyAction.AUDIT, PolicyAction.TOKENLIST,
                           PolicyAction.ASSIGN])

        with self.app.test_request_context('/token/init', method="POST",
                                           data={"serial": "Resync01",
                                                 "otpkey": self.otpkey},
                                           headers={'Authorization': self.at}):
            res = self.app.full_dispatch_request()
            self.assertTrue(res.status_code == 200, res)
            result = res.json.get("result")
            self.assertTrue(result.get("value") == 1, result)

            """
                                             Truncated
               Count    Hexadecimal    Decimal        HOTP
               0        4c93cf18       1284755224     755224
               1        41397eea       1094287082     287082
               2         82fef30        137359152     359152
               3        66ef7655       1726969429     969429
               4        61c5938a       1640338314     338314
               5        33c083d4        868254676     254676
               6        7256c032       1918287922     287922
               7         4e5b397         82162583     162583
               8        2823443f        673399871     399871
               9        2679dc69        645520489     520489
            """

        # Resync does not work with NON-consecutive values
        with self.app.test_request_context('/token/resync/Resync01',
                                           method="POST",
                                           data={"otp1": 287082,
                                                 "otp2": 969429},
                                           headers={'Authorization': self.at}):
            res = self.app.full_dispatch_request()
            self.assertTrue(res.status_code == 200, res)
            result = res.json.get("result")
            self.assertTrue(result.get("value") is False, result)

        # check that we have a failed request in the audit log
        with self.app.test_request_context('/audit/',
                                           method='GET',
                                           query_string={'action': "POST /token/resync/<serial>",
                                                         'serial': 'Resync01',
                                                         'success': '0'},
                                           headers={'Authorization': self.at}):
            res = self.app.full_dispatch_request()
            self.assertEqual(res.status_code, 200, res)
            self.assertEqual(len(res.json['result']['value']['auditdata']), 1, res.json)
            self.assertEqual(res.json['result']['value']['auditdata'][0]['success'], 0, res.json)

        # Successful resync with consecutive values
        with self.app.test_request_context('/token/resync',
                                           method="POST",
                                           data={"serial": "Resync01",
                                                 "otp1": 359152,
                                                 "otp2": 969429},
                                           headers={'Authorization': self.at}):
            res = self.app.full_dispatch_request()
            self.assertTrue(res.status_code == 200, res)
            result = res.json.get("result")
            self.assertTrue(result.get("value") is True, result)

        # Check for a successful request in the audit log
        with self.app.test_request_context('/audit/',
                                           method='GET',
                                           query_string={'action': "POST /token/resync",
                                                         'serial': 'Resync01',
                                                         'success': '1'},
                                           headers={'Authorization': self.at}):
            res = self.app.full_dispatch_request()
            self.assertEqual(res.status_code, 200, res)
            self.assertEqual(len(res.json['result']['value']['auditdata']), 1, res.json)
            self.assertEqual(res.json['result']['value']['auditdata'][0]['success'], 1, res.json)

        # Get the OTP token and inspect the counter
        with self.app.test_request_context('/token/',
                                           method="GET",
                                           query_string=urlencode({"serial": "Resync01"}),
                                           headers={'Authorization': self.at}):
            res = self.app.full_dispatch_request()
            self.assertTrue(res.status_code == 200, res)
            result = res.json.get("result")
            value = result.get("value")
            token = value.get("tokens")[0]
            self.assertTrue(token.get("count") == 4, result)

        # Authenticate a user
        with self.app.test_request_context('/auth',
                                           method='POST',
                                           data={"username": "selfservice@realm1",
                                                 "password": "test"}):
            res = self.app.full_dispatch_request()
            self.assertTrue(res.status_code == 200, res)
            result = res.json.get("result")
            self.assertTrue(result.get("status"), res.data)
            # In self.at_user we store the user token
            self.at_user = result.get("value").get("token")

        # The user fails to resync the token, since it does not belong to him
        with self.app.test_request_context('/token/resync',
                                           method="POST",
                                           data={"serial": "Resync01",
                                                 "otp1": 254676,
                                                 "otp2": 287922},
                                           headers={'Authorization': self.at_user}):
            res = self.app.full_dispatch_request()
            self.assertEqual(res.status_code, 404)
            result = res.json.get("result")
            self.assertFalse(result["status"])

        # assign the token to the user selfservice@realm1.
        with self.app.test_request_context('/token/assign',
                                           method="POST",
                                           data={"serial": "Resync01",
                                                 "user": "selfservice@realm1"},
                                           headers={'Authorization': self.at}):
            res = self.app.full_dispatch_request()
            self.assertTrue(res.status_code == 200, res)
            result = res.json.get("result")
            self.assertEqual(result.get("value"), True)

        # let the user resync the token
        with self.app.test_request_context('/token/resync',
                                           method="POST",
                                           data={"serial": "Resync01",
                                                 "otp1": 254676,
                                                 "otp2": 287922},
                                           headers={'Authorization': self.at_user}):
            res = self.app.full_dispatch_request()
            self.assertTrue(res.status_code == 200, res)
            result = res.json.get("result")
            self.assertTrue(result.get("value") is True, result)

        delete_policy("enroll")

    def test_08_setpin(self):
        self._create_temp_token("PToken")
        # Set one PIN of the token
        with self.app.test_request_context('/token/setpin',
                                           method="POST",
                                           data={"serial": "PToken",
                                                 "userpin": "test"},
                                           headers={'Authorization': self.at}):
            res = self.app.full_dispatch_request()
            self.assertTrue(res.status_code == 200, res)
            result = res.json.get("result")
            self.assertTrue(result.get("value") == 1, result)

        # Set both PINs of the token
        with self.app.test_request_context('/token/setpin/PToken',
                                           method="POST",
                                           data={"userpin": "test",
                                                 "sopin": "topsecret"},
                                           headers={'Authorization': self.at}):
            res = self.app.full_dispatch_request()
            self.assertTrue(res.status_code == 200, res)
            result = res.json.get("result")
            self.assertTrue(result.get("value") == 2, result)

        # set a pin
        with self.app.test_request_context('/token/setpin/PToken',
                                           method="POST",
                                           data={"otppin": "test"},
                                           headers={'Authorization': self.at}):
            res = self.app.full_dispatch_request()
            self.assertTrue(res.status_code == 200, res)
            result = res.json.get("result")
            self.assertTrue(result.get("value") == 1, result)

        # set an empty pin
        with self.app.test_request_context('/token/setpin/PToken',
                                           method="POST",
                                           data={"otppin": ""},
                                           headers={'Authorization': self.at}):
            res = self.app.full_dispatch_request()
            self.assertTrue(res.status_code == 200, res)
            result = res.json.get("result")
            self.assertTrue(result.get("value") == 1, result)

    def test_09_set_token_attributes(self):
        self._create_temp_token("SET001")
        # Set some things
        with self.app.test_request_context('/token/setpin',
                                           method="POST",
                                           data={"serial": "SET001",
                                                 "otppin": "test"},
                                           headers={'Authorization': self.at}):
            res = self.app.full_dispatch_request()
            self.assertTrue(res.status_code == 200, res)
            result = res.json.get("result")
            self.assertTrue(result.get("value") == 1, result)

        # Set all other values
        with self.app.test_request_context('/token/set/SET001',
                                           method="POST",
                                           data={"count_auth_max": 17,
                                                 "count_auth_success_max": 8,
                                                 "hashlib": "sha2",
                                                 "count_window": 11,
                                                 "sync_window": 999,
                                                 "max_failcount": 15,
                                                 "description": "Some Token",
                                                 "validity_period_start":
                                                     "2014-05-22T22:00+0200",
                                                 "validity_period_end":
                                                     "2014-05-22T23:00+0200"},
                                           headers={'Authorization': self.at}):
            res = self.app.full_dispatch_request()
            self.assertTrue(res.status_code == 200, res)
            result = res.json.get("result")
            self.assertTrue(result.get("value") == 9, result)

        # check the values
        with self.app.test_request_context('/token/',
                                           method="GET",
                                           query_string=urlencode(
                                               {"serial": "SET001"}),
                                           headers={'Authorization': self.at}):
            res = self.app.full_dispatch_request()
            self.assertTrue(res.status_code == 200, res)
            result = res.json.get("result")
            value = result.get("value")
            token = value.get("tokens")[0]
            self.assertTrue(value.get("count") == 1, result)

            self.assertTrue(token.get("count_window") == 11, token)
            self.assertTrue(token.get("sync_window") == 999, token)
            self.assertTrue(token.get("maxfail") == 15, token)
            self.assertTrue(token.get("description") == "Some Token", token)
            tokeninfo = token.get("info")
            self.assertTrue(tokeninfo.get("hashlib") == "sha2", tokeninfo)
            self.assertTrue(tokeninfo.get("count_auth_max") == "17",
                            tokeninfo)
            self.assertTrue(tokeninfo.get("count_auth_success_max") == "8",
                            tokeninfo)
            self.assertEqual(tokeninfo.get("validity_period_start"),
                             "2014-05-22T22:00+0200")
            self.assertEqual(tokeninfo.get("validity_period_end"),
                             "2014-05-22T23:00+0200")

        # check for broken validity dates
        with self.app.test_request_context('/token/set/SET001',
                                           method="POST",
                                           data={"validity_period_start": "unknown"},
                                           headers={'Authorization': self.at}):
            res = self.app.full_dispatch_request()
            self.assertEqual(res.status_code, 400, res)
            result = res.json.get("result")
            self.assertEqual(result['error']['code'], 301, result)
            self.assertEqual(result['error']['message'],
                             "ERR301: Could not parse validity period start date!",
                             result)

    def test_10_set_token_realms(self):
        self._create_temp_token("REALM001")

        with self.app.test_request_context('/token/realm/REALM001',
                                           method="POST",
                                           data={"realms": f"{self.realm1}, non-existin-realm"},
                                           headers={'Authorization': self.at}):
            res = self.app.full_dispatch_request()
            self.assertTrue(res.status_code == 200, res)
            result = res.json.get("result")
            value = result.get("value")
            self.assertTrue(value is True, result)

        with self.app.test_request_context('/token/',
                                           method="GET",
                                           query_string=urlencode({"serial": "REALM001"}),
                                           headers={'Authorization': self.at}):
            res = self.app.full_dispatch_request()
            self.assertTrue(res.status_code == 200, res)
            result = res.json.get("result")
            value = result.get("value")
            token = value.get("tokens")[0]
            self.assertTrue(token.get("realms") == [self.realm1], token)

    def test_11_load_tokens(self):
        # Set dummy policy to check if token upload still works (see #2209)
        set_policy("dumm01", scope=SCOPE.USER, action=PolicyAction.DISABLE)
        # Load OATH CSV
        with self.app.test_request_context('/token/load/import.oath',
                                           method="POST",
                                           data={"type": "oathcsv",
                                                 "tokenrealms": self.realm1,
                                                 "file": (IMPORTFILE,
                                                          "import.oath")},
                                           headers={'Authorization': self.at}):
            res = self.app.full_dispatch_request()
            self.assertTrue(res.status_code == 200, res)
            result = res.json.get("result")
            value = result.get("value")['n_imported']
            self.assertTrue(value == 3, result)
        # check for a successful audit entry
        entry = self.find_most_recent_audit_entry(action='*/token/load/*')
        self.assertEqual(entry['success'], 1, entry)
        delete_policy("dumm01")

        # Load GPG encrypted OATH CSV
        # Skip if the gpg-binary isn't installed
        try:
            import gnupg
            gnupg.GPG()
        except OSError as _e:
            pytest.skip("No gpg binary found.")
        with self.app.test_request_context('/token/load/import.oath.asc',
                                           method="POST",
                                           data={"type": "oathcsv",
                                                 "file": (IMPORTFILE_GPG,
                                                          "import.oath.asc")},
                                           headers={
                                               'Authorization': self.at}):
            res = self.app.full_dispatch_request()
            self.assertTrue(res.status_code == 200, res)
            result = res.json.get("result")
            value = result.get("value")['n_imported']
            self.assertTrue(value == 3, result)

        # Load yubico.csv
        with self.app.test_request_context('/token/load/yubico.csv',
                                           method="POST",
                                           data={"type": "yubikeycsv",
                                                 "tokenrealms": self.realm1,
                                                 "file": (YUBICOFILE,
                                                          "yubico.csv")},
                                           headers={'Authorization': self.at}):
            res = self.app.full_dispatch_request()
            self.assertTrue(res.status_code == 200, res)
            result = res.json.get("result")
            value = result.get("value")['n_imported']
            self.assertTrue(value == 3, result)

        # check if the token was put into self.realm1
        tokenobject_list = get_tokens(serial="UBOM508327_X")
        self.assertEqual(len(tokenobject_list), 1)
        token = tokenobject_list[0]
        self.assertEqual(token.token.realm_list[0].realm.name, self.realm1)

        # Try to load empty file
        with self.app.test_request_context('/token/load/empty.oath',
                                           method="POST",
                                           data={"type": "oathcsv",
                                                 "file": (IMPORTFILE2,
                                                          "empty.oath")},
                                           headers={'Authorization': self.at}):
            res = self.app.full_dispatch_request()
            self.assertTrue(res.status_code == 400, res)
            self.assertEqual(res.json["result"]["error"]["message"],
                             "ERR905: Error loading token file. File empty!",
                             res.json)
        # check for a failed audit entry
        entry = self.find_most_recent_audit_entry(action='*/token/load/*')
        self.assertEqual(entry['success'], 0, entry)

        # Try to load unknown file type
        with self.app.test_request_context('/token/load/import.oath',
                                           method="POST",
                                           data={"type": "unknown",
                                                 "file": (IMPORTFILE,
                                                          "import.oath")},
                                           headers={'Authorization': self.at}):
            res = self.app.full_dispatch_request()
            self.assertEqual(res.status_code, 400, res)
            self.assertTrue(res.json["result"]["error"]["message"].startswith("ERR301: Unknown file type: 'unknown'"),
                            res.json)

        # Load PSKC file, encrypted PSK
        with self.app.test_request_context('/token/load/pskc-aes.xml',
                                           method="POST",
                                           data={"type": "pskc",
                                                 "psk": PSK_HEX,
                                                 "file": (IMPORTPSKC,
                                                          "pskc-aes.xml")},
                                           headers={'Authorization': self.at}):
            res = self.app.full_dispatch_request()
            self.assertTrue(res.status_code == 200, res)
            result = res.json.get("result")
            value = result.get("value")['n_imported']
            self.assertTrue(value == 1, result)

        # Load PSKC file, encrypted Password
        with self.app.test_request_context('/token/load/pskc-password.xml',
                                           method="POST",
                                           data={"type": "pskc",
                                                 "password": "qwerty",
                                                 "file": (IMPORTPSKC_PASS,
                                                          "pskc-password.xml")},
                                           headers={'Authorization': self.at}):
            res = self.app.full_dispatch_request()
            self.assertTrue(res.status_code == 200, res)
            result = res.json.get("result")
            value = result.get("value")['n_imported']
            self.assertTrue(value == 1, result)

    def test_11_load_tokens_tokenhandler(self):

        # create a new event to disable tokens after import
        set_event("token_disable", ["token_load"], "Token",
                  "disable", position="post")
        events = EventConfiguration()
        event_id = [event['id'] for event in events.events if event['name'] == 'token_disable'][0]

        # Load yubico.csv
        with self.app.test_request_context('/token/load/yubico.csv',
                                           method="POST",
                                           data={"type": "yubikeycsv",
                                                 "tokenrealms": self.realm1,
                                                 "file": (YUBICOFILE_LONG,
                                                          "yubico.csv")},
                                           headers={'Authorization': self.at}):
            res = self.app.full_dispatch_request()
            self.assertTrue(res.status_code == 200, res)
            result = res.json.get("result")
            value = result.get("value")['n_imported']
            self.assertTrue(value == 100, result)

        # check if imported tokens were disabled by event handler
        tokenobject_list = get_tokens(serial_wildcard="UBOM*", active=False)
        self.assertEqual(len(tokenobject_list), 100)

        # remove tokens
        for tok in tokenobject_list:
            remove_token(serial=tok.token.serial)
        # remove event
        delete_event(event_id)

    def test_11_load_tokens_only_to_specific_realm(self):

        # Load token to a realm
        def _clean_up_tokens():
            remove_token("token01")
            remove_token("token02")
            remove_token("token03")

        _clean_up_tokens()
        with self.app.test_request_context('/token/load/import.oath',
                                           method="POST",
                                           data={"type": "oathcsv",
                                                 "tokenrealms": self.realm1,
                                                 "file": (IMPORTFILE,
                                                          "import.oath")},
                                           headers={'Authorization': self.at}):
            res = self.app.full_dispatch_request()
            self.assertTrue(res.status_code == 200, res)
            result = res.json.get("result")
            value = result.get("value")['n_imported']
            self.assertTrue(value == 3, result)
        # Now check, if the tokens are in the realm
        from privacyidea.lib.token import get_realms_of_token
        r = get_realms_of_token("token01")
        self.assertIn(self.realm1, r)

        # Now set a policy, that allows the admin to upload the tokens into this realm
        set_policy(name="tokupload", scope=SCOPE.ADMIN, action=PolicyAction.IMPORT, realm=self.realm1,
                   adminuser="testadmin")
        _clean_up_tokens()
        with self.app.test_request_context('/token/load/import.oath',
                                           method="POST",
                                           data={"type": "oathcsv",
                                                 "tokenrealms": self.realm1,
                                                 "file": (IMPORTFILE,
                                                          "import.oath")},
                                           headers={'Authorization': self.at}):
            res = self.app.full_dispatch_request()
            self.assertTrue(res.status_code == 200, res)
            result = res.json.get("result")
            value = result.get("value")['n_imported']
            self.assertTrue(value == 3, result)
        # Now check, if the tokens are in the realm
        r = get_realms_of_token("token01")
        self.assertIn(self.realm1, r)

        # Now define a policy, that allows the user to upload tokens to some other realm
        set_policy(name="tokupload", scope=SCOPE.ADMIN, action=PolicyAction.IMPORT, realm=self.realm2,
                   adminuser="testadmin")
        _clean_up_tokens()
        with self.app.test_request_context('/token/load/import.oath',
                                           method="POST",
                                           data={"type": "oathcsv",
                                                 "tokenrealms": self.realm1,
                                                 "file": (IMPORTFILE,
                                                          "import.oath")},
                                           headers={'Authorization': self.at}):
            res = self.app.full_dispatch_request()
            self.assertTrue(res.status_code == 403, res)
            result = res.json.get("result")
            self.assertFalse(result.get("status"))
            self.assertEqual("Admin actions are defined, but you are not allowed to upload token files.",
                             result.get("error").get("message"))

        delete_policy("tokupload")

    def test_12_copy_token(self):
        self._create_temp_token("FROM001")
        self._create_temp_token("TO001")
        with self.app.test_request_context('/token/assign',
                                           method="POST",
                                           data={"serial": "FROM001",
                                                 "user": "cornelius",
                                                 "realm": self.realm1},
                                           headers={'Authorization': self.at}):
            res = self.app.full_dispatch_request()
            self.assertTrue(res.status_code == 200, res)
            result = res.json.get("result")
            value = result.get("value")
            self.assertTrue(value is True, result)

        with self.app.test_request_context('/token/setpin',
                                           method="POST",
                                           data={"serial": "FROM001",
                                                 "otppin": "test"},
                                           headers={'Authorization': self.at}):
            res = self.app.full_dispatch_request()
            self.assertTrue(res.status_code == 200, res)
            result = res.json.get("result")
            value = result.get("value")
            self.assertTrue(value == 1, result)

        # copy the PIN
        with self.app.test_request_context('/token/copypin',
                                           method="POST",
                                           data={"from": "FROM001",
                                                 "to": "TO001"},
                                           headers={'Authorization': self.at}):
            res = self.app.full_dispatch_request()
            self.assertTrue(res.status_code == 200, res)
            result = res.json.get("result")
            value = result.get("value")
            self.assertTrue(value is True, result)

        # copy the user
        with self.app.test_request_context('/token/copyuser',
                                           method="POST",
                                           data={"from": "FROM001",
                                                 "to": "TO001"},
                                           headers={'Authorization': self.at}):
            res = self.app.full_dispatch_request()
            self.assertTrue(res.status_code == 200, res)
            result = res.json.get("result")
            value = result.get("value")
            self.assertTrue(value is True, result)

        # check in the database
        tokenobject_list = get_tokens(serial="TO001")
        token = tokenobject_list[0]
        # check the user
        self.assertEqual(token.token.first_owner.user_id, "1000")
        # check if the TO001 has a pin
        self.assertTrue(token.token.pin_hash.startswith("$argon2"))

    def test_13_lost_token(self):
        self._create_temp_token("LOST001")

        # call lost token for a token, that is not assigned.
        # THis will create an exception
        with self.app.test_request_context('/token/lost/LOST001',
                                           method="POST",
                                           headers={'Authorization': self.at}):
            res = self.app.full_dispatch_request()
            self.assertTrue(res.status_code == 400, res)

        # assign the token
        with self.app.test_request_context('/token/assign',
                                           method="POST",
                                           data={"serial": "LOST001",
                                                 "user": "cornelius",
                                                 "realm": self.realm1},
                                           headers={'Authorization': self.at}):
            res = self.app.full_dispatch_request()
            self.assertTrue(res.status_code == 200, res)
            result = res.json.get("result")
            value = result.get("value")
            self.assertTrue(value is True, result)

        with self.app.test_request_context('/token/lost/LOST001',
                                           method="POST",
                                           headers={'Authorization': self.at}):
            res = self.app.full_dispatch_request()
            self.assertTrue(res.status_code == 200, res)
            result = res.json.get("result")
            value = result.get("value")
            self.assertTrue("end_date" in value, value)
            self.assertTrue(value.get("serial") == "lostLOST001", value)

        # check if the user cornelius now owns the token lostLOST001
        tokenobject_list = get_tokens(user=User("cornelius",
                                                realm=self.realm1),
                                      serial="lostLOST001")
        self.assertTrue(len(tokenobject_list) == 1, tokenobject_list)

    def test_14_get_serial_by_otp(self):
        self._create_temp_token("T1")
        self._create_temp_token("T2")
        self._create_temp_token("T3")
        init_token({"serial": "GETSERIAL",
                    "otpkey": OTPKEY})

        # Only get the number of tokens, which would be searched: 28
        with self.app.test_request_context('/token/getserial/162583?count=1',
                                           method="GET",
                                           headers={'Authorization': self.at}):
            res = self.app.full_dispatch_request()
            self.assertTrue(res.status_code == 200, res)
            result = res.json.get("result")
            value = result.get("value")
            # Up to this test we have at least 21 tokens
            self.assertGreater(value.get("count"), 20)
            self.assertEqual(value.get("serial"), None)

        # multiple tokens are matching!
        with self.app.test_request_context('/token/getserial/162583',
                                           method="GET",
                                           headers={'Authorization': self.at}):
            res = self.app.full_dispatch_request()
            self.assertTrue(res.status_code == 400, res)

        init_token({"serial": "GETSERIAL2",
                    "otpkey": OTPKEY2})

        with self.app.test_request_context('/token/getserial/316522',
                                           method="GET",
                                           headers={'Authorization': self.at}):
            res = self.app.full_dispatch_request()
            self.assertTrue(res.status_code == 200, res)
            result = res.json.get("result")
            value = result.get("value")
            self.assertEqual(value.get("serial"), "GETSERIAL2")

        # If one OTP values was found, it can not be used again
        with self.app.test_request_context('/token/getserial/316522',
                                           method="GET",
                                           headers={'Authorization': self.at}):
            res = self.app.full_dispatch_request()
            self.assertTrue(res.status_code == 200, res)
            result = res.json.get("result")
            value = result.get("value")
            self.assertEqual(value.get("serial"), None)

        # Will not find an assigned token
        with self.app.test_request_context('/token/getserial/413789'
                                           '?assigned=1',
                                           method="GET",
                                           headers={'Authorization': self.at}):
            res = self.app.full_dispatch_request()
            self.assertTrue(res.status_code == 200, res)
            result = res.json.get("result")
            value = result.get("value")
            self.assertNotEqual(value.get("serial"), "GETSERIAL2")

        # Will find a substr
        with self.app.test_request_context('/token/getserial/413789'
                                           '?unassigned=1&string=SERIAL',
                                           method="GET",
                                           headers={'Authorization': self.at}):
            res = self.app.full_dispatch_request()
            self.assertTrue(res.status_code == 200, res)
            result = res.json.get("result")
            value = result.get("value")
            self.assertEqual(value.get("serial"), "GETSERIAL2")

    def test_15_registration_code(self):
        # Test the registration code token
        # create the registration code token
        with self.app.test_request_context('/token/init',
                                           data={"type": "registration",
                                                 "serial": "reg1",
                                                 "user": "cornelius"},
                                           method="POST",
                                           headers={'Authorization': self.at}):
            res = self.app.full_dispatch_request()
            self.assertTrue(res.status_code == 200, res)
            result = res.json.get("result")
            self.assertTrue(result.get("value"))
            detail = res.json.get("detail")
            registrationcode = detail.get("registrationcode")

        # check password
        with self.app.test_request_context('/validate/check',
                                           data={"user": "cornelius",
                                                 "pass": quote(registrationcode)},
                                           method="POST"):
            res = self.app.full_dispatch_request()
            self.assertTrue(res.status_code == 200, res)
            result = res.json.get("result")
            self.assertTrue(result.get("value"), (result, registrationcode))

        # check password again. THe second time it will fail, since the token
        # does not exist anymore.
        with self.app.test_request_context('/validate/check',
                                           data={"user": "cornelius",
                                                 "pass": quote(registrationcode)},
                                           method="POST"):
            res = self.app.full_dispatch_request()
            self.assertTrue(res.status_code == 200, res)
            result = res.json.get("result")
            self.assertFalse(result.get("value"))

    def test_16_totp_timestep(self):
        # Test the timestep of the token
        for timestep in ["30", "60"]:
            with self.app.test_request_context('/token/init',
                                               data={"type": "totp",
                                                     "serial": "totp{0!s}".format(
                                                         timestep),
                                                     "timeStep": timestep,
                                                     "genkey": "1"},
                                               method="POST",
                                               headers={'Authorization': self.at}):
                res = self.app.full_dispatch_request()
                self.assertTrue(res.status_code == 200, res)
                result = res.json.get("result")
                self.assertTrue(result.get("value"))

            token = get_tokens(serial="totp{0!s}".format(timestep))[0]
            self.assertEqual(token.timestep, int(timestep))

    @pytest.mark.usefixtures("setup_local_ca")
    def test_17_enroll_certificate(self):
        self.setUp_user_realms()
        # Enroll a certificate token with a CSR
        with self.app.test_request_context('/token/init',
                                           data={"type": "certificate",
                                                 "request": REQUEST,
                                                 "ca": "localCA"},
                                           method="POST",
                                           headers={'Authorization': self.at}):
            res = self.app.full_dispatch_request()
            self.assertTrue(res.status_code == 200, res)
            result = res.json.get("result")
            self.assertTrue(result.get("value"))
            detail = res.json.get("detail")
            certificate = detail.get("certificate")
            self.assertTrue("-----BEGIN CERTIFICATE-----" in certificate)

        # Enroll a certificate token, also generating a private key
        with self.app.test_request_context('/token/init',
                                           data={"type": "certificate",
                                                 "genkey": "1",
                                                 "user": "cornelius",
                                                 "realm": self.realm1,
                                                 "ca": "localCA"},
                                           method="POST",
                                           headers={'Authorization': self.at}):
            res = self.app.full_dispatch_request()
            self.assertTrue(res.status_code == 200, res)
            result = json.loads(res.data.decode('utf8')).get("result")
            self.assertTrue(result.get("value"))
            detail = json.loads(res.data.decode('utf8')).get("detail")
            self.assertIn("pkcs12", detail, detail)
            self.assertIn("pkcs12_password", detail, detail)
        # Check the data stored in tokeninfo
        serial = detail.get("serial")
        token = get_one_token(serial=serial)
        token_info = token.get_tokeninfo()
        self.assertIn("pkcs12", token_info, token_info)
        # Make sure we do not store the pkcs12 password
        self.assertNotIn("pkcs12_password", token_info, token_info)
        # Make sure the private key is not stored in the tokeninfo
        self.assertNotIn("privatekey", token_info, token_info)

        # List tokens
        with self.app.test_request_context('/token/?type=certificate',
                                           method="GET",
                                           headers={'Authorization': self.at}):
            res = self.app.full_dispatch_request()
            self.assertTrue(res.status_code == 200, res)
            result = json.loads(res.data.decode('utf8')).get("result")
            self.assertEqual(len(result["value"]["tokens"]), 2)

        # Finally we try to enroll a certificate with an attestation certificate required:
        from privacyidea.lib.tokens.certificatetoken import ACTION, REQUIRE_ACTIONS
        set_policy(name="pol1",
                   scope=SCOPE.ENROLL,
                   action="{0!s}={1!s}".format(ACTION.REQUIRE_ATTESTATION, REQUIRE_ACTIONS.REQUIRE_AND_VERIFY))
        with self.app.test_request_context('/token/init',
                                           data={"type": "certificate",
                                                 "request": REQUEST,
                                                 "ca": "localCA"},
                                           method="POST",
                                           headers={'Authorization': self.at}):
            res = self.app.full_dispatch_request()
            self.assertTrue(res.status_code == 403, res)
            result = res.json.get("result")
            self.assertFalse(result.get("status"))
            self.assertEqual(result.get("error").get("message"),
                             "A policy requires that you provide an attestation certificate.")

        delete_policy("pol1")

    def test_18_revoke_token(self):
        self._create_temp_token("RevToken")

        # revoke token
        with self.app.test_request_context('/token/revoke/RevToken',
                                           method='POST',
                                           data={},
                                           headers={'Authorization': self.at}):
            res = self.app.full_dispatch_request()
            self.assertTrue(res.status_code == 200, res)
            result = res.json.get("result")
            self.assertTrue(result.get("value") == 1, result)

        # Try to enable the revoked token
        with self.app.test_request_context('/token/enable/RevToken',
                                           method='POST',
                                           data={},
                                           headers={'Authorization': self.at}):
            res = self.app.full_dispatch_request()
            self.assertTrue(res.status_code == 400, res)

    def test_19_get_challenges(self):
        set_policy("chalresp", scope=SCOPE.AUTH, action=f"{PolicyAction.CHALLENGERESPONSE}=hotp")
        token = init_token({"genkey": 1, "serial": "CHAL1", "pin": "pin"})
        serial = token.token.serial
        r = check_serial_pass(serial, "pin")
        # The OTP PIN is correct
        self.assertEqual(r[0], False)
        self.assertEqual(r[1].get("message"), _("please enter otp: "))
        transaction_id = r[1].get("transaction_id")

        with self.app.test_request_context('/token/challenges/',
                                           method='GET',
                                           headers={'Authorization': self.at}):
            res = self.app.full_dispatch_request()
            self.assertTrue(res.status_code == 200, res)
            result = res.json.get("result")
            value = result.get("value")
            self.assertEqual(value.get("count"), 1)
            challenges = value.get("challenges")
            self.assertEqual(challenges[0].get("transaction_id"),
                             transaction_id)

        # There is one challenge for token CHAL1
        with self.app.test_request_context('/token/challenges/CHAL1',
                                           method='GET',
                                           headers={'Authorization': self.at}):
            res = self.app.full_dispatch_request()
            self.assertTrue(res.status_code == 200, res)
            result = res.json.get("result")
            value = result.get("value")
            self.assertEqual(value.get("count"), 1)
            challenges = value.get("challenges")
            self.assertEqual(challenges[0].get("transaction_id"),
                             transaction_id)

        # There is no challenge for token CHAL2
        with self.app.test_request_context('/token/challenges/CHAL2',
                                           method='GET',
                                           headers={'Authorization': self.at}):
            res = self.app.full_dispatch_request()
            self.assertTrue(res.status_code == 200, res)
            result = res.json.get("result")
            value = result.get("value")
            self.assertEqual(value.get("count"), 0)

        # create a second challenge and a third challenge
        check_serial_pass(serial, "pin")
        check_serial_pass(serial, "pin")
        transaction_ids = []
        with self.app.test_request_context('/token/challenges/',
                                           method='GET',
                                           headers={'Authorization': self.at}):
            res = self.app.full_dispatch_request()
            self.assertTrue(res.status_code == 200, res)
            result = res.json.get("result")
            value = result.get("value")
            self.assertEqual(value.get("count"), 3)
            challenges = value.get("challenges")
            for challenge in challenges:
                # Fill the list with all transaction_ids
                transaction_ids.append(challenge.get("transaction_id"))

        # Now we only ask for the first transation id. This should return only ONE challenge
        with self.app.test_request_context('/token/challenges/',
                                           query_string={"transaction_id": transaction_ids[0]},
                                           method='GET',
                                           headers={'Authorization': self.at}):
            res = self.app.full_dispatch_request()
            self.assertTrue(res.status_code == 200, res)
            result = res.json.get("result")
            value = result.get("value")
            self.assertEqual(value.get("count"), 1)
            challenges = value.get("challenges")
            self.assertEqual(challenges[0].get("transaction_id"), transaction_ids[0])

        delete_policy("chalresp")

    def test_20_init_yubikey(self):
        # save yubikey.prefix
        with self.app.test_request_context('/token/init',
                                           method='POST',
                                           data={
                                               "type": "yubikey",
                                               "serial": "yk1",
                                               "otpkey": "31323334353637383930313233343536",
                                               "yubikey.prefix": "vv123456"},
                                           headers={'Authorization': self.at}):
            res = self.app.full_dispatch_request()
            self.assertTrue(res.status_code == 200, res)
            result = res.json.get("result")
            self.assertTrue(result.get("status"), result)
            self.assertTrue(result.get("value"), result)

        tokens = get_tokens(serial="yk1")
        self.assertEqual(tokens[0].get_tokeninfo("yubikey.prefix"), "vv123456")

    def test_20b_init_yubikey_with_wrong_otp_length(self):
        # save yubikey.prefix
        with self.app.test_request_context('/token/init',
                                           method='POST',
                                           data={
                                               "type": "yubikey",
                                               "serial": "yk1",
                                               "otpkey": "31323334353637383930313233343565436",
                                               "yubikey.prefix": "vv123456"},
                                           headers={'Authorization': self.at}):
            res = self.app.full_dispatch_request()
            self.assertEqual(res.status_code, 400, res)
            result = res.json.get("result")
            self.assertEqual(result['error']['code'], 404, result)
            self.assertEqual(result['error']['message'],
                             "ERR404: The otpkey must be 32 characters long for yubikey token in AES mode",
                             result)

    def test_21_time_policies(self):
        # Here we test, if an admin policy does not match in time,
        # it still used to evaluate, that admin policies are defined at all
        set_policy(name="admin_time", scope=SCOPE.ADMIN,
                   action="enrollSPASS",
                   time="Sun: 0-23:59")
        tn = datetime.datetime.now()
        dow = tn.isoweekday()
        P = PolicyClass()
        all_admin_policies = P.list_policies()
        self.assertEqual(len(all_admin_policies), 1)
        self.assertEqual(len(P.policies), 1)

        if dow in [7]:
            # Only on sunday the admin is allowed to enroll a SPASS token. On
            # all other days this will raise an exception
            with self.app.test_request_context(
                    '/token/init',
                    method='POST',
                    data={"type": "spass"},
                    headers={'Authorization': self.at}):
                res = self.app.full_dispatch_request()
                self.assertTrue(res.status_code == 200, res)
        else:
            # On other days enrolling a spass token will trigger an error,
            # since the admin has no rights at all. Only on sunday.
            with self.app.test_request_context(
                    '/token/init',
                    method='POST',
                    data={"type": "spass"},
                    headers={'Authorization': self.at}):
                res = self.app.full_dispatch_request()
                self.assertTrue(res.status_code == 403, res)

        delete_policy("admin_time")

    def test_22_delete_token_in_foreign_realm(self):
        # Check if a realm admin can not delete a token in another realm
        # Admin is only allowed to delete tokens in "testrealm"
        set_policy("deleteToken", scope=SCOPE.ADMIN,
                   action=PolicyAction.DELETE,
                   user="testadmin",
                   realm=self.realm1)
        init_token({"type": "SPASS", "serial": "SP001"},
                   user=User("cornelius", self.realm2))

        # Now testadmin tries to delete a token from realm1, which he can not
        #  access.
        with self.app.test_request_context('/token/SP001',
                                           method='DELETE',
                                           headers={'Authorization': self.at}):
            res = self.app.full_dispatch_request()
            self.assertTrue(res.status_code == 403, res)

        remove_token("SP001")
        delete_policy("deleteToken")

    def test_23_change_pin_on_first_use(self):

        set_policy("firstuse", scope=SCOPE.ENROLL,
                   action=PolicyAction.CHANGE_PIN_FIRST_USE)

        current_time = datetime.datetime.now(tzlocal())
        with mock.patch('privacyidea.lib.tokenclass.datetime') as mock_dt:
            mock_dt.now.return_value = current_time
            with self.app.test_request_context('/token/init',
                                               method='POST',
                                               data={"genkey": 1,
                                                     "pin": "123456"},
                                               headers={'Authorization': self.at}):
                res = self.app.full_dispatch_request()
                self.assertTrue(res.status_code == 200, res)
                detail = res.json.get("detail")

                serial = detail.get("serial")
                token = get_tokens(serial=serial)[0]
                ti = token.get_tokeninfo("next_pin_change")
                self.assertEqual(ti, current_time.strftime(DATE_FORMAT))

        # If the administrator sets a PIN of the user, the next_pin_change
        # must also be created!

        token = init_token({"serial": "SP001", "type": "spass", "pin": "123456"})
        ti = token.get_tokeninfo("next_pin_change")
        self.assertEqual(ti, None)
        # Now we set the PIN
        current_time = datetime.datetime.now(tzlocal())
        with mock.patch('privacyidea.lib.tokenclass.datetime') as mock_dt:
            mock_dt.now.return_value = current_time
            with self.app.test_request_context('/token/setpin/SP001',
                                               method='POST',
                                               data={"otppin": "1234"},
                                               headers={'Authorization': self.at}):
                res = self.app.full_dispatch_request()
                self.assertTrue(res.status_code == 200, res)

                serial = "SP001"
                token = get_tokens(serial=serial)[0]
                ti = token.get_tokeninfo("next_pin_change")
                self.assertEqual(ti, current_time.strftime(DATE_FORMAT))

        delete_policy("firstuse")

    def test_24_modify_tokeninfo(self):
        self._create_temp_token("INF001")
        # Set two tokeninfo values
        with self.app.test_request_context('/token/info/INF001/key1',
                                           method="POST",
                                           data={"value": "value 1"},
                                           headers={'Authorization': self.at}):
            res = self.app.full_dispatch_request()
            self.assertTrue(res.status_code == 200, res)
            result = res.json.get("result")
            self.assertTrue(result.get("value"), result)
        with self.app.test_request_context('/token/info/INF001/key2',
                                           method="POST",
                                           data={"value": "value 2"},
                                           headers={'Authorization': self.at}):
            res = self.app.full_dispatch_request()
            self.assertTrue(res.status_code == 200, res)
            result = res.json.get("result")
            self.assertTrue(result.get("value"), result)

        with self.app.test_request_context('/token/',
                                           method="GET",
                                           query_string=urlencode(
                                               {"serial": "INF001"}),
                                           headers={'Authorization': self.at}):
            res = self.app.full_dispatch_request()
            self.assertTrue(res.status_code == 200, res)
            result = res.json.get("result")
            value = result.get("value")
            token = value.get("tokens")[0]
            self.assertTrue(value.get("count") == 1, result)

            tokeninfo = token.get("info")
            test_dict = {'key1': 'value 1', 'key2': 'value 2'}
            self.assertLessEqual(test_dict.items(), tokeninfo.items())

        # Overwrite an existing tokeninfo value
        with self.app.test_request_context('/token/info/INF001/key1',
                                           method="POST",
                                           data={"value": 'value 1 new'},
                                           headers={'Authorization': self.at}):
            res = self.app.full_dispatch_request()
            self.assertTrue(res.status_code == 200, res)
            result = res.json.get("result")
            self.assertTrue(result.get("value"), result)

        with self.app.test_request_context('/token/',
                                           method="GET",
                                           query_string=urlencode(
                                               {"serial": "INF001"}),
                                           headers={'Authorization': self.at}):
            res = self.app.full_dispatch_request()
            self.assertTrue(res.status_code == 200, res)
            result = res.json.get("result")
            value = result.get("value")
            token = value.get("tokens")[0]
            self.assertTrue(value.get("count") == 1, result)

            tokeninfo = token.get("info")
            test_dict = {'key1': 'value 1 new', 'key2': 'value 2'}
            self.assertLessEqual(test_dict.items(), tokeninfo.items())

        # Delete an existing tokeninfo value
        with self.app.test_request_context('/token/info/INF001/key1',
                                           method="DELETE",
                                           headers={'Authorization': self.at}):
            res = self.app.full_dispatch_request()
            self.assertTrue(res.status_code == 200, res)
            result = res.json.get("result")
            self.assertTrue(result.get("value"), result)

        # Delete a non-existing tokeninfo value
        with self.app.test_request_context('/token/info/INF001/key1',
                                           method="DELETE",
                                           headers={'Authorization': self.at}):
            res = self.app.full_dispatch_request()
            self.assertTrue(res.status_code == 200, res)
            result = res.json.get("result")
            self.assertTrue(result.get("value"), result)

        # Try to delete with an unknown serial
        with self.app.test_request_context('/token/info/UNKNOWN/key1',
                                           method="DELETE",
                                           headers={'Authorization': self.at}):
            res = self.app.full_dispatch_request()
            self.assertEqual(res.status_code, 404)
            result = res.json.get("result")
            self.assertFalse(result.get("status"))

        # Check that the tokeninfo is correct
        with self.app.test_request_context('/token/',
                                           method="GET",
                                           query_string=urlencode(
                                               {"serial": "INF001"}),
                                           headers={'Authorization': self.at}):
            res = self.app.full_dispatch_request()
            self.assertTrue(res.status_code == 200, res)
            result = res.json.get("result")
            value = result.get("value")
            token = value.get("tokens")[0]
            self.assertTrue(value.get("count") == 1, result)

            tokeninfo = token.get("info")
            self.assertLessEqual({'key2': 'value 2'}.items(), tokeninfo.items())
            self.assertNotIn('key1', tokeninfo)

    def test_25_user_init_defaults(self):
        """
        Test the token init endpoint without passing the required enrollment parameters for TOTP tokens.
        Test that the correct system defaults are used for the token and in the enroll url.
        There are three possibilities for the hashlib and time step: Use the system default (sha1, 30 seconds), set the
        defaults in the configurations, or use a user/admin policy to enforce a specific hashlib and time step. The
        policies take precedence over the system defaults.
        """
        self.authenticate_selfservice_user()
        set_policy("user_enroll", SCOPE.USER, "enrollTOTP")
        set_policy("admin_enroll", SCOPE.ADMIN, "enrollTOTP")

        def check_token_init(hashlib, time_step, otp_len=6, auth_header=self.at_user):
            with self.app.test_request_context('/token/init',
                                               method='POST',
                                               data={"type": "totp",
                                                     "genkey": True,
                                                     "user": "selfservice",
                                                     "realm": self.realm1},
                                               headers={'Authorization': auth_header}):
                res = self.app.full_dispatch_request()
                data = res.json
                self.assertTrue(res.status_code == 200, res)
                result = data.get("result")
                detail = data.get("detail")
                self.assertTrue(result.get("status"), result)
                self.assertTrue(result.get("value"), result)

                # check enroll url
                enroll_url = detail.get("googleurl", {}).get("value")
                if hashlib == "sha1":
                    self.assertNotIn("&algorithm", enroll_url)
                else:
                    self.assertIn(f"&algorithm={hashlib.upper()}", enroll_url)
                self.assertIn(f"&period={time_step}", enroll_url)

                # check token info
                serial = detail.get("serial")
                token = get_tokens(serial=serial)[0]
                self.assertEqual(hashlib, token.hashlib)
                self.assertEqual(time_step, token.timestep)
                self.assertEqual(otp_len, token.token.otplen)

        # ---- hashlib and time step ----
        # System default
        check_token_init("sha1", 30)

        # Set system default to sha256 and 60 seconds
        set_privacyidea_config("totp.hashlib", "sha256", "public", "")
        set_privacyidea_config("totp.timeStep", "60", "public", "")
        check_token_init("sha256", 60)

        # Set user policy
        set_policy("user_policy", SCOPE.USER, {"totp_hashlib": "sha512", "totp_timestep": "30"})
        check_token_init("sha512", 30)
        delete_policy("user_policy")

        # Set admin policy
        set_policy("admin_policy", SCOPE.ADMIN, {"totp_hashlib": "sha512", "totp_timestep": "30"})
        check_token_init("sha512", 30, auth_header=self.at)
        delete_policy("admin_policy")

        # ---- OTP len ----
        # Set OTP len using the system wide default
        set_privacyidea_config("DefaultOtpLen", 8)
        check_token_init("sha256", 60, 8)

        # override the DefaultOtpLen
        with self.app.test_request_context('/token/init',
                                           method='POST',
                                           data={
                                               "type": "totp",
                                               "otplen": 6,
                                               "totp.hashlib": "sha1",
                                               "hashlib": "sha1",
                                               "genkey": 1,
                                               "user": "selfservice",
                                               "realm": "realm1"},
                                           headers={'Authorization': self.at_user}):
            res = self.app.full_dispatch_request()
            self.assertTrue(res.status_code == 200, res)
            result = res.json.get("result")
            self.assertTrue(result.get("value"))
            detail = res.json.get("detail")
            serial = detail.get("serial")
            token = get_tokens(serial=serial)[0]
            self.assertEqual(token.token.otplen, 6)

        remove_token(serial)
        delete_privacyidea_config("DefaultOtpLen")
        delete_policy("user_enroll")
        delete_policy("admin_enroll")

    def test_26_supply_key_size(self):
        with self.app.test_request_context('/token/init',
                                           method='POST',
                                           data={"type": "HOTP",
                                                 "genkey": '1',
                                                 "pin": "1234",
                                                 "user": "cornelius",
                                                 "keysize": "42",
                                                 "realm": self.realm1},
                                           headers={'Authorization': self.at}):
            res = self.app.full_dispatch_request()
            data = res.json
            self.assertTrue(res.status_code == 200, res)
            result = data.get("result")
            detail = data.get("detail")
            self.assertTrue(result.get("status"), result)
            self.assertTrue(result.get("value"), result)
            self.assertTrue("value" in detail.get("googleurl"), detail)
            serial = detail.get("serial")
            self.assertTrue("OATH" in serial, detail)
            seed_url = detail.get("otpkey").get("value")
            self.assertEqual(seed_url[:len('seed://')], 'seed://')
            seed = seed_url[len('seed://'):]
            self.assertEqual(len(codecs.decode(seed, 'hex')), 42)
        remove_token(serial)

    def test_27_fail_to_assign_empty_serial(self):
        with self.app.test_request_context('/token/assign',
                                           method='POST',
                                           data={"user": "cornelius",
                                                 "realm": self.realm1,
                                                 "serial": "",
                                                 "pin": "test"},
                                           headers={'Authorization': self.at}):
            res = self.app.full_dispatch_request()
            self.assertTrue(res.status_code == 400, res)
            result = res.json.get("result")
            self.assertEqual(result.get("status"), False)
            self.assertEqual(result.get("error").get("code"), 905)

    def test_28_enroll_app_with_image_url(self):
        set_policy("imgurl", scope=SCOPE.ENROLL,
                   action="{0!s}=https://example.com/img.png".format(PolicyAction.APPIMAGEURL))
        with self.app.test_request_context('/token/init',
                                           method='POST',
                                           data={"user": "cornelius",
                                                 "genkey": "1",
                                                 "realm": self.realm1,
                                                 "serial": "goog1",
                                                 "pin": "test"},
                                           headers={'Authorization': self.at}):
            res = self.app.full_dispatch_request()
            self.assertTrue(res.status_code == 200, res)
            result = res.json.get("result")
            detail = res.json.get("detail")
            self.assertTrue(result.get("status"))
            self.assertTrue(result.get("value"))
            self.assertTrue('image=https%3A//example.com/img.png' in detail.get("googleurl").get("value"),
                            detail.get("googleurl"))

        remove_token("goog1")
        delete_policy("imgurl")

    def test_29_user_set_description(self):
        self.authenticate_selfservice_user()
        # create a token for the user
        r = init_token({"serial": "SETDESC01",
                        "otpkey": self.otpkey},
                       user=User("selfservice", "realm1"))
        self.assertTrue(r)

        # create a token, that does not belong to the user
        r = init_token({"serial": "SETDESC02",
                        "otpkey": self.otpkey})
        self.assertTrue(r)

        # policy: allow user to set description
        set_policy(name="SETDESCPOL", scope=SCOPE.USER,
                   action=PolicyAction.SETDESCRIPTION)

        # successful set description on own token
        with self.app.test_request_context('/token/description/SETDESC01',
                                           method='POST',
                                           data={"description": "New Token"},
                                           headers={'Authorization': self.at_user}):
            res = self.app.full_dispatch_request()
            self.assertTrue(res.status_code == 200, res)
            result = res.json.get("result")
            self.assertTrue(result.get("status"))
            self.assertEqual(result.get("value"), 1)

        # check the description of the token
        with self.app.test_request_context('/token/',
                                           method='GET',
                                           query_string={"serial": "SETDESC01"},
                                           headers={'Authorization': self.at}):
            res = self.app.full_dispatch_request()
            self.assertTrue(res.status_code == 200, res)
            result = res.json.get("result")
            self.assertTrue(result.get("status"))
            self.assertEqual(result.get("value").get("tokens")[0].get("description"),
                             "New Token")

        # fail to set description on foreign token
        with self.app.test_request_context('/token/description',
                                           method='POST',
                                           data={"serial": "SETDESC02",
                                                 "description": "new token"},
                                           headers={'Authorization': self.at_user}):
            res = self.app.full_dispatch_request()
            self.assertTrue(res.status_code == 404, res)
            result = res.json.get("result")
            self.assertFalse(result.get("status"))
            self.assertEqual(result.get("error").get("message"),
                             "The requested token could not be found.")

        # cleanup
        delete_policy("SETDESCPOL")
        remove_token("SETDESC01")
        remove_token("SETDESC02")

    def test_30_force_app_pin(self):
        set_policy("app_pin", scope=SCOPE.ENROLL,
                   action={"hotp_" + PolicyAction.FORCE_APP_PIN: True,
                           "totp_" + PolicyAction.FORCE_APP_PIN: True})
        with self.app.test_request_context('/token/init',
                                           method='POST',
                                           data={"user": "cornelius",
                                                 "genkey": "1",
                                                 "realm": self.realm1,
                                                 "serial": "goog2",
                                                 "type": 'TOTP',
                                                 "pin": "test"},
                                           headers={'Authorization': self.at}):
            res = self.app.full_dispatch_request()
            self.assertTrue(res.status_code == 200, res)
            result = res.json["result"]
            detail = res.json["detail"]
            self.assertTrue(result.get("status"))
            self.assertTrue(result.get("value"))
            self.assertTrue('pin=True' in detail.get("googleurl").get("value"),
                            detail.get("googleurl"))

        remove_token("goog2")
        delete_policy('app_pin')

    def test_31_invalid_serial(self):
        # Run a test with an invalid serial
        with self.app.test_request_context('/token/init',
                                           method='POST',
                                           data={"serial": "invalid/character",
                                                 "genkey": 1},
                                           headers={'Authorization': self.at}):
            res = self.app.full_dispatch_request()
            self.assertTrue(res.status_code == 400, res)
            result = res.json.get("result")
            self.assertTrue("Invalid serial number" in result.get("error").get("message"))

    def test_32_set_random_pin(self):
        t = init_token({"genkey": 1})
        self.assertEqual(t.token.tokentype, "hotp")

        # We get an error, if there is no policy
        with self.app.test_request_context('/token/setrandompin',
                                           method='POST',
                                           data={"serial": t.token.serial},
                                           headers={'Authorization': self.at}):
            res = self.app.full_dispatch_request()
            self.assertTrue(res.status_code == 400, res)
            result = res.json.get("result")
            self.assertIn("You need to specify a policy 'otp_pin_set_random' in scope admin.",
                          result.get("error").get("message"))

        # Admin policy: admin is allowed to set random pin
        set_policy("allowed_to_set_pin", scope=SCOPE.ADMIN, action="{0!s}".format(PolicyAction.SETRANDOMPIN))
        # at least we need a otppinrandom policy (but not with length 0
        set_policy("pinpolrandom", scope=SCOPE.ADMIN, action="{0!s}=0".format(PolicyAction.OTPPINSETRANDOM))

        with self.app.test_request_context('/token/setrandompin',
                                           method='POST',
                                           data={"serial": t.token.serial},
                                           headers={'Authorization': self.at}):
            res = self.app.full_dispatch_request()
            self.assertTrue(res.status_code == 400, res)
            result = res.json.get("result")
            self.assertIn("We have an empty PIN. Please check your policy 'otp_pin_set_random'.",
                          result.get("error").get("message"))

        # at least we need a otppinrandom policy
        set_policy("pinpolrandom", scope=SCOPE.ADMIN, action="{0!s}=10".format(PolicyAction.OTPPINSETRANDOM))

        with self.app.test_request_context('/token/setrandompin',
                                           method='POST',
                                           data={"serial": t.token.serial},
                                           headers={'Authorization': self.at}):
            res = self.app.full_dispatch_request()
            self.assertTrue(res.status_code == 200, res)
            detail = res.json.get("detail")
            self.assertEqual(10, len(detail.get("pin")))

        # What happens, if we have two contradicting policies:
        set_policy("pinpolrandom2", scope=SCOPE.ADMIN, action="{0!s}=9".format(PolicyAction.OTPPINSETRANDOM))

        with self.app.test_request_context('/token/setrandompin',
                                           method='POST',
                                           data={"serial": t.token.serial},
                                           headers={'Authorization': self.at}):
            res = self.app.full_dispatch_request()
            self.assertTrue(res.status_code == 403, res)
            result = res.json.get("result")
            # contradicting values
            self.assertEqual(303, result.get("error").get("code"))

        # Now we adapt the priority of the policies:
        set_policy("pinpolrandom2", scope=SCOPE.ADMIN, action="{0!s}=9".format(PolicyAction.OTPPINSETRANDOM),
                   priority=1)
        set_policy("pinpolrandom", scope=SCOPE.ADMIN, action="{0!s}=10".format(PolicyAction.OTPPINSETRANDOM),
                   priority=2)

        with self.app.test_request_context('/token/setrandompin',
                                           method='POST',
                                           data={"serial": t.token.serial},
                                           headers={'Authorization': self.at}):
            res = self.app.full_dispatch_request()
            self.assertTrue(res.status_code == 200, res)
            detail = res.json.get("detail")
            self.assertEqual(9, len(detail.get("pin")))

        delete_policy("allowed_to_set_pin")
        delete_policy("pinpolrandom")
        delete_policy("pinpolrandom2")

    def test_33_hide_tokeninfo_user(self):
        set_policy(name="hide_tokeninfo_user",
                   scope=SCOPE.USER,
                   action="{0!s}=tokenkind unknown".format(PolicyAction.HIDE_TOKENINFO))
        t = init_token({"genkey": 1}, tokenkind='testing',
                       user=User('cornelius', realm=self.realm1))
        add_tokeninfo(t.token.serial, 'blabla', value='SomeValue')
        for i in ['blabla', 'tokenkind']:
            self.assertIn(i, t.get_tokeninfo(), t.get_tokeninfo())

        # check that the admin user can see all tokeninfo
        with self.app.test_request_context('/token/',
                                           method='GET',
                                           query_string={'serial': t.token.serial},
                                           headers={'Authorization': self.at}):
            res = self.app.full_dispatch_request()
            self.assertEqual(200, res.status_code, res)
            result = res.json.get("result")
            self.assertTrue(result.get('status'), result)
            toks = result.get('value').get('tokens')
            self.assertEqual(1, len(toks), toks)
            tok = toks[0]
            self.assertEqual('testing', tok.get('info').get('tokenkind'), tok)
            self.assertEqual('SomeValue', tok.get('info').get('blabla'), tok)

        # check that the "tokenkind" tokeninfo is hidden when calling as user
        with self.app.test_request_context('/auth',
                                           data={"username": 'cornelius',
                                                 "password": 'test'},
                                           method='POST'):
            res = self.app.full_dispatch_request()
            self.assertEqual(200, res.status_code, res)
            result = res.json.get("result")
            self.assertTrue(result.get("status"), result)
            user_token = result.get("value").get("token")
        with self.app.test_request_context('/token/',
                                           method='GET',
                                           query_string={'serial': t.token.serial},
                                           headers={'Authorization': user_token}):
            res = self.app.full_dispatch_request()
            self.assertEqual(200, res.status_code, res)
            result = res.json.get("result")
            self.assertTrue(result.get('status'), result)
            toks = result.get('value').get('tokens')
            self.assertEqual(1, len(toks), toks)
            tok = toks[0]
            self.assertEqual('SomeValue', tok.get('info').get('blabla'), tok)
            self.assertNotIn('tokenkind', tok.get('info'), tok)

        delete_policy('hide_tokeninfo_user')

    def test_34_hide_tokeninfo_admin(self):
        set_policy(name="hide_tokeninfo_admin",
                   scope=SCOPE.ADMIN,
                   action="{0!s}=tokenkind unknown, {1!s}".format(PolicyAction.HIDE_TOKENINFO,
                                                                  PolicyAction.TOKENLIST))
        t = init_token({"genkey": 1}, tokenkind='testing')
        add_tokeninfo(t.token.serial, 'blabla', value='SomeValue')
        for i in ['blabla', 'tokenkind']:
            self.assertIn(i, t.get_tokeninfo(), t.get_tokeninfo())

        # check that the admin user can't see the tokenkind info
        with self.app.test_request_context('/token/',
                                           method='GET',
                                           query_string={'serial': t.token.serial},
                                           headers={'Authorization': self.at}):
            res = self.app.full_dispatch_request()
            self.assertEqual(200, res.status_code, res)
            result = res.json.get("result")
            self.assertTrue(result.get('status'), result)
            toks = result.get('value').get('tokens')
            self.assertEqual(1, len(toks), toks)
            tok = toks[0]
            self.assertEqual('SomeValue', tok.get('info').get('blabla'), tok)
            self.assertNotIn('tokenkind', tok.get('info'), tok)

        delete_policy('hide_tokeninfo_admin')

    def test_35_delete_expired_challenge_endpoint(self):
        from privacyidea.models import Challenge

        # Add two expired challenges and one valid challenge to the DB
        Challenge.query.delete()
        Challenge(serial='0', validitytime=0).save()
        Challenge(serial='1', validitytime=0).save()
        Challenge(serial='2', validitytime=300).save()

        start_cnt = Challenge.query.count()
        self.assertEqual(
            start_cnt, 3,
            f"expected three challenges before deletion, found {start_cnt}")

        # delete the expired challenges
        with self.app.test_request_context(
                '/token/challenges/expired',
                method='DELETE',
                headers={'Authorization': self.at}):
            res = self.app.full_dispatch_request()
            self.assertEqual(res.status_code, 200, res.data)

            result = res.json.get("result")
            self.assertTrue(result["status"], result)
            self.assertTrue(result["value"]["status"], result)

        # verify that the table is empty
        remaining = Challenge.query.count()
        self.assertEqual(
            remaining, 1,
            f"challenge-cache contains {remaining} rows")

    def test_40_init_verify_hotp_token(self):
        set_policy("verify_toks1", scope=SCOPE.ENROLL, action="{0!s}=hotp top".format(PolicyAction.VERIFY_ENROLLMENT))
        set_policy("verify_toks2", scope=SCOPE.ENROLL, action="{0!s}=HOTP email".format(PolicyAction.VERIFY_ENROLLMENT))
        set_policy("require_description", scope=SCOPE.ENROLL,
                   action="{0!s}=hotp".format(PolicyAction.REQUIRE_DESCRIPTION))
        set_policy("enroll", scope=SCOPE.ADMIN, action=["enrollHOTP"])
        # Enroll an HOTP token
        with self.app.test_request_context('/token/init',
                                           method='POST',
                                           data={"otpkey": self.otpkey},
                                           headers={'Authorization': self.at}):
            res = self.app.full_dispatch_request()
            self.assertEqual(403, res.status_code)
            result = res.json.get("result")
            self.assertFalse(result.get("status"))
            self.assertEqual("Description required for hotp token.", result.get("error").get("message"))

        with self.app.test_request_context('/token/init',
                                           method='POST',
                                           data={"otpkey": self.otpkey,
                                                 "description": "something"},
                                           headers={'Authorization': self.at}):
            res = self.app.full_dispatch_request()
            self.assertTrue(res.status_code == 200, res)
            detail = res.json.get("detail")
            result = res.json.get("result")
            self.assertTrue(result.get("status"))
            self.assertTrue(result.get("value"))
            self.assertEqual(detail.get("rollout_state"), ROLLOUTSTATE.VERIFYPENDING, detail)
            self.assertEqual(detail.get("verify").get("message"), VERIFY_ENROLLMENT_MESSAGE, detail)
            serial = detail.get("serial")
            tokenobj_list = get_tokens(serial=serial)
            # Check the token rollout state
            self.assertEqual(tokenobj_list[0].token.rollout_state, ROLLOUTSTATE.VERIFYPENDING)

        # Try to authenticate with this not readily enrolled token and fail
        with self.app.test_request_context('/validate/check',
                                           method='POST',
                                           data={'serial': serial,
                                                 'pass': self.valid_otp_values[0]}):
            res = self.app.full_dispatch_request()
            self.assertTrue(res.status_code == 200, res)
            # we fail to authenticate with a token, that is in state verify_pending
            result = res.json.get("result")
            detail = res.json.get("detail")
            self.assertFalse(result.get("value"))
            self.assertEqual(detail.get("message"), "matching 1 tokens, Token is not yet enrolled")

        # Now run the second step: verify enrollment, but fail with a wrong OTP value
        with self.app.test_request_context('/token/init',
                                           method='POST',
                                           data={"serial": serial,
                                                 "verify": "111111"},
                                           headers={'Authorization': self.at}):
            res = self.app.full_dispatch_request()
            self.assertEqual(400, res.status_code)
            result = res.json.get("result")
            self.assertFalse(result.get("status"))
            self.assertEqual(result.get("error").get("code"), 905)
            self.assertEqual(result.get("error").get("message"), "ERR905: Verification of the new token failed.")

        # Now run the second step: verify enrollment and test again
        with self.app.test_request_context('/token/init',
                                           method='POST',
                                           data={"serial": serial,
                                                 "verify": self.valid_otp_values[1]},
                                           headers={'Authorization': self.at}):
            res = self.app.full_dispatch_request()
            self.assertTrue(res.status_code == 200, res)
            result = res.json.get("result")
            self.assertTrue(result.get("status"))
            self.assertTrue(result.get("value"))
            tokenobj_list = get_tokens(serial=serial)
            # Check the token rollout state, it is empty now.
            self.assertEqual(ROLLOUTSTATE.ENROLLED, tokenobj_list[0].token.rollout_state)

        delete_policy("verify_toks1")
        delete_policy("verify_toks2")
        delete_policy("require_description")
        delete_policy("enroll")

    @mock.patch('privacyidea.lib.smtpserver.smtplib.SMTP', autospec=True)
    def test_41_init_verify_email_token(self, smtp_mock):
        smtp_inst = smtp_mock.return_value
        smtp_inst.sendmail.return_value = {"user@example.com": (200, 'OK')}

        set_policy("verify_toks1", scope=SCOPE.ENROLL, action="{0!s}=email".format(PolicyAction.VERIFY_ENROLLMENT))
        set_policy("email_challenge_text", scope=SCOPE.AUTH,
                   action=f"email_{PolicyAction.CHALLENGETEXT}=ENTER EMAIL TOKEN")
        set_policy("enroll", scope=SCOPE.ADMIN, action=["enrollEMAIL"])
        # Enroll an email token
        # TODO: Check mock mailserver for correct email subject and text
        with self.app.test_request_context('/token/init',
                                           method='POST',
                                           data={"otpkey": self.otpkey,
                                                 "type": "email",
                                                 "email": "user@example.com"},
                                           headers={'Authorization': self.at}):
            res = self.app.full_dispatch_request()
            self.assertTrue(res.status_code == 200, res)
            detail = res.json.get("detail")
            result = res.json.get("result")
            self.assertTrue(result.get("status"))
            self.assertTrue(result.get("value"))
            self.assertEqual(detail.get("rollout_state"), ROLLOUTSTATE.VERIFYPENDING)
            self.assertEqual(detail.get("verify").get("message"), "ENTER EMAIL TOKEN", detail)
            serial = detail.get("serial")
            tokenobj_list = get_tokens(serial=serial)
            # Check the token rollout state
            self.assertEqual(tokenobj_list[0].token.rollout_state, ROLLOUTSTATE.VERIFYPENDING)

        # Now run the second step: verify enrollment and test again
        with self.app.test_request_context('/token/init',
                                           method='POST',
                                           data={"serial": serial,
                                                 "type": "email",
                                                 "verify": self.valid_otp_values[1]},
                                           headers={'Authorization': self.at}):
            res = self.app.full_dispatch_request()
            self.assertTrue(res.status_code == 200, res)
            result = res.json.get("result")
            self.assertTrue(result.get("status"))
            self.assertTrue(result.get("value"))
            tokenobj_list = get_tokens(serial=serial)
            # Check the token rollout state, it is empty now.
            self.assertEqual(ROLLOUTSTATE.ENROLLED, tokenobj_list[0].token.rollout_state)

        delete_policy("verify_toks1")
        delete_policy("email_challenge_text")
        remove_token(serial=serial)
        delete_policy("enroll")

    @mock.patch("privacyidea.lib.smsprovider.HttpSMSProvider.requests",
                autospec=True)
    def test_42_init_verify_sms_token(self, req_mock):
        resp_mock = mock.MagicMock(spec=requests.Response)
        resp_mock.status_code = 200
        req_mock.post.return_value = resp_mock

        smsgw_id = "mySMSGW"
        set_smsgateway(
            smsgw_id,
            "privacyidea.lib.smsprovider.HttpSMSProvider.HttpSMSProvider",
            description="test",
            options={"HTTP_METHOD": "POST",
                     "URL": "sms.example.com",
                     "text": "{otp}",
                     "phone": "{phone}"})

        set_privacyidea_config("sms.identifier", smsgw_id)
        set_policy("verify_toks1", scope=SCOPE.ENROLL,
                   action="{0!s}=sms".format(PolicyAction.VERIFY_ENROLLMENT))
        sms_text = "YOUR SMS TOKEN: {otp}"
        set_policy(name="smstext", scope=SCOPE.AUTH,
                   action=f"{SMSACTION.SMSTEXT}={sms_text}")
        set_policy("enroll", scope=SCOPE.ADMIN, action=["enrollSMS"])

        # Enroll an SMS token
        with self.app.test_request_context('/token/init',
                                           method='POST',
                                           data={"otpkey": self.otpkey,
                                                 "type": "sms",
                                                 "phone": "+123456"},
                                           headers={'Authorization': self.at}):
            res = self.app.full_dispatch_request()
            self.assertTrue(res.status_code == 200, res)
            detail = res.json.get("detail")
            result = res.json.get("result")
            self.assertTrue(result.get("status"))
            self.assertTrue(result.get("value"))
            self.assertEqual(detail.get("rollout_state"), ROLLOUTSTATE.VERIFYPENDING)
            # Without a challenge-text policy we get the default challenge message for SMS tokens
            self.assertEqual("Enter the OTP from the SMS:", detail.get("verify").get("message"), detail)
            calls = req_mock.post.mock_calls
            self.assertEqual("sms.example.com", calls[0][1][0], calls)
            # check that we sent the correct SMS text (via policy)
            self.assertIn("YOUR SMS TOKEN:", calls[0][2]['data']['text'], calls[0][2])
            serial = detail.get("serial")
            tokenobj_list = get_tokens(serial=serial)
            # Check the token rollout state
            self.assertEqual(tokenobj_list[0].token.rollout_state, ROLLOUTSTATE.VERIFYPENDING)

        # Now run the second step: verify enrollment and test again
        with self.app.test_request_context('/token/init',
                                           method='POST',
                                           data={"serial": serial,
                                                 "type": "sms",
                                                 "verify": self.valid_otp_values[1]},
                                           headers={'Authorization': self.at}):
            res = self.app.full_dispatch_request()
            self.assertTrue(res.status_code == 200, res)
            result = res.json.get("result")
            self.assertTrue(result.get("status"))
            self.assertTrue(result.get("value"))
            tokenobj_list = get_tokens(serial=serial)
            # Check the token rollout state, it is empty now.
            self.assertEqual(ROLLOUTSTATE.ENROLLED, tokenobj_list[0].token.rollout_state)

        delete_policy("verify_toks1")
        delete_policy("smstext")
        delete_smsgateway(smsgw_id)
        delete_policy("enroll")

    def test_43_init_verify_index_token(self):
        set_policy("verify_toks1", scope=SCOPE.ENROLL,
                   action="{0!s}=indexedsecret".format(PolicyAction.VERIFY_ENROLLMENT))
        # Enroll an indexed secret token
        SECRET = "ABCDEFGHIJHK"
        with self.app.test_request_context('/token/init',
                                           method='POST',
                                           data={"otpkey": SECRET,
                                                 "type": "indexedsecret"},
                                           headers={'Authorization': self.at}):
            res = self.app.full_dispatch_request()
            self.assertTrue(res.status_code == 200, res)
            detail = res.json.get("detail")
            secret = detail.get("otpkey").get("value").split("/")[2]
            result = res.json.get("result")
            self.assertTrue(result.get("status"))
            self.assertTrue(result.get("value"))
            self.assertEqual(SECRET, secret)
            self.assertEqual(ROLLOUTSTATE.VERIFYPENDING, detail.get("rollout_state"))
            message = detail.get("verify").get("message")
            self.assertTrue(message.startswith("Please enter the positions"))
            serial = detail.get("serial")
            tokenobj_list = get_tokens(serial=serial)
            # Check the token rollout state
            self.assertEqual(ROLLOUTSTATE.VERIFYPENDING, tokenobj_list[0].token.rollout_state)
            # Check the default otplen
            self.assertEqual(6, tokenobj_list[0].token.otplen)
            s_pos = message.strip("Please enter the positions ").strip(" from your secret.")
            positions = [int(x) for x in s_pos.split(",")]

        # Now run the second step: verify enrollment and test again
        otp = ""
        for x in positions:
            otp += secret[x - 1]
        with self.app.test_request_context('/token/init',
                                           method='POST',
                                           data={"serial": serial,
                                                 "type": "indexedsecret",
                                                 "verify": otp},
                                           headers={'Authorization': self.at}):
            res = self.app.full_dispatch_request()
            self.assertTrue(res.status_code == 200, res)
            result = res.json.get("result")
            self.assertTrue(result.get("status"))
            self.assertTrue(result.get("value"))
            tokenobj_list = get_tokens(serial=serial)
            # Check the token rollout state, it is empty now.
            self.assertEqual(ROLLOUTSTATE.ENROLLED, tokenobj_list[0].token.rollout_state)
            # Check the default otplen of the token
            self.assertEqual(6, tokenobj_list[0].token.otplen)

        delete_policy("verify_toks1")

    def test_44_init_verify_paper_token(self):
        set_policy("verify_paper_toks", scope=SCOPE.ENROLL,
                   action="{0!s}=paper".format(PolicyAction.VERIFY_ENROLLMENT))
        # Enroll a PAPER token
        with self.app.test_request_context('/token/init',
                                           method='POST',
                                           data={
                                               "otpkey": self.otpkey,
                                               "type": "paper"},
                                           headers={'Authorization': self.at}):
            res = self.app.full_dispatch_request()
            self.assertEqual(200, res.status_code, res)
            detail = res.json.get("detail")
            result = res.json.get("result")
            self.assertTrue(result.get("status"), result)
            self.assertTrue(result.get("value"), result)
            self.assertEqual(detail.get("rollout_state"), ROLLOUTSTATE.VERIFYPENDING, detail)
            self.assertEqual(detail.get("verify").get("message"), VERIFY_ENROLLMENT_MESSAGE, detail)
            otps = detail.get("otps")
            serial = detail.get("serial")
            tokenobj_list = get_tokens(serial=serial)
            # Check the token rollout state
            self.assertEqual(tokenobj_list[0].token.rollout_state, ROLLOUTSTATE.VERIFYPENDING)

        # Try to authenticate with this not readily enrolled token and fail
        with self.app.test_request_context('/validate/check',
                                           method='POST',
                                           data={'serial': serial,
                                                 'pass': otps['0']}):
            res = self.app.full_dispatch_request()
            self.assertTrue(res.status_code == 200, res)
            # we fail to authenticate with a token, that is in state verify_pending
            result = res.json.get("result")
            detail = res.json.get("detail")
            self.assertFalse(result.get("value"), result)
            self.assertEqual(detail.get("message"),
                             "matching 1 tokens, Token is not yet enrolled", detail)

        # Now run the second step: verify enrollment, but fail with a wrong OTP value
        with self.app.test_request_context('/token/init',
                                           method='POST',
                                           data={"serial": serial,
                                                 "verify": "111111"},
                                           headers={'Authorization': self.at}):
            res = self.app.full_dispatch_request()
            self.assertEqual(400, res.status_code)
            result = res.json.get("result")
            self.assertFalse(result.get("status"), result)
            self.assertEqual(result.get("error").get("code"), 905, result)
            self.assertEqual(result.get("error").get("message"),
                             "ERR905: Verification of the new token failed.", result)

        # Now run the second step: verify enrollment and test again
        with self.app.test_request_context('/token/init',
                                           method='POST',
                                           data={"serial": serial,
                                                 "verify": otps['1']},
                                           headers={'Authorization': self.at}):
            res = self.app.full_dispatch_request()
            self.assertTrue(res.status_code == 200, res)
            result = res.json.get("result")
            self.assertTrue(result.get("status"), result)
            self.assertTrue(result.get("value"), result)
            tokenobj_list = get_tokens(serial=serial)
            # Check the token rollout state, it is empty now.
            self.assertEqual(ROLLOUTSTATE.ENROLLED, tokenobj_list[0].token.rollout_state)

        delete_policy("verify_paper_toks")

    def test_45_init_verify_tan_token(self):
        set_policy("verify_tan_toks", scope=SCOPE.ENROLL,
                   action="{0!s}=tan".format(PolicyAction.VERIFY_ENROLLMENT))
        # Enroll a PAPER token
        with self.app.test_request_context('/token/init',
                                           method='POST',
                                           data={
                                               "otpkey": self.otpkey,
                                               "type": "tan"},
                                           headers={'Authorization': self.at}):
            res = self.app.full_dispatch_request()
            self.assertTrue(res.status_code == 200, res)
            detail = res.json.get("detail")
            result = res.json.get("result")
            self.assertTrue(result.get("status"), result)
            self.assertTrue(result.get("value"), result)
            self.assertEqual(detail.get("rollout_state"), ROLLOUTSTATE.VERIFYPENDING, detail)
            self.assertEqual(detail.get("verify").get("message"), VERIFY_ENROLLMENT_MESSAGE, detail)
            otps = detail.get("otps")
            serial = detail.get("serial")
            tokenobj_list = get_tokens(serial=serial)
            # Check the token rollout state
            self.assertEqual(tokenobj_list[0].token.rollout_state, ROLLOUTSTATE.VERIFYPENDING)

        # Try to authenticate with this not readily enrolled token and fail
        with self.app.test_request_context('/validate/check',
                                           method='POST',
                                           data={'serial': serial,
                                                 'pass': otps['0']}):
            res = self.app.full_dispatch_request()
            self.assertTrue(res.status_code == 200, res)
            # we fail to authenticate with a token, that is in state verify_pending
            result = res.json.get("result")
            detail = res.json.get("detail")
            self.assertFalse(result.get("value"), result)
            self.assertEqual(detail.get("message"),
                             "matching 1 tokens, Token is not yet enrolled", detail)

        # Now run the second step: verify enrollment, but fail with a wrong OTP value
        with self.app.test_request_context('/token/init',
                                           method='POST',
                                           data={"serial": serial,
                                                 "verify": "111111"},
                                           headers={'Authorization': self.at}):
            res = self.app.full_dispatch_request()
            self.assertEqual(400, res.status_code)
            result = res.json.get("result")
            self.assertFalse(result.get("status"), result)
            self.assertEqual(result.get("error").get("code"), 905, result)
            self.assertEqual(result.get("error").get("message"),
                             "ERR905: Verification of the new token failed.", result)

        # Now run the second step: verify enrollment and test again
        with self.app.test_request_context('/token/init',
                                           method='POST',
                                           data={"serial": serial,
                                                 "verify": otps['1']},
                                           headers={'Authorization': self.at}):
            res = self.app.full_dispatch_request()
            self.assertTrue(res.status_code == 200, res)
            result = res.json.get("result")
            self.assertTrue(result.get("status"), result)
            self.assertTrue(result.get("value"), result)
            tokenobj_list = get_tokens(serial=serial)
            # Check the token rollout state, it is empty now.
            self.assertEqual(ROLLOUTSTATE.ENROLLED, tokenobj_list[0].token.rollout_state)

        delete_policy("verify_tan_toks")

    # TODO: Add verify enrollment tests for DayPassword, TOTP and Daplug Token

    def test_50_init_token_with_required_description(self):
        # set require_description policy with value = 'hotp'
        set_policy(name="require_description",
                   scope=SCOPE.ENROLL,
                   action=["{0!s}=hotp".format(PolicyAction.REQUIRE_DESCRIPTION)])
        with self.app.test_request_context('/token/init',
                                           method='POST',
                                           data={
                                               "otpkey": self.otpkey,
                                               "type": "hotp"},
                                           headers={'Authorization': self.at}):
            res = self.app.full_dispatch_request()
            result = res.json.get("result")
            # a policyerror should be raised because hotp needs a description
            self.assertEqual(result.get("error").get("message"),
                             "Description required for hotp token.")

        with self.app.test_request_context('/token/init',
                                           method='POST',
                                           data={
                                               "otpkey": self.otpkey,
                                               "type": "hotp",
                                               "description": "test"},
                                           headers={'Authorization': self.at}):
            res = self.app.full_dispatch_request()
            # description is set, token should be rolled out
            self.assertTrue(res.status_code == 200, res)

        with self.app.test_request_context('/token/init',
                                           method='POST',
                                           data={
                                               "otpkey": self.otpkey,
                                               "type": "totp"},
                                           headers={'Authorization': self.at}):
            res = self.app.full_dispatch_request()
            # check if rollout work as expected, if the token-type is not specified in require_description_pol
            self.assertTrue(res.status_code == 200, res)

        with self.app.test_request_context('/token/init',
                                           method='POST',
                                           data={
                                               "otpkey": self.otpkey,
                                               "description": "test"},
                                           headers={'Authorization': self.at}):
            res = self.app.full_dispatch_request()
            # check if rollout work as expected with no type set.
            self.assertTrue(res.status_code == 200, res)

        delete_policy("require_description")

    def test_60_list_tokens_for_user(self):
        self.setUp_user_realms()
        tok = init_token({"genkey": 1},
                         user=User(
                             login="usernotoken", realm=self.realm1,
                             resolver=self.resolvername1))
        # List tokens of user
        with self.app.test_request_context("/token/",
                                           method="GET",
                                           query_string=urlencode({
                                               "user": "usernotoken",
                                               "realm": self.realm1}),
                                           headers={'Authorization': self.at}):
            res = self.app.full_dispatch_request()
            self.assertEqual(200, res.status_code, res)
            result = res.json.get("result")
            self.assertTrue(result.get("status"), result)
            self.assertEqual(1, result.get("value").get("count"), result)
            token = result.get("value").get("tokens")[0]
            self.assertEqual(tok.get_serial(), token.get("serial"), token)
        remove_token(tok.get_serial())

    def test_61_list_tokens_realm(self):
        self.setUp_user_realm2()

        # create token for a user and an additional token realm
        token = init_token({"type": "hotp", "genkey": True}, user=User(login="hans", realm=self.realm2))
        token.set_realms([self.realm1, self.realm2])

        # set policy for helpdesk admin
        set_policy("helpdesk", scope=SCOPE.ADMIN, action=PolicyAction.TOKENLIST, realm=self.realm1)

        # List tokens for serial (before request will also add user as parameter)
        with self.app.test_request_context("/token/",
                                           method="GET",
                                           query_string={"serial": token.get_serial()},
                                           headers={'Authorization': self.at}):
            res = self.app.full_dispatch_request()
            self.assertEqual(200, res.status_code, res)
            result = res.json.get("result")
            self.assertTrue(result.get("status"), result)
            self.assertEqual(1, len(result.get("value").get("tokens")))
            self.assertEqual(token.get_serial(), result.get("value").get("tokens")[0].get("serial"))

        remove_token(token.get_serial())
        delete_policy("helpdesk")

    def test_62_init_token_with_force_genkey(self):
        set_policy("enroll", scope=SCOPE.ADMIN, action="enrollHOTP, enrollTOTP, enrollMOTP, enrollAPPLSPEC")
        # No policy set: but if genkey and otpkey are not provided, genkey is also set to true
        with self.app.test_request_context('/token/init',
                                           method='POST',
                                           data={"type": "hotp"},
                                           headers={'Authorization': self.at}):
            res = self.app.full_dispatch_request()
            self.assertEqual(200, res.status_code, res)
            serial = res.json["detail"].get("serial")
            remove_token(serial)

        # Set policy to enforce genkey
        set_policy("hotp_genkey", scope=SCOPE.ADMIN, action=f"hotp_{PolicyAction.FORCE_SERVER_GENERATE}")
        with self.app.test_request_context('/token/init',
                                           method='POST',
                                           data={"type": "hotp"},
                                           headers={'Authorization': self.at}):
            res = self.app.full_dispatch_request()
            self.assertEqual(200, res.status_code, res)
            serial = res.json["detail"].get("serial")
            remove_token(serial)

        # passing key will be ignored
        otpkey = "3132333435363738393031323334353637383930"
        with self.app.test_request_context('/token/init',
                                           method='POST',
                                           data={"type": "hotp", "otpkey": otpkey},
                                           headers={'Authorization': self.at}):
            res = self.app.full_dispatch_request()
            self.assertEqual(200, res.status_code, res)
            result = res.json.get("detail")
            used_key = result.get("otpkey").get("value")
            self.assertNotIn(otpkey, used_key)
            serial = res.json["detail"].get("serial")
            remove_token(serial)
        delete_policy("hotp_genkey")

        # TOTP
        set_policy("totp_genkey", scope=SCOPE.ADMIN, action=f"totp_{PolicyAction.FORCE_SERVER_GENERATE}")
        otpkey = "3132333435363738393031323334353637383930"
        with self.app.test_request_context('/token/init',
                                           method='POST',
                                           data={"type": "totp", "otpkey": otpkey},
                                           headers={'Authorization': self.at}):
            res = self.app.full_dispatch_request()
            self.assertEqual(200, res.status_code, res)
            result = res.json.get("detail")
            used_key = result.get("otpkey").get("value")
            self.assertNotIn(otpkey, used_key)
            serial = res.json["detail"].get("serial")
            remove_token(serial)
        delete_policy("totp_genkey")

        # MOTP
        set_policy("motp_genkey", scope=SCOPE.ADMIN, action=f"motp_{PolicyAction.FORCE_SERVER_GENERATE}")
        otpkey = "3132333435363738393031323334353637383930"
        with self.app.test_request_context('/token/init',
                                           method='POST',
                                           data={"type": "motp", "otpkey": otpkey, "motppin": "123"},
                                           headers={'Authorization': self.at}):
            res = self.app.full_dispatch_request()
            self.assertEqual(200, res.status_code, res)
            result = res.json.get("detail")
            used_key = result.get("otpkey").get("value")
            self.assertNotIn(otpkey, used_key)
            serial = res.json["detail"].get("serial")
            remove_token(serial)
        delete_policy("motp_genkey")

        # applspec
        set_policy("applspec_genkey", scope=SCOPE.ADMIN, action=f"applspec_{PolicyAction.FORCE_SERVER_GENERATE}")
        otpkey = "3132333435363738393031323334353637383930"
        with self.app.test_request_context('/token/init',
                                           method='POST',
                                           data={"type": "applspec", "otpkey": otpkey, "service_id": "123"},
                                           headers={'Authorization': self.at}):
            res = self.app.full_dispatch_request()
            self.assertEqual(200, res.status_code, res)
            result = res.json.get("detail")
            used_key = result.get("otpkey").get("value")
            self.assertNotIn(otpkey, used_key)
            serial = res.json["detail"].get("serial")
            remove_token(serial)
        delete_policy("applspec_genkey")
        delete_policy("enroll")

    def test_63_bulk_unassign(self):
        set_policy(name="policy", scope=SCOPE.ADMIN, action=PolicyAction.UNASSIGN, realm=self.realm1)

        # create tokens
        token1 = init_token({"type": "hotp"},
                            user=User("cornelius", self.realm1))
        token2 = init_token({"type": "hotp"})

        token_serials = [token1.get_serial(), token2.get_serial(), 'INVALID_SERIAL']

        self.assertIsNotNone(token1.user)
        self.assertIsNone(token2.user)
        # Try to unassign all tokens will only unassign token1 from realm1
        with self.app.test_request_context('/token/unassign',
                                           method='POST',
                                           json={"serials": token_serials},
                                           headers={'Authorization': self.at}):
            res = self.app.full_dispatch_request()
            self.assertEqual(200, res.status_code, res)
            value = res.json.get("result").get("value")
            self.assertEqual(1, value.get("count_success"))
            failed = value.get("failed")
            self.assertEqual(1, len(failed))
            self.assertIn("INVALID_SERIAL", failed)
            unauthorized = value.get("unauthorized")
            self.assertEqual(1, len(unauthorized))
            self.assertIn(token2.get_serial(), unauthorized)
        self.assertIsNone(token1.user)
        self.assertIsNone(token2.user)

        delete_policy("policy")


class API00TokenPerformance(MyApiTestCase):
    token_count = 21

    def test_00_create_some_tokens(self):
        for i in range(0, self.token_count):
            init_token({"genkey": 1, "serial": "perf{0!s:0>3}".format(i)})
        tokens = get_tokens(serial_wildcard="perf*")
        self.assertEqual(len(tokens), self.token_count)

        for i in range(0, 10):
            init_token({"genkey": 1, "serial": "TOK{0!s:0>3}".format(i)})
        tokens = get_tokens(serial_wildcard="TOK*")
        self.assertEqual(len(tokens), 10)

        self.setUp_user_realms()

    def test_01_number_of_tokens(self):
        # The GET /token returns a wildcard 21 tokens
        with self.app.test_request_context('/token/',
                                           method='GET',
                                           query_string={"serial": "perf*"},
                                           headers={'Authorization': self.at}):
            res = self.app.full_dispatch_request()
            self.assertTrue(res.status_code == 200, res)
            result = res.json.get("result")
            self.assertEqual(self.token_count, result.get("value").get("count"))

        init_token({"genkey": 1, "serial": "realmtoken"}, tokenrealms=[self.realm1])
<<<<<<< HEAD
        toks = get_tokens(realm="*realm1*")
        self.assertEqual(1, len(toks))
=======
        tokens = get_tokens(realm="*realm1*")
        self.assertEqual(len(tokens), 1)
>>>>>>> aee0f0bb

        # Request tokens in tokenrealm
        with self.app.test_request_context('/token/',
                                           method='GET',
                                           query_string={"tokenrealm": "**"},
                                           headers={'Authorization': self.at}):
            res = self.app.full_dispatch_request()
            self.assertTrue(res.status_code == 200, res)
            result = res.json.get("result")
            # Even if we fetch tokenrealm=** we also get all the tokens without a tokenrealm
            self.assertEqual(self.token_count + 10 + 1, result.get("value").get("count"))

        with self.app.test_request_context('/token/',
                                           method='GET',
                                           query_string={"tokenrealm": "*alm1*"},
                                           headers={'Authorization': self.at}):
            res = self.app.full_dispatch_request()
            self.assertTrue(res.status_code == 200, res)
            result = res.json.get("result")
            self.assertEqual(1, result.get("value").get("count"))

        remove_token(serial="realmtoken")

    def test_02_several_requests(self):
        # Run GET challenges
        with self.app.test_request_context('/token/challenges/*',
                                           method='GET',
                                           query_string={"serial": "perf*"},
                                           headers={'Authorization': self.at}):
            res = self.app.full_dispatch_request()
            self.assertTrue(res.status_code == 200, res)
            result = res.json.get("result")
            self.assertEqual(0, result.get("value").get("count"))

        # Run POST assign with a wildcard. This shall not assign.
        with self.app.test_request_context('/token/assign',
                                           method='POST',
                                           data={"user": "cornelius",
                                                 "realm": self.realm1,
                                                 "serial": "perf*",
                                                 "pin": "test"},
                                           headers={'Authorization': self.at}):
            res = self.app.full_dispatch_request()
            self.assertEqual(res.status_code, 404)
            result = res.json.get("result")
            # Of course there is no exact token "perf*"
            self.assertFalse(result["status"])

        # run POST unassign with a wildcard. This shall not unassign
        assign_token("perf001", User("cornelius", self.realm1))
        with self.app.test_request_context('/token/unassign',
                                           method='POST',
                                           data={"serial": "perf*",
                                                 "pin": "test"},
                                           headers={'Authorization': self.at}):
            res = self.app.full_dispatch_request()
            self.assertEqual(res.status_code, 404)
            result = res.json.get("result")
            # Of course there is no exact token "perf*", it does not match perf001
            self.assertFalse(result["status"])

        # Now we unassign the token anyway
        unassign_token("perf001")

        # run POST revoke with a wildcard
        with self.app.test_request_context('/token/revoke',
                                           method='POST',
                                           data={"serial": "perf*",
                                                 "pin": "test"},
                                           headers={'Authorization': self.at}):
            res = self.app.full_dispatch_request()
            self.assertEqual(res.status_code, 404)
            result = res.json.get("result")
            # Of course there is no exact token "perf*", it does not match perf001
            self.assertFalse(result["status"])

        # run POST enable and disable with a wildcard
        with self.app.test_request_context('/token/disable',
                                           method='POST',
                                           data={"serial": "perf*"},
                                           headers={'Authorization': self.at}):
            res = self.app.full_dispatch_request()
            self.assertEqual(res.status_code, 404)
            result = res.json.get("result")
            # Of course there is no exact token "perf*", it does not match perf001
            self.assertFalse(result["status"])

        with self.app.test_request_context('/token/enable',
                                           method='POST',
                                           data={"serial": "perf*"},
                                           headers={'Authorization': self.at}):
            res = self.app.full_dispatch_request()
            self.assertEqual(res.status_code, 404)
            result = res.json.get("result")
            # Of course there is no exact token "perf*", it does not match perf001
            self.assertFalse(result["status"])

        # run DELETE /token with a wildcard
        with self.app.test_request_context('/token/perf*',
                                           method='DELETE',
                                           headers={'Authorization': self.at}):
            res = self.app.full_dispatch_request()
            self.assertEqual(res.status_code, 404)
            result = res.json.get("result")
            # Of course there is no exact token "perf*", it does not match perf001
            self.assertFalse(result["status"])

        # run reset failcounter
        with self.app.test_request_context('/token/reset/perf*',
                                           method='POST',
                                           headers={'Authorization': self.at}):
            res = self.app.full_dispatch_request()
            self.assertEqual(res.status_code, 404)
            result = res.json.get("result")
            # Of course there is no exact token "perf*", it does not match perf001
            self.assertFalse(result["status"])

        # run reset failcounter
        with self.app.test_request_context('/token/resync/perf*',
                                           method='POST', data={"otp1": "123454",
                                                                "otp2": "123454"},
                                           headers={'Authorization': self.at}):
            res = self.app.full_dispatch_request()
            self.assertTrue(res.status_code, 404)
            result = res.json.get("result")
            # Of course there is no exact token "perf*", it does not match perf001
            self.assertFalse(result["status"])

        # Try to set pin
        with self.app.test_request_context('/token/setpin/perf*',
                                           method='POST', data={"otppin": "123454"},
                                           headers={'Authorization': self.at}):
            res = self.app.full_dispatch_request()
            self.assertEqual(res.status_code, 404)
            result = res.json.get("result")
            # Of course there is no exact token "perf*", it does not match perf001
            self.assertFalse(result["status"])

        # Try to set description
        with self.app.test_request_context('/token/set/perf*',
                                           method='POST', data={"description": "general token"},
                                           headers={'Authorization': self.at}):
            res = self.app.full_dispatch_request()
            self.assertEqual(res.status_code, 404)
            result = res.json.get("result")
            # Of course there is no exact token "perf*", it does not match perf001
            self.assertFalse(result["status"])

        # Try to set realm
        with self.app.test_request_context('/token/realm/perf*',
                                           method='POST', data={"realms": self.realm1},
                                           headers={'Authorization': self.at}):
            res = self.app.full_dispatch_request()
            self.assertEqual(res.status_code, 404)
            result = res.json.get("result")
            # Of course there is no exact token "perf*", it does not match perf001
            self.assertFalse(result["status"])

        # Try to copy the pin
        with self.app.test_request_context('/token/copypin',
                                           method='POST',
                                           data={"from": "perf*",
                                                 "to": "perf*"},
                                           headers={'Authorization': self.at}):
            res = self.app.full_dispatch_request()
            self.assertTrue(res.status_code == 400, res)
            result = res.json.get("result")
            # Of course there is no exact token "perf*", it does not match perf001
            self.assertEqual(result.get("error").get("code"), 1016)
            self.assertEqual(result.get("error").get("message"), "ERR1016: No unique token to copy from found")

        with self.app.test_request_context('/token/copypin',
                                           method='POST',
                                           data={"from": "perf001",
                                                 "to": "perf*"},
                                           headers={'Authorization': self.at}):
            res = self.app.full_dispatch_request()
            self.assertTrue(res.status_code == 400, res)
            result = res.json.get("result")
            # Of course there is no exact token "perf*", it does not match perf001
            self.assertEqual(result.get("error").get("code"), 1017)
            self.assertEqual(result.get("error").get("message"), "ERR1017: No unique token to copy to found")

        # Try to copy the user
        with self.app.test_request_context('/token/copyuser',
                                           method='POST',
                                           data={"from": "perf*",
                                                 "to": "perf*"},
                                           headers={'Authorization': self.at}):
            res = self.app.full_dispatch_request()
            self.assertTrue(res.status_code == 400, res)
            result = res.json.get("result")
            # Of course there is no exact token "perf*", it does not match perf001
            self.assertEqual(result.get("error").get("code"), 1016)
            self.assertEqual(result.get("error").get("message"), "ERR1016: No unique token to copy from found")

        # Try to copy the user
        with self.app.test_request_context('/token/copyuser',
                                           method='POST',
                                           data={"from": "perf001",
                                                 "to": "perf*"},
                                           headers={'Authorization': self.at}):
            res = self.app.full_dispatch_request()
            self.assertTrue(res.status_code == 400, res)
            result = res.json.get("result")
            # Of course there is no exact token "perf*", it does not match perf001
            self.assertEqual(result.get("error").get("code"), 1017)
            self.assertEqual(result.get("error").get("message"), "ERR1017: No unique token to copy to found")

        # Try to mark wildcard token as lost
        # Just to be clear, all tokens are assigned to the user cornelius
        for i in range(0, self.token_count):
            assign_token("perf{0!s:0>3}".format(i), User("cornelius", self.realm1))

        with self.app.test_request_context('/token/lost/perf*',
                                           method='POST',
                                           data={},
                                           headers={'Authorization': self.at}):
            res = self.app.full_dispatch_request()
            self.assertEqual(res.status_code, 404)
            result = res.json.get("result")
            # Of course there is no exact token "perf*", it does not match perf001
            self.assertFalse(result["status"])

        # unassign tokens again
        for i in range(0, self.token_count):
            unassign_token("perf{0!s:0>3}".format(i))

        # Try to set tokeninfo
        with self.app.test_request_context('/token/info/perf*/newkey',
                                           method='POST',
                                           data={"value": "newvalue"},
                                           headers={'Authorization': self.at}):
            res = self.app.full_dispatch_request()
            self.assertEqual(res.status_code, 404)
            result = res.json.get("result")
            # Of course there is no exact token "perf*", it does not match perf001
            self.assertFalse(result["status"])

            toks = get_tokens(tokeninfo={"newkey": "newvalue"})
            # No token reveived this value!
            self.assertEqual(len(toks), 0)

        # Try to delete tokeninfo
        with self.app.test_request_context('/token/info/perf*/newkey',
                                           method='DELETE',
                                           headers={'Authorization': self.at}):
            res = self.app.full_dispatch_request()
            self.assertEqual(res.status_code, 404)
            result = res.json.get("result")
            # Of course there is no exact token "perf*", it does not match perf001
            self.assertFalse(result["status"])


class APIDetermineUserFromSerialForPolicies(MyApiTestCase):
    """
    This Testclass verifies if a request, that only contains a serial will also
    honour policies, that are configured for users, if the serial is assigned to such a user.
    """

    def test_00_setup(self):
        self.setUp_user_realms()
        self.setUp_user_realm2()

    def test_01_disabling_token(self):
        serial = "SPASS001"
        polname = "disabletokens"

        init_token({"type": "spass", "serial": serial}, user=User("cornelius", self.realm1))

        # We are using the "testadmin"
        with self.app.test_request_context('/token/disable',
                                           method='POST',
                                           data={"serial": serial},
                                           headers={'Authorization': self.at}):
            res = self.app.full_dispatch_request()
            self.assertEqual(res.status_code, 200)
            result = res.json.get("result")
            # One token disabled
            self.assertEqual(1, result.get("value"))

        enable_token(serial)
        # create a policy for realm1, the admin is allowed to disable the token
        set_policy(polname, scope=SCOPE.ADMIN, action=PolicyAction.DISABLE, realm=self.realm1, adminuser="testadmin")

        with self.app.test_request_context('/token/disable',
                                           method='POST',
                                           data={"serial": serial},
                                           headers={'Authorization': self.at}):
            res = self.app.full_dispatch_request()
            self.assertEqual(res.status_code, 200)
            result = res.json.get("result")
            # One token disabled
            self.assertEqual(1, result.get("value"))

        enable_token(serial)
        # change the policy for realm2, the admin is NOT allowed to disable the token
        set_policy(polname, scope=SCOPE.ADMIN, action=PolicyAction.DISABLE, realm=self.realm2, adminuser="testadmin")

        with self.app.test_request_context('/token/disable',
                                           method='POST',
                                           data={"serial": serial},
                                           headers={'Authorization': self.at}):
            res = self.app.full_dispatch_request()
            self.assertEqual(res.status_code, 403)
            result = res.json.get("result")
            # One token disabled
            self.assertFalse(result.get("status"))
            self.assertEqual(303, result.get("error").get("code"))
            self.assertEqual("Admin actions are defined, but the action disable is not allowed!",
                             result.get("error").get("message"))

        remove_token(serial)
        delete_policy(polname)


class APIRolloutState(MyApiTestCase):

    def setUp(self):
        super(APIRolloutState, self).setUp()
        self.setUp_user_realms()

    def test_01_enroll_two_tokens(self):
        r = init_token({"2stepinit": 1,
                        "genkey": 1})
        self.assertEqual(r.rollout_state, ROLLOUTSTATE.CLIENTWAIT)
        serial1 = r.token.serial

        r = init_token({"genkey": 1})
        self.assertEqual(r.rollout_state, "")

        # There are two tokens enrolled
        with self.app.test_request_context('/token/',
                                           method='GET',
                                           headers={'Authorization': self.at}):
            res = self.app.full_dispatch_request()
            self.assertTrue(res.status_code == 200, res)
            result = res.json.get("result")
            # we have two tokens
            self.assertEqual(2, result.get("value").get("count"))

        # Only one token in the rollout state client_wait
        with self.app.test_request_context('/token/',
                                           method='GET',
                                           query_string={"rollout_state": ROLLOUTSTATE.CLIENTWAIT},
                                           headers={'Authorization': self.at}):
            res = self.app.full_dispatch_request()
            self.assertTrue(res.status_code == 200, res)
            result = res.json.get("result")
            # we have one token
            self.assertEqual(1, result.get("value").get("count"))
            tok = result.get("value").get("tokens")[0]
            self.assertEqual(ROLLOUTSTATE.CLIENTWAIT, tok.get("rollout_state"))
            self.assertEqual(serial1, tok.get("serial"))

        # Test wildcard rollout_state filter
        r = init_token({"genkey": 1})
        self.assertEqual(r.rollout_state, "")
        serial3 = r.token.serial
        # Set a dummy rollout state
        r.token.rollout_state = "special"
        r.token.save()

        # Find rollout state "cliEntwait" and "spEcial"
        with self.app.test_request_context('/token/',
                                           method='GET',
                                           query_string={"rollout_state": "*e*"},
                                           headers={'Authorization': self.at}):
            res = self.app.full_dispatch_request()
            self.assertTrue(res.status_code == 200, res)
            result = res.json.get("result")
            # we have two tokens
            self.assertEqual(2, result.get("value").get("count"))
            # We are not sure about the ordering. But one is serial1 and the other is serial3.
            tok = result.get("value").get("tokens")[0]
            self.assertIn(tok.get("serial"), [serial1, serial3])
            tok = result.get("value").get("tokens")[1]
            self.assertIn(tok.get("serial"), [serial1, serial3])


@unittest.skipUnless("privacyidea.lib.caconnectors.msca.MSCAConnector" in AvailableCAConnectors,
                     "Can not test MSCA. grpc module seems not available.")
class APIMSCACertTestCase(MyApiTestCase):

    def setUp(self):
        self.setUp_user_realms()
        # setup ca connector
        CONF["type"] = "microsoft"
        CONF["caconnector"] = "billCA"
        r = save_caconnector(CONF)
        self.assertEqual(r, 1)

    def test_01_msca_certificate_pending_and_enrolled(self):
        with mock.patch.object(MSCAConnector, "_connect_to_worker") as mock_conncect_worker:
            # Mock the CA to simulate a Pending Request - disposition 5
            mock_conncect_worker.return_value = CAServiceMock(CONF,
                                                              {"available_cas": MOCK_AVAILABLE_CAS,
                                                               "ca_templates": MOCK_CA_TEMPLATES,
                                                               "csr_disposition": 5,
                                                               "certificate": CERTIFICATE})
            # Issue a cert request to billCA for a ApprovalRequired Token.
            cert_tok = init_token({"type": "certificate",
                                   "ca": "billCA",
                                   "template": "ApprovalRequired",
                                   "genkey": 1,
                                   "user": "cornelius",
                                   "realm": self.realm1
                                   }, User("cornelius", self.realm1))
            self.assertEqual("certificate", cert_tok.type)
            self.assertEqual(ROLLOUTSTATE.PENDING, cert_tok.rollout_state)
            # Check, that there is no pkcs12 container in the tokeninfo and init details
            self.assertIsNotNone(cert_tok.get_tokeninfo("pkcs12"), cert_tok.get_tokeninfo())
            init_details = cert_tok.get_init_details()
            self.assertIn("pkcs12", init_details, init_details)
            self.assertIn("pkcs12_password", init_details, init_details)

            # Fetch the rolloutstate by fetching the token
            with self.app.test_request_context('/token/?serial={0!s}'.format(cert_tok.token.serial),
                                               method='GET',
                                               headers={'Authorization': self.at}):
                res = self.app.full_dispatch_request()
                self.assertTrue(res.status_code == 200, res)
                result = res.json.get("result")
                token = result.get("value").get("tokens")[0]
                # certificate is still pending
                self.assertEqual(ROLLOUTSTATE.PENDING, token.get("rollout_state"))

            # Enroll the certificated
            mock_conncect_worker.return_value.disposition = 3

            # Fetch the rolloutstate again, now the token is enrolled
            with self.app.test_request_context('/token/?serial={0!s}'.format(cert_tok.token.serial),
                                               method='GET',
                                               headers={'Authorization': self.at}):
                res = self.app.full_dispatch_request()
                self.assertTrue(res.status_code == 200, res)
                result = res.json.get("result")
                token = result.get("value").get("tokens")[0]
                # certificate is still pending
                self.assertEqual(ROLLOUTSTATE.ENROLLED, token.get("rollout_state"))

    def test_02_msca_certificate_pending_and_denied(self):
        with mock.patch.object(MSCAConnector, "_connect_to_worker") as mock_conncect_worker:
            # Mock the CA to simulate a Pending Request - disposition 5
            mock_conncect_worker.return_value = CAServiceMock(CONF,
                                                              {"available_cas": MOCK_AVAILABLE_CAS,
                                                               "ca_templates": MOCK_CA_TEMPLATES,
                                                               "csr_disposition": 5,
                                                               "certificate": CERTIFICATE})
            # Issue a cert request to billCA for a ApprovalRequired Token.
            cert_tok = init_token({"type": "certificate",
                                   "ca": "billCA",
                                   "template": "ApprovalRequired",
                                   "genkey": 1,
                                   "user": "cornelius",
                                   "realm": self.realm1
                                   }, User("cornelius", self.realm1))
            self.assertEqual("certificate", cert_tok.type)
            self.assertEqual(ROLLOUTSTATE.PENDING, cert_tok.rollout_state)

            # Fetch the rolloutstate by fetching the token
            with self.app.test_request_context('/token/?serial={0!s}'.format(cert_tok.token.serial),
                                               method='GET',
                                               headers={'Authorization': self.at}):
                res = self.app.full_dispatch_request()
                self.assertTrue(res.status_code == 200, res)
                result = res.json.get("result")
                token = result.get("value").get("tokens")[0]
                # certificate is still pending
                self.assertEqual(ROLLOUTSTATE.PENDING, token.get("rollout_state"))

            # Enroll the certificated
            mock_conncect_worker.return_value.disposition = 2

            # Fetch the rolloutstate again, now the token is enrolled
            with self.app.test_request_context('/token/?serial={0!s}'.format(cert_tok.token.serial),
                                               method='GET',
                                               headers={'Authorization': self.at}):
                res = self.app.full_dispatch_request()
                self.assertTrue(res.status_code == 200, res)
                result = res.json.get("result")
                token = result.get("value").get("tokens")[0]
                # certificate is still pending
                self.assertEqual(ROLLOUTSTATE.DENIED, token.get("rollout_state"))


class APITokengroupTestCase(MyApiTestCase):

    def setUp(self):
        super(APITokengroupTestCase, self).setUp()
        self.setUp_user_realms()

    def test_01_add_tokengroups(self):
        serial = "testtok1"
        with self.app.test_request_context('/tokengroup/gruppe1',
                                           data={"description": "My Cool first group"},
                                           method='POST',
                                           headers={'Authorization': self.at}):
            res = self.app.full_dispatch_request()
            self.assertTrue(res.status_code == 200, res)
            value = res.json['result']['value']
            self.assertGreaterEqual(value, 1)

        # Add a 2nd group
        with self.app.test_request_context('/tokengroup/gruppe2',
                                           data={"description": "My Cool first group"},
                                           method='POST',
                                           headers={'Authorization': self.at}):
            res = self.app.full_dispatch_request()
            self.assertTrue(res.status_code == 200, res)
            value = res.json['result']['value']
            self.assertGreaterEqual(value, 1)

        init_token({"serial": serial, "type": "spass"})

        # Assign token to tokengroup
        with self.app.test_request_context('/token/group/{0!s}/gruppe1'.format(serial),
                                           method='POST',
                                           headers={'Authorization': self.at}):
            res = self.app.full_dispatch_request()
            self.assertTrue(res.status_code == 200, res)
            value = res.json['result']['value']
            self.assertGreaterEqual(value, 1)

        # Check token, there is the tokengroup "gruppe1"
        with self.app.test_request_context('/token/?serial={0!s}'.format(serial),
                                           method='GET',
                                           headers={'Authorization': self.at}):
            res = self.app.full_dispatch_request()
            self.assertTrue(res.status_code == 200, res)
            value = res.json['result']['value']
            tok = value["tokens"][0]
            self.assertEqual(tok.get("tokengroup"), ["gruppe1"])

        # Delete the tokengroup from the token
        with self.app.test_request_context('/token/group/{0!s}/gruppe1'.format(serial),
                                           method='DELETE',
                                           headers={'Authorization': self.at}):
            res = self.app.full_dispatch_request()
            self.assertTrue(res.status_code == 200, res)
            value = res.json['result']['value']
            self.assertEqual(value, 1)

        # Check token, there is no tokengroup
        with self.app.test_request_context('/token/?serial={0!s}'.format(serial),
                                           method='GET',
                                           headers={'Authorization': self.at}):
            res = self.app.full_dispatch_request()
            self.assertTrue(res.status_code == 200, res)
            value = res.json['result']['value']
            tok = value["tokens"][0]
            self.assertEqual(tok.get("tokengroup"), [])

        # Now assign the tokengroup grupp1 again.
        with self.app.test_request_context('/token/group/{0!s}/gruppe1'.format(serial),
                                           method='POST',
                                           headers={'Authorization': self.at}):
            res = self.app.full_dispatch_request()
            self.assertTrue(res.status_code == 200, res)
            value = res.json['result']['value']
            self.assertGreaterEqual(value, 1)

        # Now use the generic endpoint to SET tokengroups. We set "gruppe2", this will also remove "gruppe1"
        with self.app.test_request_context('/token/group/{0!s}'.format(serial),
                                           method='POST',
                                           data={"groups": ["gruppe2"]},
                                           headers={'Authorization': self.at}):
            res = self.app.full_dispatch_request()
            self.assertTrue(res.status_code == 200, res)
            value = res.json['result']['value']
            self.assertGreaterEqual(value, 1)
        # Check that the token has gruppe2 assigned and not gruppe1
        with self.app.test_request_context('/token/?serial={0!s}'.format(serial),
                                           method='GET',
                                           headers={'Authorization': self.at}):
            res = self.app.full_dispatch_request()
            self.assertTrue(res.status_code == 200, res)
            value = res.json['result']['value']
            tok = value["tokens"][0]
            self.assertEqual(tok.get("tokengroup"), ["gruppe2"])

        remove_token(serial)

    def test_02_non_existing_groups(self):
        serial = "testtok2"
        init_token({"serial": serial, "type": "spass"})

        # Assign token to non-existing tokengroup
        with self.app.test_request_context('/token/group/{0!s}/gaga'.format(serial),
                                           method='POST',
                                           headers={'Authorization': self.at}):
            res = self.app.full_dispatch_request()
            self.assertTrue(res.status_code == 404, res)
            result = res.json['result']
            self.assertFalse(result.get("status"))
            self.assertEqual(result.get("error").get("code"), 601)
            self.assertEqual(result.get("error").get("message"), "The tokengroup does not exist.")

        # Delete a non-existing tokengroup from the token
        with self.app.test_request_context('/token/group/{0!s}/gaga'.format(serial),
                                           method='DELETE',
                                           headers={'Authorization': self.at}):
            res = self.app.full_dispatch_request()
            self.assertTrue(res.status_code == 404, res)
            result = res.json['result']
            self.assertFalse(result.get("status"))
            self.assertEqual(result.get("error").get("code"), 601)
            self.assertEqual(result.get("error").get("message"), "The tokengroup does not exist.")

        remove_token(serial)<|MERGE_RESOLUTION|>--- conflicted
+++ resolved
@@ -17,16 +17,6 @@
 # You should have received a copy of the GNU Affero General Public
 # License along with this program. If not, see <http://www.gnu.org/licenses/>.
 
-<<<<<<< HEAD
-from privacyidea.lib.container import (init_container, add_token_to_container,
-                                       find_container_by_serial, find_container_for_token)
-from privacyidea.lib.error import ResourceNotFoundError
-from privacyidea.models import db
-from .base import MyApiTestCase, PWFILE2
-import json
-import datetime
-=======
->>>>>>> aee0f0bb
 import codecs
 import datetime
 import json
@@ -3526,13 +3516,8 @@
             self.assertEqual(self.token_count, result.get("value").get("count"))
 
         init_token({"genkey": 1, "serial": "realmtoken"}, tokenrealms=[self.realm1])
-<<<<<<< HEAD
-        toks = get_tokens(realm="*realm1*")
-        self.assertEqual(1, len(toks))
-=======
         tokens = get_tokens(realm="*realm1*")
         self.assertEqual(len(tokens), 1)
->>>>>>> aee0f0bb
 
         # Request tokens in tokenrealm
         with self.app.test_request_context('/token/',
