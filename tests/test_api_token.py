from .base import MyTestCase
import json
import os
import datetime
import codecs
from privacyidea.lib.policy import (set_policy, delete_policy, SCOPE, ACTION,
                                    PolicyClass)
from privacyidea.lib.token import get_tokens, init_token, remove_token, get_tokens_from_serial_or_user
from privacyidea.lib.user import User
from privacyidea.lib.caconnector import save_caconnector
from six.moves.urllib.parse import urlencode
from privacyidea.lib.token import check_serial_pass
from privacyidea.lib.tokenclass import DATE_FORMAT
from privacyidea.lib.config import set_privacyidea_config, delete_privacyidea_config
from dateutil.tz import tzlocal
from privacyidea.lib import _

PWFILE = "tests/testdata/passwords"
IMPORTFILE = "tests/testdata/import.oath"
IMPORTFILE_GPG = "tests/testdata/import.oath.asc"
IMPORTFILE2 = "tests/testdata/empty.oath"
IMPORTPSKC = "tests/testdata/pskc-aes.xml"
IMPORTPSKC_PASS = "tests/testdata/pskc-password.xml"
PSK_HEX = "12345678901234567890123456789012"
YUBICOFILE = "tests/testdata/yubico-oath.csv"
OTPKEY = "3132333435363738393031323334353637383930"
OTPKEY2 = "010fe88d31948c0c2e3258a4b0f7b11956a258ef"
OTPVALUES2 = ["551536", "703671", "316522", "413789"]
CERT = """-----BEGIN CERTIFICATE-----
MIIGXDCCBUSgAwIBAgITYwAAAA27DqXl0fVdOAAAAAAADTANBgkqhkiG9w0BAQsF
ADBCMRMwEQYKCZImiZPyLGQBGRYDb3JnMRkwFwYKCZImiZPyLGQBGRYJYXV0aC10
ZXN0MRAwDgYDVQQDEwdDQTJGMDAxMB4XDTE1MDIxMTE2NDE1M1oXDTE2MDIxMTE2
NDE1M1owgYExEzARBgoJkiaJk/IsZAEZFgNvcmcxGTAXBgoJkiaJk/IsZAEZFglh
dXRoLXRlc3QxDjAMBgNVBAMTBVVzZXJzMRowGAYDVQQDExFDb3JuZWxpdXMgS29l
bGJlbDEjMCEGCSqGSIb3DQEJARYUY29ybmVsaXVzQGJhbGZvby5uZXQwggEiMA0G
CSqGSIb3DQEBAQUAA4IBDwAwggEKAoIBAQCN5xYqSoKhxKgywdWOjZTgOobPN5lN
DbSKQktdiG7asH0/Bzg8DIyd+k6wj5yncNhHKBhDJC/cAz3YAYY+KJj/tECLyt5V
AqZLuf3sTA/Ak/neHzXwrlo9PB67JxY4tgJcaR0Cml5oSx4ofRowOCrXv60Asfkl
+3lMRaNyEpQiSVdqIzGZAM1FIy0chwknMB8PfQhlC3v60rGiWoG65Rl5zuGl9lJC
nR990FGSIUW2GLCtI57QCCdBVHIBL+M0WNbdonk9qYSHm8ArFeoftsw2UxHQazM9
KftS7osJnQWOeNw+iIQIgZxLlyC9CBeKBCj3gIwLMEZRz6y951A9nngbAgMBAAGj
ggMJMIIDBTAOBgNVHQ8BAf8EBAMCBLAwHQYDVR0OBBYEFGFYluib3gs1BQQNB25A
FyEvQuoxMB8GA1UdIwQYMBaAFO9tVOusjflOf/y1lJuQ0YZej3vuMIHHBgNVHR8E
gb8wgbwwgbmggbaggbOGgbBsZGFwOi8vL0NOPUNBMkYwMDEsQ049Z2FuZGFsZixD
Tj1DRFAsQ049UHVibGljJTIwS2V5JTIwU2VydmljZXMsQ049U2VydmljZXMsQ049
Q29uZmlndXJhdGlvbixEQz1hdXRoLXRlc3QsREM9b3JnP2NlcnRpZmljYXRlUmV2
b2NhdGlvbkxpc3Q/YmFzZT9vYmplY3RDbGFzcz1jUkxEaXN0cmlidXRpb25Qb2lu
dDCBuwYIKwYBBQUHAQEEga4wgaswgagGCCsGAQUFBzAChoGbbGRhcDovLy9DTj1D
QTJGMDAxLENOPUFJQSxDTj1QdWJsaWMlMjBLZXklMjBTZXJ2aWNlcyxDTj1TZXJ2
aWNlcyxDTj1Db25maWd1cmF0aW9uLERDPWF1dGgtdGVzdCxEQz1vcmc/Y0FDZXJ0
aWZpY2F0ZT9iYXNlP29iamVjdENsYXNzPWNlcnRpZmljYXRpb25BdXRob3JpdHkw
PQYJKwYBBAGCNxUHBDAwLgYmKwYBBAGCNxUIheyJB4SuoT6EjYcBh+WGHoXd8y83
g7DpBYPZgFwCAWQCAQgwKQYDVR0lBCIwIAYKKwYBBAGCNxQCAgYIKwYBBQUHAwIG
CCsGAQUFBwMEMDUGCSsGAQQBgjcVCgQoMCYwDAYKKwYBBAGCNxQCAjAKBggrBgEF
BQcDAjAKBggrBgEFBQcDBDBEBgNVHREEPTA7oCMGCisGAQQBgjcUAgOgFQwTY29y
bnlAYXV0aC10ZXN0Lm9yZ4EUY29ybmVsaXVzQGJhbGZvby5uZXQwRAYJKoZIhvcN
AQkPBDcwNTAOBggqhkiG9w0DAgICAIAwDgYIKoZIhvcNAwQCAgCAMAcGBSsOAwIH
MAoGCCqGSIb3DQMHMA0GCSqGSIb3DQEBCwUAA4IBAQCVI9ULYQgLxOcDWAlWPE4g
ZRcbg65oCNdB0MBzTFhQZC/YFlSTNAGU2gUhnW+LoQ4N4sVnwxPbCRpsiA0ImqFU
hh/qcIV4JYthUGYdYkGjsc1YQjdLpYsg0GRUXTQHYjMQo6gvg1z/iMhzCCU8DbjT
DkTm/0JYVCt+vpvpigX/XWLWeHLHzPHFYAdBVAYgnwbTV4hgNIO98YRiMWsXOAIR
S/IreZ58alclwJJRIGTuOTKSCd+uE7QMALztDty7cjtpMANGrz1k/uUWg9T+UgQs
czZ68tF258iaWLPbsdRWqO160iy7eDSKWFFMR4HnfLHX/UPRSpBNGSHmvT1hbkUr
-----END CERTIFICATE-----"""

CAKEY = "cakey.pem"
CACERT = "cacert.pem"
OPENSSLCNF = "openssl.cnf"
WORKINGDIR = "tests/testdata/ca"
REQUEST = """-----BEGIN CERTIFICATE REQUEST-----
MIICmTCCAYECAQAwVDELMAkGA1UEBhMCREUxDzANBgNVBAgMBkhlc3NlbjEUMBIG
A1UECgwLcHJpdmFjeWlkZWExHjAcBgNVBAMMFXJlcXVlc3Rlci5sb2NhbGRvbWFp
bjCCASIwDQYJKoZIhvcNAQEBBQADggEPADCCAQoCggEBAM2+FE/6zgE/QiIbHZyv
3ZLSf9tstz45Q0NrEwPxBfQHdLx2aSgLrxmO1/zjzcZY8sp/CG1T/AcCRCTGtDRM
jAT+Mw5A4iC6AnNa9/VPY27MxrbfVB03OX1RNiZfvdw/qItroq62ndYh599BuHoo
KmhIyqgt7eHpRl5acm20hDiHkf2UEQsohMbCLyr7Afk2egl10TOIPHNBW8i/lIlw
ofDAuS5QUx6xF2Rp9C2B4KkNDjLpulWKhfEbb0l5tH+Iww0+VIibPR84jATz7mpj
K/XG27SDqsR4QTp9S+HIPnHKG2FZ6sbEyjJeyem/EinmxsNj/qBV2nrxYJhNJu36
cC0CAwEAAaAAMA0GCSqGSIb3DQEBCwUAA4IBAQB7uJC6I1By0T29IZ0B1ue5YNxM
NDPbqCytRPMQ9awJ6niMMIQRS1YPhSFPWyEWrGKWAUvbn/lV0XHH7L/tvHg6HbC0
AjLc8qPH4Xqkb1WYV1GVJYr5qyEFS9QLZQLQDC2wk018B40MSwZWtsv14832mPu8
gP5WP+mj9LRgWCP1MdAR9pcNGd9pZMcCHQLxT76mc/eol4kb/6/U6yxBmzaff8eB
oysLynYXZkm0wFudTV04K0aKlMJTp/G96sJOtw1yqrkZSe0rNVcDs9vo+HAoMWO/
XZp8nprZvJuk6/QIRpadjRkv4NElZ2oNu6a8mtaO38xxnfQm4FEMbm5p+4tM
-----END CERTIFICATE REQUEST-----"""

class APITokenTestCase(MyTestCase):

    def _create_temp_token(self, serial):
        with self.app.test_request_context('/token/init',
                                           method='POST',
                                           data={"serial": serial,
                                                 "genkey": 1},
                                           headers={'Authorization': self.at}):
            res = self.app.full_dispatch_request()
            self.assertTrue(res.status_code == 200, res)

    def test_000_setup_realms(self):
        self.setUp_user_realms()

    def test_00_init_token(self):
        # hmac is now hotp.
        with self.app.test_request_context('/token/init',
                                           method='POST',
                                           data={"type": "hmac"},
                                           headers={'Authorization': self.at}):
            res = self.app.full_dispatch_request()
            self.assertTrue(res.status_code == 400, res)

        # missing parameter otpkey
        with self.app.test_request_context('/token/init',
                                           method='POST',
                                           data={"type": "hotp"},
                                           headers={'Authorization': self.at}):
            res = self.app.full_dispatch_request()
            self.assertTrue(res.status_code == 400, res)

        with self.app.test_request_context('/token/init',
                                           method='POST',
                                           data={"type": "hotp",
                                                 "otpkey": self.otpkey},
                                           headers={'Authorization': self.at}):
            res = self.app.full_dispatch_request()
            self.assertTrue(res.status_code == 200, res)
            result = json.loads(res.data.decode('utf8')).get("result")
            detail = json.loads(res.data.decode('utf8')).get("detail")
            self.assertTrue(result.get("status"), result)
            self.assertTrue(result.get("value"), result)
            self.assertTrue("value" in detail.get("googleurl"), detail)
            self.assertTrue("OATH" in detail.get("serial"), detail)

        with self.app.test_request_context('/token/init',
                                           method='POST',
                                           data={"type": "hotp",
                                                 "otpkey": self.otpkey,
                                                 "genkey": 0},
                                           headers={'Authorization': self.at}):
                res = self.app.full_dispatch_request()
                data = json.loads(res.data.decode('utf8'))
                self.assertTrue(res.status_code == 200, res)
                result = data.get("result")
                detail = data.get("detail")
                self.assertTrue(result.get("status"), result)
                self.assertTrue(result.get("value"), result)
                self.assertTrue("value" in detail.get("googleurl"), detail)
                serial = detail.get("serial")
                self.assertTrue("OATH" in serial, detail)
        remove_token(serial)

        with self.app.test_request_context('/token/init',
                                           method='POST',
                                           data={"type": "HOTP",
                                                 "otpkey": self.otpkey,
                                                 "pin": "1234",
                                                 "user": "cornelius",
                                                 "realm": self.realm1},
                                           headers={'Authorization': self.at}):
                res = self.app.full_dispatch_request()
                data = json.loads(res.data.decode('utf8'))
                self.assertTrue(res.status_code == 200, res)
                result = data.get("result")
                detail = data.get("detail")
                self.assertTrue(result.get("status"), result)
                self.assertTrue(result.get("value"), result)
                self.assertTrue("value" in detail.get("googleurl"), detail)
                serial = detail.get("serial")
                self.assertTrue("OATH" in serial, detail)
        remove_token(serial)

    def test_01_list_tokens(self):
        with self.app.test_request_context('/token/',
                                           method='GET',
                                           headers={'Authorization': self.at}):
            res = self.app.full_dispatch_request()
            self.assertTrue(res.status_code == 200, res)
            result = json.loads(res.data.decode('utf8')).get("result")
            detail = json.loads(res.data.decode('utf8')).get("detail")
            tokenlist = result.get("value").get("tokens")
            count = result.get("value").get("count")
            next = result.get("value").get("next")
            prev = result.get("value").get("prev")
            self.assertTrue(result.get("status"), result)
            self.assertEqual(len(tokenlist), 1)
            self.assertTrue(count == 1, count)
            self.assertTrue(next is None, next)
            self.assertTrue(prev is None, prev)
            token0 = tokenlist[0]
            self.assertTrue(token0.get("username") == "", token0)
            self.assertTrue(token0.get("count") == 0, token0)
            self.assertTrue(token0.get("tokentype") == "hotp", token0)
            self.assertTrue(token0.get("tokentype") == "hotp", token0)
            self.assertTrue(token0.get("count_window") == 10, token0)
            self.assertTrue(token0.get("realms") == [], token0)
            self.assertTrue(token0.get("user_realm") == "", token0)

        # get assigned tokens
        with self.app.test_request_context('/token/',
                                           method='GET',
                                           query_string=urlencode({
                                               "assigned": True}),
                                           headers={'Authorization': self.at}):
            res = self.app.full_dispatch_request()
            self.assertTrue(res.status_code == 200, res)
            result = json.loads(res.data.decode('utf8')).get("result")
            detail = json.loads(res.data.decode('utf8')).get("detail")
            tokenlist = result.get("value").get("tokens")
            # NO token assigned, yet
            self.assertTrue(len(tokenlist) == 0, "{0!s}".format(tokenlist))

        # get unassigned tokens
        with self.app.test_request_context('/token/',
                                           method='GET',
                                           query_string=urlencode({
                                               "assigned": False}),
                                           headers={'Authorization': self.at}):
            res = self.app.full_dispatch_request()
            self.assertTrue(res.status_code == 200, res)
            result = json.loads(res.data.decode('utf8')).get("result")
            detail = json.loads(res.data.decode('utf8')).get("detail")
            tokenlist = result.get("value").get("tokens")
            self.assertTrue(len(tokenlist) == 1, len(tokenlist))

    def test_02_list_tokens_csv(self):
        with self.app.test_request_context('/token/',
                                           method='GET',
                                           query_string=urlencode({"outform":
                                                                       "csv"}),
                                           headers={'Authorization': self.at}):
            res = self.app.full_dispatch_request()
            self.assertTrue(res.status_code == 200, res)
            self.assertTrue("info" in res.data, res.data)
            self.assertTrue("username" in res.data, res.data)
            self.assertTrue("user_realm" in res.data, res.data)

    def test_03_list_tokens_in_one_realm(self):
        for serial in ["S1", "S2", "S3", "S4"]:
             with self.app.test_request_context('/token/init',
                                                method='POST',
                                                data={"type": "hotp",
                                                      "otpkey": self.otpkey,
                                                      "serial": serial},
                                                headers={'Authorization':
                                                             self.at}):
                res = self.app.full_dispatch_request()
                self.assertTrue(res.status_code == 200, res)

        # tokens with realm
        for serial in ["R1", "R2"]:
            with self.app.test_request_context('/token/init', method='POST',
                                               data={"type": "hotp",
                                                     "otpkey": self.otpkey,
                                                     "serial": serial,
                                                     "realm": self.realm1},
                                               headers={'Authorization':
                                                            self.at}):
                res = self.app.full_dispatch_request()
                self.assertTrue(res.status_code == 200, res)

        # list tokens of realm1
        with self.app.test_request_context('/token/',
                                           method='GET',
                                           query_string=urlencode({
                                               "tokenrealm": self.realm1}),
                                           headers={'Authorization': self.at}):
            res = self.app.full_dispatch_request()
            self.assertTrue(res.status_code == 200, res)
            result = json.loads(res.data.decode('utf8')).get("result")
            detail = json.loads(res.data.decode('utf8')).get("detail")
            tokenlist = result.get("value").get("tokens")
            count = result.get("value").get("count")
            next = result.get("value").get("next")
            prev = result.get("value").get("prev")
            self.assertTrue(len(tokenlist) == 2, res.data)
            self.assertTrue(count == 2, count)

    def test_04_assign_unassign_token(self):
        with self.app.test_request_context('/token/assign',
                                           method='POST',
                                           data={"user": "cornelius",
                                                 "realm": self.realm1,
                                                 "serial": "S1",
                                                 "pin": "test"},
                                           headers={'Authorization': self.at}):
            res = self.app.full_dispatch_request()
            self.assertTrue(res.status_code == 200, res)
            result = json.loads(res.data.decode('utf8')).get("result")
            self.assertTrue(result.get("value") is True, result)

        # Assign the same token to another user will fail
        with self.app.test_request_context('/token/assign',
                                           method='POST',
                                           data={"user": "shadow",
                                                 "realm": self.realm1,
                                                 "serial": "S1"},
                                           headers={'Authorization': self.at}):
            res = self.app.full_dispatch_request()
            self.assertTrue(res.status_code == 400, res)
            result = json.loads(res.data.decode('utf8')).get("result")
            error = result.get("error")
            self.assertEqual(error.get("message"), "ERR1103: Token already assigned to user User(login=u'cornelius', "
                                                   "realm=u'realm1', resolver=u'resolver1')")

        # Now the user tries to assign a foreign token
        with self.app.test_request_context('/auth',
                                           method='POST',
                                           data={"username":
                                                     "selfservice@realm1",
                                                 "password": "test"}):
            res = self.app.full_dispatch_request()
            self.assertTrue(res.status_code == 200, res)
            result = json.loads(res.data.decode('utf8')).get("result")
            self.assertTrue(result.get("status"), res.data)
            # In self.at_user we store the user token
            self.at_user = result.get("value").get("token")

        with self.app.test_request_context('/token/assign',
                                           method='POST',
                                           data={"serial": "S1"},
                                           headers={'Authorization': self.at_user}):
            res = self.app.full_dispatch_request()
            self.assertTrue(res.status_code == 400, res)
            result = json.loads(res.data.decode('utf8')).get("result")
            error = result.get("error")
            self.assertEqual(error.get("message"), "ERR1103: Token already assigned to another user.")

        # Now unassign the token
        with self.app.test_request_context('/token/unassign',
                                           method='POST',
                                           data={"user": "cornelius",
                                                 "realm": self.realm1},
                                           headers={'Authorization': self.at}):
            res = self.app.full_dispatch_request()
            self.assertTrue(res.status_code == 200, res)
<<<<<<< HEAD
            result = json.loads(res.data).get("result")
            self.assertTrue(result.get("value") == 1, result)
=======
            result = json.loads(res.data.decode('utf8')).get("result")
            self.assertTrue(result.get("value") is True, result)
>>>>>>> bdfd7623

        # Assign the same token to another user will success
        with self.app.test_request_context('/token/assign',
                                           method='POST',
                                           data={"user": "shadow",
                                                 "realm": self.realm1,
                                                 "serial": "S1"},
                                           headers={'Authorization': self.at}):
            res = self.app.full_dispatch_request()
            self.assertTrue(res.status_code == 200, res)
            result = json.loads(res.data.decode('utf8')).get("result")
            self.assertTrue(result.get("value") is True, result)

        # Unassign without any arguments will raise a ParameterError
        with self.app.test_request_context('/token/unassign',
                                           method='POST',
                                           data={},
                                           headers={'Authorization': self.at}):
            res = self.app.full_dispatch_request()
            self.assertTrue(res.status_code == 400, res)

        # assign S3 and S4 to cornelius
        for serial in ("S3", "S4"):
            with self.app.test_request_context('/token/assign',
                                               method='POST',
                                               data={"user": "cornelius",
                                                     "realm": self.realm1,
                                                     "serial": serial,
                                                     "pin": "test"},
                                               headers={'Authorization': self.at}):
                res = self.app.full_dispatch_request()
                self.assertEqual(res.status_code, 200)

        # Check that it worked
        user = User('cornelius', self.realm1)
        tokens = get_tokens_from_serial_or_user(None, user)
        self.assertEqual({t.token.serial for t in tokens}, {"S3", "S4"})

        # unassign all
        with self.app.test_request_context('/token/unassign',
                                           method='POST',
                                           data={"user": "cornelius",
                                                 "realm": self.realm1},
                                           headers={'Authorization': self.at}):
            res = self.app.full_dispatch_request()
            self.assertEqual(res.status_code, 200)
            result = json.loads(res.data.decode('utf8')).get("result")
            self.assertTrue(result["value"], 2)

        # Check that it worked
        tokens = get_tokens_from_serial_or_user(None, user)
        self.assertEqual(tokens, [])

    def test_05_delete_token(self):
        self._create_temp_token("DToken")

        with self.app.test_request_context('/token/DToken',
                                           method='DELETE',
                                           headers={'Authorization': self.at}):
            res = self.app.full_dispatch_request()
            self.assertTrue(res.status_code == 200, res)
            result = json.loads(res.data.decode('utf8')).get("result")
            self.assertTrue(result.get("value") == 1, result)

        # Try to remove token, that does not exist raises a 404
        with self.app.test_request_context('/token/DToken',
                                           method='DELETE',
                                           data={},
                                           headers={'Authorization': self.at}):
            res = self.app.full_dispatch_request()
<<<<<<< HEAD
            result = json.loads(res.data).get("result")
            self.assertEqual(res.status_code, 404)
            self.assertFalse(result.get("status"))
=======
            result = json.loads(res.data.decode('utf8')).get("result")
            self.assertTrue(res.status_code == 200, res)
            self.assertTrue(result.get("value") == 0, result)
>>>>>>> bdfd7623

    def test_06_disable_enable_token(self):
        self._create_temp_token("EToken")

        # try to disable a token with no parameters
        with self.app.test_request_context('/token/disable',
                                           method='POST',
                                           data={},
                                           headers={'Authorization': self.at}):
            res = self.app.full_dispatch_request()
            self.assertTrue(res.status_code == 400, res)

        # disable token
        with self.app.test_request_context('/token/disable/EToken',
                                           method='POST',
                                           data={},
                                           headers={'Authorization': self.at}):
            res = self.app.full_dispatch_request()
            self.assertTrue(res.status_code == 200, res)
            result = json.loads(res.data.decode('utf8')).get("result")
            self.assertTrue(result.get("value") == 1, result)

        # disable a disabled token will not count, so the value will be 0
        with self.app.test_request_context('/token/disable',
                                           method='POST',
                                           data={"serial": "EToken"},
                                           headers={'Authorization': self.at}):
            res = self.app.full_dispatch_request()
            self.assertTrue(res.status_code == 200, res)
            result = json.loads(res.data.decode('utf8')).get("result")
            self.assertTrue(result.get("value") == 0, result)

        # enable the token again
        with self.app.test_request_context('/token/enable/EToken',
                                           method='POST',
                                           data={},
                                           headers={'Authorization': self.at}):
            res = self.app.full_dispatch_request()
            self.assertTrue(res.status_code == 200, res)
            result = json.loads(res.data.decode('utf8')).get("result")
            self.assertTrue(result.get("value") == 1, result)

        # try to enable an already enabled token returns value=0
        with self.app.test_request_context('/token/enable',
                                           method='POST',
                                           data={"serial": "EToken"},
                                           headers={'Authorization': self.at}):
            res = self.app.full_dispatch_request()
            self.assertTrue(res.status_code == 200, res)
            result = json.loads(res.data.decode('utf8')).get("result")
            self.assertTrue(result.get("value") == 0, result)

    def test_07_reset_failcounter(self):
        serial = "RToken"
        self._create_temp_token(serial)

        # Set the failcounter to 12
        tokenobject_list = get_tokens(serial=serial)
        tokenobject_list[0].token.failcount = 12
        tokenobject_list[0].save()

        # reset the failcounter
        with self.app.test_request_context('/token/reset/RToken',
                                           method='POST',
                                           data={},
                                           headers={'Authorization': self.at}):
            res = self.app.full_dispatch_request()
            self.assertTrue(res.status_code == 200, res)
            result = json.loads(res.data.decode('utf8')).get("result")
            self.assertTrue(result.get("value") == 1, result)

        # test the failcount
        with self.app.test_request_context('/token/',
                                           method='GET',
                                           query_string=urlencode({"serial":
                                                                       serial}),
                                           headers={'Authorization': self.at}):
            res = self.app.full_dispatch_request()
            self.assertTrue(res.status_code == 200, res)
            result = json.loads(res.data.decode('utf8')).get("result")
            value = result.get("value")
            token = value.get("tokens")[0]
            self.assertTrue(value.get("count") == 1, value)
            self.assertTrue(token.get("failcount") == 0, token)

        # reset failcount again, will again return value=1
        with self.app.test_request_context('/token/reset',
                                           method='POST',
                                           data={"serial": serial},
                                           headers={'Authorization': self.at}):
            res = self.app.full_dispatch_request()
            self.assertTrue(res.status_code == 200, res)
            result = json.loads(res.data.decode('utf8')).get("result")
            self.assertTrue(result.get("value") == 1, result)

    def test_07_resync(self):

        with self.app.test_request_context('/token/init', method="POST",
                                           data={"serial": "Resync01",
                                                 "otpkey": self.otpkey},
                                           headers={'Authorization': self.at}):
            res = self.app.full_dispatch_request()
            self.assertTrue(res.status_code == 200, res)
            result = json.loads(res.data.decode('utf8')).get("result")
            self.assertTrue(result.get("value") == 1, result)

            """
                                             Truncated
               Count    Hexadecimal    Decimal        HOTP
               0        4c93cf18       1284755224     755224
               1        41397eea       1094287082     287082
               2         82fef30        137359152     359152
               3        66ef7655       1726969429     969429
               4        61c5938a       1640338314     338314
               5        33c083d4        868254676     254676
               6        7256c032       1918287922     287922
               7         4e5b397         82162583     162583
               8        2823443f        673399871     399871
               9        2679dc69        645520489     520489
            """

        # Resync does not work with NON-consecutive values
        with self.app.test_request_context('/token/resync/Resync01',
                                            method="POST",
                                            data={"otp1": 287082,
                                                  "otp2": 969429},
                                            headers={'Authorization': self.at}):
            res = self.app.full_dispatch_request()
            self.assertTrue(res.status_code == 200, res)
            result = json.loads(res.data.decode('utf8')).get("result")
            self.assertTrue(result.get("value") is False, result)

        # Successful resync with consecutive values
        with self.app.test_request_context('/token/resync',
                                            method="POST",
                                            data={"serial": "Resync01",
                                                  "otp1": 359152,
                                                  "otp2": 969429},
                                            headers={'Authorization': self.at}):
            res = self.app.full_dispatch_request()
            self.assertTrue(res.status_code == 200, res)
            result = json.loads(res.data.decode('utf8')).get("result")
            self.assertTrue(result.get("value") is True, result)

        # Get the OTP token and inspect the counter
        with self.app.test_request_context('/token/',
                                            method="GET",
                                            query_string=urlencode({"serial": "Resync01"}),
                                            headers={'Authorization': self.at}):
            res = self.app.full_dispatch_request()
            self.assertTrue(res.status_code == 200, res)
            result = json.loads(res.data.decode('utf8')).get("result")
            value = result.get("value")
            token = value.get("tokens")[0]
            self.assertTrue(token.get("count") == 4, result)

        # Authenticate a user
        with self.app.test_request_context('/auth',
                                           method='POST',
                                           data={"username":
                                                     "selfservice@realm1",
                                                 "password": "test"}):
            res = self.app.full_dispatch_request()
            self.assertTrue(res.status_code == 200, res)
            result = json.loads(res.data.decode('utf8')).get("result")
            self.assertTrue(result.get("status"), res.data)
            # In self.at_user we store the user token
            self.at_user = result.get("value").get("token")

        # The user fails to resync the token, since it does not belong to him
        with self.app.test_request_context('/token/resync',
                                            method="POST",
                                            data={"serial": "Resync01",
                                                  "otp1": 254676,
                                                  "otp2": 287922},
                                            headers={'Authorization':
                                                         self.at_user}):
            res = self.app.full_dispatch_request()
<<<<<<< HEAD
            self.assertEqual(res.status_code, 404)
            result = json.loads(res.data).get("result")
            self.assertFalse(result["status"])
=======
            self.assertTrue(res.status_code == 200, res)
            result = json.loads(res.data.decode('utf8')).get("result")
            self.assertTrue(result.get("value") is False, result)
>>>>>>> bdfd7623

        # assign the token to the user selfservice@realm1.
        with self.app.test_request_context('/token/assign',
                                            method="POST",
                                            data={"serial": "Resync01",
                                                  "user": "selfservice@realm1"},
                                            headers={'Authorization': self.at}):
            res = self.app.full_dispatch_request()
            self.assertTrue(res.status_code == 200, res)
            result = json.loads(res.data.decode('utf8')).get("result")
            self.assertEqual(result.get("value"), True)

        # let the user resync the token
        with self.app.test_request_context('/token/resync',
                                            method="POST",
                                            data={"serial": "Resync01",
                                                  "otp1": 254676,
                                                  "otp2": 287922},
                                            headers={'Authorization':
                                                         self.at_user}):
            res = self.app.full_dispatch_request()
            self.assertTrue(res.status_code == 200, res)
            result = json.loads(res.data.decode('utf8')).get("result")
            self.assertTrue(result.get("value") is True, result)


    def test_08_setpin(self):
        self._create_temp_token("PToken")
        # Set one PIN of the token
        with self.app.test_request_context('/token/setpin',
                                            method="POST",
                                            data={"serial": "PToken",
                                                  "userpin": "test"},
                                            headers={'Authorization': self.at}):
            res = self.app.full_dispatch_request()
            self.assertTrue(res.status_code == 200, res)
            result = json.loads(res.data.decode('utf8')).get("result")
            self.assertTrue(result.get("value") == 1, result)

        # Set both PINs of the token
        with self.app.test_request_context('/token/setpin/PToken',
                                            method="POST",
                                            data={"userpin": "test",
                                                  "sopin": "topsecret"},
                                            headers={'Authorization': self.at}):
            res = self.app.full_dispatch_request()
            self.assertTrue(res.status_code == 200, res)
            result = json.loads(res.data.decode('utf8')).get("result")
            self.assertTrue(result.get("value") == 2, result)

        # set a pin
        with self.app.test_request_context('/token/setpin/PToken',
                                            method="POST",
                                            data={"otppin": "test"},
                                            headers={'Authorization': self.at}):
            res = self.app.full_dispatch_request()
            self.assertTrue(res.status_code == 200, res)
            result = json.loads(res.data.decode('utf8')).get("result")
            self.assertTrue(result.get("value") == 1, result)

        # set an empty pin
        with self.app.test_request_context('/token/setpin/PToken',
                                            method="POST",
                                            data={"otppin": ""},
                                            headers={'Authorization': self.at}):
            res = self.app.full_dispatch_request()
            self.assertTrue(res.status_code == 200, res)
            result = json.loads(res.data.decode('utf8')).get("result")
            self.assertTrue(result.get("value") == 1, result)

    def test_09_set_token_attributes(self):
        self._create_temp_token("SET001")
        # Set some things
        with self.app.test_request_context('/token/setpin',
                                            method="POST",
                                            data={"serial": "SET001",
                                                  "otppin": "test"},
                                            headers={'Authorization': self.at}):
            res = self.app.full_dispatch_request()
            self.assertTrue(res.status_code == 200, res)
            result = json.loads(res.data.decode('utf8')).get("result")
            self.assertTrue(result.get("value") == 1, result)


        # Set all other values
        with self.app.test_request_context('/token/set/SET001',
                                            method="POST",
                                            data={"count_auth_max": 17,
                                                  "count_auth_success_max": 8,
                                                  "hashlib": "sha2",
                                                  "count_window": 11,
                                                  "sync_window": 999,
                                                  "max_failcount": 15,
                                                  "description": "Some Token",
                                                  "validity_period_start":
                                                      "2014-05-22T22:00+0200",
                                                  "validity_period_end":
                                                      "2014-05-22T23:00+0200"},
                                            headers={'Authorization': self.at}):
            res = self.app.full_dispatch_request()
            self.assertTrue(res.status_code == 200, res)
            result = json.loads(res.data.decode('utf8')).get("result")
            self.assertTrue(result.get("value") == 9, result)

        # check the values
        with self.app.test_request_context('/token/',
                                           method="GET",
                                           query_string=urlencode(
                                                   {"serial": "SET001"}),
                                           headers={'Authorization': self.at}):
            res = self.app.full_dispatch_request()
            self.assertTrue(res.status_code == 200, res)
            result = json.loads(res.data.decode('utf8')).get("result")
            value = result.get("value")
            token = value.get("tokens")[0]
            self.assertTrue(value.get("count") == 1, result)

            self.assertTrue(token.get("count_window") == 11, token)
            self.assertTrue(token.get("sync_window") == 999, token)
            self.assertTrue(token.get("maxfail") == 15, token)
            self.assertTrue(token.get("description") == "Some Token", token)
            tokeninfo = token.get("info")
            self.assertTrue(tokeninfo.get("hashlib") == "sha2", tokeninfo)
            self.assertTrue(tokeninfo.get("count_auth_max") == "17",
                            tokeninfo)
            self.assertTrue(tokeninfo.get("count_auth_success_max") == "8",
                            tokeninfo)
            self.assertEqual(tokeninfo.get("validity_period_start"),
                             "2014-05-22T22:00+0200")
            self.assertEqual(tokeninfo.get("validity_period_end"),
                             "2014-05-22T23:00+0200")

    def test_10_set_token_realms(self):
        self._create_temp_token("REALM001")

        with self.app.test_request_context('/token/realm/REALM001',
                                            method="POST",
                                            data={"realms": "realm1, realm2"},
                                            headers={'Authorization': self.at}):
            res = self.app.full_dispatch_request()
            self.assertTrue(res.status_code == 200, res)
            result = json.loads(res.data.decode('utf8')).get("result")
            value = result.get("value")
            self.assertTrue(value is True, result)

        with self.app.test_request_context('/token/',
                                            method="GET",
                                            query_string=urlencode({"serial": "REALM001"}),
                                            headers={'Authorization': self.at}):
            res = self.app.full_dispatch_request()
            self.assertTrue(res.status_code == 200, res)
            result = json.loads(res.data.decode('utf8')).get("result")
            value = result.get("value")
            token = value.get("tokens")[0]
            self.assertTrue(token.get("realms") == ["realm1"], token)

    def test_11_load_tokens(self):
        # Load OATH CSV
        with self.app.test_request_context('/token/load/import.oath',
                                            method="POST",
                                            data={"type": "oathcsv",
                                                  "file": (IMPORTFILE,
                                                           "import.oath")},
                                            headers={'Authorization': self.at}):
            res = self.app.full_dispatch_request()
            self.assertTrue(res.status_code == 200, res)
            result = json.loads(res.data.decode('utf8')).get("result")
            value = result.get("value")
            self.assertTrue(value == 3, result)

        # Load GPG encrypted OATH CSV
        with self.app.test_request_context('/token/load/import.oath.asc',
                                           method="POST",
                                           data={"type": "oathcsv",
                                                 "file": (IMPORTFILE_GPG,
                                                          "import.oath.asc")},
                                           headers={
                                               'Authorization': self.at}):
            res = self.app.full_dispatch_request()
            self.assertTrue(res.status_code == 200, res)
            result = json.loads(res.data.decode('utf8')).get("result")
            value = result.get("value")
            self.assertTrue(value == 3, result)

        # Load yubico.csv
        with self.app.test_request_context('/token/load/yubico.csv',
                                            method="POST",
                                            data={"type": "yubikeycsv",
                                                  "tokenrealms": self.realm1,
                                                  "file": (YUBICOFILE,
                                                           "yubico.csv")},
                                            headers={'Authorization': self.at}):
            res = self.app.full_dispatch_request()
            self.assertTrue(res.status_code == 200, res)
            result = json.loads(res.data.decode('utf8')).get("result")
            value = result.get("value")
            self.assertTrue(value == 3, result)

        # check if the token was put into self.realm1
        tokenobject_list = get_tokens(serial="UBOM508327_X")
        self.assertEqual(len(tokenobject_list), 1)
        token = tokenobject_list[0]
        self.assertEqual(token.token.realm_list[0].realm.name, self.realm1)

        # Try to load empty file
        with self.app.test_request_context('/token/load/empty.oath',
                                            method="POST",
                                            data={"type": "oathcsv",
                                                  "file": (IMPORTFILE2,
                                                           "empty.oath")},
                                            headers={'Authorization': self.at}):
            res = self.app.full_dispatch_request()
            self.assertTrue(res.status_code == 400, res)

        # Try to load unknown file type
        with self.app.test_request_context('/token/load/import.oath',
                                            method="POST",
                                            data={"type": "unknown",
                                                  "file": (IMPORTFILE,
                                                           "import.oath")},
                                            headers={'Authorization': self.at}):
            res = self.app.full_dispatch_request()
            self.assertTrue(res.status_code == 400, res)

        # Load PSKC file, encrypted PSK
        with self.app.test_request_context('/token/load/pskc-aes.xml',
                                            method="POST",
                                            data={"type": "pskc",
                                                  "psk": PSK_HEX,
                                                  "file": (IMPORTPSKC,
                                                           "pskc-aes.xml")},
                                            headers={'Authorization': self.at}):
            res = self.app.full_dispatch_request()
            self.assertTrue(res.status_code == 200, res)
            result = json.loads(res.data.decode('utf8')).get("result")
            value = result.get("value")
            self.assertTrue(value == 1, result)

        # Load PSKC file, encrypted Password
        with self.app.test_request_context('/token/load/pskc-password.xml',
                                            method="POST",
                                            data={"type": "pskc",
                                                  "password": "qwerty",
                                                  "file": (IMPORTPSKC_PASS,
                                                           "pskc-password.xml")},
                                            headers={'Authorization': self.at}):
            res = self.app.full_dispatch_request()
            self.assertTrue(res.status_code == 200, res)
            result = json.loads(res.data.decode('utf8')).get("result")
            value = result.get("value")
            self.assertTrue(value == 1, result)

    def test_12_copy_token(self):
        self._create_temp_token("FROM001")
        self._create_temp_token("TO001")
        with self.app.test_request_context('/token/assign',
                                            method="POST",
                                            data={"serial": "FROM001",
                                                  "user": "cornelius",
                                                  "realm": self.realm1},
                                            headers={'Authorization': self.at}):
            res = self.app.full_dispatch_request()
            self.assertTrue(res.status_code == 200, res)
            result = json.loads(res.data.decode('utf8')).get("result")
            value = result.get("value")
            self.assertTrue(value is True, result)

        with self.app.test_request_context('/token/setpin',
                                            method="POST",
                                            data={"serial": "FROM001",
                                                  "otppin": "test"},
                                            headers={'Authorization': self.at}):
            res = self.app.full_dispatch_request()
            self.assertTrue(res.status_code == 200, res)
            result = json.loads(res.data.decode('utf8')).get("result")
            value = result.get("value")
            self.assertTrue(value == 1, result)

        # copy the PIN
        with self.app.test_request_context('/token/copypin',
                                            method="POST",
                                            data={"from": "FROM001",
                                                  "to": "TO001"},
                                            headers={'Authorization': self.at}):
            res = self.app.full_dispatch_request()
            self.assertTrue(res.status_code == 200, res)
            result = json.loads(res.data.decode('utf8')).get("result")
            value = result.get("value")
            self.assertTrue(value is True, result)

        # copy the user
        with self.app.test_request_context('/token/copyuser',
                                            method="POST",
                                            data={"from": "FROM001",
                                                  "to": "TO001"},
                                            headers={'Authorization': self.at}):
            res = self.app.full_dispatch_request()
            self.assertTrue(res.status_code == 200, res)
            result = json.loads(res.data.decode('utf8')).get("result")
            value = result.get("value")
            self.assertTrue(value is True, result)

        # check in the database
        tokenobject_list = get_tokens(serial="TO001")
        token = tokenobject_list[0]
        # check the user
        self.assertTrue(token.token.user_id == "1000", token.token)
        # check if the TO001 has a pin
        self.assertTrue(len(token.token.pin_hash) == 64,
                        len(token.token.pin_hash))

    def test_13_lost_token(self):
        self._create_temp_token("LOST001")

        # call lost token for a token, that is not assigned.
        # THis will create an exception
        with self.app.test_request_context('/token/lost/LOST001',
                                            method="POST",
                                            headers={'Authorization': self.at}):
            res = self.app.full_dispatch_request()
            self.assertTrue(res.status_code == 400, res)

        # assign the token
        with self.app.test_request_context('/token/assign',
                                            method="POST",
                                            data={"serial": "LOST001",
                                                  "user": "cornelius",
                                                  "realm": self.realm1},
                                            headers={'Authorization': self.at}):
            res = self.app.full_dispatch_request()
            self.assertTrue(res.status_code == 200, res)
            result = json.loads(res.data.decode('utf8')).get("result")
            value = result.get("value")
            self.assertTrue(value is True, result)

        with self.app.test_request_context('/token/lost/LOST001',
                                            method="POST",
                                            headers={'Authorization': self.at}):
            res = self.app.full_dispatch_request()
            self.assertTrue(res.status_code == 200, res)
            result = json.loads(res.data.decode('utf8')).get("result")
            value = result.get("value")
            self.assertTrue("end_date" in value, value)
            self.assertTrue(value.get("serial") == "lostLOST001", value)

        # check if the user cornelius now owns the token lostLOST001
        tokenobject_list = get_tokens(user=User("cornelius",
                                                realm=self.realm1),
                                      serial="lostLOST001")
        self.assertTrue(len(tokenobject_list) == 1, tokenobject_list)

    def test_14_get_serial_by_otp(self):
        self._create_temp_token("T1")
        self._create_temp_token("T2")
        self._create_temp_token("T3")
        init_token({"serial": "GETSERIAL",
                    "otpkey": OTPKEY})

        # Only get the number of tokens, which would be searched: 28
        with self.app.test_request_context('/token/getserial/162583?count=1',
                                           method="GET",
                                           headers={'Authorization': self.at}):
            res = self.app.full_dispatch_request()
            self.assertTrue(res.status_code == 200, res)
            result = json.loads(res.data.decode('utf8')).get("result")
            value = result.get("value")
            self.assertEqual(value.get("count"), 28)
            self.assertEqual(value.get("serial"), None)

        # multiple tokens are matching!
        with self.app.test_request_context('/token/getserial/162583',
                                           method="GET",
                                           headers={'Authorization': self.at}):
            res = self.app.full_dispatch_request()
            self.assertTrue(res.status_code == 400, res)

        init_token({"serial": "GETSERIAL2",
                    "otpkey": OTPKEY2})

        with self.app.test_request_context('/token/getserial/316522',
                                           method="GET",
                                           headers={'Authorization': self.at}):
            res = self.app.full_dispatch_request()
            self.assertTrue(res.status_code == 200, res)
            result = json.loads(res.data.decode('utf8')).get("result")
            value = result.get("value")
            self.assertEqual(value.get("serial"), "GETSERIAL2")

        # If one OTP values was found, it can not be used again
        with self.app.test_request_context('/token/getserial/316522',
                                           method="GET",
                                           headers={'Authorization': self.at}):
            res = self.app.full_dispatch_request()
            self.assertTrue(res.status_code == 200, res)
            result = json.loads(res.data.decode('utf8')).get("result")
            value = result.get("value")
            self.assertEqual(value.get("serial"), None)


        # Will not find an assigned token
        with self.app.test_request_context('/token/getserial/413789'
                                           '?assigned=1',
                                           method="GET",
                                           headers={'Authorization': self.at}):
            res = self.app.full_dispatch_request()
            self.assertTrue(res.status_code == 200, res)
            result = json.loads(res.data.decode('utf8')).get("result")
            value = result.get("value")
            self.assertNotEqual(value.get("serial"), "GETSERIAL2")

        # Will find a substr
        with self.app.test_request_context('/token/getserial/413789'
                                           '?unassigned=1&string=SERIAL',
                                           method="GET",
                                           headers={'Authorization': self.at}):
            res = self.app.full_dispatch_request()
            self.assertTrue(res.status_code == 200, res)
            result = json.loads(res.data.decode('utf8')).get("result")
            value = result.get("value")
            self.assertEqual(value.get("serial"), "GETSERIAL2")

    def test_15_registration_code(self):
        # Test the registration code token
        # create the registration code token
        with self.app.test_request_context('/token/init',
                                           data={"type": "registration",
                                                 "serial": "reg1",
                                                 "user": "cornelius"},
                                           method="POST",
                                           headers={'Authorization': self.at}):
            res = self.app.full_dispatch_request()
            self.assertTrue(res.status_code == 200, res)
            result = json.loads(res.data.decode('utf8')).get("result")
            self.assertTrue(result.get("value"))
            detail = json.loads(res.data.decode('utf8')).get("detail")
            registrationcode = detail.get("registrationcode")

        # check password
        with self.app.test_request_context('/validate/check',
                                           data={"user": "cornelius",
                                                 "pass": registrationcode},
                                           method="POST"):
            res = self.app.full_dispatch_request()
            self.assertTrue(res.status_code == 200, res)
            result = json.loads(res.data.decode('utf8')).get("result")
            self.assertTrue(result.get("value"))

        # check password again. THe second time it will fail, since the token
        # does not exist anymore.
        with self.app.test_request_context('/validate/check',
                                           data={"user": "cornelius",
                                                 "pass": registrationcode},
                                           method="POST"):
            res = self.app.full_dispatch_request()
            self.assertTrue(res.status_code == 200, res)
            result = json.loads(res.data.decode('utf8')).get("result")
            self.assertFalse(result.get("value"))

    def test_16_totp_timestep(self):
        # Test the timestep of the token
        for timestep in ["30", "60"]:
            with self.app.test_request_context('/token/init',
                                               data={"type": "totp",
                                                     "serial": "totp{0!s}".format(
                                                             timestep),
                                                     "timeStep": timestep,
                                                     "genkey": "1"},
                                               method="POST",
                                               headers={'Authorization': self.at}):
                res = self.app.full_dispatch_request()
                self.assertTrue(res.status_code == 200, res)
                result = json.loads(res.data.decode('utf8')).get("result")
                self.assertTrue(result.get("value"))
                detail = json.loads(res.data.decode('utf8')).get("detail")

            token = get_tokens(serial="totp{0!s}".format(timestep))[0]
            self.assertEqual(token.timestep, int(timestep))

    def test_17_enroll_certificate(self):
        cwd = os.getcwd()
        # setup ca connector
        r = save_caconnector({"cakey": CAKEY,
                              "cacert": CACERT,
                              "type": "local",
                              "caconnector": "localCA",
                              "openssl.cnf": OPENSSLCNF,
                              "CSRDir": "",
                              "CertificateDir": "",
                              "WorkingDir": cwd + "/" + WORKINGDIR})

        with self.app.test_request_context('/token/init',
                                           data={"type": "certificate",
                                                 "request": REQUEST,
                                                 "ca": "localCA"},
                                           method="POST",
                                           headers={'Authorization': self.at}):
            res = self.app.full_dispatch_request()
            self.assertTrue(res.status_code == 200, res)
            result = json.loads(res.data.decode('utf8')).get("result")
            self.assertTrue(result.get("value"))
            detail = json.loads(res.data.decode('utf8')).get("detail")
            certificate = detail.get("certificate")
            self.assertTrue("-----BEGIN CERTIFICATE-----" in certificate)

    def test_18_revoke_token(self):
        self._create_temp_token("RevToken")

        # revoke token
        with self.app.test_request_context('/token/revoke/RevToken',
                                           method='POST',
                                           data={},
                                           headers={'Authorization': self.at}):
            res = self.app.full_dispatch_request()
            self.assertTrue(res.status_code == 200, res)
            result = json.loads(res.data.decode('utf8')).get("result")
            self.assertTrue(result.get("value") == 1, result)

        # Try to enable the revoked token
        with self.app.test_request_context('/token/enable/RevToken',
                                           method='POST',
                                           data={},
                                           headers={'Authorization': self.at}):
            res = self.app.full_dispatch_request()
            self.assertTrue(res.status_code == 400, res)

    def test_19_get_challenges(self):
        set_policy("chalresp", scope=SCOPE.AUTHZ,
        action="{0!s}=hotp".format(ACTION.CHALLENGERESPONSE))
        token = init_token({"genkey": 1, "serial": "CHAL1", "pin": "pin"})
        serial = token.token.serial
        r = check_serial_pass(serial, "pin")
        # The OTP PIN is correct
        self.assertEqual(r[0], False)
        self.assertEqual(r[1].get("message"), _("please enter otp: "))
        transaction_id = r[1].get("transaction_id")

        with self.app.test_request_context('/token/challenges/',
                                           method='GET',
                                           headers={'Authorization': self.at}):
            res = self.app.full_dispatch_request()
            self.assertTrue(res.status_code == 200, res)
            result = json.loads(res.data.decode('utf8')).get("result")
            value = result.get("value")
            self.assertEqual(value.get("count"), 1)
            challenges = value.get("challenges")
            self.assertEqual(challenges[0].get("transaction_id"),
                             transaction_id)

        # There is one challenge for token CHAL1
        with self.app.test_request_context('/token/challenges/CHAL1',
                                           method='GET',
                                           headers={'Authorization': self.at}):
            res = self.app.full_dispatch_request()
            self.assertTrue(res.status_code == 200, res)
            result = json.loads(res.data.decode('utf8')).get("result")
            value = result.get("value")
            self.assertEqual(value.get("count"), 1)
            challenges = value.get("challenges")
            self.assertEqual(challenges[0].get("transaction_id"),
                             transaction_id)

        # There is no challenge for token CHAL2
        with self.app.test_request_context('/token/challenges/CHAL2',
                                           method='GET',
                                           headers={'Authorization': self.at}):
            res = self.app.full_dispatch_request()
            self.assertTrue(res.status_code == 200, res)
            result = json.loads(res.data.decode('utf8')).get("result")
            value = result.get("value")
            self.assertEqual(value.get("count"), 0)

        delete_policy("chalresp")

    def test_20_init_yubikey(self):
        # save yubikey.prefix
        with self.app.test_request_context('/token/init',
                                           method='POST',
                                           data={
                                               "type": "yubikey",
                                               "serial": "yk1",
                                               "otpkey": self.otpkey,
                                               "yubikey.prefix": "vv123456"},
                                           headers={'Authorization': self.at}):
            res = self.app.full_dispatch_request()
            self.assertTrue(res.status_code == 200, res)
            result = json.loads(res.data.decode('utf8')).get("result")
            self.assertTrue(result.get("status"), result)
            self.assertTrue(result.get("value"), result)

        tokens = get_tokens(serial="yk1")
        self.assertEqual(tokens[0].get_tokeninfo("yubikey.prefix"), "vv123456")

    def test_21_time_policies(self):
        # Here we test, if an admin policy does not match in time,
        # it still used to evaluate, that admin policies are defined at all
        set_policy(name="admin_time", scope=SCOPE.ADMIN,
                   action="enrollSPASS",
                   time="Sun: 0-23:59")
        tn = datetime.datetime.now()
        dow = tn.isoweekday()
        P = PolicyClass()
        all_admin_policies = P.get_policies(all_times=True)
        self.assertEqual(len(all_admin_policies), 1)
        self.assertEqual(len(P.policies), 1)

        if dow in [7]:
            # Only on sunday the admin is allowed to enroll a SPASS token. On
            # all other days this will raise an exception
            with self.app.test_request_context(
                    '/token/init',
                    method='POST',
                    data={"type": "spass"},
                    headers={'Authorization': self.at}):
                res = self.app.full_dispatch_request()
                self.assertTrue(res.status_code == 200, res)
        else:
            # On other days enrolling a spass token will trigger an error,
            # since the admin has no rights at all. Only on sunday.
            with self.app.test_request_context(
                    '/token/init',
                    method='POST',
                    data={"type": "spass"},
                    headers={'Authorization': self.at}):
                res = self.app.full_dispatch_request()
                self.assertTrue(res.status_code == 403, res)

        delete_policy("admin_time")

    def test_22_delete_token_in_foreign_realm(self):
        # Check if a realm admin can not delete a token in another realm
        # Admin is only allowed to delete tokens in "testrealm"
        set_policy("deleteToken", scope=SCOPE.ADMIN,
                   action="delete",
                   user="testadmin",
                   realm="testrealm"
                   )
        r = init_token({"type": "SPASS", "serial": "SP001"},
                       user=User("cornelius", self.realm1))

        # Now testadmin tries to delete a token from realm1, which he can not
        #  access.
        with self.app.test_request_context('/token/SP001',
                                           method='DELETE',
                                           headers={'Authorization': self.at}):
            res = self.app.full_dispatch_request()
            self.assertTrue(res.status_code == 403, res)

        remove_token("SP001")
        delete_policy("deleteToken")

    def test_23_change_pin_on_first_use(self):

        set_policy("firstuse", scope=SCOPE.ENROLL,
                   action=ACTION.CHANGE_PIN_FIRST_USE)

        with self.app.test_request_context('/token/init',
                                           method='POST',
                                           data = {"genkey": 1,
                                                   "pin": "123456"},
                                           headers={'Authorization': self.at}):
            res = self.app.full_dispatch_request()
            self.assertTrue(res.status_code == 200, res)
            result = json.loads(res.data.decode('utf8')).get("result")
            detail = json.loads(res.data.decode('utf8')).get("detail")

            serial = detail.get("serial")
            token = get_tokens(serial=serial)[0]
            ti = token.get_tokeninfo("next_pin_change")
            ndate = datetime.datetime.now(tzlocal()).strftime(DATE_FORMAT)
            self.assertEqual(ti, ndate)

        # If the administrator sets a PIN of the user, the next_pin_change
        # must also be created!

        token = init_token({"serial": "SP001", "type": "spass", "pin":
            "123456"})
        ti = token.get_tokeninfo("next_pin_change")
        self.assertEqual(ti, None)
        # Now we set the PIN
        with self.app.test_request_context('/token/setpin/SP001',
                                           method='POST',
                                           data={"otppin": "1234"},
                                           headers={'Authorization': self.at}):

            res = self.app.full_dispatch_request()
            self.assertTrue(res.status_code == 200, res)
            result = json.loads(res.data.decode('utf8')).get("result")
            detail = json.loads(res.data.decode('utf8')).get("detail")

            serial = "SP001"
            token = get_tokens(serial=serial)[0]
            ti = token.get_tokeninfo("next_pin_change")
            ndate = datetime.datetime.now(tzlocal()).strftime(DATE_FORMAT)
            self.assertEqual(ti, ndate)

        delete_policy("firstuse")

    def test_24_modify_tokeninfo(self):
        self._create_temp_token("INF001")
        # Set two tokeninfo values
        with self.app.test_request_context('/token/info/INF001/key1',
                                            method="POST",
                                            data={"value": "value 1"},
                                            headers={'Authorization': self.at}):
            res = self.app.full_dispatch_request()
            self.assertTrue(res.status_code == 200, res)
            result = json.loads(res.data.decode('utf8')).get("result")
            self.assertTrue(result.get("value"), result)
        with self.app.test_request_context('/token/info/INF001/key2',
                                            method="POST",
                                            data={"value": "value 2"},
                                            headers={'Authorization': self.at}):
            res = self.app.full_dispatch_request()
            self.assertTrue(res.status_code == 200, res)
            result = json.loads(res.data.decode('utf8')).get("result")
            self.assertTrue(result.get("value"), result)

        with self.app.test_request_context('/token/',
                                           method="GET",
                                           query_string=urlencode(
                                                   {"serial": "INF001"}),
                                           headers={'Authorization': self.at}):
            res = self.app.full_dispatch_request()
            self.assertTrue(res.status_code == 200, res)
            result = json.loads(res.data.decode('utf8')).get("result")
            value = result.get("value")
            token = value.get("tokens")[0]
            self.assertTrue(value.get("count") == 1, result)

            tokeninfo = token.get("info")
            self.assertDictContainsSubset({'key1': 'value 1', 'key2': 'value 2'}, tokeninfo)

        # Overwrite an existing tokeninfo value
        with self.app.test_request_context('/token/info/INF001/key1',
                                            method="POST",
                                            data={"value": 'value 1 new'},
                                            headers={'Authorization': self.at}):
            res = self.app.full_dispatch_request()
            self.assertTrue(res.status_code == 200, res)
            result = json.loads(res.data.decode('utf8')).get("result")
            self.assertTrue(result.get("value"), result)

        with self.app.test_request_context('/token/',
                                           method="GET",
                                           query_string=urlencode(
                                                   {"serial": "INF001"}),
                                           headers={'Authorization': self.at}):
            res = self.app.full_dispatch_request()
            self.assertTrue(res.status_code == 200, res)
            result = json.loads(res.data.decode('utf8')).get("result")
            value = result.get("value")
            token = value.get("tokens")[0]
            self.assertTrue(value.get("count") == 1, result)

            tokeninfo = token.get("info")
            self.assertDictContainsSubset({'key1': 'value 1 new', 'key2': 'value 2'}, tokeninfo)

        # Delete an existing tokeninfo value
        with self.app.test_request_context('/token/info/INF001/key1',
                                           method="DELETE",
                                           headers={'Authorization': self.at}):
           res = self.app.full_dispatch_request()
           self.assertTrue(res.status_code == 200, res)
           result = json.loads(res.data.decode('utf8')).get("result")
           self.assertTrue(result.get("value"), result)

        # Delete a non-existing tokeninfo value
        with self.app.test_request_context('/token/info/INF001/key1',
                                            method="DELETE",
                                            headers={'Authorization': self.at}):
            res = self.app.full_dispatch_request()
            self.assertTrue(res.status_code == 200, res)
            result = json.loads(res.data.decode('utf8')).get("result")
            self.assertTrue(result.get("value"), result)

        # Try to delete with an unknown serial
        with self.app.test_request_context('/token/info/UNKNOWN/key1',
                                            method="DELETE",
                                            headers={'Authorization': self.at}):
            res = self.app.full_dispatch_request()
<<<<<<< HEAD
            self.assertEqual(res.status_code, 404)
            result = json.loads(res.data).get("result")
            self.assertFalse(result.get("status"))
=======
            self.assertTrue(res.status_code == 200, res)
            result = json.loads(res.data.decode('utf8')).get("result")
            self.assertTrue(result.get("value") == False, result)
>>>>>>> bdfd7623

        # Check that the tokeninfo is correct
        with self.app.test_request_context('/token/',
                                           method="GET",
                                           query_string=urlencode(
                                               {"serial": "INF001"}),
                                           headers={'Authorization': self.at}):
            res = self.app.full_dispatch_request()
            self.assertTrue(res.status_code == 200, res)
            result = json.loads(res.data.decode('utf8')).get("result")
            value = result.get("value")
            token = value.get("tokens")[0]
            self.assertTrue(value.get("count") == 1, result)

            tokeninfo = token.get("info")
            self.assertDictContainsSubset({'key2': 'value 2'}, tokeninfo)
            self.assertNotIn('key1', tokeninfo)

    def test_25_user_init_defaults(self):
        self.authenticate_selfservice_user()
        # Now this user is authenticated
        # selfservice@realm1

        # Create policy for sha256
        set_policy(name="init_details",
                   scope=SCOPE.USER,
                   action="totp_otplen=8,totp_hashlib=sha256,"
                          "totp_timestep=60,enrollTOTP")

        with self.app.test_request_context('/token/init',
                                           method='POST',
                                           data={
                                               "type": "totp",
                                               "totp.hashlib": "sha1",
                                               "hashlib": "sha1",
                                               "genkey": 1,
                                               "user": "selfservice",
                                               "realm": "realm1"},
                                           headers={'Authorization':
                                                        self.at_user}):
            res = self.app.full_dispatch_request()
            self.assertTrue(res.status_code == 200, res)
            result = json.loads(res.data.decode('utf8')).get("result")
            self.assertTrue(result.get("value"))
            detail = json.loads(res.data.decode('utf8')).get("detail")
            googleurl = detail.get("googleurl")
            self.assertTrue("sha256" in googleurl.get("value"))
            serial = detail.get("serial")
            token = get_tokens(serial=serial)[0]
            self.assertEqual(token.hashlib, "sha256")
            self.assertEqual(token.token.otplen, 8)

        delete_policy("init_details")
        remove_token(serial)

        # Set OTP len using the system wide default
        set_privacyidea_config("DefaultOtpLen", 8)
        with self.app.test_request_context('/token/init',
                                           method='POST',
                                           data={
                                               "type": "totp",
                                               "totp.hashlib": "sha1",
                                               "hashlib": "sha1",
                                               "genkey": 1,
                                               "user": "selfservice",
                                               "realm": "realm1"},
                                           headers={'Authorization':
                                                        self.at_user}):
            res = self.app.full_dispatch_request()
            self.assertTrue(res.status_code == 200, res)
            result = json.loads(res.data.decode('utf8')).get("result")
            self.assertTrue(result.get("value"))
            detail = json.loads(res.data.decode('utf8')).get("detail")
            serial = detail.get("serial")
            token = get_tokens(serial=serial)[0]
            self.assertEqual(token.token.otplen, 8)

        remove_token(serial)

        # override the DefaultOtpLen
        with self.app.test_request_context('/token/init',
                                           method='POST',
                                           data={
                                               "type": "totp",
                                               "otplen": 6,
                                               "totp.hashlib": "sha1",
                                               "hashlib": "sha1",
                                               "genkey": 1,
                                               "user": "selfservice",
                                               "realm": "realm1"},
                                           headers={'Authorization':
                                                        self.at_user}):
            res = self.app.full_dispatch_request()
            self.assertTrue(res.status_code == 200, res)
            result = json.loads(res.data.decode('utf8')).get("result")
            self.assertTrue(result.get("value"))
            detail = json.loads(res.data.decode('utf8')).get("detail")
            serial = detail.get("serial")
            token = get_tokens(serial=serial)[0]
            self.assertEqual(token.token.otplen, 6)

        remove_token(serial)
        delete_privacyidea_config("DefaultOtpLen")

    def test_26_supply_key_size(self):
        with self.app.test_request_context('/token/init',
                                           method='POST',
                                           data={"type": "HOTP",
                                                 "genkey": '1',
                                                 "pin": "1234",
                                                 "user": "cornelius",
                                                 "keysize": "42",
                                                 "realm": self.realm1},
                                           headers={'Authorization': self.at}):
            res = self.app.full_dispatch_request()
            data = json.loads(res.data.decode('utf8'))
            self.assertTrue(res.status_code == 200, res)
            result = data.get("result")
            detail = data.get("detail")
            self.assertTrue(result.get("status"), result)
            self.assertTrue(result.get("value"), result)
            self.assertTrue("value" in detail.get("googleurl"), detail)
            serial = detail.get("serial")
            self.assertTrue("OATH" in serial, detail)
            seed_url = detail.get("otpkey").get("value")
            self.assertEqual(seed_url[:len('seed://')], 'seed://')
            seed = seed_url[len('seed://'):]
            self.assertEqual(len(codecs.decode(seed, 'hex')), 42)
        remove_token(serial)

    def test_27_fail_to_assign_empty_serial(self):
        with self.app.test_request_context('/token/assign',
                                           method='POST',
                                           data={"user": "cornelius",
                                                 "realm": self.realm1,
                                                 "serial": "",
                                                 "pin": "test"},
                                           headers={'Authorization': self.at}):
            res = self.app.full_dispatch_request()
            self.assertTrue(res.status_code == 400, res)
            result = json.loads(res.data.decode('utf8')).get("result")
            self.assertEqual(result.get("status"), False)
            self.assertEqual(result.get("error").get("code"), 905)

    def test_28_enroll_app_with_image_url(self):
        set_policy("imgurl", scope=SCOPE.ENROLL,
                   action="{0!s}=https://example.com/img.png".format(ACTION.APPIMAGEURL))
        with self.app.test_request_context('/token/init',
                                           method='POST',
                                           data={"user": "cornelius",
                                                 "genkey": "1",
                                                 "realm": self.realm1,
                                                 "serial": "goog1",
                                                 "pin": "test"},
                                           headers={'Authorization': self.at}):
            res = self.app.full_dispatch_request()
            self.assertTrue(res.status_code == 200, res)
            result = json.loads(res.data.decode('utf8')).get("result")
            detail = json.loads(res.data.decode('utf8')).get("detail")
            self.assertTrue(result.get("status"))
            self.assertTrue(result.get("value"))
            self.assertTrue(u'image=https%3A//example.com/img.png' in detail.get("googleurl").get("value"),
                            detail.get("googleurl"))

        remove_token("goog1")
        delete_policy("imgurl")

class API00TokenPerformance(MyTestCase):

    token_count = 21

    def test_00_create_some_tokens(self):
        for i in range(0,self.token_count):
            init_token({"genkey": 1, "serial": "perf{0!s:0>3}".format(i)})
        toks = get_tokens(serial_wildcard="perf*")
        self.assertEqual(len(toks), self.token_count)

        for i in range(0,10):
            init_token({"genkey": 1, "serial": "TOK{0!s:0>3}".format(i)})
        toks = get_tokens(serial_wildcard="TOK*")
        self.assertEqual(len(toks), 10)

        self.setUp_user_realms()

    def test_01_number_of_tokens(self):
        # The GET /token returns a wildcard 100 tokens
        with self.app.test_request_context('/token/',
                                           method='GET',
                                           data={"serial": "perf*"},
                                           headers={'Authorization': self.at}):
            res = self.app.full_dispatch_request()
            self.assertTrue(res.status_code == 200, res)
            result = json.loads(res.data.decode('utf8')).get("result")
            self.assertEqual(result.get("value").get("count"), self.token_count)

    def test_02_several_requests(self):
        # Run GET challenges
        with self.app.test_request_context('/token/challenges/*',
                                           method='GET',
                                           data={"serial": "perf*"},
                                           headers={'Authorization': self.at}):
            res = self.app.full_dispatch_request()
            self.assertTrue(res.status_code == 200, res)
            result = json.loads(res.data.decode('utf8')).get("result")
            self.assertEqual(result.get("value").get("count"), 0)

        # Run POST assign with a wildcard. This shall not assign.
        with self.app.test_request_context('/token/assign',
                                           method='POST',
                                           data={"user": "cornelius",
                                                 "realm": self.realm1,
                                                 "serial": "perf*",
                                                 "pin": "test"},
                                           headers={'Authorization': self.at}):
            res = self.app.full_dispatch_request()
<<<<<<< HEAD
            self.assertEqual(res.status_code, 404)
            result = json.loads(res.data).get("result")
=======
            self.assertTrue(res.status_code == 400, res)
            result = json.loads(res.data.decode('utf8')).get("result")
>>>>>>> bdfd7623
            # Of course there is no exact token "perf*"
            self.assertFalse(result["status"])

        # run POST unassign with a wildcard. This shall not unassign
        from privacyidea.lib.token import assign_token, unassign_token
        assign_token("perf001", User("cornelius", self.realm1))
        with self.app.test_request_context('/token/unassign',
                                           method='POST',
                                           data={"serial": "perf*",
                                                 "pin": "test"},
                                           headers={'Authorization': self.at}):
            res = self.app.full_dispatch_request()
<<<<<<< HEAD
            self.assertEqual(res.status_code, 404)
            result = json.loads(res.data).get("result")
=======
            self.assertTrue(res.status_code == 400, res)
            result = json.loads(res.data.decode('utf8')).get("result")
>>>>>>> bdfd7623
            # Of course there is no exact token "perf*", it does not match perf001
            self.assertFalse(result["status"])

        # Now we unassign the token anyways
        unassign_token("perf001")

        # run POST revoke with a wildcard
        with self.app.test_request_context('/token/revoke',
                                           method='POST',
                                           data={"serial": "perf*",
                                                 "pin": "test"},
                                           headers={'Authorization': self.at}):
            res = self.app.full_dispatch_request()
<<<<<<< HEAD
            self.assertEqual(res.status_code, 404)
            result = json.loads(res.data).get("result")
=======
            self.assertTrue(res.status_code == 200, res)
            result = json.loads(res.data.decode('utf8')).get("result")
>>>>>>> bdfd7623
            # Of course there is no exact token "perf*", it does not match perf001
            self.assertFalse(result["status"])

        # run POST enable and disable with a wildcard
        with self.app.test_request_context('/token/disable',
                                           method='POST',
                                           data={"serial": "perf*"},
                                           headers={'Authorization': self.at}):
            res = self.app.full_dispatch_request()
<<<<<<< HEAD
            self.assertEqual(res.status_code, 404)
            result = json.loads(res.data).get("result")
=======
            self.assertTrue(res.status_code == 200, res)
            result = json.loads(res.data.decode('utf8')).get("result")
>>>>>>> bdfd7623
            # Of course there is no exact token "perf*", it does not match perf001
            self.assertFalse(result["status"])

        with self.app.test_request_context('/token/enable',
                                           method='POST',
                                           data={"serial": "perf*"},
                                           headers={'Authorization': self.at}):
            res = self.app.full_dispatch_request()
<<<<<<< HEAD
            self.assertEqual(res.status_code, 404)
            result = json.loads(res.data).get("result")
=======
            self.assertTrue(res.status_code == 200, res)
            result = json.loads(res.data.decode('utf8')).get("result")
>>>>>>> bdfd7623
            # Of course there is no exact token "perf*", it does not match perf001
            self.assertFalse(result["status"])

        # run DELETE /token with a wildcard
        with self.app.test_request_context('/token/perf*',
                                           method='DELETE',
                                           headers={'Authorization': self.at}):
            res = self.app.full_dispatch_request()
<<<<<<< HEAD
            self.assertEqual(res.status_code, 404)
            result = json.loads(res.data).get("result")
=======
            self.assertTrue(res.status_code == 200, res)
            result = json.loads(res.data.decode('utf8')).get("result")
>>>>>>> bdfd7623
            # Of course there is no exact token "perf*", it does not match perf001
            self.assertFalse(result["status"])

        # run reset failcounter
        with self.app.test_request_context('/token/reset/perf*',
                                           method='POST',
                                           headers={'Authorization': self.at}):
            res = self.app.full_dispatch_request()
<<<<<<< HEAD
            self.assertEqual(res.status_code, 404)
            result = json.loads(res.data).get("result")
=======
            self.assertTrue(res.status_code == 200, res)
            result = json.loads(res.data.decode('utf8')).get("result")
>>>>>>> bdfd7623
            # Of course there is no exact token "perf*", it does not match perf001
            self.assertFalse(result["status"])

        # run reset failcounter
        with self.app.test_request_context('/token/resync/perf*',
                                           method='POST', data={"otp1": "123454",
                                                                "otp2": "123454"},
                                           headers={'Authorization': self.at}):
            res = self.app.full_dispatch_request()
<<<<<<< HEAD
            self.assertTrue(res.status_code, 404)
            result = json.loads(res.data).get("result")
=======
            self.assertTrue(res.status_code == 200, res)
            result = json.loads(res.data.decode('utf8')).get("result")
>>>>>>> bdfd7623
            # Of course there is no exact token "perf*", it does not match perf001
            self.assertFalse(result["status"])

        # Try to set pin
        with self.app.test_request_context('/token/setpin/perf*',
                                           method='POST', data={"otppin": "123454"},
                                           headers={'Authorization': self.at}):
            res = self.app.full_dispatch_request()
<<<<<<< HEAD
            self.assertEqual(res.status_code, 404)
            result = json.loads(res.data).get("result")
=======
            self.assertTrue(res.status_code == 200, res)
            result = json.loads(res.data.decode('utf8')).get("result")
>>>>>>> bdfd7623
            # Of course there is no exact token "perf*", it does not match perf001
            self.assertFalse(result["status"])

        # Try to set description
        with self.app.test_request_context('/token/set/perf*',
                                           method='POST', data={"description": "general token"},
                                           headers={'Authorization': self.at}):
            res = self.app.full_dispatch_request()
<<<<<<< HEAD
            self.assertEqual(res.status_code, 404)
            result = json.loads(res.data).get("result")
=======
            self.assertTrue(res.status_code == 200, res)
            result = json.loads(res.data.decode('utf8')).get("result")
>>>>>>> bdfd7623
            # Of course there is no exact token "perf*", it does not match perf001
            self.assertFalse(result["status"])

        # Try to set realm
        with self.app.test_request_context('/token/realm/perf*',
                                           method='POST', data={"realms": self.realm1},
                                           headers={'Authorization': self.at}):
            res = self.app.full_dispatch_request()
<<<<<<< HEAD
            self.assertEqual(res.status_code, 404)
            result = json.loads(res.data).get("result")
=======
            self.assertTrue(res.status_code == 200, res)
            result = json.loads(res.data.decode('utf8')).get("result")
>>>>>>> bdfd7623
            # Of course there is no exact token "perf*", it does not match perf001
            self.assertFalse(result["status"])

        # Try to copy the pin
        with self.app.test_request_context('/token/copypin',
                                           method='POST',
                                           data={"from": "perf*",
                                                 "to": "perf*"},
                                           headers={'Authorization': self.at}):
            res = self.app.full_dispatch_request()
            self.assertTrue(res.status_code == 400, res)
            result = json.loads(res.data.decode('utf8')).get("result")
            # Of course there is no exact token "perf*", it does not match perf001
            self.assertEqual(result.get("error").get("code"), 1016)
            self.assertEqual(result.get("error").get("message"), "ERR1016: No unique token to copy from found")

        with self.app.test_request_context('/token/copypin',
                                           method='POST',
                                           data={"from": "perf001",
                                                 "to": "perf*"},
                                           headers={'Authorization': self.at}):
            res = self.app.full_dispatch_request()
            self.assertTrue(res.status_code == 400, res)
            result = json.loads(res.data.decode('utf8')).get("result")
            # Of course there is no exact token "perf*", it does not match perf001
            self.assertEqual(result.get("error").get("code"), 1017)
            self.assertEqual(result.get("error").get("message"), "ERR1017: No unique token to copy to found")

        # Try to copy the user
        with self.app.test_request_context('/token/copyuser',
                                           method='POST',
                                           data={"from": "perf*",
                                                 "to": "perf*"},
                                           headers={'Authorization': self.at}):
            res = self.app.full_dispatch_request()
            self.assertTrue(res.status_code == 400, res)
            result = json.loads(res.data.decode('utf8')).get("result")
            # Of course there is no exact token "perf*", it does not match perf001
            self.assertEqual(result.get("error").get("code"), 1016)
            self.assertEqual(result.get("error").get("message"), "ERR1016: No unique token to copy from found")

        # Try to copy the user
        with self.app.test_request_context('/token/copyuser',
                                           method='POST',
                                           data={"from": "perf001",
                                                 "to": "perf*"},
                                           headers={'Authorization': self.at}):
            res = self.app.full_dispatch_request()
            self.assertTrue(res.status_code == 400, res)
            result = json.loads(res.data.decode('utf8')).get("result")
            # Of course there is no exact token "perf*", it does not match perf001
            self.assertEqual(result.get("error").get("code"), 1017)
            self.assertEqual(result.get("error").get("message"), "ERR1017: No unique token to copy to found")



        # Try to mark wildcard token as lost
        # Just to be clear, all tokens are assigned to the user cornelius
        for i in range(0,self.token_count):
            assign_token("perf{0!s:0>3}".format(i), User("cornelius", self.realm1))

        with self.app.test_request_context('/token/lost/perf*',
                                           method='POST',
                                           data={},
                                           headers={'Authorization': self.at}):
            res = self.app.full_dispatch_request()
<<<<<<< HEAD
            self.assertEqual(res.status_code, 404)
            result = json.loads(res.data).get("result")
=======
            self.assertTrue(res.status_code == 400, res)
            result = json.loads(res.data.decode('utf8')).get("result")
>>>>>>> bdfd7623
            # Of course there is no exact token "perf*", it does not match perf001
            self.assertFalse(result["status"])

        # unassign tokens again
        for i in range(0,self.token_count):
            unassign_token("perf{0!s:0>3}".format(i))

        # Try to set tokeninfo
        with self.app.test_request_context('/token/info/perf*/newkey',
                                           method='POST',
                                           data={"value": "newvalue"},
                                           headers={'Authorization': self.at}):
            res = self.app.full_dispatch_request()
<<<<<<< HEAD
            self.assertEqual(res.status_code, 404)
            result = json.loads(res.data).get("result")
=======
            self.assertTrue(res.status_code == 200, res)
            result = json.loads(res.data.decode('utf8')).get("result")
>>>>>>> bdfd7623
            # Of course there is no exact token "perf*", it does not match perf001
            self.assertFalse(result["status"])

            toks = get_tokens(tokeninfo={"newkey": "newvalue"})
            # No token reveived this value!
            self.assertEqual(len(toks), 0)

        # Try to delete tokeninfo
        with self.app.test_request_context('/token/info/perf*/newkey',
                                           method='DELETE',
                                           headers={'Authorization': self.at}):
            res = self.app.full_dispatch_request()
<<<<<<< HEAD
            self.assertEqual(res.status_code, 404)
            result = json.loads(res.data).get("result")
=======
            self.assertTrue(res.status_code == 200, res)
            result = json.loads(res.data.decode('utf8')).get("result")
>>>>>>> bdfd7623
            # Of course there is no exact token "perf*", it does not match perf001
            self.assertFalse(result["status"])<|MERGE_RESOLUTION|>--- conflicted
+++ resolved
@@ -331,13 +331,8 @@
                                            headers={'Authorization': self.at}):
             res = self.app.full_dispatch_request()
             self.assertTrue(res.status_code == 200, res)
-<<<<<<< HEAD
-            result = json.loads(res.data).get("result")
+            result = json.loads(res.data.decode('utf8')).get("result")
             self.assertTrue(result.get("value") == 1, result)
-=======
-            result = json.loads(res.data.decode('utf8')).get("result")
-            self.assertTrue(result.get("value") is True, result)
->>>>>>> bdfd7623
 
         # Assign the same token to another user will success
         with self.app.test_request_context('/token/assign',
@@ -408,15 +403,9 @@
                                            data={},
                                            headers={'Authorization': self.at}):
             res = self.app.full_dispatch_request()
-<<<<<<< HEAD
-            result = json.loads(res.data).get("result")
+            result = json.loads(res.data.decode('utf8')).get("result")
             self.assertEqual(res.status_code, 404)
             self.assertFalse(result.get("status"))
-=======
-            result = json.loads(res.data.decode('utf8')).get("result")
-            self.assertTrue(res.status_code == 200, res)
-            self.assertTrue(result.get("value") == 0, result)
->>>>>>> bdfd7623
 
     def test_06_disable_enable_token(self):
         self._create_temp_token("EToken")
@@ -595,15 +584,9 @@
                                             headers={'Authorization':
                                                          self.at_user}):
             res = self.app.full_dispatch_request()
-<<<<<<< HEAD
             self.assertEqual(res.status_code, 404)
-            result = json.loads(res.data).get("result")
+            result = json.loads(res.data.decode('utf-8')).get("result")
             self.assertFalse(result["status"])
-=======
-            self.assertTrue(res.status_code == 200, res)
-            result = json.loads(res.data.decode('utf8')).get("result")
-            self.assertTrue(result.get("value") is False, result)
->>>>>>> bdfd7623
 
         # assign the token to the user selfservice@realm1.
         with self.app.test_request_context('/token/assign',
@@ -1384,15 +1367,9 @@
                                             method="DELETE",
                                             headers={'Authorization': self.at}):
             res = self.app.full_dispatch_request()
-<<<<<<< HEAD
             self.assertEqual(res.status_code, 404)
-            result = json.loads(res.data).get("result")
+            result = json.loads(res.data.decode('utf8')).get("result")
             self.assertFalse(result.get("status"))
-=======
-            self.assertTrue(res.status_code == 200, res)
-            result = json.loads(res.data.decode('utf8')).get("result")
-            self.assertTrue(result.get("value") == False, result)
->>>>>>> bdfd7623
 
         # Check that the tokeninfo is correct
         with self.app.test_request_context('/token/',
@@ -1608,13 +1585,8 @@
                                                  "pin": "test"},
                                            headers={'Authorization': self.at}):
             res = self.app.full_dispatch_request()
-<<<<<<< HEAD
             self.assertEqual(res.status_code, 404)
-            result = json.loads(res.data).get("result")
-=======
-            self.assertTrue(res.status_code == 400, res)
-            result = json.loads(res.data.decode('utf8')).get("result")
->>>>>>> bdfd7623
+            result = json.loads(res.data.decode('utf8')).get("result")
             # Of course there is no exact token "perf*"
             self.assertFalse(result["status"])
 
@@ -1627,13 +1599,8 @@
                                                  "pin": "test"},
                                            headers={'Authorization': self.at}):
             res = self.app.full_dispatch_request()
-<<<<<<< HEAD
             self.assertEqual(res.status_code, 404)
-            result = json.loads(res.data).get("result")
-=======
-            self.assertTrue(res.status_code == 400, res)
-            result = json.loads(res.data.decode('utf8')).get("result")
->>>>>>> bdfd7623
+            result = json.loads(res.data.decode('utf8')).get("result")
             # Of course there is no exact token "perf*", it does not match perf001
             self.assertFalse(result["status"])
 
@@ -1647,13 +1614,8 @@
                                                  "pin": "test"},
                                            headers={'Authorization': self.at}):
             res = self.app.full_dispatch_request()
-<<<<<<< HEAD
             self.assertEqual(res.status_code, 404)
-            result = json.loads(res.data).get("result")
-=======
-            self.assertTrue(res.status_code == 200, res)
-            result = json.loads(res.data.decode('utf8')).get("result")
->>>>>>> bdfd7623
+            result = json.loads(res.data.decode('utf8')).get("result")
             # Of course there is no exact token "perf*", it does not match perf001
             self.assertFalse(result["status"])
 
@@ -1663,13 +1625,8 @@
                                            data={"serial": "perf*"},
                                            headers={'Authorization': self.at}):
             res = self.app.full_dispatch_request()
-<<<<<<< HEAD
             self.assertEqual(res.status_code, 404)
-            result = json.loads(res.data).get("result")
-=======
-            self.assertTrue(res.status_code == 200, res)
-            result = json.loads(res.data.decode('utf8')).get("result")
->>>>>>> bdfd7623
+            result = json.loads(res.data.decode('utf8')).get("result")
             # Of course there is no exact token "perf*", it does not match perf001
             self.assertFalse(result["status"])
 
@@ -1678,13 +1635,8 @@
                                            data={"serial": "perf*"},
                                            headers={'Authorization': self.at}):
             res = self.app.full_dispatch_request()
-<<<<<<< HEAD
             self.assertEqual(res.status_code, 404)
-            result = json.loads(res.data).get("result")
-=======
-            self.assertTrue(res.status_code == 200, res)
-            result = json.loads(res.data.decode('utf8')).get("result")
->>>>>>> bdfd7623
+            result = json.loads(res.data.decode('utf8')).get("result")
             # Of course there is no exact token "perf*", it does not match perf001
             self.assertFalse(result["status"])
 
@@ -1693,13 +1645,8 @@
                                            method='DELETE',
                                            headers={'Authorization': self.at}):
             res = self.app.full_dispatch_request()
-<<<<<<< HEAD
             self.assertEqual(res.status_code, 404)
-            result = json.loads(res.data).get("result")
-=======
-            self.assertTrue(res.status_code == 200, res)
-            result = json.loads(res.data.decode('utf8')).get("result")
->>>>>>> bdfd7623
+            result = json.loads(res.data.decode('utf8')).get("result")
             # Of course there is no exact token "perf*", it does not match perf001
             self.assertFalse(result["status"])
 
@@ -1708,13 +1655,8 @@
                                            method='POST',
                                            headers={'Authorization': self.at}):
             res = self.app.full_dispatch_request()
-<<<<<<< HEAD
             self.assertEqual(res.status_code, 404)
-            result = json.loads(res.data).get("result")
-=======
-            self.assertTrue(res.status_code == 200, res)
-            result = json.loads(res.data.decode('utf8')).get("result")
->>>>>>> bdfd7623
+            result = json.loads(res.data.decode('utf8')).get("result")
             # Of course there is no exact token "perf*", it does not match perf001
             self.assertFalse(result["status"])
 
@@ -1724,13 +1666,8 @@
                                                                 "otp2": "123454"},
                                            headers={'Authorization': self.at}):
             res = self.app.full_dispatch_request()
-<<<<<<< HEAD
             self.assertTrue(res.status_code, 404)
-            result = json.loads(res.data).get("result")
-=======
-            self.assertTrue(res.status_code == 200, res)
-            result = json.loads(res.data.decode('utf8')).get("result")
->>>>>>> bdfd7623
+            result = json.loads(res.data.decode('utf8')).get("result")
             # Of course there is no exact token "perf*", it does not match perf001
             self.assertFalse(result["status"])
 
@@ -1739,13 +1676,8 @@
                                            method='POST', data={"otppin": "123454"},
                                            headers={'Authorization': self.at}):
             res = self.app.full_dispatch_request()
-<<<<<<< HEAD
             self.assertEqual(res.status_code, 404)
-            result = json.loads(res.data).get("result")
-=======
-            self.assertTrue(res.status_code == 200, res)
-            result = json.loads(res.data.decode('utf8')).get("result")
->>>>>>> bdfd7623
+            result = json.loads(res.data.decode('utf8')).get("result")
             # Of course there is no exact token "perf*", it does not match perf001
             self.assertFalse(result["status"])
 
@@ -1754,13 +1686,8 @@
                                            method='POST', data={"description": "general token"},
                                            headers={'Authorization': self.at}):
             res = self.app.full_dispatch_request()
-<<<<<<< HEAD
             self.assertEqual(res.status_code, 404)
-            result = json.loads(res.data).get("result")
-=======
-            self.assertTrue(res.status_code == 200, res)
-            result = json.loads(res.data.decode('utf8')).get("result")
->>>>>>> bdfd7623
+            result = json.loads(res.data.decode('utf8')).get("result")
             # Of course there is no exact token "perf*", it does not match perf001
             self.assertFalse(result["status"])
 
@@ -1769,13 +1696,8 @@
                                            method='POST', data={"realms": self.realm1},
                                            headers={'Authorization': self.at}):
             res = self.app.full_dispatch_request()
-<<<<<<< HEAD
             self.assertEqual(res.status_code, 404)
-            result = json.loads(res.data).get("result")
-=======
-            self.assertTrue(res.status_code == 200, res)
-            result = json.loads(res.data.decode('utf8')).get("result")
->>>>>>> bdfd7623
+            result = json.loads(res.data.decode('utf8')).get("result")
             # Of course there is no exact token "perf*", it does not match perf001
             self.assertFalse(result["status"])
 
@@ -1842,13 +1764,8 @@
                                            data={},
                                            headers={'Authorization': self.at}):
             res = self.app.full_dispatch_request()
-<<<<<<< HEAD
             self.assertEqual(res.status_code, 404)
-            result = json.loads(res.data).get("result")
-=======
-            self.assertTrue(res.status_code == 400, res)
-            result = json.loads(res.data.decode('utf8')).get("result")
->>>>>>> bdfd7623
+            result = json.loads(res.data.decode('utf8')).get("result")
             # Of course there is no exact token "perf*", it does not match perf001
             self.assertFalse(result["status"])
 
@@ -1862,13 +1779,8 @@
                                            data={"value": "newvalue"},
                                            headers={'Authorization': self.at}):
             res = self.app.full_dispatch_request()
-<<<<<<< HEAD
             self.assertEqual(res.status_code, 404)
-            result = json.loads(res.data).get("result")
-=======
-            self.assertTrue(res.status_code == 200, res)
-            result = json.loads(res.data.decode('utf8')).get("result")
->>>>>>> bdfd7623
+            result = json.loads(res.data.decode('utf8')).get("result")
             # Of course there is no exact token "perf*", it does not match perf001
             self.assertFalse(result["status"])
 
@@ -1881,12 +1793,7 @@
                                            method='DELETE',
                                            headers={'Authorization': self.at}):
             res = self.app.full_dispatch_request()
-<<<<<<< HEAD
             self.assertEqual(res.status_code, 404)
-            result = json.loads(res.data).get("result")
-=======
-            self.assertTrue(res.status_code == 200, res)
-            result = json.loads(res.data.decode('utf8')).get("result")
->>>>>>> bdfd7623
+            result = json.loads(res.data.decode('utf8')).get("result")
             # Of course there is no exact token "perf*", it does not match perf001
             self.assertFalse(result["status"])