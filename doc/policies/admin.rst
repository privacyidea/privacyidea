--- conflicted
+++ resolved
@@ -1100,8 +1100,7 @@
 
 The administrator is allowed to edit the container realms.
 
-<<<<<<< HEAD
-New in version 3.10
+.. versionadded:: 3.10
 
 container_register
 ~~~~~~~~~~~~~~~~~~
@@ -1157,7 +1156,4 @@
 The administrator is allowed to list container templates and see the template properties.
 In combination with the ```container_list`` policy, the administrator is allowed to compare templates with containers.
 
-New in version 3.11
-=======
-.. versionadded:: 3.10
->>>>>>> aa400169
+New in version 3.11