--- conflicted
+++ resolved
@@ -486,8 +486,7 @@
 
 This action allows users to unassign themselves from containers.
 
-<<<<<<< HEAD
-New in version 3.10
+.. versionadded:: 3.10
 
 container_register
 ~~~~~~~~~~~~~~~~~~
@@ -543,7 +542,4 @@
 This action allows users to list container templates and see the template properties.
 In combination with the ```container_list`` policy, the users are allowed to compare templates with containers.
 
-New in version 3.11
-=======
-.. versionadded:: 3.10
->>>>>>> aa400169
+New in version 3.11