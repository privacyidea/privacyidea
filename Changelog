<<<<<<< HEAD
Version 2.23.4, 2019-02-06

  Fixes:
  * Make triggerchallenge HTTP response consistent
  * Add tokentype and message to response of triggerchallenges
  * Allow concurrent challenges
  * Fix accepted-language to support _only_ de-DE.
  * Avoid user resolving in event handler condition
  * Point the support button to better landing pages
=======
Version 3.0, 2019-03-xx

  Changes:
  * When logging in to the webui the client IP is only determined by
    X-Forwarded-For if the original (REMOTE_ADDR) is allowed to overwrite the client ip.
    (Side effect of #1392)

>>>>>>> 466d562d

Version 2.23.3, 2018-10-26

  Fixes:
  * Performance: avoid using wildcard serials in functions like 
    get_tokens, get_realms_of_token and copy_token
  * Performance: avoid reload of static configuration
  * Performance: Clean up LDAP cache, so that it will not grow to big and 
    further LDAP cache usage optimization (#1246)
  * Performance: Make signing the audit log configurable (#1262)
  * Performance: Make the auth counter per token configurable (#1262)
  * Performance: Fix HSM auto recovery after an HSM failure and make
    MAX_RETRIES configurable (#1278)
  * Fix the double get requests of challenges in the UI
  * Auditlog now honors the admin realm in the policies (#1244)
  * Fix description of realm dropdown policy (#1245)
  * Allow token janitor to use chunk sizes
  * Allow Audit rotation to be performed in chunks to avoid deadlocks.
  * Improve documentation about required and optional parameters in
    the SQL Audit module.
  * Cast userid to string to avoid casts problems with PostgreSQL
  * Update pyopenssl dependency.

Version 2.23.2, 2018-09-07

  Fixes:
  * Fix problem with empty username (#1227)

Version 2.23.1, 2018-09-06

  Fixes:
  * Fix PassOnNoUser in combination with event handler (#1206)
  * Fix loading of Event handler detail view (#1210)
  * Fix Challenge-Response login at Web UI (#1216)
  * Fix triggerchallenge to only use active tokens (#1217)
  * Write all installed package to diagnostics file and
    also write the resolver config in privacyidea-diag

Version 2.23, 2018-08-29

  Features:
  * Add periodic tasks including a privacyidea-cron script. (#992) 
  * Add task module "Simple Stats" to generate time series of certain 
    important statistics values in privacyIDEA (#1105)
  * Add task module "Event Counter" that allows to create time series of 
    any arbitrary event. (#1029)
  * New token type: TAN list, that can also import a prefefined
    list of TANs (#1057)
  * Add Event Handler Pre-Handling, that e.g. allows for
    even more easy token enrollment concepts (#747)

  Enhancements:
  * Improve performance by adding SQL pooling for SQL Audit 
    and SQL Resolvers. (#1167, #1140)
  * Improve SQL Resolver to also verify bcrypt-hash passwords (#1172)
  * Allow multiple WHERE conditions in SQL Resolver (#1039)
  * Allow objectGUID as loginname in LDAP resolver for better 
    ownCloud support (#1076)
  * Add command in pi-manage to dump audit log information (#1120)
  * Add script to allow generation of AES keys on HSM (#1159)
  * Improve recovery mechanism from a lost HSM connection (#1069)
  * Improve Debug Logging to hide passwords in SQL connect strings (#1162)
  * Add script for easy privacyIDEA standalone setup (#1093)
  * ldap3, pyasn1, croniter updated in Ubuntu Launchpad repo (#1085)
  * Add a script that easily gathers support and diagnostic information (#829)
  * Add event handler management to pi-manage (#1119)
  * Allow to customize the challenge text for challenge response tokens (#1096)
  * Add user information to OATH CSV token import file (#998)
  * Improve migration scripts from LinOTP to also update counter values (#1075)
  * Add priority to policies to avoid contradicting policies (#1031)
  * The token event handler now can delete tokeninfo (#988)
  * Make the import of OATH CSV token specific, so that each 
    tokentype can define its own import strategy (#1066)
  * The Event Counter module now allows to decrease the counter (#991)
  * Allow time deltas to also contain seconds (#1033)

  Fixes:
  * Allow to use unicode passwords with non-ascii characters for the
    connect string in SQL Resolvers (#1181)
  * Fix problem that a wrong password hash was used, if user is created
    in SQL Resolver (#1114)
  * Fix performance issue with slow token listing (#1123)
  * Fix the QR code regeneration if the user already has the maximum number
    of allowed tokens (#1153)
  * Fix problem with privacyidea-pip-update in case of pip version 10 (#1128)
  * Fix problem if max_token_per_user was higher than 9 (#1117)
  * Fix hash algorithm in QR Code (#1088)
  * Set focus in username field in the login dialog (#205)
  * Fix disappearing scrollbar issue (#1020)
  * Fix import of SHA256 tokens (#1061)
  * Convert string values to unicode in the database model to 
    avoid misleading "error" messages (#1000)
  * Fix truncation of audit log in case of authentication failure (#1034)
  * Shorten audit information to fit into the database column (#1037)
  * Fix the RADIUS configuration test (#1042)


Version 2.22.1, 2018-04-20

  Fixes in WebUI:
  * Allow to display the messages of several C/R tokens (#995, #1004)
  * Use ng-if instead of ng-show to avoid errors in the javascript console (#963)
  * Remove reference to not-used system.addons.js to avoid errors in the javascript console
  * Remove reference to not-used system.addons.html to avoid errors in the javascript console
  * Use ng-src instead of src to avoid errors in the javascript console
  * Avoid request to /false is image is not existing - avoid error in the javascript console
  * Fix handling of U2F token in the WebUI login
  * Require serial number in the assignment form (#1011)
  * Fix PIN comparison in token enroll and token assign (#1010)
  * Fix the empty username in token enroll or assign (#918)

  Fixes in Server:
  * Add check for serial number present (#1011)
  * Fix validation of OCRA and TiQR token (#1008)
  * Add retry to cope with HSM issues (#1003)
  * Fix unicode in resolverconf database table with Oracle (#999)


Version 2.22, 2018-03-27

  Features:
  * Add automatic offline refill for Offline OTP tokens (#839)
  * Return realm and resolver of the user and allow mapping
    group membership to the RADIUS protocol (#896)
  * Add new tokenkind (hardware, software, virtual) for all tokens (#828)
  * Support Vasco tokens via Import and via Web Enrollment (#904, #903, #891)
  * Add arbitrary tokeninfo field to authorization policy (#873)
  * New SMPP SMS provider (#878)
  * New event handler Counter for counting events for statistics and monitoring (#951)

  Enhancements:
  * Enhance the statistics possibilities in WebUI (#950)
  * Allow reencryption of the database by importing PSKC to
    a new database (#940)
  * Allow token janitor to export "PW" token type to PSKC (#942)
  * Also export and import the counter values of HOTP/TOTP to PSKC (#943)
  * SMS token can dynamically read phone number from user source (#932)
  * Email token can dynamically read email address from user source (#932)
  * Add policy to ignore the validity of a U2F attestation certificate (#926)
  * Improve the speed of the LinOTP migration script to cope with tens of
    thousands of tokens (#914)
  * pi-manage can create API tokens with a chosen validity time (#931)
  * Allow user to set token description for HOTP and TOTP tokens 
    during enrollment (#928) (Thanks to Taylor Chase for this contribution!)
  * Add timeout to SMTP server configuration (#919)
  * Allow complex email templates for email tokens (#684)
  * LDAP resolver now supports arbitrary multivalue attributes (#881)
  * Allow Event Handler to match failing authentication (#971)

  Fixes:
  * Several fixes in LDAP resolver to cope with ldap3/pyasn1 version issues and
    other issues (#911, #980, #982, #887)
  * Skip misguiding LDAP error "AttributeError NonType" in log file (#948)
  * Add missing validity time in /validate/check response for email tokens (#946)
    (Thanks to Kleber Rocha/klinux for this contribution!)
  * Fix the handling of the SMS expiration date (#937)
  * Fix serial length in the audit table to match the serial length in the token table (#929)
    (Thanks to Salvo Rapisarda for this contribution!)
  * Fix Mail content sent by email token is rendered as attachment (#915)
  * Fix Editing SMTP Server definition clears the password (#923)
  * Fix pi-manage backup crash (Thanks to Pavol Ipoth for this contribution!)


Version 2.21.4, 2018-01-24

  Fixes:
  * HTTP Timeout of HTTP SMS Gateway (#889)
  * Remove console.log from webui


Version 2.21.1, 2018-01-09

  Fixes:
  * Allow to use TLS1.1 and TLS1.2 for LDAP Resolver (#876)

Version 2.21, 2017-12-20

  Features:

   * Allow export of tokens to PKSC file (#790)
   * Implement two-step enrollment of HOTP/TOTP tokens (#797, #863, #865, #866)
   * Allow WebUI customization via policies (#795)

  Enhancements:

   * Add script to decrypt safeword tokens
   * Allow using tags in the tokenissuer of smartphone tokens
   * Try to re-establish lost HSM connections (#787)
   * Allow to rotate audit log based on multiple conditions (#780, #833)
   * Add dry-run option to audit log rotation (#801)
   * Allow dots in realm names (#808)
   * Mark empty but required fields in WebUI (#810)
   * Display success information after PIN is set (#822)
   * Add further tags to the user notification event handler (#824)
   * Add number of users to the subscription view (#800)
   * Add HTTP/HTTPS proxy settings to HTTP SMS Provider (#835)
   * Federation Handler allows to forward the authorization token (#838)
   * Use token janitor to export a user list (#852)
   * Use HSM for random key generation if possible (#783)
   * HTTP SMS Provider now takes TIMEOUT parameter into account
   * Allow to configure length of generated serial numbers (#583)

  Fixes:

   * Fix handling of only_realm option in token event handler (#809)
   * Fix scrollbar issues in WebUI (#806, #823)
   * Fix OTP counter of offline token (#840)
   * Fix conflicts between check_tokentype and passthru policies (#846)
   * Properly reset tab tile after session has been locked (#850)
   * Fix handling of fixed key size during enrollment (#820)
   * Make sure that only active policies are honored (#825)
   * Fix various bugs with non-ASCII data (#754)
   * Fix failcounter_clear_timeout (#831)
   * Only remove apache host definitions on first installation (#834)

Version 2.20.1, 2017-10-30

  Fixes:
   * /token/init allows to pass otpkey AND genkey=false (#793)
   * Cast date to string, to fix audit search for postgresql (#786)
   * Optimize the LDAP Resolver Redundancy to avoid LdapServerPoolExhaustedErrors (#802)
   * Preset default realm in token enrollment (#804)
   * Fix PassOnNoUser and PassOnNoToken (#798)
   * Fix genkey=0 error during token enrollment (#793)

Version 2.20, 2017-09-27

  Features:

   * New Token-Type OCRA and DisplayTAN to support 
     transaction signing for online banking (#767)
   * Federation Handler allows to forward authentication
     requests and other REST API requests to a child
     privacyIDEA system (#711)
   * Improved Subscription Handling 
   * Allow to login with multiple loginnames (#713)
   * Authentication Cache policy (#729)

  Enhancements:

   * !!!NOTE!!! following policies now also honor the resolvers,
    which they did not previously:
    (AUTH, challenge_response), (AUTH, otppin), 
    (AUTHZ, auth_max_success), (AUTHZ, auth_max_fail),
    (AUTHZ, last_auth), (WEBUI, login_mode),
    (ENROLL,losttoken_pw_contents), (ENROLL,losttoken_validity),
    (ENROLL, losttoken_pw_len) (#736)
   * User can regenerate the QR Code during enrollment
     of smartphone app (#766)
   * Administrator can define remote privacyIDEA servers
     centrally (#711)
   * Events can now be ordered. This is important for the
     federation handling (#711)
   * Specify the hash algorithm that is used to save 
     SQL users passwords (#745)
   * Add welcome dialog for administrator (#716)
   * Allow creating oracle DB (#752)
   * Event Handler can use timestamps and time offsets in
     conditions (#741)
   * Use challenge/response token to unlock the screen of 
     the web UI (#702)
   * Support multiple challenge/response token at the same
     time (#722)
   * GPG keys are generated during package installation and
     show the GPG key in the import dialog (#742)
   * Failcounter clearing timeout in UI (#719)
   * Allow to send challenge data (like banking transaction) in
     email text and SMS text.

  Fixes:

   * Set default loglevel from DEBUG to INFO (#765)
   * Fixed PIN logging, which could lead to exceptions
   * Fixed unicode handling in log messages
   * Make LDAP Resolver work with utf8 (#738)
   * User can only choose hash algo according to policy (#723)
   * Add time period 30/60s to rollout URI (#744)
   * Fix deprecation warning for flask_migrate (#734)
   * Allow multiple tries for challenge/response (#708)
   * Fix problem with certificate serial number (#737)


Version 2.19.1, 2017-07-02

  Enhancements:

  * Add "pi-manage policy load" and "pi-manage policy export". (#721)
  * Allow customization via pi.cfg file.
  * Add {username} and {realm} as tags for the tokenhandler. (#735)

 Fixes:

  * Fix pi-manage file permission for backup
  * Fix search for resolver in audit log
  * Allow to read old legacy time from validity period
  * Fix wrong enddate with lost_token
  * Fix typos
  * Improve documentation for yubikey
  * Improve documentation for cache decorator
  * Improve documentation for webui policy


Version 2.19, 2017-05-25

  Features:
  * Add generic User Cache to speed up authentication (#670, #683)
  * Support multiple challenge-response tokens with the same PIN (#654)
  * Restrict U2F registration based on assertion certificte (#648)
  * Restrict authentication with U2F devices based on assertion 
    certificate (#648)
  * Add privacyidea-token-janitor script, that can clean orpaned or 
    expired tokens (#692)
  * Add API for mutual key generation during enrollment for easy 
    Smartphone App development by introducing a generic 
    2-step-rollout process (#627)
  * Add /validate/radiuscheck which works with rlm_rest and only uses 
    HTTP return codes. (#703)

  Enhancements:

  * Allow to unset token validity period and other tokeninfo
    fields (#691)
  * Add a quick-resolver test for LDAP resolvers (#688)
  * Add additional tokeninfo tags {client_ip}, {ua_browser}, 
    {ua_string} in token handler (#687)
  * Allow to set decription of U2F tokens during enrollment (#685)
  * Reduce the number of LDAP requests to increase authentication
    performance (#664, #655, #650)
  * Realm administrator is only allowed to see actions on this allowed
    user realms (#663)
  * Add audit rotation to pi-manage (#657)
  * Speed up Audit Log calls by adding a second index (#656)
  * Allow to either lock und logout the UI after timeout (#653)
  * Allow string format {user}, {realm}, {serial}, {surname} in 
    tokenlabel policy (#646)
  * Move to a consistent time format for validity period and all other 
    user specific times also containing the timezone (#644)
  * Add TLS certificate check to LDAP machine resolver (#638)
  * Make TLS certificate the default option in LDAP resolvers (#639)
  * Allow to use privacyIDEA ownCloud App without subscription
    file with up to 50 users.

  Fixes:
  * Fix the datepicker for the token validity period (#644 / #693)
  * Fix LDAP resolver to respect all boolean configuration 
    options (#658)
  * Fix serial number in challenge response validation response (#649)

  Commits added in version 2.19 by:
  (In the order of appearance)
  * Cornelius Kölbel
  * Quynh Nguyen
  * Friedrich Weber
  * Quoc Doan
  * blinkiz
  * Bernd Nicklas

Version 2.18, 2017-03-09

  Features:
  * Allow to disable the WebUI (#605)
  * The WebUI will lock the screen after a timeout instead of  
    logging out the user. This allows to easily continue
    configuration work. (#621)
  * Improve the creation and handling of local CAs (#630, #632, #633)
    Allow certificate template for certificates with different runtime
    and x509v3 extensions.

  Enhancements
  Enhancements in Policies:
  * Allow regular expressions in usernames in policies. (#581)
  * Improve Policy creation with pi-manage from JSON formatted file.
  * WebUI: Add action grouping in policies.
  * WebUI: Add action filter in policy view.
  * Allow token specific PIN policies: The SPASS token can now
    have dedicated PIN policies.
  * Add PIN policies for administrators during enrollment and
    during assignment.
  * Add WebUI policy: only search on enter being pressed (#617)

  Enhancements in Event Handlers:
  * Add token_validity_period condition to event handlers. (#618)
  * Add additional options in token handler when creating 
    SMS, Email or mOTP tokens.
  * Allow tokenhandler to set tokeninfo field.
  * Allow tokenhandler to set syncwindow.
  * Add event handler condition for count_auth_success and
    cound_auth_fail
  * Add event handler condition for last_auth.
  * Improve Audit Log for Event Handler. Each triggered action 
    will now also create an audit entry. (#609)
  * Allow the use of {current_time} in tokenevent handler. (#628)

  Enhancements in LDAP Resolver:
  * Upgrade dependency to ldap3 version >=2.1.1 to improve LDAP 
    performance in regards to redundancy and security
  * LDAP Resolver: Use get_info in bind requests to avoid querying 
    of subschema. (#585)
  * LDAP Resolver: Support StartTLS over Port 389.
  * Simplify LDAP Resolver: Remove username from Attribute Mapping.
  * Simplefy LDAP Resolver: Remove reverse filter.

  Misc Enhancements:
  * Automatically add user's mobile number if tokentype is SMS.
  * Add example configuration for GTX messaging SMS gateway.
  * Add a script "privacyidea-get-unused-tokens" to find
    unused tokens
  * WebUI: Add a busy indicator spinner.
  * Improve the pi-manage script in regards to backup and restore.
    Let you choose whether to backup encryption key or not.
    Better handling for individual pathes. (#626, #623)

  Fixes:
  * LDAP Resolver: Verify SSL Certificate (Security)
  * LDAP Resolver: Allow special characters in NTLM password
  * LDAP Resolver: Allow searching for users with German umlaut
  * Remove the "unsafe" notation in the QR-Code link, so that 
    a smartphone may import the key during HOTP/TOTP token enrollment
    by clicking the link. (#620)
  * Use defusexml to avoid XML bombs on token import (Security)
  * Replace eval with ast.literal_evel (Security)
  * Add missing attributes for U2F tokens in 
    validate/triggerchallenge API
  * Let /validate/triggerchallenge write to audit log.
  * Fix mangle policy for users and realms
  * Avoid logging of password in check_user_pass in debug level 
    (level=10)
  * Set encrypted PIN on enrollment for certificate tokens (#625)
  * Remove unused policy action "motp_webprovision"
  * Allow emailtext policy in triggerchallenge API (#642)
 

Version 2.17, 2016-12-29

  Features
  * Token Handler. Using the token handler the administrator
    can defined actions in response to events, to modify tokens
    like deleting, modifying, initilizing... tokens (#532)
  * Script Event Handler or Shell Event Handler allows to
    trigger an external shell script, if some event occurs. (#536)
  * Add additional endpoint to trigger a challenge response
    like the sending of an SMS, if the token PIN is not
    available (#531)
  * Policy Handling to also check for secondary resolvers of
    a user. This way a user can authenticate with his primary 
    resolver but policy will also work for secondary resolvers (#543)

  Enhancements
  * The event handler conditions also determine a serial number
    even if there is no serial number in the request:
    If the user from the request only has one token assigned. (#571)
  * Allow event definitions to be disabled (#537)
  * Allow event to be addressed by a destinct name (#522)
  * Improving LDAP performace by addressing different functionality 
    of ldap3 version 1.x and 2.x. (#549)
  * Improve SQL Audit by adding the SQL Audit table to the schema.
    Table is not created during HTTP request. (#557)
  * Limit audit log entry age. Users may only view audit
    log entries up to a certain age. (#541)
  * Add checkbox to only display used actions in a policy (#573)
  * In event handler: Use serial number of a user's token if the 
    user has only one token (#571)
  * Download a filtered audit log (#539)

  Fixes
  * Add missing token serial number to audit log if token is
    deletes (#546)
  * Fix event handler saving (#551)
  * HttpSMSProvider accepts status codes 201 and 202 in addition
    to 200 (#562)
  * Fix checkbox bug in NOREFERRALS of LDAP resolver (#563)
  * Add documentation for SMS provider (#566)
  * Remove 301 redirects from WebUI (#576)


Version 2.16, 2016-11-10

  Featurs
  * Add HSM support via AES keys (#534)
  * Improved Event Handler for flexible notification (#511)
  * Signed subscription files for adding and checking
    for extra functionality during authentication request (#502)

  Enhancements
  * Allow additional filter attributes in the Audit Log (#519)
  * Show or hide realms in the login dialog via policy (#517)
  * Improve UI if admin is not allowed for certain actions (#516, #512)
  * Disable OTP PIN during enrollment via policy (#439)
  * Allow automatic sending of registration code via email (#514)

  Fixes
  * Allow compatibility with ldap3 >= 2.0.7 (#533 #535)
  * Fix problem with Notification when no tokenowner is available (#528)
  * Fix confusion of client HTTP parameters (#529)
  * Fix enabled flag with certain database types (#527)
  * Catch error in case of faulty overrideClient definition (#526)
  * Truncate Audit lines, that are too long for the DB table (#525)


Version 2.15, 2016-10-06

  Features
  * Client Overview. Display the type of the requesting
    authenticating clients (#489)
  * Support for NitroKey OTP mode (admin client)

  Enhancements
  * Performance enhancements using Caching singletons for
    Config, Realm, Resolver and Policies
  * Allow configuration of the registration email text (#494)
  * Return SAML attributes only in case of successful
    authentication (#500)
  * Policy "reset_all_user_tokens" allow to reset all
    failcounters on successful authentication (#471)
  * Client rewrite mapping also checks for
    X-Forwarded-For (#395, #495)

  Fixes
  * Fixing RemoteUser fails to display WebUI (#499)
  * String comparison in HOSTS resolver (#484)


Version 2.14, 2016-08-17

  Features
  * Import PGP encrypted seed files
  * Allow UserNotification for user actions
  * Allow UserNotification on validate/check events,
    to notify the user on a failed authentication or
    a locked token.

  Enhancements
  * Add thread ID in REST API Response
  * Performance improvement: Cache LDAP Requests #473
  * Performance improvement: Optimize resolver iteration #474
  * Add "Check OTP only" in WebUI
  * Improve "get serial by OTP" in WebUI
  * Add script to get serial by OTP

  Fixes
  * Restrict GET /user for corresponding admins #460


Version 2.13, 2016-06-30

  Features
  * Allow central definition of SMS gateways 
    to be used with tokens. #392
  * User SMS for User Notificaton Event Handler. #435
  * Add PIN change setting for each token. #429
  * Force PIN change in web UI. #432

  Enhancements
  * Performence enhancements
    * speed up loading of audit log in web UI.
    * avoid double loadin of tokens and audit entries in web UI. #436
  * Additional log level (enhanced Debug) to even log passwords in 
    debug mode.
  * Add new logo. #430
  * Add quick actions in the token list: reset failcounter, 
    toggle active. #426
  * REST API returns OTP length on successful authentication. #407
  * Add intelligent OverrideAuthorizationClient system setting,
    that allows defined proxies to reset the client IP. #395

  Fixes
  * Display token count in web UI. #437
  * Use correct default_tokentype in token enrollment. #427
  * Fix HOTP resync problems. #412
  


Version 2.12, 2016-05-24

  Features
  * Event Handler Framework #360
  * local CA connector can enroll certificates
    for users. Users can download PKCS12 file. #383
  * Add and edit users in LDAP resolvers #372
  * Hardware Security Module support via PKCS11
  * Time dependent policies #358

  Enhancements
  * Policy for web UI enrollment wizard #402
  * Realm dropdown box at login screen #400
  * Apply user policy settings #390
  * Improve QR Code for TOTP token enrollment #384
  * Add documentation for enrollment wizard #381
  * Improve pi-manage backup to use pymysql #375
  * Use X-Forwarded-For HTTP header as client IP #356
  * Add meta-package privacyidea-mysql #376

  Fixes
  * Adduser honors resolver setting in policy #403
  * Add documentation for SPASS token #399
  * Hide enrollment link (WebUI) is user can not enroll #398
  * Fix getSerial for TOTP tokens #393
  * Fix system config checkboxes #378
  * Allow a realm to be remove from a token #363
  * Improve the date handling in emails #352
  * Sending test emails #350
  * Authentication with active token not possible if
    the user has a disabled token #339

 
Version 2.11, 2016-03-29

  Features
  * RADIUS Servers: Allow central definition of RADIUS servers
  * RADIUS passthru policy: Authentication requests for users
    with no tokens can be forwarded to a specified RADIUS server

  Enhancements
  * Allow objectGUID in LDAP-Resolver of Active Directory
  * Use paged searches in LDAP. LDAP resolver will find all
    users in the LDAP directory.
  * Allow privacyIDEA instance name to be configured for
    the AUDIT log
  * Allow special characters in LDAP loginnames and passwords
  * Add arbitrary attributes to SAML Authentication response
  * Enhance the handling of YUBICO mode yubikeys with the
    YUBICO API. The prefix is handled correctly.
  * Allow in get_tokens to be filtered for tokeninfo.
  * Add paged search in LDAP resolver. This allows responses
    with more than 1000 objects.

  Fixes
  * Fix SMTP authentication
  * Fix Enrollment Wizard for non-default realm users
  * Registration process: If an email can not be delivered,
    the token is deleted, since it can not be used.


Version 2.10, 2016-02-11

  Features
  * User Registration: A user may register himself and thus create
    his new user account.
  * Password Reset: Using a recovery token a user may issue a 
    password reset without bothering the administrator or the 
    help desk.
  * Enrollment Wizard for easy user token enrollment
  * SMTP Servers: Define several system wide SMTP settings and use
    these for 
    * Email token,
    * SMTP SMS Provider, 
    * registration process,
    * or password reset.

  Enhancements
  * Ease the Smartphone App (Google Authenticator) rollout.
    Hide otplen, hash, timestep in the UI if a policy is defined.
  * Add import of Aladdin/SafeNet XML file.
  * Add import of password encrypted PSKC files.
  * Add import of key encrypted PSKC files.

  Fixes
  * Support LDAP passwords with special non-ascii characters.
  * Support LDAP BIND with special non-ascii characters.
  * Fix problem with encrypted encryption key.
  * Fix upgrading DB Schema for postgresql+psycopg2.
  * Fix UI displaying of saved SMS Provider.
  * Do not start challenge response with a locked/disabled token.

Version 2.9, 2015-12-21

  Features
  * New token type: Security questions or questionnaire token.
  * New token type: Paper token. OTP values printed on a piece of paper.
  * Yubico Validation API: The yubikey tokens can authenticate via
    /ttype/yubikey which follows the Yubico Validation Protocol.

  Enhancements
  * Add Web UI view to display the active challenges.
  * The issuer for the Google Authenticator app can be configured.
  * The LDAP machine resolver uses an LDAP server pool.
  * The LDAP user resolver returns a list of mobile numbers.

  Fixes
  * The test email for the email token now has a sent date.
  * Fix problem when using encrypted encryption key.
  * Fix upper case problem when logging in to web UI
    with REMOTE_USER.
  * Fix allow set an empty PIN in the web UI.
  * Fix import of token file in Web UI.

Version 2.8, 2015-11-26

  Features
  * Improve U2F support with trusted facets
  * Add Challenge Response and U2F support to SAML
  * Add Web UI theming
  * Add possibility to use REMOTE_USER for authentication at Web UI
  * Fuzzy Authentication: restrict time since last authentication

  Enhancements
  * Allow mangle policy when fetching ssh keys
  * Add realm support to ownCloud plugin
  * Support Drupal passwords in SQL resolver
  * Add validity period to token enrollment
  * Set default enrollment token type in Web UI
  * Add scope to LDAP resolver

  Fixes
  * Fix failcounter reset for challenge response tokens
  * Fix confusing DB errors (column exist) during installation
  * Fix email token TLS checkbox saving
  * Fix TOTP testing in Web UI
  * Fix SMS config loading in Web UI


Version 2.7, 2015-10-03

  Features
  * Add support for U2F tokens
  * Add signature to the API JSON response. Thus
    the client can verify the response.

  Enhancements
  * When importing tokens, a realm can be chosen, so that all imported
    tokens are immediately inserted into this realm.
  * The user is able to change his password in the WebUI.
  * The user can assign a token in the WebUI.
  * Avoid the requiring of a PIN for some tokentypes like SSH
  * Migrate to pymysql, the pure python mysql implementation
  * The Audit Log tells if a previous OTP value was used again.

  Fixes
  * Enable login to WebUI with a loginname containing an @ sign.
  * Fix the writing of logfile privacyidea.log

Version 2.6, 2015-09-09

  Features
  * Add OCRA base TiQR token to authenticate by scanning
    a QR code.
  * Add Challenge Response authentication to Web UI
  * Add 4-Eyes token, to enable two man policy. Two tokens
    of two users are needed to authenticate.
  * "Revoke Token" lets you perform special action on token types.
    Tokens can be revoke, meaning they are blocked an can not
    be unblocked anymore.

  Enhancements
  * Add HA information in the documentation.
  * Add OpenVPN documentation.
  * Add challenge response policy, to define if e.g. HOTP or TOTP are 
    allowed to be used in challenge response mode.
  * Add hotkeys for easier use of Web Ui.
  * Remove wrong system wide PassOnNoUser and PassOnNoToken.
  * Set default language to "en" in Web UI.

  Fixes
  * Fix LDAP bug #179, which allows authentication with
    wrong password under certain conditions
  * Small fixes in coverage tests
  * Fix username in web UI during enrollment
  * Fix link to privacyIDEA logo in Web UI
  * Fixed bug, that user was not able to resync his own tokens.


Version 2.5, 2015-07-23
  Features
  * Add statistics
  * Add German translation
  * Add PinHandler in case of random PIN used
  * Add automatic documentation of system setup
  * Add ownCloud plugin
  
  Enhancements
  * Preset Email and SMS of a user when enrolling token
  * Enable LDAP anonymous bind
  * Add Hashalgorithms and digits to QR Code
  * Add support for CentOS 6 and 7
  
  Fixes
  * Fix registration token
  * Fix mOTP reuse problem

Version 2.4, 2015-06-24

  * Add User Management
  * Add Admin Realms to policies, to allow better policies in bigger setups
  * Add API key, that can be used for accessing /validate/check
  * Load PSKC Token seed files.
  * Add more sophisticated logging. Severe errors via Email
  * WebUI: Registrtion token can be enrolled in WebUI
  * WebUI: The token seed can be displayed in WebUI after generation
  * WebUI: Only the token types that are allowed to be enrolled are displayed
  * WebUI: Login_Mode Policy: Disable access to WebUI for certain users
  * WebUI: Add reload button in Audit view
  * SQLResolver: The Where statement is used in all cases
  * SSH-Token Application: Only fetch keys of the requested user
  * Apache client can work with several hosts on one machine
  * Documentation: Tokentypes and Supported Hardware Tokens
  * Improve RADIUS module
  * WebUI: Fix download of audit log
  * Fix missing access right of user to GET /caconnector


Version 2.3, 2015-05-22

  * Add connector to remote Certificate Authority
  * Add Tokentype "certificate" to manage certificates for users
    Certificates or Certificate Requests can be uploaded.
    Certificate Requests (Keypair) can be generated in the browser.
  * Add Tokentype "registration" for easier enrollment scenarios.
  * Add TokenType "Email" to send OTP via Email.
  * Add "First Steps" to online documentation
  * Add handling of validity period of token
  * Enable download of Audit log as CSV
  * Add Resolver Priority, to handle a duplicate user in a realm
  * Add TYPO3 Plugin to enable OTP with TYPO3
  * Add SCIM Resolver to fetch users from SCIM services
  * Fix Failcounter issue
  * Fix NTLM password check
  * Fix timestep during enrollment

Version 2.2, 2015-04-09

  * pi-manage.py: create resolvers and realms
  * pi-manage.py: manage policies
  * Add LostToken UI
  * Add Offline Application
  * Add PAM authentication module with offline support
  * Add getSerialByOTP. You can determine the Token by providing an OTP value.
  * Add auth_count_max and auth_success_max for each token.
  * Add PIN encryption policy
  * Add API for SAML
  * Add bash script for ssh key fetching
  * Make WebUI logout time configurable via webui policy.
  * Add NTLM authentication to the LDAP resolver.


Version 2.1, 2015-03-10

  * Add Machine-Application framework to support LUKS and SSH
    to manage SSH keys and provide Yubikeys to boot LUKS
    encrypted machines. #100, #10
  * Add Machine Resolvers for hosts and LDAP/AD #96
  * Migrate more policies like SMS policies. #95
  * Restructure WebUI code to ease development #97
  * Fix logout problem of user #92
  * Fix user list for AD (referrals) #99
  * Fix max_token_per_user policy #101


Version 2.0, 2015-02-21

  * Migrate privacyIDEA to Flask Web framework
  * The WebUI was migrated to bootstrap and angularJS
  * The database model was restructered to allow an easier handling and
    programming
  * Use the pi-manage.py tool to migrate old data
  * provide ubuntu packages for privacyidea base package and
    privacyidea-apache2 and privacyidea-nginx
  * provide pi-manage.py tool to manage the installation and create new admins.
  * policies are restructered. Internally the policies now use decorators to
    have a minimum code impact. No all policies are migrated, yet.
  * OCRA token and Email token is not migrated, yet.


Version 1.5.1, 2015-01-12

  * Fix splitting the @-sign to allow users like user@email.com@realm1


Version 1.5, 2014-12-25

  * Fix the postinstall script for not broken repoze.who
  * adapt the dependency for python webob
  * add fix for users in policies.
  * Working on #61
  * Closing #63, allow upper and lower case DN in LDAP resolver
  * Fix the empty result audit search problem
  * Fix the port problem with SQL resolver


Version 1.4, 2014-10-06

  * Add "wrong password" message on login screen
  * Add simplesamlphp module and deb package
  * Add helper dialog to easily setup first realm
  * Add QR enrollment of mOTP token (Token2)
  * Add admin/checkserial policy
  * Add help on logon screen
  * Fixed the session timeout bug in the management UI


Version 1.3.2, 2014-09-22

 * Add uwsgi and nginx configuration
 * Add nginx package
 * Add meta packages to easily install radius dependencies. (#33)
 * Add package for appliance
 * Add appliance style: privacyidea-setup-tui
 * Add privacyidea-otrs and remove the authmodules from the
   core package
 * Add first implementation of Token2 token type
 * Change depend in builddepend
 * Add missing SSL certificate
 * Add missing python-dialog dependency
 * Remove pylons download link, that caused timeout problems.

Version 1.3, 2014-08-18

 * add support for Daplug dongle in keyboard mode
 * Allow login with admin@realm, even with RealmBox.  (#26)
 * inactive tokens will not work with the machine-app
 * Added MachineUser database model
 * PEP8 beautify
 * Add about dialog
 * added recommends for mysql and salt

Version 1.2, 2014-07-15

 * added application for machines like LUKS and SSH
 * send SMS via sipgate
 * add RADIUS support
 * SQL audit janitor
 * improved SMS provider UI
 * added possibility to do basic authentication instead of session auth.

Version 1.1, 2014-06-25

 * Added documentation and in-UI-context-help.:q
 * Fixed the token config to be filled with sensible data, so 
   that you do not need to configure ALL token types.
 * Added script to clean up old audit logs.
<|MERGE_RESOLUTION|>--- conflicted
+++ resolved
@@ -1,4 +1,10 @@
-<<<<<<< HEAD
+Version 3.0, 2019-03-xx
+
+  Changes:
+  * When logging in to the webui the client IP is only determined by
+    X-Forwarded-For if the original (REMOTE_ADDR) is allowed to overwrite the client ip.
+    (Side effect of #1392)
+
 Version 2.23.4, 2019-02-06
 
   Fixes:
@@ -8,15 +14,6 @@
   * Fix accepted-language to support _only_ de-DE.
   * Avoid user resolving in event handler condition
   * Point the support button to better landing pages
-=======
-Version 3.0, 2019-03-xx
-
-  Changes:
-  * When logging in to the webui the client IP is only determined by
-    X-Forwarded-For if the original (REMOTE_ADDR) is allowed to overwrite the client ip.
-    (Side effect of #1392)
-
->>>>>>> 466d562d
 
 Version 2.23.3, 2018-10-26
 
