--- conflicted
+++ resolved
@@ -8,11 +8,8 @@
 
   Fixes:
   * 'max_auth_fail' and 'max_auth_success' are also applied to local admins and evaluated before checking the password (#4340)
-<<<<<<< HEAD
+  * Allow to unassign non-existing users from containers (#4208)
   * Extended policy conditions on user info also works for web UI policies (#4016)
-=======
-  * Allow to unassign non-existing users from containers (#4208)
->>>>>>> fb679951
 
 Version 3.12dev0, 2025-07-09
 
