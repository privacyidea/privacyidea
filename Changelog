--- conflicted
+++ resolved
@@ -1,10 +1,7 @@
 Version 3.12.1
 
   Fixes:
-<<<<<<< HEAD
   * 'push_require_presence' policy does not work when 'push_wait' is set (#4702)
-=======
->>>>>>> 6d44276e
   * Show the own audit logs of helpdesk admins (#4637)
 
 Version 3.12, 2025-09-09
