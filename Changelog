--- conflicted
+++ resolved
@@ -1,18 +1,12 @@
-<<<<<<< HEAD
-Version 3.12
+Version 3.12dev1, 2025-03-14
 
   Enhancements:
   * Remember last used token type per user and application for multi-challenge (#4179)
 
-Version 3.11, 2025-02-27
-=======
-Version 3.12dev1, 2025-03-14
-
   Fixes:
   * Reduce PyOpenSSL dependencies for certificate token (#4212)
 
 Version 3.11dev3, 2025-02-17
->>>>>>> d5eb8fe7
 
   Features:
   * Passkeys (#4024)
