--- conflicted
+++ resolved
@@ -1,4 +1,3 @@
-<<<<<<< HEAD
 Version 3.12dev1, 2025-03-14
 
   Enhancements:
@@ -6,7 +5,7 @@
 
   Fixes:
   * Reduce PyOpenSSL dependencies for certificate token (#4212)
-=======
+
 Version 3.11.2, 2025-04-25
 
   Fixes:
@@ -15,7 +14,6 @@
   * WebAuthn: Correct format for evaluation of userHandle parameter (#4357)
   * Add creation date to token and container info (#4360, #4376)
   * Fix broken audit entry during enrollment via validate (#4362)
->>>>>>> f10bdcb7
 
 Version 3.11.1, 2025-04-08
 
