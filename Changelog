<<<<<<< HEAD
=======
Version 3.10.2, 2024-11-26

  Fixes:
  * Fix some problems with Oracle databases during upgrade (#4105)
  * Fix broken database restore from backup (#4143)
  * Fix broken privacyidea-cron commands and banner output (#4171)
  * Fix text replacement in JSON format with webhook event handler (#4116)
  * UI: Fix setting of custom user attributes (#4151)
  * UI: Improve display of challenge message during login (#4121)
  * UI: Fix adding token to a container from the user view (#4109)
  * UI: Stop unnecessary polling after PUSH token enrollment (#4124)
  * PUSH: Require presence was not working when another token was triggered (#4122)
  * Improve documentation on challenge cleanup and add commented crontab entry (#4172)
  * Offline tokens can now be deleted without detaching them first (#4136)
  * Update privacyidea-diag script to work with new pi-manage commands (#4145)
  * Make deprecated commands and options available in pi-manage (#4158, #4141)
  * Disable log message when container serial is "null" during token enrollment (#4110)
  * Add PEM format check for certificate token (#4138)

>>>>>>> 55a9b609
Version 3.10.1, 2024-10-15

  Fixes:
  * UI: Follow general button design for Container in token view (#4089)
  * UI: Audit action filter now working properly (#4093)
  * UI: Fix empty configuration views (#4068)
  * WebAuthn: Properly check user verification during authentication (#4083)
  * Enhance comparison for event condition `user_token_number` (#4049)
  * Fix token rollover with 2step enrollment and PIN policies (#4037)

Version 3.10, 2024-09-03

  Features:
  * Node-specific realms (#3758)
    * Add node names and UUIDs to database (#3757)
    * Add, remove and configure realms with node-specific resolver configuration (API and WebUI)
  * Add token containers (#1291)
    * There are three container types (generic, smartphone, and yubikey) which can contain different token types
    * A container can have one owner and multiple tokens
    * Tokens can be added to a container on the fly during the enrollment, on the token, user and container page
    * Perform actions on all tokens of a container (enable, disable, delete)
    * Event Handler
    * Admin and user policies (similar to tokens)
    * Added container serial and type as columns to the audit log

  Enhancements:
  * Drop support of Python 3.6 and enable Python 3.11 and 3.12 (#3593, #3711, #3760)
  * UI: Capitalize headings
  * UI: Enable/disable tokens, reset the fail counter, delete tokens and unassign user from token in user details
  * UI: The support button in the footer will now initiate an email to ease the request of support (#3919)
  * UI: Add multiple choice elements for realms and resolvers (#3793)
  * UI: Hide enroll token menu entry, if no token-type is allowed (#4053)
  * MS CA Connector: Added certificate revocation (#3316)
  * Email and Phone number attributes can be used in challenge texts (#2917)
  * Validity of JWT can be configured (#3996)
  * PUSH: Optionally, the user can be required to press a number or character that is displayed on login
                to complete the push authentication (#3897)
  * PUSH: Add event handler for declining push requests (#3632)
  * PUSH: Allow tags in PUSH notifications (#3227)
  * Added "Authentication" condition to event handlers, which can be used to distinguish between
    SUCCESS, FAILED and CHALLENGE (#3886)
  * Enrollment via validate can have a custom enrollment text (#3884)
  * Allow case insensitive usernames in policies (#3281)
  * Cleanup of expired challenges externally (#3920)
  * Tools: Migration of several tools to the click framework (#2498, #3769)
  * Add functionality to dump token data to YAML (#3005)
  * Allow extended notes on policies (#1814, #3895)
  * WebAuthn: Allow offline usage (#3764, #3857, #3866)
  * Add user-agent to audit log (#3856)
  * Check Yubikey OTP length before validating (#3746)
  * Check secret length for Yubikey token during enrollment (#3725)
  * Enable user-agent version in subscription checks (#3800)
  * Enhance offline token to allow refill for WebAuthn tokens (#3764)
  * Add policy to disable PIN+OTP check when using challenge-response (#4051)
  * Add privacyIDEA version to exported data and warn during import if versions mismatch (#4055)
  * Make token description available as a tag in the user-notification handler (#3763)
  * Add "creator" tag to QR-code for enrollment (#3902)
  * Add email validation to enrollment (#3918)

  Fixes:
  * UI: Added translation for page navigation in the user details and list pages
  * UI: Fixed open and close all actions in create new policy and conditions in create new event handler
  * UI: Removed duplicated controller calls resulting in duplicated API calls (#3421)
  * UI: Cancel poll-transaction in case another token is used (#3861)
  * UI: Fix reset of user filters when changing user view (#3543)
  * UI: Fix error during generation of drop-down lists in UI (#3937)
  * UI: Hide "unassign" button in token view if the user does not have the proper rights (#3966)
  * When attaching a token to a machine, validate the serial and the application (#4019)
  * The realm of the token owner can not be removed from the token, unless the token is unassigned from the user (#3986)
  * PUSH: Declined PUSH requests are now saved as such and can no longer be polled (#4026)
  * PUSH: Label policies are now considered for PUSH token enrollment via validate (#3883)
  * Verify enrollment now works for indexed secret token (#3869)
  * Remove duplicate messages from response (#3989)
  * Lazy translation evaluation for static strings (#3721)
  * Truncate token description (#3747)
  * Use uppercase hash name for google-authenticator URLs (#3812)
  * Improve logging of event handler status in Audit log (#3781)
  * Update config description of LDAP resolver to remove warning (#3854)
  * Add missing index to Challenge.expiration column (#3920)
  * Fix usage of challenge text and token defaults policies during multi-challenge enrollment (#3928, #3976)
  * Enable sms/email text policies when verifying enrollment (#3971)

Version 3.9.3, 2024-04-04

  Fixes:
  * Fix creation of database tables with galera cluster (#3863)

Version 3.9.2, 2023-12-20

  Fixes:
  * Allow verify-enroll for paper token and TAN token (#3809)
  * Fix offline data, when PIN is behind the OTP value (#3831)

Version 3.9.1, 2023-11-06

  Fixes:
  * Set correct start sequence for empty tables
  * Fix pi-manage backup
  * Add privacyIDEA CP to list of clients, that do not
    need to be unquoted. (#3770)
  * Fix problem with token description and verify enrollment (#3798)

Version 3.9, 2023-09-12

  Features:
  * Tokentype: Application Specific password (#3260, #3585)
  * Tokentype: Day password token (#2781)
  * Add machine grouping aka service IDs to be used with
    application specific passwords and SSH keys (#3300, #3246, #3533, #3573)

  Enhancements:
  * Add event handler to set token application like "offline" (#3335)
  * Add challenge response with pin reset for better usability with
    client plugins (#3261)
  * Add logged_in_user to g-object during /auth request (#3710)
  * Allow to force description during rollout (#3469)
  * Allow an administrator to explicitly (only) set a description (#3609)
  * Add verify enrollment for indexed secret token (#3452)
  * Handle declined PUSH requests so that plugins know, that they do
    not need to poll anymore (#3599)
  * Clean up the usage of PI_NODE and AUDIT_SERVERNAME to allow a
    consistent naming in the audit log (#3589)
  * Remove PI_VASCO_LIB error message in log file (#3470)
  * Add event handler status to audit log (#3430)
  * Optimize URL decoding for different clients (#3337)
  * Upgrade to SQLAlchemy 1.4 (#2798)
  * Add event for poll_transaction (#3692)
  * Make LDAP Resolver pooling strategy configurable (#3461)
  * Disable private key checking during loading for speed up (#3590)
  * Add tool for exporting tokens for database re-encryption (#3005)
  * UI: Multiselect policies in WebUI (#3493)
  * UI: Make the whole header of an accordion clickable (#3425)
  * UI: Improved grouping in the system menu (#3419)
  * UI: Moved the CA menu to config->system (#3419)
  * UI: Add italian translation (#3508)
  * UI: Add user information in selfservice/user context (#3688)
  * Docs: Improve documentation for /validate/check-enrollment (#3507)
  * Docs: Improve policy mangle documentation (#3565)
  * Docs: Add a detailed plugin guide how to write fully functional plugins (#3650)
  * Docs: Fix description of preferred_client_mode (#3661)
  * Docs: Update documentation (#3728, #3712, #3728)
  * Update translations
  * Infrastructure: Add Bandit and GraphQL runs for pull requests

  Fixes:
  * Fix /auth endpoint in case no password is available (#3438)
  * Return all images as data:image, so that they can be used by the
    client plugins (#3450)
  * Fix typo in policy definition to fix revoke permission (#3608)
  * Add missing thread ID to audit log in case of /validate/check
    (#3578)
  * Fix pi-manage backup with non-default SQL port (#3570)
  * Fix SQLAlchemy warnings (#3547)
  * Fix problems with naming object "." or ".." (#3409)
  * Use more secure secrets module instead of urandom (#3623)
  * UI: More explicit description for entering PIN or password (#3370)
  * Fetch error when decoding JWT (#3028)
  * UI: Fetch error when user does not exist (#3672)
  * Ensure subprocess calls are secure (#3625)
  * TOTP code cleanup: Use time2counter wherever necessary (#3664)
  * Fix totp.get_otp test function (#3660)
  * Fix typos (#3661)
  * Update docs about TOTP apps, that have limited capabilities (#3634)
  * Enhance schemas for urlopen (#3622)
  * Add timeout to requests calls (#3621)
  * Avoid exception if the provided password is shorter than the
    OTP length (#3467)
  * Ignore PIN policy during token rollover and verify to avoid
    wrong error (#2886)
  * Fixing response data of /auth endpoint to make the handling
    more consistent (#3436)
  * Fix parameter error in Webhook event handler (#3676)
  * Fix calculation of TOTP values (#3734)
  * Correct ID and help-text for Daypassword (#3742, #3744)

Version 3.8.1, 2023-02-06

  Fixes:
  * Update diag tool (#3146)
  * Fix tokengroup error in WebUI (#3441)
  * Fix dependencies when deleting tokengroups (#3423)
  * Fix wrong QR code in enroll-via-validate (#3427)
  * Add missing preferred client mode in validate-check-enrollment (#3429)
  * Add missing enrollment parameters with challenge-response-enrollment (#3478)
  * Fix password problem with special chars -
    Disable unquoting of LDAP-Proxy and simpleSAMLphp (#3337)
  * Remove false error message when user assigns a token (#3499)
  * Fix tags in email tokens (#3330)
  * Fix LDAP NTLM Authentication (#3482)
  * Add missing Webhook Eventhandler in UI (#3475)
  * Remove redundant id in SQL resolver (#3454)
  * Fix ca-parameter policy during enrollment (#3479)
  * Fix removing node from a policy (#3500)


Version 3.8, 2022-12-20

  Features:
  * Drop support for Python 3.5. Support for 2.7 will be dropped
    in privacyIDEA 3.9 (#3263)
  * Add MS CA connector to issue certificates from a Microsoft CA
    (#3233, #3232, #2966, #2158)
  * Add enrollment of HOTP, TOTP, SMS, Email or PUSH token during
    authentication via Multi-Challenge (#2993)
  * Add webhook event handler (#3178, #2938)
  * Allow Kerebos Authentication for LDAP resolvers (#770)
  * Add token groups in preparation for SSH key and Offline-Token
    management (#3299)

  Enhancements:
  * Avoid double registration of webauthn tokens per user (#3207)
  * Add WebAuthn attestation format "packed" (#3150)
  * Support Windows Hello as WebAuthn token (#3142)
  * Add preferred client mode to define the authentication behaviour of
    plugins (#3373)
  * Display multiple serials in auditlog in case of C/R (#3285)
  * Add PI_LOGOUT_REDIRECT_URL for using a SAML logout link from the WebUI  (#3257)
  * Add passthru policy to audit log, even if password was wrong (#3212)
  * Improve the description for appimageurl (#3133)
  * Allow to choose padding for default security module (#3115)
  * Make available languages configurable in pi.cfg (#3076)
  * Add translation for admin error messages (#3066)
  * Allow HTTPSMSProvider to send data as JSON (#3056)
  * Rename pi-manage createdb to create-tables (#2996)
  * Add ed25519-sk/ecdsa-sk for SSH tokens (#2792)
  * Avoid spamming with SMS or Email by allowing to increase failcounter
  * Add thread ID to audit log (#3381)
    during challenge-response (#933)
  * Configure Email address in the subject of a certificate request (#3327)
  * Be more relaxing about subscription checking of plugins (#3296)
  UI
  * Add policy for audit_page_size (#3167)
  * Add search highlighting in event handler conditions (#3062)
  * Link online documentation in WebUI (#2952)
  * Search and filter for actions in configured policies (#2788)
  Documentation
  * Add a glossary (#2783)

  Fixes:
  * Automatically delete MachineTokenOptions when a MachineToken is deleted (#3165)
  * Fixing int-str conversion with Python 3.10 (#3303)
  * Remove pillow dependency (#3268)
  * Fix default AD attributes to (ObjectCategory=person) (#3218)
  * Fix WebAuthn trust anchor directory (#3216)
  * Fix enrolling SSH keys with an empty comment (#3198)
  * Avoid fails in case of content-type header mismatch (#3194)
  * Fix App device in certain cases as WebAuthn token (#3136)
  * Fix ImportException to be subclass of privacyIDEAError (#3131)
  * Fix URL encoding in TiQR URL (#3121)
  * Add index for timestamp in DB (#3120)
  * AES module also encrypts empty strings (#2899)
  * Fix Push_Wait if user presses decline on smartphone (#2865)
  * Fix fetching SSH keys under certain circumstances (#3375)
  * Add missing sequences for certain database tables (#3356)
  * Remove user fields from token API (#3343)
  * Add SMPP encoding check (#3321)
  WebUI:
  * Disable realm button in case of reasolverread (UI) (#3149)
  * Add missing translation for PSKC import (#3129)


Version 3.8dev3, 2022-12-07

  Features:
  * Add enrollment of HOTP, TOTP, SMS, Email or PUSH token during
    authentication via Multi-Challenge (#2993)
  * Add token groups in preparation for SSH key and Offline-Token
    management (#3299)

  Enhancements:
  * Add thread ID to audit log (#3381)
  * Add preferred client mode to define the authentication behaviour of
    plugins (#3373)
  * Avoid spamming with SMS or Email by allowing to increase failcounter
    during challenge-response (#933)
  * Configure Email address in the subject of a certificate request (#3327)

  Fixes:
  * Fix fetching SSH keys under certain circumstances (#3375)
  * Add missing sequences for certain database tables (#3356)
  * Remove user fields from token API (#3343)
  * Add SMPP encoding check (#3321)
  * Fix encrpyting empty strings in AES module (#2899)
  * Rename createdb and dropdb to createtables and droptables (#2996)
  * Make subscription checking more relaxing (#3296)

Version 3.8dev1, 2022-10-06

  Features:
  * Drop support for Python 3.5. Support for 2.7 will be dropped
    in privacyIDEA 3.9 (#3263)
  * Add MS CA connector to issue certificates from a Microsoft CA (#3233,
  #3232, #2966, #2158)
  * Add webhook event handler (#3178, #2938)
  * Allow Kerebos Authentication for LDAP resolvers (#770)

  Enhancements:
  * add policy for audit_page_size (#3167)
  * Be more relaxing about subscription checking of plugins (#3296)
  * Display multiple serials in auditlog in case of C/R (#3285)
  * Add PI_LOGOUT_REDIRECT_URL for using a SAML logout link from the WebUI  (#3257)
  * Add passthru policy to audit log, even if password was wrong (#3212)
  * Avoid double registration of webauthn tokens per user (#3207)
  * Add WebAuthn attestation format "packed" (#3150)
  * Support Windows Hello as WebAuthn token (#3142)
  * Improve the description for appimageurl (#3133)
  * Allow to choose padding for defaul security module (#3115)
  * Make available languages configureable in pi.cfg (#3076)
  * Add translation for admin error messages (#3066)
  * Allow HTTPSMSProvider to send data as JSON (#3056)
  * Rename pi-manage createdb to create-tables (#2996)
  * Add ed25519-sk/ecdsa-sk for SSH tokens (#2792)
  UI
  * Add search highlighting in event handler conditions (#3062)
  * Link online documentation in WebUI (#2952)
  * Search and filter for actions in configured policies (#2788)
  Documentation
  * Add a glossary (#2783)

  Fixes:
  * Automatically delete MachineTokenOptions when a MachineToken is deleted (#3165)
  * Fixing int-str conversion with Python 3.10 (#3303)
  * Remove pillow dependency (#3268)
  * Fix default AD attributes to (ObjectCategory=person) (#3218)
  * Fix WebAuthn trust anchor directory (#3216)
  * Fix enrolling SSH keys with an empty comment (#3198)
  * Avoid fails in case of content-type header mismatch (#3194)
  * Fix App device in certain cases as WebAuthn token (#3136)
  * Fix ImportException to be subclass of privacyIDEAError (#3131)
  * Fix URL encoding in TiQR URL (#3121)
  * Add index for timestamp in DB (#3120)
  * AES module also encrypts empty strings (#2899)
  * Fix Push_Wait if user presses decline on smartphone (#2865)
  WebUI:
  * Disable realm button in case of reasolverread (UI) (#3149)
  * Add missing translation for PSKC import (#3129)

Version 3.7.4, 2022-10-18

  Fixes:
  * Fix the PassOnNoToken and passthru in Offline mode with Credential
  Provider (#3333)
  * URLencode password and username for remote token (#3337)


Version 3.7.3, 2022-08-01

  Fixes:
  * Preserve client information, when disabling a policy (#3243)
  * Fix spanish translation

Version 3.7.2, 2022-07-04

  Fixes:
  * Fix password recovery link (#3168)
  * Add missing user object in DEL /user/ request (#3192)
  * Compare users by uid, thus fixing 2step enrollment with case
    insensitive login names(#3186)
  * Downgrade ldap3 dependency to fix finding of 5c-users
    in objectGUID in Active Directory

Version 3.7.1, 2022-05-11

  Fixes:
  * Fix WebUI login with HOTP/TOTP challenge-response token (#3038)
  * Improve error handling for "/ttype" endpoint (#3090)
  * Removed redundant "user" option from offline token assignment (#3077)
  * Fix creation of download-links for certificates due to HTML sanitizer (#3088)
  * Fix policy descriptions containing HTML-like tags (#3118)
  * Add documentation for the CustomUserAttributeHandler (#3075)
  * Send Push message as notification and data to FireBase (#3117)
  * Fix translation issue in PSKC-import (#3126)
  * Add App-PIN policy for Push token (#3116)

Version 3.7, 2022-03-31

  Features:
  * Allow Offline Token without assigning to a specific IP address (#2926)
  * The enrollment of HOTP, TOTP, SMS and Email Tokens can be verified
    by entering a valid OTP value after the enrollment. (#2441)
  * Security: Add security module to decrypt encryption keys using HSM (#3003)

  Enhancements:
  * Token: Policy for Password token can create human readable passwords (#2864)
  * Token: Redesign the code logic of is_previous_otp and make it more robust for HOTP and TOTP tokens (#2916)
  * Token: Allow resyncing of a token via Multi-Challenge (#2349)
  * Token: consolidate client_wait in token enrollment. All tokens now
    get the rollout_state "clientwait" or "enrolled" which can
    be used in Token Handlers and in the token-janitor (#2784)
  * Security and Speed: Allow to choosing hashing algorithms in pi.cfg (#2981)
  * Policies: Also honor the user resolver in policies, when administrator is managing tokens (#2778)
  * Policies: Add policy extended conditions of webserver environment (#2510)
  * Event Handler: Token Handler can use the serial numbers of the tokens
    during token import (#2698)
  * Event Handler: Notification Handler now allows placeholders like "tokenowner" in reply-to. (#2711)
  * UI: Allow to login to WebUI using Push-Tokens (#2893)
  * UI: If an adminitrator is allowed to manage only one realm, this realm is autoselected in the UI. (#2908)
  * UI: Rename buttons from "create" to "save" to avoid misunderstanding (#2932)
  * UI: Use new dependency injection in javascript code (#1917)
  * UI: Policy to exclude tokeninfo in token details (#2819)
  * UI: Highlight policy search term (#2577)
  * Tools: The tokenjanitor can check for the pure existence of a tokeninfo key (#2753)
  * Tools: Improve the token janitor documentation (#2885)
  * Tools: LinOTP miration script now also works with PostgreSQL (#2770)
  * Tools: The "orphaned" parameter of the token-janitor allows to use
    0/False or 1/True to also search for non-orphaned tokens (#2838)
  * Tools: Add more export/import functions to pi-manage (#2455)
  * Add nightly tests with a MySQL database (2477)
  * Add new translated languages from the community: cs, es, it nb_NO, pl, ru, si, tr, uk, zh_HANS
  * Add extra_require in setup.py for PyKCS11 to allow installing via pip also in case of use with HSMs. (#2951)
  * Support SMTPS (#2568)
  * Documentation: Add documentation for max_identifier_length for Oracle DBs (#2986)
  * Documentation: Improve Event Handler documentation
  * Documentation: Add missing policy documentation (#2768)
  * Documentation: Add documentation about importance of time in privacyIDEA (#3026)
  * Add detailed log messages to track HSM sessions (#3000)

  Fixes:
  * Failures in submission to Firebase will not block Push-Poll (#2904)
  * Fix problems with CA certificate and StartTLS (#2892)
  * Dependency update (Pillow)
  * Token: Remove the tokenowner entry after the automatic deletion of the registration token (#2907)
  * Fix the usage of secondary login attribute (#2919)
  * Fix removal of the "alembic_version" table with dropdb (#2848)
  * Fix "validate_mac no_check" when importing tokens with the token janitor (#2755)
  * Update dependencies
  * UI: Fix reload of policy list (#2967)
  * UI: Remove the client side keygen tag for x509 certificates, since it is not supported by browsers anymore (#2968)
  * UI: Fix submenu links like "new" and the routing highlighting (#2546)
  * UI: Check the sanity of client IPs during creation of a policy (#2949)
  * Event Handler: Fix loading of boolean values in event handler options (#2310)
  * Token: Fix email token without an assigned user (#2990)
  * Token: Handle modhex error for invalid passwords in Yubikey token (#2896)
  * Do not use not-readily enrolled tokens for auth  (#2852)
  * Allow tokens in client_wait to be rolled over (#2763)
  * Make token-janitor robust against unknown chars in last_auth check (#2780)
  * Fix the manual setting of U2F tokens, which was overwritten by an
    automatic description (#2793)
  * Improve parameter parsing and decoding (#2810)
  * Fix policy import with missing "condition" keyword (#2829)
  * Add failsafe to raise an exception on the lib level when trying to assign a token
    to a user, if the token is already assigned. (#2860)
  * Fix AD little endian in objectGUID
  * Fix upper case realm names in policy check (#2869)
  * Fix deleting expired auth_cache entries (#2481)

Version 3.7dev4, 2022-03-20

  Features:
  * Security: Add security module to decrypt encryption keys using HSM (#3003)

  Enhancements:
  * UI: Policy to exclude tokeninfo in token details (#2819)
  * UI: Highlight policy search term (#2577)
  * Token: Policy for Password token can create human readable passwords (#2864)
  * Security and Speed: Allow to choosing hashing algorithms in pi.cfg (#2981)
  * Add documentation about importance of time in privacyIDEA (#3026)
  * Allow to login to WebUI using Push-Tokens (#2893)

  Fixes:
  * Failures in submission to Firebase will not block Push-Poll (#2904)
  * Fix problems with CA certificate and StartTLS (#2892)
  * Dependency update (Pillow)

Version 3.7dev3, 2022-02-22

  Features:
  * Allow Offline Token without assigning to a specific IP address (#2926)
  * The enrollment of HOTP, TOTP, SMS and Email Tokens can be verified
    by entering a valid OTP value after the enrollment. (#2441)

  Enhancements:
  * Policies: Also honor the user resolver in policies, when administrator is managing tokens (#2778)
  * Token: Redesign the code logic of is_previous_otp and make it more robust for HOTP and TOTP tokens (#2916)
  * Add detailed log messages to track HSM sessions (#3000)
  * UI: If an adminitrator is allowed to manage only one realm, this realm is autoselected in the UI. (#2908)
  * UI: Rename buttons from "create" to "save" to avoid misunderstanding (#2932)
  * UI: Use new dependency injection in javascript code (#1917)
  * Tools: The tokenjanitor can check for the pure existence of a tokeninfo key (#2753)
  * Tools: Improve the token janitor documentation (#2885)
  * Add new translated languages from the community: cs, es, it nb_NO, pl, ru, si, tr, uk, zh_HANS
  * Add nightly tests with a MySQL database (2477)
  * Add extra_require in setup.py for PyKCS11 to allow installing via pip also in case of use with HSMs. (#2951)
  * Documentation: Add documentation for max_identifier_length for Oracle DBs (#2986)
  * Documentation: Improve Event Handler documentation
  * Documentation: Add missing policy documentation (#2768)

  Fixes:
  * Token: Remove the tokenowner entry after the automatic deletion of the registration token (#2907)
  * Fix the usage of secondary login attribute (#2919)
  * Fix removal of the "alembic_version" table with dropdb (#2848)
  * Fix "validate_mac no_check" when importing tokens with the token janitor (#2755)
  * Update dependencies
  * UI: Fix reload of policy list (#2967)
  * UI: Remove the client side keygen tag for x509 certificates, since it is not supported by browsers anymore (#2968)
  * UI: Fix submenu links like "new" and the routing highlighting (#2546)
  * UI: Check the sanity of client IPs during creation of a policy (#2949)
  * Event Handler: Fix loading of boolean values in event handler options (#2310)
  * Token: Fix email token without an assigned user (#2990)
  * Token: Handle modhex error for invalid passwords in Yubikey token (#2896)

Version 3.6.3, 2021-11-18

  Fixes:
  * Fix endianess for certain GUID bytestrings in LDAP resovler returned from AD
  * Fix problem with old OTP values of TOTP tokens in autoresync


Version 3.7dev2, 2021-10-08

  Enhancements:
  * Support SMTPS (#2568)
  * Add policy extended conditions of webserver environment (#2510)

  Fixes:
  * Do not use not-readily enrolled tokens for auth  (#2852)
  * Allow tokens in client_wait to be rolled over (#2763)

Version 3.7dev1, 2021-08-25

  Features:
  Enhancements:
  * Allow resyncing of a token via Multi-Challenge (#2349)
  * Token Handler can use the serial numbers of the tokens
    during token import (#2698)
  * Notification Handler now allows placeholders like "tokenowner" in reply-to. (#2711)
  * LinOTP miration script now also works with PostgreSQL (#2770)
  * consolidate client_wait in token enrollment. All tokens now
    get the rollout_state "clientwait" or "enrolled" which can
    be used in Token Handlers and in the token-janitor (#2784)
  * The "orphaned" parameter of the token-janitor allows to use
    0/False or 1/True to also search for non-orphaned tokens (#2838)
  * Add more export/import functions to pi-manage (#2455)

  Fixes:
  * Make token-janitor robust against unknown chars in last_auth check (#2780)
  * Fix the manual setting of U2F tokens, which was overwritten by an
    automatic description (#2793)
  * Improve parameter parsing and decoding (#2810)
  * Fix policy import with missing "condition" keyword (#2829)
  * Add failsafe to raise an exception on the lib level when trying to assign a token
    to a user, if the token is already assigned. (#2860)
  * Fix AD little endian in objectGUID
  * Fix upper case realm names in policy check (#2869)
  * Fix deleting expired auth_cache entries (#2481)


Version 3.6.2, 2021-07-22

  Fixes:
  * Fix LDAP Resolver for old Python versions like in CentOS 7 #2835
  * Fix typo in pi-manage that breaks config restore #2829

Version 3.6.1, 2021-07-19

  Fixes:
  * Remove importlib-metadata from doc requirements
  * Add a safe_store feature #2794
  * Decode URL parameters for forms #2800
  * Prepare ADFS subscription #2801

Version 3.6, 2021-06-07

  Features:
  * Add custom user attributes that can be managed within privacyIDEA #680
  * Extended policy conditions can match on any token attribute #2590

  Enhancements:
  * Allow to use Push tokens without Firebase #2720
  * privacyidea-cron allow to choose retry if action failed #1179
  * UI: allow token rollover e.g. for smartphone swap #2613
  * pi-manage: allow configuration export and import #2467
  * Allow different PIN policies for different token types #2142
  * UI: Search in policy description, not only in policy action #2574
  * UI: Highlight found locations of search term in web UI #2577
  * UI: Allow configurable entry point for custom web UI #2592
  * UI: Add more descriptive tooltip to token when assigning to machine #2516
  * Import AES mode yubikeys created with Yubico Personalization tool #2594
  * token janitor can export arbitrary user fields #2569
  * token janitor: CSV token export can either export hex or base32 encoded seeds #2648
  * token janitor: CSV token export contains token owner #2664
  * Remote Token can now be configured with a privacyIDEA configuration
    instead of a distinct URL #2124
  * Allow additional tags like {username} in SMS token #2677
  * improve privacyidea-diag #2555
  * auth_cache can now cache the credentials for a certain number of usages #1059
  * Policy "add_user_in_response" also checks for user-realms #2642
  * Stamp the database version automatically during installation #2708
  * Audit Rotation is automatically added on new installation #1427

  Documentation:
  * Add note about SMS text formats #2151
  * Rewrite Yubikey enrollment documentation #2318

  Hardening:
  * Replace ecdsa module with stable pyca module #2410
  * LDAP resolver supports TLS 1.3 #2637
  * Update dependencies / requirements #2570
  * Choose more secure configuration defaults #2408

  Fixes:
  * Do not trigger disabled PUSH tokens #2723
  * Configuration default truncate Audit log #2699
  * Policy: Fix problems with extended policy conditions #2676
  * UI: Remove table borders in list views #2585
  * UI: Do not translate date in audit log #2579
  * Remove deprecated oauth2client #1990
  * Fix visibility of subscription for administrator #2609
  * Remove non-existing getOTP from documentation #2636
  * Remove undocumented and unused parameter aladdin_hashlib in token import #2634
  * Fix visibility of token wizard #2632
  * Create policy button is disabled if no scope is selected #1888
  * Re-enable enroll button in case of error during token enrollment #2717
  * Save fractions of seconds in the audit log #2706
  * Fix pi-manage restore #2728


Version 3.5.2, 2021-03-23

  Fixes:
  * Add serial to the request object in /ttype/ endpoint (#2605)
  * Fix missing audit entries missing_line and sig_check (#2627)
  * Fix backup on Ubuntu 20.04 (#2646)
  * Fix missing priority in policy import (#2643)
  * Fix DB migrate URI if it contains char % (#2661)
  * Fix long default POOLING_LOOP_TIMEOUT (#2662)

Version 3.5.1, 2021-01-28

  Fixes:
  * Fix DB migration script for update from prior of 3.3. (#2582)
  * Fix the internal interface of container audit module (#2562)
  * Add missing headers to /auth request (#2599)
  * Fix tokeninfo value filter with Oracle db (#2602)


Version 3.5, 2020-12-22

  Features:
  * 4Eyes token uses multi challenge authentication (#2317)
  * Require attestation certificate when enrolling
    certificate token (#2152)

  Enhancements:
  * Tokens
    * Allow to update firebase_token of a Push Token (#2436)
    * Support WebAuthn tokens without sign_count (#2361)
    * PSKC import now verifies the MAC of the token secrets (#2312)
    * Configure length and contents of registration token via policy (#2284)
    * The questionnaire token can now ask several questions from the list (#2137)
  * Event handler:
    * Choose SMS Gateway Identifier in Tokenhandler
      when enrolling SMS token (#2506)
    * Choose SMTP Identifier in Tokenhandler
      when enrolling Email token (#2452)
    * Increase or decrease failcounter in Tokenhandler (#2402)
    * Allow to set maxfail counter in event handlers (#2541)
  * Policies:
    * Add extended conditions for tokeninfo (#1947)
  * Web UI
    * PIN can be changed with Challlenge Response when authenticating
      at the WebUI (#2474)
    * Hide some audit log columns for service desk users (#2372)
    * Allow to configure a link to a policy statement/GDPR (#2325)
    * Audit log now contains start time, end time and
      duration of a request (#2254)
    * The length of the audit columns to be truncated can be
      configured in pi.cfg (#1756)
    * Action grouping in scope authorization (#2438)
    * Redesign welcome message for community version (#2397)
    * Add usernames and serials of failed authentications
      as shortlink into dashboard (#2475)
    * Policy to add node name in the web UI (#1961)
    * Make event conditions searchable (#2148)
    * Align search layout in event conditions and policy actions (#2557)
  * pi-manage: export resolver configuration (#1329)
  * Documentation:
    * Add note about SELinux and using non-standard ports (#2459)
    * Explain sync_to_database for script handlers (#2450)
    * Add documentation for RADIUS configuration (#2448)

  Fixes:
  * Allow equal signs in policy actions (#2494)
  * Challenge Response is now checked independently on the presence
    of a challenge in the database (#2491)
  * Fix enrollment of two tokens using double click (#2487)
  * Fix wrong (to few) number of authentication requests
    in the dashboard (#2473)
  * Allow setting an empty PIN in the UI (#2472)
  * The dashboard only displays information, which an admin is
    allowed to see, without throwing errors (#2456)
  * Fix length of hashed password column in auth_cache table (#2446)
  * Fix url_decode (#2345)
  * Fix missing adminuser when importing policies (#2340)
  * Hide browser autocomplete in user search field (#2292)
  * Disable browser autocomple fields that clash with
    search fields in the UI (#2401)
  * Fix challenge response with multiple FIDO2 tokens (#2092)


Version 3.4.1, 2020-10-09

  Fixes:
   * Fix the deletion of the registration token (#2356)
   * Add "messages" to JSON response in case of multi challenge
     pin change (2346)
   * Move from PBKDF2 to Argon2 for password hashes. Might want to
     reset local admin passwords to use new hashing algo (#2412)
   * Hide dashboard for normal users (#2384)
   * Fix problem with missing templates in CA conncetor (#2374)
   * Fix missing successful authentications in dashboard (#2394)
   * Improve error handling in token janitor in case of
     problematic user (#2405)
   * remove PI_PEPPER and pyCrypto (#2409)
   * only check for existing JWT algorithms (#2407)
   * Use Argon2 for PINs and local admins (#2413)
   * Fix error when logging in with REMOTE_USER (#2423)
   * Use a secure way to compare strings to avoid
     theoretical side channel attacks (#2415)

Version 3.4, 2020-09-08

  Features:
   * Add ScriptSMSProvider, that can send SMS through external
     Gateways using arbitrary scripts (#2236)
   * Add HTTP Resolver that can read users from web services
     via JSON responses (#2083)
   * Add a basic dashboard as start screen in the WebUI (#2177)
   * Allow using dynamic 3rd party token classes (#2321)
   * Allow multiple consecutive challenge responses for authentication
     or tasks like changing the token PIN (#2361)
   * PUSH token can communicate with privacyIDEA via polling
     as fallback to Google Push Service or Apple Notification Service (#2262)

  Enhancements:
   * Allow deletion of validity period via UI (#2263)
   * Remove marker for missing translations and allow to set a
     custom marker (#2223)
   * Add support for Python 3.8 (#2190)
   * Allow hiding description field for users during
     token enrollment (#2173)
   * Improve error message during token import (#2073)
   * Add Dutch translation (#2314)
   * Allow application to choose tokentypes in
     /validate/check and /validate/triggerchallenge (#2047)
   * HTTPSMSProvider can now have header parameters in the
     provider definition (#1963)
   * Events
     * Add failcounter as condition in event handlers (#2147)
     * The script handler allows to sync the database before
       running the script (#2293 #2302)
     * Allow using user_obj in pre event handlers for
       /auth event. (#2303)
   * Policies
     * Allow to define characters for set_random_pin policy (#2121)
     * Add privacyIDEA nodes to policy condition (#2108)
     * Add new authz policy action is_authorized to basically
       allow or deny access (#2275)
   * Allow ECDSA and other SSH key types (#2274)
   * pi-manage can import tokens including HOTP token counter (#2285)
   * Allow the token janitor to set tokenrealms (#2299)
   * Use our general webauthn client component in the
     privacyIDEA WebUI (#2273)

  Fixes:
   * Add missing audit data to container audit (#2264)
   * Add tokeninfo failsafe for LinOTP migration script (#2253)
   * Fix certain problems with the type of the userid
     in SQL-Resolvers with Oracle DB (#2219)
   * Fix default empty string problems with Oracle DB (#2218)
   * Fix a policy issue that would require admin policies to
     import tokens (#2209)
   * Fix inconsistent enrollment templates. Have description
     field for all tokentypes (#2208)
   * Fix floating problems with multiple QR images in enrollment UI (#2175)
   * Allow to edit realms without resolver priority (#2171)
   * Fix empty (None) values in SQL Resolver connect string (#2271)
   * Fix missing options parameter in RADIUS and REMOTE token (#2276)
   * Use UTC for challenge timestamp (#1586)
   * Fix exceeding max tokens when enabling a disabled token (#2215)
   * split@Sign setting is also applied to REMOTE_USER (#1954)
   * Fix privacyidea-diag and privacyidea-standalone to run with Python 3 (#1874)
   * Fix possible recursion error in 4eyes token (#1892)
   * Improve tests by fixing deprecation warnings (#2298)
   * Clean up the code for /validate/samlcheck
   * Fix censoring of Oracle connect strings (#2304)
   * Treat unsupported WebAuthn attestation as None attestation (#2342)
   * Fix admin/scope in import/export of policies with pi-manage (#2359)
   * Fix url_decode (#2360)
   * Fix token settings for Yubikey in UI enrollment (#2365, #2366)


Version 3.3.3, 2020-05-19

  Fixes:
    * Fix failing Challenge Response in WebUI (#2192)
    * Add better logging for contradciting policy calls
    * Case insensitive user check failsafe in policy matching (#2198)

Version 3.3.2, 2020-05-04

  Fixes:
    * Fix restricted audit log for helpdesk users (#2181)

Version 3.3.1, 2020-04-29

  Fixes:
    * Fix broken U2F support (#2157)
    * Fix creation of PGP keys with pi-maange (#2165)

Version 3.3, 2020-04-06

  Features:
    * New token type: WebAuthn/FIDO2 token is initially supported by privacyIDEA (#1468)
    * New token type: Indexed Secret token allows user
      to authenticate with a pre-known secret that can be
      initialized from the user store. (#1986)
    * New Event Handler Module: Logging module enables custom event-driven logging (#1580)

  Enhancements:
    * Event Handler:
      * The OTP token QR code can now be added not only inline but also as an attachment
        to email notifications (#1226)
    * Policies:
      * Added a policy to define the allowed characters for PINs (#2051)
      * Add policies to limit the number of destinct tokentypes per user (#1375)
      * Improved distinction between the username of the administrator
        and the username of the user. Add an admin username to policies. (#1867)
        Thus allowing:
        * User attribute conditions in admin policies
        * default settings for hashlib and otplen for HOTP and TOTP token
         and default timestep for TOTP token can now be dependent on
         admin user and for which user the admin does the enrollment
        * Enrollment settings for push tokens can distinguish better
         between admin users and user
        * Random PIN settings can be user dependent
    * WebUI
      * Added the option to filter tokens by tokenrealm (#545)
      * Prior to enrollment of soft tokens, such as HOTP, TOTP and PUSH the user is
        offered with a QR codes to direct him to the Authenticator App stores (#1919).
      * Adding version hashes to WebUI components to avoid working with outdated
        templates (#1871)
      * Updated bootstrap and AngularJS (#830)
      * Rework policy matching (#1691 #2024 #2038)
    * Documentation
      * The documentation was restructured and updated (#1967 #1981 #1504 #2049 #2089 #2090).
    * Tools
      * Added a migration script to update the database schema from 2.23.5 to 3.2.2 (#2040)
    * Misc
      * Added the remote serial to the tokeninfo of a remote token to better track
        authenticated devices (#2031)
      * Use dictConfig instead of fileConfig to read configurations (#2059)
      * Support logging configuration file in YAML format (#2080)
      * Support custom audit logger names (#2106)

  Fixes:
    * Fix unauthorized statistics view (#1238)
    * Fix a bug which caused an exception during PSKC key file container import (#1915)
    * Fix link on privacyIDEA logo in the WebUI when no user is logged in (#1944)
    * Updated CA files in testdata which were about to expire (#1960)
    * Fix API endpoints to avoid redirects (#1999)
    * Fix url_decode padding before it could cause any issues (#2000)
    * Initialize rtype in user_object correctly (#2007)
    * Fix an inconsistency of start_tls with postgres SQL (#2025)
    * Fix wrong type splitting of questionnaire token (#2026)
    * Fix a bug which could cause missing audit entries when using the
      ContainerAudit module (#2029)
    * Fix a bug which prevented defining an SQL resolver without a password (#2030)
    * Fix missing "position" argument on event import with pi-manage (#2036)
    * Fix timing issues in tests (#2041)
    * Fix documentation (#2049)
    * Fix sorting token table by column (#2111)

Version 3.2.2, 2020-01-17

  Fixes:
  * Fix Popen calls like with pi-manage backup restore
  * Fix retrieving the correct database for restore (#1993)
  * Fix caconnectorread policy (#1994)

Version 3.2.1, 2019-12-30

  Fixes:
  * Fix the wording and translation of the lost token scenario

Version 3.2, 2019-12-02

  Features:
  * New Event Handler: RequestMangler to modify request attributes (#1810)
  * New Event Handler: ResponseMangler to modify the response data (#1138)
  * New Audit Module to write to a file (#1072)
  * New Container Audit Module to write to several audit modules at once (#1072)
  * Applications can use the API with predefined asymmetric JWT (#1773)

  Enhancements:
  * Authentication:
    * Add endpoint /validate/polltransaction for an improved workflow
      for out-of-band challenges-responses like PUSH token (#1838)
    * Allow registration token to work as challenge/response (#1897)
    * RADIUS token also uses timeout and retries (#1931)
    * Improve the handling of splitAtSign, so that a multi-realm
      setup will be more consistent (#1808)
    * Use authentication and authorization policies also for the
      /auth endpoint (#1722, #1537)
  * Policies and events:
    * Allow HTTP AGENT and any arbitrary HTTP header in extended policy conditions (#1425)
    * Allow HTTP AGENT as condition for event handlers (#1260)
    * Event Handlers can match for the rollout_state (#1801)
    * Add write-to-file action to the notification handler (#717)
    * Allow user endpoints to trigger events (#1822)
  * Management:
    * Allow help desk to trigger a token PIN reset without actually seeing the PIN (#1196)
    * Allow "file:" syntax in email notification handler (#1939)
    * Allow more sophisticated Proxy settings for the OverrideClient settings (#1868)
    * LinOTP migration script to work with LDAP mixed endian notation (#1883)
    * triggerchallenge also writes the serial of the triggered token
      to the audit log (#1862)
    * Allow a dash ("-") in policy names (#1813)
    * The token janitor can return a list of users with tokens (#1705)
    * Restrict OTP length, hash and timestep also in admin policies (#1566)
  * User experience:
    * Clean up event handler view and put handler and
      position in extra columns (#1920)
    * Improve the serial number checking for disallowed characters (#1826)
    * The event handler list can be sorted and filtered (#1818)
    * The policy list can be sorted and filtered (#1817)
    * Show disallowed policy name characters in the UI (#1674)
    * Ask before deleting a hardware token (#954)
  * Performance:
    * Improve performance by reading event handlers only if the
      configuration has changed (#1823)
    * Store statistics data like event counters per node to improve
      HA and replication performance (#1819)
    * Improve performance of the pre-auth event handler (#1686)

  Fixes:
  * Delete entries from database tables, when the parent object
    is deleted (fixed for machineresolverconfig, resolverconfig,
    eventhandleroption) (#1927)
  * Comply to new pyredis parameters for apache auth module (#1925)
  * Fix filename parameter of HostMachineResolver (#1912)
  * Fix JSON content detection for endpoints like /validate/radiuscheck (#1850)
  * Fix integer UID with PostgreSQL databases (#1825)
  * Make the policy creation at the command line with pi-manage more
    consistent (#1807)


Version 3.1.2, 2019-11-15

  Fixes:
  * Fix the missing phone number field for SMS token, when a user
    wants to enroll an SMS token. (#1929)

Version 3.1.1, 2019-09-25

  Fixes:
  * Fix the wrong token_type key in the audit log which caused the tokentype
    to not be contained in the audit (#1846)


Version 3.1, 2019-09-04

  Features:
  * Allow user attributes in policy conditions (#1645)
  * Assign tokens and set old PIN during migration (#1619)
  * Admins can only see tokens within the realm they are allowed to manage (#1713)
    **Note**: During update a policy "pi-update-policy-b9131d0686eb" is added, which
    gives admins the previous read rights on tokens.
  * Add adminread policies for policies, events, resolvers, system, machineresolvers,
    smtpserver, radiusserver, privacyidea server, periodic tasks, smsgateways. (#1495)
    **Note**: During update a policy "pi-update-policy-3d7f8b29cbb1" is added, which
    gives read rights to all admins to provide backward compatibility

  Enhancements:
  * Authentication and Challenge Response:
    * RADIUS token supports a single AccessChallenge with the remote RADIUS server (#1790)
    * Improving Push token performance by reusing still valid access token (#1795)
    * Improving TiQR token: It returns the remaining attemps after a wrong PIN is given (#1777)
    * Improving TiQR token: Make TiQR info URL configurable (#1782)
    * Enhance validate check logic in regards to serials and user names (#1768)
    * User may now have several TiQR tokens at the same time (#1739)
    * Do not increase fail counter when *checking* for an answered challenge (#1697)
    * Allow additional token specific checks when answering challenge response (#1695)
    * Endpoint GET /token/challenges also takes transaction_id (#1689)
    * Push token can delay the response of /validate/check, so that there is no need
      to query the server to check if the push notification has been answered (#1583)
  * User experience:
    * Improve user experience when enrolling Yubikeys via ykpersonalize - Automatically
      removing whitespaces (#1735)
    * Allow user to change the token description (#1717)
    * Customize Web UI page title (#1624, #1243)
    * *search_on_enter* also applies to audit log (#1493)
    * Allow a welcome message in the Web UI if the user has no token (#1074)
    * Do not display token configuration hints in the UI to normal users (#1789)
  * Management:
    * Event handlers allow rollout_state as condition (#1801)
    * Add script to export OTP counters (#1728)
    * Allow many additional tags in email notifications: serial, user, givenname,
      surname, username, userrealm, tokentype, recipient_givenname, recipient_surname,
      time, date (#1703)
    * Improve diagnostics script by adding SQLAlchemy URL (#1667)
    * Add resolver conditions to several policy checks (#1646)
    * /auth entries in the audit log now also fill in resolver and serial (#1593)
    * `pi-manage backup` also backs up the FreeRADIUS configuration (#1575)
    * Allow event handlers on /auth endpoint (#1567)
    * Allow to force a PIN on tokens in the privacyIDEA Authenticator App (#1295)
    * New policy *max_active_tokens_per_user* (#1241)
    * Add image url to the otpauth QR code, allow images in e.g. FreeOTP (#1228)
    * Add MAC to PSKC token export (#1663)
  * Performance:
    * Make the serverpool in LDAP resolver persistant improving redundancy performance (#1396)

  Fixes:
  * Improve the stability of the schema-update-script (#1760)
  * Rearrange update order in migration scripts (#1733)
  * Adapt privacyidea-token-janitor to run with the TokenOwner table (#1709)
  * Reordering decorators and policy checks to avoid unnecessary error messages (#1751)
  * Fix user enrollment for tokens that require certain read rights for RADIUS and
    certificates by adding additional endpoint /system/names/... (#1749, #1748)
  * Use same transaction ID for all user tokens even with a  TiQR token (#1723)
  * Improve challenge response to also check the matching of the transaction ID
    right at the beginning (#1699)
  * Add event API requests to Audit log (#1600)
  * Fix configuring pre-eventhandler with empty condition makes authentication fail (#1658)
  * Improve UI by changing the cursor on all clickable elements (#1725)
  * Web UI: Focus the filter entry field in tables, when the filter is activated (#1661)
  * Fix some broken links in UI (#1610)
  * Fix double listing in policy list (#1132)
  * Remove additional empty line in audit log in case of an error (#1707)
  * Fix enrollment of certificate tokens under Python 3 (#1799)


Version 3.0.2, 2019-06-17

  Fixes:
  * Fix creation of table tokenover and update with PostgreSQL DB
  * Fix user assignment migration with non-ascii characters in userid

Version 3.0.1, 2019-05-23

  Fixes:
  * Fix PUSH token issues:
    * Add logic checking to setup of PUSH token (#1592)
    * Remove double enrollment notification of PUSH token in WebUI (#1598)
    * Fix to allow spaces in Firebase configuration (#1599)
    * Add support for iOS Firebase configuration (#1608)
    * Fix to allow PUSH token enrollment, even with Label-policy (#1589)
    * Fix to mark PUSH token challenge answered in the database (#1584)
  * Fix the validity period of the registration token (#1587)
  * Beautify the vertical alignment in the Web UI top menu (#1559)
  * Fix user cache configuration read - defaults to 0 (#1596)
  * Remove links in audit log for normal users (#1497)
  * Check UI rights for user resolvers (#1496)
  * Fix placeholder in realm dropdown in login dialog (#1498)
  * Fix enckey creation in Python 3 (#1594)
  * Allow the usage if "browserLanguage" in custom templates (#1620)
  * Open all accordions when searching for policy action (#1558)
  * Fix to hide support links also in menu (#1626)

Version 3.0, 2019-04-10

  Features:
  * Add Push Token that receives a Firebase push notification and allows login
    by confirming this notification. Works with privacyIDEA Authenticator. (#1342)
  * Add a queue to offload certain tasks from the original request.
    Allow sending emails via queue. (#1290)
  * Add API to write your own statistics-DB-module to be able to write
    to a time series DB (#1289)
  * The matching policies per request get written to the audit log (#874)
  * Support Python 3 (#676)

  Enhancements:
  * Enhance challenge response text, allows headers and footers and HTML
    in the challenge text (#1384)
  * Event Handlers may now depend on the user and IP address (#1435)
  * Improve documentation about customization (#1377)
  * Allow to use the client IP from X-Forwarded-For for all endpoints (#1399)
  * The otp-counter-condition for event handlers can also match greater
    than and less than (#1383)
  * Allow a token to use another SMS gateway than the default (#1358)
  * The policy "reset_all_user_tokens" will also work with challenge response (#1348)
  * Create more readable temporary token passwords based on base58. (#1325)
  * Allow support button in the UI to point to more sensible locations (#1331)

  Fixes:
  * Update LDAP3 dependency to 2.6 and fixes broken objectGUID (#1526)
  * Allow tokentype endpoints /ttype only for the specific tokentypes (#1528)
  * When logging in to the webui the client IP is only determined by
    X-Forwarded-For if the original (REMOTE_ADDR) is allowed to overwrite the client ip.
    (Side effect of #1392)
  * Remove submodules/authmodules from git repository and from base package (#1516)
  * Allow userid as integer in SQLResolver (#1513)
  * Fix revocation of certificates (#1510)
  * Fix manual resync of TOTP token (#1479)
  * Fix audit log entry if token resync fails (#1416)
  * Fix authcache to actually *write* values to the authcache (#1386)
  * Fix UI language determiniation in IE (#1379)
  * Fix tokenjanitor which sometimes did not delete all matching tokens (#1322)
  * Fix bug in two step enrollment (#1347)
  * Do not pass LDAP service account credentials in GET /resolver (#1271)
  * Redirect to login page in case of missing authorization header (#1326)
  * Respond with 404 if a non-existing object (like deleting event handler)
    is accessed (#817)
  * fix setrealm policy not to fail, if the original user does not exist (#1205)
  * Optimize hidden SQL queries (#1457)
  * Improve installation process and schema migration by initially stamping
    the database (#1489)

  Redesign:
  * Remove flask imports from libs to make code more modular (#331)
  * Making Token-User relation an n:m relation by moving the token assignment
    into its own database table. This will allow to assign several users to
    one token (#1288)
  * Unify password hashing in SQLResolver by using passlib (#1372)
  * Redesign the cryptolayer and replace pycrypto with cryptography (#1340)
  * Remove the old statistics, that were based on the audit log in favour
    of the generic event handler based statistics (#1314)
  * Deterministic installation with pinned dependencies on all distributions (#1127)


Version 2.23.5, 2019-03-04

  Fixes:
  * Fix authcache
  * Fix correct syncwindow for manually resyncing TOTP tokens


Version 2.23.4, 2019-02-06

  Fixes:
  * Make triggerchallenge HTTP response consistent
  * Add tokentype and message to response of triggerchallenges
  * Allow concurrent challenges
  * Fix accepted-language to support _only_ de-DE.
  * Avoid user resolving in event handler condition
  * Point the support button to better landing pages

Version 2.23.3, 2018-10-26

  Fixes:
  * Performance: avoid using wildcard serials in functions like
    get_tokens, get_realms_of_token and copy_token
  * Performance: avoid reload of static configuration
  * Performance: Clean up LDAP cache, so that it will not grow to big and
    further LDAP cache usage optimization (#1246)
  * Performance: Make signing the audit log configurable (#1262)
  * Performance: Make the auth counter per token configurable (#1262)
  * Performance: Fix HSM auto recovery after an HSM failure and make
    MAX_RETRIES configurable (#1278)
  * Fix the double get requests of challenges in the UI
  * Auditlog now honors the admin realm in the policies (#1244)
  * Fix description of realm dropdown policy (#1245)
  * Allow token janitor to use chunk sizes
  * Allow Audit rotation to be performed in chunks to avoid deadlocks.
  * Improve documentation about required and optional parameters in
    the SQL Audit module.
  * Cast userid to string to avoid casts problems with PostgreSQL
  * Update pyopenssl dependency.

Version 2.23.2, 2018-09-07

  Fixes:
  * Fix problem with empty username (#1227)

Version 2.23.1, 2018-09-06

  Fixes:
  * Fix PassOnNoUser in combination with event handler (#1206)
  * Fix loading of Event handler detail view (#1210)
  * Fix Challenge-Response login at Web UI (#1216)
  * Fix triggerchallenge to only use active tokens (#1217)
  * Write all installed package to diagnostics file and
    also write the resolver config in privacyidea-diag

Version 2.23, 2018-08-29

  Features:
  * Add periodic tasks including a privacyidea-cron script. (#992)
  * Add task module "Simple Stats" to generate time series of certain
    important statistics values in privacyIDEA (#1105)
  * Add task module "Event Counter" that allows to create time series of
    any arbitrary event. (#1029)
  * New token type: TAN list, that can also import a prefefined
    list of TANs (#1057)
  * Add Event Handler Pre-Handling, that e.g. allows for
    even more easy token enrollment concepts (#747)

  Enhancements:
  * Improve performance by adding SQL pooling for SQL Audit
    and SQL Resolvers. (#1167, #1140)
  * Improve SQL Resolver to also verify bcrypt-hash passwords (#1172)
  * Allow multiple WHERE conditions in SQL Resolver (#1039)
  * Allow objectGUID as loginname in LDAP resolver for better
    ownCloud support (#1076)
  * Add command in pi-manage to dump audit log information (#1120)
  * Add script to allow generation of AES keys on HSM (#1159)
  * Improve recovery mechanism from a lost HSM connection (#1069)
  * Improve Debug Logging to hide passwords in SQL connect strings (#1162)
  * Add script for easy privacyIDEA standalone setup (#1093)
  * ldap3, pyasn1, croniter updated in Ubuntu Launchpad repo (#1085)
  * Add a script that easily gathers support and diagnostic information (#829)
  * Add event handler management to pi-manage (#1119)
  * Allow to customize the challenge text for challenge response tokens (#1096)
  * Add user information to OATH CSV token import file (#998)
  * Improve migration scripts from LinOTP to also update counter values (#1075)
  * Add priority to policies to avoid contradicting policies (#1031)
  * The token event handler now can delete tokeninfo (#988)
  * Make the import of OATH CSV token specific, so that each
    tokentype can define its own import strategy (#1066)
  * The Event Counter module now allows to decrease the counter (#991)
  * Allow time deltas to also contain seconds (#1033)

  Fixes:
  * Allow to use unicode passwords with non-ascii characters for the
    connect string in SQL Resolvers (#1181)
  * Fix problem that a wrong password hash was used, if user is created
    in SQL Resolver (#1114)
  * Fix performance issue with slow token listing (#1123)
  * Fix the QR code regeneration if the user already has the maximum number
    of allowed tokens (#1153)
  * Fix problem with privacyidea-pip-update in case of pip version 10 (#1128)
  * Fix problem if max_token_per_user was higher than 9 (#1117)
  * Fix hash algorithm in QR Code (#1088)
  * Set focus in username field in the login dialog (#205)
  * Fix disappearing scrollbar issue (#1020)
  * Fix import of SHA256 tokens (#1061)
  * Convert string values to unicode in the database model to
    avoid misleading "error" messages (#1000)
  * Fix truncation of audit log in case of authentication failure (#1034)
  * Shorten audit information to fit into the database column (#1037)
  * Fix the RADIUS configuration test (#1042)


Version 2.22.1, 2018-04-20

  Fixes in WebUI:
  * Allow to display the messages of several C/R tokens (#995, #1004)
  * Use ng-if instead of ng-show to avoid errors in the javascript console (#963)
  * Remove reference to not-used system.addons.js to avoid errors in the javascript console
  * Remove reference to not-used system.addons.html to avoid errors in the javascript console
  * Use ng-src instead of src to avoid errors in the javascript console
  * Avoid request to /false is image is not existing - avoid error in the javascript console
  * Fix handling of U2F token in the WebUI login
  * Require serial number in the assignment form (#1011)
  * Fix PIN comparison in token enroll and token assign (#1010)
  * Fix the empty username in token enroll or assign (#918)

  Fixes in Server:
  * Add check for serial number present (#1011)
  * Fix validation of OCRA and TiQR token (#1008)
  * Add retry to cope with HSM issues (#1003)
  * Fix unicode in resolverconf database table with Oracle (#999)


Version 2.22, 2018-03-27

  Features:
  * Add automatic offline refill for Offline OTP tokens (#839)
  * Return realm and resolver of the user and allow mapping
    group membership to the RADIUS protocol (#896)
  * Add new tokenkind (hardware, software, virtual) for all tokens (#828)
  * Support Vasco tokens via Import and via Web Enrollment (#904, #903, #891)
  * Add arbitrary tokeninfo field to authorization policy (#873)
  * New SMPP SMS provider (#878)
  * New event handler Counter for counting events for statistics and monitoring (#951)

  Enhancements:
  * Enhance the statistics possibilities in WebUI (#950)
  * Allow reencryption of the database by importing PSKC to
    a new database (#940)
  * Allow token janitor to export "PW" token type to PSKC (#942)
  * Also export and import the counter values of HOTP/TOTP to PSKC (#943)
  * SMS token can dynamically read phone number from user source (#932)
  * Email token can dynamically read email address from user source (#932)
  * Add policy to ignore the validity of a U2F attestation certificate (#926)
  * Improve the speed of the LinOTP migration script to cope with tens of
    thousands of tokens (#914)
  * pi-manage can create API tokens with a chosen validity time (#931)
  * Allow user to set token description for HOTP and TOTP tokens
    during enrollment (#928) (Thanks to Taylor Chase for this contribution!)
  * Add timeout to SMTP server configuration (#919)
  * Allow complex email templates for email tokens (#684)
  * LDAP resolver now supports arbitrary multivalue attributes (#881)
  * Allow Event Handler to match failing authentication (#971)

  Fixes:
  * Several fixes in LDAP resolver to cope with ldap3/pyasn1 version issues and
    other issues (#911, #980, #982, #887)
  * Skip misguiding LDAP error "AttributeError NonType" in log file (#948)
  * Add missing validity time in /validate/check response for email tokens (#946)
    (Thanks to Kleber Rocha/klinux for this contribution!)
  * Fix the handling of the SMS expiration date (#937)
  * Fix serial length in the audit table to match the serial length in the token table (#929)
    (Thanks to Salvo Rapisarda for this contribution!)
  * Fix Mail content sent by email token is rendered as attachment (#915)
  * Fix Editing SMTP Server definition clears the password (#923)
  * Fix pi-manage backup crash (Thanks to Pavol Ipoth for this contribution!)


Version 2.21.4, 2018-01-24

  Fixes:
  * HTTP Timeout of HTTP SMS Gateway (#889)
  * Remove console.log from webui


Version 2.21.1, 2018-01-09

  Fixes:
  * Allow to use TLS1.1 and TLS1.2 for LDAP Resolver (#876)

Version 2.21, 2017-12-20

  Features:

   * Allow export of tokens to PKSC file (#790)
   * Implement two-step enrollment of HOTP/TOTP tokens (#797, #863, #865, #866)
   * Allow WebUI customization via policies (#795)

  Enhancements:

   * Add script to decrypt safeword tokens
   * Allow using tags in the tokenissuer of smartphone tokens
   * Try to re-establish lost HSM connections (#787)
   * Allow to rotate audit log based on multiple conditions (#780, #833)
   * Add dry-run option to audit log rotation (#801)
   * Allow dots in realm names (#808)
   * Mark empty but required fields in WebUI (#810)
   * Display success information after PIN is set (#822)
   * Add further tags to the user notification event handler (#824)
   * Add number of users to the subscription view (#800)
   * Add HTTP/HTTPS proxy settings to HTTP SMS Provider (#835)
   * Federation Handler allows to forward the authorization token (#838)
   * Use token janitor to export a user list (#852)
   * Use HSM for random key generation if possible (#783)
   * HTTP SMS Provider now takes TIMEOUT parameter into account
   * Allow to configure length of generated serial numbers (#583)

  Fixes:

   * Fix handling of only_realm option in token event handler (#809)
   * Fix scrollbar issues in WebUI (#806, #823)
   * Fix OTP counter of offline token (#840)
   * Fix conflicts between check_tokentype and passthru policies (#846)
   * Properly reset tab tile after session has been locked (#850)
   * Fix handling of fixed key size during enrollment (#820)
   * Make sure that only active policies are honored (#825)
   * Fix various bugs with non-ASCII data (#754)
   * Fix failcounter_clear_timeout (#831)
   * Only remove apache host definitions on first installation (#834)

Version 2.20.1, 2017-10-30

  Fixes:
   * /token/init allows to pass otpkey AND genkey=false (#793)
   * Cast date to string, to fix audit search for postgresql (#786)
   * Optimize the LDAP Resolver Redundancy to avoid LdapServerPoolExhaustedErrors (#802)
   * Preset default realm in token enrollment (#804)
   * Fix PassOnNoUser and PassOnNoToken (#798)
   * Fix genkey=0 error during token enrollment (#793)

Version 2.20, 2017-09-27

  Features:

   * New Token-Type OCRA and DisplayTAN to support
     transaction signing for online banking (#767)
   * Federation Handler allows to forward authentication
     requests and other REST API requests to a child
     privacyIDEA system (#711)
   * Improved Subscription Handling
   * Allow to login with multiple loginnames (#713)
   * Authentication Cache policy (#729)

  Enhancements:

   * !!!NOTE!!! following policies now also honor the resolvers,
    which they did not previously:
    (AUTH, challenge_response), (AUTH, otppin),
    (AUTHZ, auth_max_success), (AUTHZ, auth_max_fail),
    (AUTHZ, last_auth), (WEBUI, login_mode),
    (ENROLL,losttoken_pw_contents), (ENROLL,losttoken_validity),
    (ENROLL, losttoken_pw_len) (#736)
   * User can regenerate the QR Code during enrollment
     of smartphone app (#766)
   * Administrator can define remote privacyIDEA servers
     centrally (#711)
   * Events can now be ordered. This is important for the
     federation handling (#711)
   * Specify the hash algorithm that is used to save
     SQL users passwords (#745)
   * Add welcome dialog for administrator (#716)
   * Allow creating oracle DB (#752)
   * Event Handler can use timestamps and time offsets in
     conditions (#741)
   * Use challenge/response token to unlock the screen of
     the web UI (#702)
   * Support multiple challenge/response token at the same
     time (#722)
   * GPG keys are generated during package installation and
     show the GPG key in the import dialog (#742)
   * Failcounter clearing timeout in UI (#719)
   * Allow to send challenge data (like banking transaction) in
     email text and SMS text.

  Fixes:

   * Set default loglevel from DEBUG to INFO (#765)
   * Fixed PIN logging, which could lead to exceptions
   * Fixed unicode handling in log messages
   * Make LDAP Resolver work with utf8 (#738)
   * User can only choose hash algo according to policy (#723)
   * Add time period 30/60s to rollout URI (#744)
   * Fix deprecation warning for flask_migrate (#734)
   * Allow multiple tries for challenge/response (#708)
   * Fix problem with certificate serial number (#737)


Version 2.19.1, 2017-07-02

  Enhancements:

  * Add "pi-manage policy load" and "pi-manage policy export". (#721)
  * Allow customization via pi.cfg file.
  * Add {username} and {realm} as tags for the tokenhandler. (#735)

 Fixes:

  * Fix pi-manage file permission for backup
  * Fix search for resolver in audit log
  * Allow to read old legacy time from validity period
  * Fix wrong enddate with lost_token
  * Fix typos
  * Improve documentation for yubikey
  * Improve documentation for cache decorator
  * Improve documentation for webui policy


Version 2.19, 2017-05-25

  Features:
  * Add generic User Cache to speed up authentication (#670, #683)
  * Support multiple challenge-response tokens with the same PIN (#654)
  * Restrict U2F registration based on assertion certificte (#648)
  * Restrict authentication with U2F devices based on assertion
    certificate (#648)
  * Add privacyidea-token-janitor script, that can clean orphaned or
    expired tokens (#692)
  * Add API for mutual key generation during enrollment for easy
    Smartphone App development by introducing a generic
    2-step-rollout process (#627)
  * Add /validate/radiuscheck which works with rlm_rest and only uses
    HTTP return codes. (#703)

  Enhancements:

  * Allow to unset token validity period and other tokeninfo
    fields (#691)
  * Add a quick-resolver test for LDAP resolvers (#688)
  * Add additional tokeninfo tags {client_ip}, {ua_browser},
    {ua_string} in token handler (#687)
  * Allow to set decription of U2F tokens during enrollment (#685)
  * Reduce the number of LDAP requests to increase authentication
    performance (#664, #655, #650)
  * Realm administrator is only allowed to see actions on this allowed
    user realms (#663)
  * Add audit rotation to pi-manage (#657)
  * Speed up Audit Log calls by adding a second index (#656)
  * Allow to either lock und logout the UI after timeout (#653)
  * Allow string format {user}, {realm}, {serial}, {surname} in
    tokenlabel policy (#646)
  * Move to a consistent time format for validity period and all other
    user specific times also containing the timezone (#644)
  * Add TLS certificate check to LDAP machine resolver (#638)
  * Make TLS certificate the default option in LDAP resolvers (#639)
  * Allow to use privacyIDEA ownCloud App without subscription
    file with up to 50 users.

  Fixes:
  * Fix the datepicker for the token validity period (#644 / #693)
  * Fix LDAP resolver to respect all boolean configuration
    options (#658)
  * Fix serial number in challenge response validation response (#649)

  Commits added in version 2.19 by:
  (In the order of appearance)
  * Cornelius Kölbel
  * Quynh Nguyen
  * Friedrich Weber
  * Quoc Doan
  * blinkiz
  * Bernd Nicklas

Version 2.18, 2017-03-09

  Features:
  * Allow to disable the WebUI (#605)
  * The WebUI will lock the screen after a timeout instead of
    logging out the user. This allows to easily continue
    configuration work. (#621)
  * Improve the creation and handling of local CAs (#630, #632, #633)
    Allow certificate template for certificates with different runtime
    and x509v3 extensions.

  Enhancements
  Enhancements in Policies:
  * Allow regular expressions in usernames in policies. (#581)
  * Improve Policy creation with pi-manage from JSON formatted file.
  * WebUI: Add action grouping in policies.
  * WebUI: Add action filter in policy view.
  * Allow token specific PIN policies: The SPASS token can now
    have dedicated PIN policies.
  * Add PIN policies for administrators during enrollment and
    during assignment.
  * Add WebUI policy: only search on enter being pressed (#617)

  Enhancements in Event Handlers:
  * Add token_validity_period condition to event handlers. (#618)
  * Add additional options in token handler when creating
    SMS, Email or mOTP tokens.
  * Allow tokenhandler to set tokeninfo field.
  * Allow tokenhandler to set syncwindow.
  * Add event handler condition for count_auth_success and
    cound_auth_fail
  * Add event handler condition for last_auth.
  * Improve Audit Log for Event Handler. Each triggered action
    will now also create an audit entry. (#609)
  * Allow the use of {current_time} in tokenevent handler. (#628)

  Enhancements in LDAP Resolver:
  * Upgrade dependency to ldap3 version >=2.1.1 to improve LDAP
    performance in regards to redundancy and security
  * LDAP Resolver: Use get_info in bind requests to avoid querying
    of subschema. (#585)
  * LDAP Resolver: Support StartTLS over Port 389.
  * Simplify LDAP Resolver: Remove username from Attribute Mapping.
  * Simplefy LDAP Resolver: Remove reverse filter.

  Misc Enhancements:
  * Automatically add user's mobile number if tokentype is SMS.
  * Add example configuration for GTX messaging SMS gateway.
  * Add a script "privacyidea-get-unused-tokens" to find
    unused tokens
  * WebUI: Add a busy indicator spinner.
  * Improve the pi-manage script in regards to backup and restore.
    Let you choose whether to backup encryption key or not.
    Better handling for individual pathes. (#626, #623)

  Fixes:
  * LDAP Resolver: Verify SSL Certificate (Security)
  * LDAP Resolver: Allow special characters in NTLM password
  * LDAP Resolver: Allow searching for users with German umlaut
  * Remove the "unsafe" notation in the QR-Code link, so that
    a smartphone may import the key during HOTP/TOTP token enrollment
    by clicking the link. (#620)
  * Use defusexml to avoid XML bombs on token import (Security)
  * Replace eval with ast.literal_evel (Security)
  * Add missing attributes for U2F tokens in
    validate/triggerchallenge API
  * Let /validate/triggerchallenge write to audit log.
  * Fix mangle policy for users and realms
  * Avoid logging of password in check_user_pass in debug level
    (level=10)
  * Set encrypted PIN on enrollment for certificate tokens (#625)
  * Remove unused policy action "motp_webprovision"
  * Allow emailtext policy in triggerchallenge API (#642)


Version 2.17, 2016-12-29

  Features
  * Token Handler. Using the token handler the administrator
    can defined actions in response to events, to modify tokens
    like deleting, modifying, initilizing... tokens (#532)
  * Script Event Handler or Shell Event Handler allows to
    trigger an external shell script, if some event occurs. (#536)
  * Add additional endpoint to trigger a challenge response
    like the sending of an SMS, if the token PIN is not
    available (#531)
  * Policy Handling to also check for secondary resolvers of
    a user. This way a user can authenticate with his primary
    resolver but policy will also work for secondary resolvers (#543)

  Enhancements
  * The event handler conditions also determine a serial number
    even if there is no serial number in the request:
    If the user from the request only has one token assigned. (#571)
  * Allow event definitions to be disabled (#537)
  * Allow event to be addressed by a destinct name (#522)
  * Improving LDAP performance by addressing different functionality
    of ldap3 version 1.x and 2.x. (#549)
  * Improve SQL Audit by adding the SQL Audit table to the schema.
    Table is not created during HTTP request. (#557)
  * Limit audit log entry age. Users may only view audit
    log entries up to a certain age. (#541)
  * Add checkbox to only display used actions in a policy (#573)
  * In event handler: Use serial number of a user's token if the
    user has only one token (#571)
  * Download a filtered audit log (#539)

  Fixes
  * Add missing token serial number to audit log if token is
    deletes (#546)
  * Fix event handler saving (#551)
  * HttpSMSProvider accepts status codes 201 and 202 in addition
    to 200 (#562)
  * Fix checkbox bug in NOREFERRALS of LDAP resolver (#563)
  * Add documentation for SMS provider (#566)
  * Remove 301 redirects from WebUI (#576)


Version 2.16, 2016-11-10

  Featurs
  * Add HSM support via AES keys (#534)
  * Improved Event Handler for flexible notification (#511)
  * Signed subscription files for adding and checking
    for extra functionality during authentication request (#502)

  Enhancements
  * Allow additional filter attributes in the Audit Log (#519)
  * Show or hide realms in the login dialog via policy (#517)
  * Improve UI if admin is not allowed for certain actions (#516, #512)
  * Disable OTP PIN during enrollment via policy (#439)
  * Allow automatic sending of registration code via email (#514)

  Fixes
  * Allow compatibility with ldap3 >= 2.0.7 (#533 #535)
  * Fix problem with Notification when no tokenowner is available (#528)
  * Fix confusion of client HTTP parameters (#529)
  * Fix enabled flag with certain database types (#527)
  * Catch error in case of faulty overrideClient definition (#526)
  * Truncate Audit lines, that are too long for the DB table (#525)


Version 2.15, 2016-10-06

  Features
  * Client Overview. Display the type of the requesting
    authenticating clients (#489)
  * Support for NitroKey OTP mode (admin client)

  Enhancements
  * Performance enhancements using Caching singletons for
    Config, Realm, Resolver and Policies
  * Allow configuration of the registration email text (#494)
  * Return SAML attributes only in case of successful
    authentication (#500)
  * Policy "reset_all_user_tokens" allow to reset all
    failcounters on successful authentication (#471)
  * Client rewrite mapping also checks for
    X-Forwarded-For (#395, #495)

  Fixes
  * Fixing RemoteUser fails to display WebUI (#499)
  * String comparison in HOSTS resolver (#484)


Version 2.14, 2016-08-17

  Features
  * Import PGP encrypted seed files
  * Allow UserNotification for user actions
  * Allow UserNotification on validate/check events,
    to notify the user on a failed authentication or
    a locked token.

  Enhancements
  * Add thread ID in REST API Response
  * Performance improvement: Cache LDAP Requests #473
  * Performance improvement: Optimize resolver iteration #474
  * Add "Check OTP only" in WebUI
  * Improve "get serial by OTP" in WebUI
  * Add script to get serial by OTP

  Fixes
  * Restrict GET /user for corresponding admins #460


Version 2.13, 2016-06-30

  Features
  * Allow central definition of SMS gateways
    to be used with tokens. #392
  * User SMS for User Notificaton Event Handler. #435
  * Add PIN change setting for each token. #429
  * Force PIN change in web UI. #432

  Enhancements
  * Performence enhancements
    * speed up loading of audit log in web UI.
    * avoid double loadin of tokens and audit entries in web UI. #436
  * Additional log level (enhanced Debug) to even log passwords in
    debug mode.
  * Add new logo. #430
  * Add quick actions in the token list: reset failcounter,
    toggle active. #426
  * REST API returns OTP length on successful authentication. #407
  * Add intelligent OverrideAuthorizationClient system setting,
    that allows defined proxies to reset the client IP. #395

  Fixes
  * Display token count in web UI. #437
  * Use correct default_tokentype in token enrollment. #427
  * Fix HOTP resync problems. #412



Version 2.12, 2016-05-24

  Features
  * Event Handler Framework #360
  * local CA connector can enroll certificates
    for users. Users can download PKCS12 file. #383
  * Add and edit users in LDAP resolvers #372
  * Hardware Security Module support via PKCS11
  * Time dependent policies #358

  Enhancements
  * Policy for web UI enrollment wizard #402
  * Realm dropdown box at login screen #400
  * Apply user policy settings #390
  * Improve QR Code for TOTP token enrollment #384
  * Add documentation for enrollment wizard #381
  * Improve pi-manage backup to use pymysql #375
  * Use X-Forwarded-For HTTP header as client IP #356
  * Add meta-package privacyidea-mysql #376

  Fixes
  * Adduser honors resolver setting in policy #403
  * Add documentation for SPASS token #399
  * Hide enrollment link (WebUI) is user can not enroll #398
  * Fix getSerial for TOTP tokens #393
  * Fix system config checkboxes #378
  * Allow a realm to be remove from a token #363
  * Improve the date handling in emails #352
  * Sending test emails #350
  * Authentication with active token not possible if
    the user has a disabled token #339


Version 2.11, 2016-03-29

  Features
  * RADIUS Servers: Allow central definition of RADIUS servers
  * RADIUS passthru policy: Authentication requests for users
    with no tokens can be forwarded to a specified RADIUS server

  Enhancements
  * Allow objectGUID in LDAP-Resolver of Active Directory
  * Use paged searches in LDAP. LDAP resolver will find all
    users in the LDAP directory.
  * Allow privacyIDEA instance name to be configured for
    the AUDIT log
  * Allow special characters in LDAP loginnames and passwords
  * Add arbitrary attributes to SAML Authentication response
  * Enhance the handling of YUBICO mode yubikeys with the
    YUBICO API. The prefix is handled correctly.
  * Allow in get_tokens to be filtered for tokeninfo.
  * Add paged search in LDAP resolver. This allows responses
    with more than 1000 objects.

  Fixes
  * Fix SMTP authentication
  * Fix Enrollment Wizard for non-default realm users
  * Registration process: If an email can not be delivered,
    the token is deleted, since it can not be used.


Version 2.10, 2016-02-11

  Features
  * User Registration: A user may register himself and thus create
    his new user account.
  * Password Reset: Using a recovery token a user may issue a
    password reset without bothering the administrator or the
    help desk.
  * Enrollment Wizard for easy user token enrollment
  * SMTP Servers: Define several system wide SMTP settings and use
    these for
    * Email token,
    * SMTP SMS Provider,
    * registration process,
    * or password reset.

  Enhancements
  * Ease the Smartphone App (Google Authenticator) rollout.
    Hide otplen, hash, timestep in the UI if a policy is defined.
  * Add import of Aladdin/SafeNet XML file.
  * Add import of password encrypted PSKC files.
  * Add import of key encrypted PSKC files.

  Fixes
  * Support LDAP passwords with special non-ascii characters.
  * Support LDAP BIND with special non-ascii characters.
  * Fix problem with encrypted encryption key.
  * Fix upgrading DB Schema for postgresql+psycopg2.
  * Fix UI displaying of saved SMS Provider.
  * Do not start challenge response with a locked/disabled token.

Version 2.9, 2015-12-21

  Features
  * New token type: Security questions or questionnaire token.
  * New token type: Paper token. OTP values printed on a piece of paper.
  * Yubico Validation API: The yubikey tokens can authenticate via
    /ttype/yubikey which follows the Yubico Validation Protocol.

  Enhancements
  * Add Web UI view to display the active challenges.
  * The issuer for the Google Authenticator app can be configured.
  * The LDAP machine resolver uses an LDAP server pool.
  * The LDAP user resolver returns a list of mobile numbers.

  Fixes
  * The test email for the email token now has a sent date.
  * Fix problem when using encrypted encryption key.
  * Fix upper case problem when logging in to web UI
    with REMOTE_USER.
  * Fix allow set an empty PIN in the web UI.
  * Fix import of token file in Web UI.

Version 2.8, 2015-11-26

  Features
  * Improve U2F support with trusted facets
  * Add Challenge Response and U2F support to SAML
  * Add Web UI theming
  * Add possibility to use REMOTE_USER for authentication at Web UI
  * Fuzzy Authentication: restrict time since last authentication

  Enhancements
  * Allow mangle policy when fetching ssh keys
  * Add realm support to ownCloud plugin
  * Support Drupal passwords in SQL resolver
  * Add validity period to token enrollment
  * Set default enrollment token type in Web UI
  * Add scope to LDAP resolver

  Fixes
  * Fix failcounter reset for challenge response tokens
  * Fix confusing DB errors (column exist) during installation
  * Fix email token TLS checkbox saving
  * Fix TOTP testing in Web UI
  * Fix SMS config loading in Web UI


Version 2.7, 2015-10-03

  Features
  * Add support for U2F tokens
  * Add signature to the API JSON response. Thus
    the client can verify the response.

  Enhancements
  * When importing tokens, a realm can be chosen, so that all imported
    tokens are immediately inserted into this realm.
  * The user is able to change his password in the WebUI.
  * The user can assign a token in the WebUI.
  * Avoid the requiring of a PIN for some tokentypes like SSH
  * Migrate to pymysql, the pure python mysql implementation
  * The Audit Log tells if a previous OTP value was used again.

  Fixes
  * Enable login to WebUI with a loginname containing an @ sign.
  * Fix the writing of logfile privacyidea.log

Version 2.6, 2015-09-09

  Features
  * Add OCRA base TiQR token to authenticate by scanning
    a QR code.
  * Add Challenge Response authentication to Web UI
  * Add 4-Eyes token, to enable two man policy. Two tokens
    of two users are needed to authenticate.
  * "Revoke Token" lets you perform special action on token types.
    Tokens can be revoke, meaning they are blocked an can not
    be unblocked anymore.

  Enhancements
  * Add HA information in the documentation.
  * Add OpenVPN documentation.
  * Add challenge response policy, to define if e.g. HOTP or TOTP are
    allowed to be used in challenge response mode.
  * Add hotkeys for easier use of Web Ui.
  * Remove wrong system wide PassOnNoUser and PassOnNoToken.
  * Set default language to "en" in Web UI.

  Fixes
  * Fix LDAP bug #179, which allows authentication with
    wrong password under certain conditions
  * Small fixes in coverage tests
  * Fix username in web UI during enrollment
  * Fix link to privacyIDEA logo in Web UI
  * Fixed bug, that user was not able to resync his own tokens.


Version 2.5, 2015-07-23
  Features
  * Add statistics
  * Add German translation
  * Add PinHandler in case of random PIN used
  * Add automatic documentation of system setup
  * Add ownCloud plugin

  Enhancements
  * Preset Email and SMS of a user when enrolling token
  * Enable LDAP anonymous bind
  * Add Hashalgorithms and digits to QR Code
  * Add support for CentOS 6 and 7

  Fixes
  * Fix registration token
  * Fix mOTP reuse problem

Version 2.4, 2015-06-24

  * Add User Management
  * Add Admin Realms to policies, to allow better policies in bigger setups
  * Add API key, that can be used for accessing /validate/check
  * Load PSKC Token seed files.
  * Add more sophisticated logging. Severe errors via Email
  * WebUI: Registrtion token can be enrolled in WebUI
  * WebUI: The token seed can be displayed in WebUI after generation
  * WebUI: Only the token types that are allowed to be enrolled are displayed
  * WebUI: Login_Mode Policy: Disable access to WebUI for certain users
  * WebUI: Add reload button in Audit view
  * SQLResolver: The Where statement is used in all cases
  * SSH-Token Application: Only fetch keys of the requested user
  * Apache client can work with several hosts on one machine
  * Documentation: Tokentypes and Supported Hardware Tokens
  * Improve RADIUS module
  * WebUI: Fix download of audit log
  * Fix missing access right of user to GET /caconnector


Version 2.3, 2015-05-22

  * Add connector to remote Certificate Authority
  * Add Tokentype "certificate" to manage certificates for users
    Certificates or Certificate Requests can be uploaded.
    Certificate Requests (Keypair) can be generated in the browser.
  * Add Tokentype "registration" for easier enrollment scenarios.
  * Add TokenType "Email" to send OTP via Email.
  * Add "First Steps" to online documentation
  * Add handling of validity period of token
  * Enable download of Audit log as CSV
  * Add Resolver Priority, to handle a duplicate user in a realm
  * Add TYPO3 Plugin to enable OTP with TYPO3
  * Add SCIM Resolver to fetch users from SCIM services
  * Fix Failcounter issue
  * Fix NTLM password check
  * Fix timestep during enrollment

Version 2.2, 2015-04-09

  * pi-manage.py: create resolvers and realms
  * pi-manage.py: manage policies
  * Add LostToken UI
  * Add Offline Application
  * Add PAM authentication module with offline support
  * Add getSerialByOTP. You can determine the Token by providing an OTP value.
  * Add auth_count_max and auth_success_max for each token.
  * Add PIN encryption policy
  * Add API for SAML
  * Add bash script for ssh key fetching
  * Make WebUI logout time configurable via webui policy.
  * Add NTLM authentication to the LDAP resolver.


Version 2.1, 2015-03-10

  * Add Machine-Application framework to support LUKS and SSH
    to manage SSH keys and provide Yubikeys to boot LUKS
    encrypted machines. #100, #10
  * Add Machine Resolvers for hosts and LDAP/AD #96
  * Migrate more policies like SMS policies. #95
  * Restructure WebUI code to ease development #97
  * Fix logout problem of user #92
  * Fix user list for AD (referrals) #99
  * Fix max_token_per_user policy #101


Version 2.0, 2015-02-21

  * Migrate privacyIDEA to Flask Web framework
  * The WebUI was migrated to bootstrap and angularJS
  * The database model was restructered to allow an easier handling and
    programming
  * Use the pi-manage.py tool to migrate old data
  * provide ubuntu packages for privacyidea base package and
    privacyidea-apache2 and privacyidea-nginx
  * provide pi-manage.py tool to manage the installation and create new admins.
  * policies are restructered. Internally the policies now use decorators to
    have a minimum code impact. No all policies are migrated, yet.
  * OCRA token and Email token is not migrated, yet.


Version 1.5.1, 2015-01-12

  * Fix splitting the @-sign to allow users like user@email.com@realm1


Version 1.5, 2014-12-25

  * Fix the postinstall script for not broken repoze.who
  * adapt the dependency for python webob
  * add fix for users in policies.
  * Working on #61
  * Closing #63, allow upper and lower case DN in LDAP resolver
  * Fix the empty result audit search problem
  * Fix the port problem with SQL resolver


Version 1.4, 2014-10-06

  * Add "wrong password" message on login screen
  * Add simplesamlphp module and deb package
  * Add helper dialog to easily setup first realm
  * Add QR enrollment of mOTP token (Token2)
  * Add admin/checkserial policy
  * Add help on logon screen
  * Fixed the session timeout bug in the management UI


Version 1.3.2, 2014-09-22

 * Add uwsgi and nginx configuration
 * Add nginx package
 * Add meta packages to easily install radius dependencies. (#33)
 * Add package for appliance
 * Add appliance style: privacyidea-setup-tui
 * Add privacyidea-otrs and remove the authmodules from the
   core package
 * Add first implementation of Token2 token type
 * Change depend in builddepend
 * Add missing SSL certificate
 * Add missing python-dialog dependency
 * Remove pylons download link, that caused timeout problems.

Version 1.3, 2014-08-18

 * add support for Daplug dongle in keyboard mode
 * Allow login with admin@realm, even with RealmBox.  (#26)
 * inactive tokens will not work with the machine-app
 * Added MachineUser database model
 * PEP8 beautify
 * Add about dialog
 * added recommends for mysql and salt

Version 1.2, 2014-07-15

 * added application for machines like LUKS and SSH
 * send SMS via sipgate
 * add RADIUS support
 * SQL audit janitor
 * improved SMS provider UI
 * added possibility to do basic authentication instead of session auth.

Version 1.1, 2014-06-25

 * Added documentation and in-UI-context-help.:q
 * Fixed the token config to be filled with sensible data, so
   that you do not need to configure ALL token types.
 * Added script to clean up old audit logs.<|MERGE_RESOLUTION|>--- conflicted
+++ resolved
@@ -1,5 +1,3 @@
-<<<<<<< HEAD
-=======
 Version 3.10.2, 2024-11-26
 
   Fixes:
@@ -19,7 +17,6 @@
   * Disable log message when container serial is "null" during token enrollment (#4110)
   * Add PEM format check for certificate token (#4138)
 
->>>>>>> 55a9b609
 Version 3.10.1, 2024-10-15
 
   Fixes:
