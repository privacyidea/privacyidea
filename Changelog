--- conflicted
+++ resolved
@@ -1,4 +1,3 @@
-<<<<<<< HEAD
 Version 3.12dev1, 2025-03-14
 
   Enhancements:
@@ -8,7 +7,7 @@
 
   Fixes:
   * Reduce PyOpenSSL dependencies for certificate token (#4212)
-=======
+
 Version 3.11.4, 2025-06-26
 
   Fixes:
@@ -17,7 +16,6 @@
   * Fix logging passwords in debug mode with some specific token tpes (#4457)
   * Fix error when wrong key is used in SQL-resolver mapping  (#4461)
   * Fix error when listing containers with non-existing users/resolver errors (#4464)
->>>>>>> d712ecae
 
 Version 3.11.3, 2025-05-28
 
