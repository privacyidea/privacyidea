--- conflicted
+++ resolved
@@ -1,102 +1,6 @@
-<<<<<<< HEAD
-from setuptools import setup, find_packages
-import os
-import stat
-import sys
-
-VERSION = "v3.11.3"
-
-# Taken from kennethreitz/requests/setup.py
-package_directory = os.path.realpath(os.path.dirname(__file__))
-
-
-def get_file_contents(file_path):
-    """Get the context of the file using full path name."""
-    content = ""
-    try:
-        full_path = os.path.join(package_directory, file_path)
-        content = open(full_path, 'r').read()
-    except:
-        print("### could not open file {0!r}".format(file_path), file=sys.stderr)
-    return content
-
-
-def get_file_list(file_path):
-    full_path = os.path.join(package_directory, file_path)
-    file_list = os.listdir(full_path)
-    # now we need to add the path to the files
-    return [file_path + f for f in file_list]
-
-
-install_requires = [
-    "argon2_cffi",
-    "beautifulsoup4[lxml]",
-    "cbor2",
-    "configobj",
-    "croniter",
-    "cryptography",
-    "defusedxml",
-    "Flask",
-    "Flask-Babel",
-    "Flask-Migrate",
-    "Flask-SQLAlchemy",
-    "Flask-Versioned",
-    "feedparser",
-    "google-auth",
-    "grpcio",
-    "huey[redis]",
-    "ldap3<2.9",
-    "msal",
-    "netaddr",
-    "passlib[bcrypt]",
-    "protobuf",
-    "pydash",
-    "PyJWT",
-    "PyMySQL",
-    "pyOpenSSL",
-    "pyrad",
-    "python-dateutil",
-    "python-gnupg",
-    "PyYAML",
-    "requests",
-    "segno",
-    "smpplib",
-    "SQLAlchemy<2.0",
-    "webauthn"
-]
-
-
-def get_man_pages(dir):
-    """
-    Get man pages in a directory.
-    :param dir:
-    :return: list of file names
-    """
-    files = os.listdir(dir)
-    r_files = []
-    for file in files:
-        if file.endswith(".1"):
-            r_files.append(dir + "/" + file)
-    return r_files
-
-
-def get_scripts(dir):
-    """
-    Get files that are executable
-    :param dir:
-    :return: list of file names
-    """
-    files = os.listdir(dir)
-    r_files = []
-    for file in files:
-        if os.stat(dir + "/" + file)[stat.ST_MODE] & stat.S_IEXEC:
-            r_files.append(dir + "/" + file)
-    return r_files
-=======
 # SPDX-FileCopyrightText: (C) 2023 Cornelius Kölbel <cornelius.koelbel@netknights.it>
 #
 # SPDX-License-Identifier: CC0-1.0
->>>>>>> 127b3737
 
 from setuptools import setup
 
