# -*- coding: utf-8 -*-
from setuptools import setup, find_packages
import os
import glob
import sys

#VERSION="2.1dev4"
<<<<<<< HEAD
VERSION="2.7dev2"
=======
VERSION="2.6.1"
>>>>>>> f350ae3b

# Taken from kennethreitz/requests/setup.py
package_directory = os.path.realpath(os.path.dirname(__file__))


def get_file_contents(file_path):
    """Get the context of the file using full path name."""
    content = ""
    try:
        full_path = os.path.join(package_directory, file_path)
        content = open(full_path, 'r').read()
    except:
        print >> sys.stderr, "### could not open file %r" % file_path
    return content

install_requires = ["Flask>=0.10.1",
                    "Flask-Cache>=0.13.1",
                    "Flask-Migrate>=1.2.0",
                    "Flask-SQLAlchemy>=2.0",
                    "Flask-Script>=2.0.5",
                    "Jinja2>=2.7.3",
                    "Mako>=0.9.1",
                    "MarkupSafe>=0.23",
                    "PyMySQL>=0.6.6",
                    "Pillow>=2.6.1",
                    "PyJWT>=1.3.0",
                    "PyYAML>=3.11",
                    "Pygments>=2.0.2",
                    "SQLAlchemy>=1.0.5",
                    "Werkzeug>=0.10.4",
                    "alembic>=0.6.7",
                    "argparse>=1.2.1",
                    "bcrypt>=1.1.0",
                    "beautifulsoup4>=4.3.2",
                    "cffi>=0.8.6",
                    "configobj>=5.0.6",
                    "docutils>=0.12",
                    "funcparserlib>=0.3.6",
                    "itsdangerous>=0.24",
                    "ldap3>=0.9.8.4",
                    "netaddr>=0.7.12",
                    "passlib>=1.6.2",
                    "pyasn1>=0.1.7",
                    "pyOpenSSL>=0.15.1",
                    "pycparser>=2.10",
                    "pycrypto>=2.6.1",
                    "pyrad>=2.0",
                    "pyusb>=1.0.0b2",
                    "qrcode>=5.1",
                    "requests>=2.7.0",
                    "sqlsoup>=0.9.0"
                    ]

# For python 2.6 we need additional dependency importlib
try:
    import importlib
except ImportError:
    install_requires.append('importlib')

setup(
    name='privacyIDEA',
    version=VERSION,
    description='privacyIDEA: identity, multifactor authentication (OTP), '
                'authorization, audit',
    author='privacyidea.org',
    license='AGPLv3',
    author_email='cornelius@privacyidea.org',
    url='http://www.privacyidea.org',
    keywords='OTP, two factor authentication, management, security',
    packages=find_packages(),
    scripts=['pi-manage.py',
             'tools/privacyidea-convert-token',
             'tools/privacyidea-create-pwidresolver-user',
             'tools/privacyidea-create-sqlidresolver-user',
             'tools/privacyidea-pip-update',
             'tools/privacyidea-create-certificate',
             'tools/privacyidea-fix-access-rights',
             'tools/privacyidea-create-ad-users',
             'tools/privacyidea-fetchssh.sh',
             'tools/privacyidea-create-userdb.sh'
             ],
    extras_require={
        'dev': ["Sphinx>=1.3.1",
                "sphinxcontrib-httpdomain>=1.3.0"],
        'test': ["coverage>=3.7.1",
                 "mock>=1.0.1",
                 "nose>=1.3.4",
                 "responses>=0.4.0",
                 "six>=1.8.0"],
    },
    install_requires=install_requires,
    include_package_data=True,
    data_files=[('etc/privacyidea/',
                 ['deploy/apache/privacyideaapp.wsgi',
                  'deploy/privacyidea/dictionary',
                  'deploy/privacyidea/enckey',
                  'deploy/privacyidea/private.pem',
                  'deploy/privacyidea/public.pem']),
                ('share/man/man1',
                 ["tools/privacyidea-convert-token.1",
                  "tools/privacyidea-create-pwidresolver-user.1",
                  "tools/privacyidea-create-sqlidresolver-user.1",
                  "tools/privacyidea-pip-update.1",
                  "tools/privacyidea-create-certificate.1",
                  "tools/privacyidea-fix-access-rights.1"
                  ]),
                ('lib/privacyidea/authmodules/FreeRADIUS',
                 ["authmodules/FreeRADIUS/LICENSE",
                  "authmodules/FreeRADIUS/privacyidea_radius.pm"]),
                ('lib/privacyidea/authmodules/OTRS',
                 ["authmodules/OTRS/privacyIDEA.pm"]),
                ('lib/privacyidea/migrations',
                 ["migrations/alembic.ini",
                  "migrations/env.py",
                  "migrations/README",
                  "migrations/script.py.mako"]),
                ('lib/privacyidea/migrations/versions',
                 ["migrations/versions/2551ee982544_.py",
                  "migrations/versions/4f32a4e1bf33_.py",
                  "migrations/versions/2181294eed0b_.py",
                  "migrations/versions/e5cbeb7c177_.py",
                  "migrations/versions/4d9178fa8336_.py",
                  "migrations/versions/20969b4cbf06_.py"])
                ],
    classifiers=["Framework :: Flask",
                 "License :: OSI Approved :: "
                 "GNU Affero General Public License v3",
                 "Programming Language :: Python",
                 "Development Status :: 5 - Production/Stable",
                 "Topic :: Internet",
                 "Topic :: Security",
                 "Topic :: System ::"
                 " Systems Administration :: Authentication/Directory"
                 ],
    #message_extractors={'privacyidea': [
    #        ('**.py', 'python', None),
    #        ('static/**.html', 'html', {'input_encoding': 'utf-8'})]},
    zip_safe=False,
    long_description=get_file_contents('README.md')
)<|MERGE_RESOLUTION|>--- conflicted
+++ resolved
@@ -5,11 +5,7 @@
 import sys
 
 #VERSION="2.1dev4"
-<<<<<<< HEAD
 VERSION="2.7dev2"
-=======
-VERSION="2.6.1"
->>>>>>> f350ae3b
 
 # Taken from kennethreitz/requests/setup.py
 package_directory = os.path.realpath(os.path.dirname(__file__))
@@ -33,7 +29,7 @@
                     "Jinja2>=2.7.3",
                     "Mako>=0.9.1",
                     "MarkupSafe>=0.23",
-                    "PyMySQL>=0.6.6",
+                    "MySQL-python>=1.2.5",
                     "Pillow>=2.6.1",
                     "PyJWT>=1.3.0",
                     "PyYAML>=3.11",
@@ -60,7 +56,8 @@
                     "pyusb>=1.0.0b2",
                     "qrcode>=5.1",
                     "requests>=2.7.0",
-                    "sqlsoup>=0.9.0"
+                    "sqlsoup>=0.9.0",
+                    "wsgiref>=0.1.2"
                     ]
 
 # For python 2.6 we need additional dependency importlib
