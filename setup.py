from setuptools import setup, find_packages
import os
import stat
import sys

#VERSION = "2.1dev4"
VERSION = "3.10dev1"

# Taken from kennethreitz/requests/setup.py
package_directory = os.path.realpath(os.path.dirname(__file__))


def get_file_contents(file_path):
    """Get the context of the file using full path name."""
    content = ""
    try:
        full_path = os.path.join(package_directory, file_path)
        content = open(full_path, 'r').read()
    except:
        print("### could not open file {0!r}".format(file_path), file=sys.stderr)
    return content


def get_file_list(file_path):
    full_path = os.path.join(package_directory, file_path)
    file_list = os.listdir(full_path)
    # now we need to add the path to the files
    return [file_path + f for f in file_list]


install_requires = [
    "argon2_cffi>=20.1.0",
    "beautifulsoup4[lxml]>=4.3.2",
    "cbor2>=5.0.1",
    "configobj>=5.0.6",
    "croniter>=0.3.8",
    "cryptography>=2.4.2",
    "defusedxml>=0.4.1",
    "Flask>=0.10.1,<2.0",
    "Flask-Babel>=0.9,<3.0",
    "Flask-Migrate>=1.2.0,<3.0",
    "Flask-Script>=2.0.5",
    "Flask-SQLAlchemy>=2.0,<3.0",
    "Flask-Versioned>=0.9.4",
    "google-auth>=1.23.0",
    "grpcio>=1.46",
    "huey[redis]>=1.11.0",
    "importlib_metadata>=2.1.1; python_version=='3.7'",
    "ldap3>=2.8,<2.9",
    "MarkupSafe<2.1",
    "netaddr>=0.7.12",
    "passlib[bcrypt]>=1.7.0",
    "protobuf>=3.20",
    "pydash>=4.7.4",
    "PyJWT>=1.3.0",
    "PyMySQL>=0.6.6",
    "pyOpenSSL>=17.5",
    "pyrad>=2.0",
    "python-dateutil>=2.7.3",
    "python-gnupg>=0.4.4",
    "PyYAML>=5.1",
    "requests>=2.7.0",
    "segno>=1.5",
    "smpplib>=2.0",
    "SQLAlchemy>=1.4.0,<2.0"
]


def get_man_pages(dir):
    """
    Get man pages in a directory.
    :param dir:
    :return: list of file names
    """
    files = os.listdir(dir)
    r_files = []
    for file in files:
        if file.endswith(".1"):
            r_files.append(dir + "/" + file)
    return r_files


def get_scripts(dir):
    """
    Get files that are executable
    :param dir:
    :return: list of file names
    """
    files = os.listdir(dir)
    r_files = []
    for file in files:
        if os.stat(dir + "/" + file)[stat.ST_MODE] & stat.S_IEXEC:
            r_files.append(dir + "/" + file)
    return r_files


setup(
    name='privacyIDEA',
    version=VERSION,
    description='privacyIDEA: multifactor authentication management system',
    author='privacyidea.org',
    license='AGPLv3',
    author_email='cornelius@privacyidea.org',
    url='https://www.privacyidea.org',
    keywords='OTP, two factor authentication, management, security',
    python_requires='>=3.7',
    packages=find_packages(),
    scripts=get_scripts("tools"),
    entry_points={
        'console_scripts': [
            'privacyidea-token-janitor = privacyidea.cli.privacyideatokenjanitor:cli',
<<<<<<< HEAD
            'privacyidea-cron = privacyidea.cli.privacyidea_cron:cli',
            'pi-manage = privacyidea.cli.pimanage:cli'
=======
            'pi-manage = privacyidea.cli.pimanage:cli',
            'privacyidea-standalone = privacyidea.cli.tools.standalone:cli',
            'privacyidea-get-serial = privacyidea.cli.tools.get_serial:byotp_call'
>>>>>>> b0410b68
        ]},
    extras_require={
        'doc': ["Pallets-Sphinx-Themes>=1.2.3",
                "Sphinx>=1.3.1",
                "sphinxcontrib-httpdomain>=1.3.0",
                "sphinxcontrib-plantuml>=0.18",
                "sphinxcontrib-spelling>=7.0.0"],
        'test': ["mock>=2.0.0",
                 "pyparsing>=3.0",
                 "pytest>=3.6.0",
                 "pytest-cov>=2.5.1",
                 "responses>=0.9.0",
                 "testfixtures>=6.14.2"],
        'postgres': ['psycopg2>=2.8.3'],
        'hsm': ['PyKCS11>=1.5.10'],
        'kerberos': ['gssapi>=1.7.0']
    },
    install_requires=install_requires,
    include_package_data=True,
    data_files=[('etc/privacyidea/',
                 ['deploy/apache/privacyideaapp.wsgi',
                  'deploy/privacyidea/dictionary']),
                ('share/man/man1', get_man_pages("tools")),
                ('lib/privacyidea/migrations',
                 ["migrations/alembic.ini",
                  "migrations/env.py",
                  "migrations/README",
                  "migrations/script.py.mako"]),
                ('lib/privacyidea/migrations/versions',
                 get_file_list("migrations/versions/")),
                ('lib/privacyidea/', ['requirements.txt'])
                ],
    classifiers=["Framework :: Flask",
                 "License :: OSI Approved :: "
                 "GNU Affero General Public License v3",
                 "Programming Language :: Python",
                 "Development Status :: 5 - Production/Stable",
                 "Topic :: Internet",
                 "Topic :: Security",
                 "Topic :: System ::"
                 " Systems Administration :: Authentication/Directory",
                 'Programming Language :: Python',
                 'Programming Language :: Python :: 3',
                 'Programming Language :: Python :: 3.6',
                 'Programming Language :: Python :: 3.7',
                 'Programming Language :: Python :: 3.8',
                 'Programming Language :: Python :: 3.9',
                 'Programming Language :: Python :: 3.10'
                 ],
    zip_safe=False,
    long_description=get_file_contents('README.rst')
)<|MERGE_RESOLUTION|>--- conflicted
+++ resolved
@@ -109,14 +109,10 @@
     entry_points={
         'console_scripts': [
             'privacyidea-token-janitor = privacyidea.cli.privacyideatokenjanitor:cli',
-<<<<<<< HEAD
             'privacyidea-cron = privacyidea.cli.privacyidea_cron:cli',
-            'pi-manage = privacyidea.cli.pimanage:cli'
-=======
             'pi-manage = privacyidea.cli.pimanage:cli',
             'privacyidea-standalone = privacyidea.cli.tools.standalone:cli',
             'privacyidea-get-serial = privacyidea.cli.tools.get_serial:byotp_call'
->>>>>>> b0410b68
         ]},
     extras_require={
         'doc': ["Pallets-Sphinx-Themes>=1.2.3",
