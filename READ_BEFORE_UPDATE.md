--- conflicted
+++ resolved
@@ -3,18 +3,14 @@
 ## Update from 3.9 to 3.10
 
 * The `PI_NODES` configuration option is not used anymore. The nodes will be added
-<<<<<<< HEAD
   to the database with a unique identifier for each installation.
-* New columns ("container_serial", "container_type") are added to the audit table. Make sure to add these
-  columns to your external audit database.
-=======
-  to the database with a unique identifier for each installation
 * We added the columns "user_agent" and "version" to the table `pidea_audit`.
   If you are running the Audit table on a different database, then you need to add these columns manually!
 * Due to the rewrite of the CLI tools, some commands have been removed or changed.
   For `pi-manage` these changes can be found here:
   https://github.com/privacyidea/privacyidea/wiki/concept:-Migrate-to-click-framework#changes-of-the-commands
->>>>>>> 5c1242f1
+* New columns ("container_serial", "container_type") are added to the audit table. Make sure to add these
+  columns to your external audit database.
 
 ## Update from 3.8 to 3.9
 
