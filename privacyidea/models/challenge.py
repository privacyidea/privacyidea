--- conflicted
+++ resolved
@@ -16,10 +16,10 @@
 # You should have received a copy of the GNU Affero General Public
 # License along with this program.  If not, see <http://www.gnu.org/licenses/>.
 
-<<<<<<< HEAD
+from datetime import datetime, timedelta, timezone
 import json
 import logging
-from datetime import datetime, timedelta
+from sqlalchemy import Sequence, delete
 
 from sqlalchemy import (
     Sequence,
@@ -31,12 +31,6 @@
     delete,
 )
 from sqlalchemy.orm import Mapped, mapped_column
-=======
-from datetime import datetime, timedelta, timezone
-import json
-import logging
-from sqlalchemy import Sequence, delete
->>>>>>> 1c100c93
 
 from privacyidea.lib.crypto import get_rand_digit_str
 from privacyidea.lib.log import log_with
@@ -184,8 +178,7 @@
 
     :return: None
     """
-<<<<<<< HEAD
-    c_now = datetime.utcnow()
+    c_now = datetime.now(timezone.utc).replace(tzinfo=None) # DB contains naive datetime
     # Replaced the legacy .query.delete() with a modern delete statement
     delete_stmt = delete(Challenge).where(
         Challenge.expiration < c_now,
@@ -193,9 +186,3 @@
     )
     db.session.execute(delete_stmt)
     db.session.commit()
-=======
-    c_now = datetime.now(timezone.utc).replace(tzinfo=None) # DB contains naive datetime
-    stmt = delete(Challenge).where(Challenge.expiration < c_now, Challenge.serial == serial)
-    db.session.execute(stmt)
-    db.session.commit()
->>>>>>> 1c100c93
