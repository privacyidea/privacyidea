--- conflicted
+++ resolved
@@ -27,11 +27,6 @@
     color: #000000;
     background-color: transparent;
     border-color: #ddd;
-<<<<<<< HEAD
-    padding: 0.3em 0.6em;
-    font-size: 90%;
-=======
->>>>>>> 3e7e398c
 }
 
 .btn-transparent.disabled:hover,
