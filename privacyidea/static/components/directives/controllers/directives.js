/**
 * http://www.privacyidea.org
 * (c) cornelius kölbel, cornelius@privacyidea.org
 *
 * 2015-01-11 Cornelius Kölbel, <cornelius@privacyidea.org>
 *
 * This code is free software; you can redistribute it and/or
 * modify it under the terms of the GNU AFFERO GENERAL PUBLIC LICENSE
 * License as published by the Free Software Foundation; either
 * version 3 of the License, or any later version.
 *
 * This code is distributed in the hope that it will be useful,
 * but WITHOUT ANY WARRANTY; without even the implied warranty of
 * MERCHANTABILITY or FITNESS FOR A PARTICULAR PURPOSE.  See the
 * GNU AFFERO GENERAL PUBLIC LICENSE for more details.
 *
 * You should have received a copy of the GNU Affero General Public
 * License along with this program.  If not, see <http://www.gnu.org/licenses/>.
 *
 */
myApp.directive('tokenDataEdit', ["AuthFactory", "instanceUrl", "versioningSuffixProvider", function (AuthFactory, instanceUrl, versioningSuffixProvider) {
    return {
        scope: {
            text: '@',
            buttonText: '@',
            tokenData: '@',
            tokenLocked: '@',
            tokenKey: '@',
            hideButtons: '@',
            setRight: '@',
            inputPattern: '@',
            inputType: '@',
            editableAsUser: '@',
            callback: '&',
            callbackCancel: '&'
        },
        templateUrl: instanceUrl + "/static/components/directives/views/directive.tokendata.html" + versioningSuffixProvider.$get(),
        link: function (scope, element, attr, ctrl) {
            scope.loggedInUser = AuthFactory.getUser();
            //debug: console.log("tokenDataEdit");
            //debug: console.log(scope.loggedInUser);
        }
    };
}]);

myApp.directive("piFilter", ["instanceUrl", "versioningSuffixProvider", function (instanceUrl, versioningSuffixProvider) {
    return {
        require: 'ngModel',
        restrict: 'E',
        scope: {},
        templateUrl: instanceUrl + "/static/components/directives/views/directive.filter.table.html" + versioningSuffixProvider.$get(),
        link: function (scope, element, attr, ctrl) {
            scope.updateFilter = function () {
                ctrl.$setViewValue(scope.filterValue);
            };
            ctrl.$viewChangeListeners.push(function () {
                scope.$eval(attr.ngChange);
            });
        }
    };
}]);

myApp.directive('focusMe', ["$timeout", function ($timeout) {
    return {
        link: function (scope, element, attrs) {
            scope.$watch(attrs.focusMe, function (value) {
                if (value === true) {
                    $timeout(function () {
                        element[0].focus();
                        scope[attrs.focusMe] = false;
                    });
                }
            });
        }
    };
}]);

myApp.directive("piSortBy", function () {
    return {
        restrict: 'A', link: function (scope, element, attr) {
            element.on('click', function () {
                var column = attr.piSortBy;
                scope.sortby = column;
                scope.reverse = !scope.reverse;
                $(".sortUp").addClass("unsorted");
                $(".sortDown").addClass("unsorted");
                $(".sortUp").removeClass("sortUp");
                $(".sortDown").removeClass("sortDown");
                element.removeClass("unsorted");
                if (scope.reverse) {
                    element.addClass("sortDown");
                } else {
                    element.addClass("sortUp");
                }

                // scope.get() is what we call, when sorting is done on the server. For client-side sorting $apply() is
                // used to rerender the list with the new sorting.
                scope.get ? scope.get() : scope.$apply();
            });
        }
    };
});

myApp.directive('assignUser', ["$http", "$rootScope", "userUrl", "AuthFactory", "instanceUrl", "versioningSuffixProvider", function ($http, $rootScope, userUrl, AuthFactory, instanceUrl, versioningSuffixProvider) {
    /*
    This directive is used to select a user from a realm

    newUserObject consists of .user and .realm
     */
    return {
        scope: {
            newUserObject: '=',
            realms: '=',
            enableSetPin: '='
        },
        templateUrl: instanceUrl + "/static/components/directives/views/directive.assignuser.html" + versioningSuffixProvider.$get(),
        link: function (scope, element, attr) {
            //console.log("Entering assignUser directive");
            //console.log(scope.realms);
            // Set the default realm selection to the first realm in the list
            scope.$watch('realms', function (newVal, oldVal) {
                if (newVal) {
                    scope.newUserObject.realm = Object.keys(newVal)[0];
                }
            }, true);

            //console.log(scope.newUserObject);
            // toggle enable/disable loadUsers calls
            scope.toggleLoadUsers = function ($toggle) {
                // only trigger if the search_on_enter policy is active
                if ($rootScope.search_on_enter) {
                    const $viewValue = scope.newUserObject.user;
                    scope.newUserObject.toggle = $toggle;
                    // update field value with a placeholder to trigger typeahead
                    if (scope.newUserObject.toggle && $viewValue.charAt($viewValue.length - 1) != "*") {
                        const ctrl = element.find('input').controller('ngModel');
                        ctrl.$setViewValue($viewValue + "*");
                    }
                }
            };

            scope.loadUsers = function ($viewValue) {
                if ($rootScope.search_on_enter && (!$viewValue || $viewValue == "*" || !scope.newUserObject.toggle)) {
                    // only use existing result if any, and if search_on_enter policy is active
                    return scope.newUserObject.loadedUsers;
                }
                const auth_token = AuthFactory.getAuthToken();
                return $http({
                    method: 'GET',
                    url: userUrl + "/?username=*" + $viewValue + "*" + "&realm=" + scope.newUserObject.realm,
                    headers: {'PI-Authorization': auth_token}
                }).then(function ($response) {
                    scope.newUserObject.loadedUsers = $response.data.result.value.map(function (item) {
                        scope.newUserObject.email = item.email;
                        scope.newUserObject.mobile = item.mobile;
                        scope.newUserObject.phone = item.phone;
                        return "[" + item.userid + "] " + item.username + " (" + item.givenname + " " + item.surname + ")";
                    });
                    return scope.newUserObject.loadedUsers;
                });
            };
        }
    };
}]);

myApp.directive('assignToken', ["$http", "$rootScope", "tokenUrl", "AuthFactory", "instanceUrl", "versioningSuffixProvider", function ($http, $rootScope, tokenUrl, AuthFactory, instanceUrl, versioningSuffixProvider) {
    /*
    This directive is used to select a serial number and assign it
    to the user.

    newTokenObject consists of .serial and .pin
     */
    return {
        scope: {
            newTokenObject: '='
        },
        templateUrl: instanceUrl + "/static/components/directives/views/directive.assigntoken.html" + versioningSuffixProvider.$get(),
        link: function (scope, element, attr) {
            // Toggle enable/disable loadSerials call
            scope.toggleLoadSerials = function ($toggle) {
                // only trigger if the search_on_enter policy is active
                if ($rootScope.search_on_enter) {
                    const $viewValue = scope.newTokenObject.serial;
                    scope.newTokenObject.toggle = $toggle;
                    // update field value with a placeholder to trigger typeahead
                    if (scope.newTokenObject.toggle && $viewValue.charAt($viewValue.length - 1) != "*") {
                        const ctrl = element.find('input').controller('ngModel');
                        ctrl.$setViewValue($viewValue + "*");
                    }
                }
            };
            scope.loadSerials = function ($viewValue) {
                if ($rootScope.search_on_enter && (!$viewValue || $viewValue == "*" || !scope.newTokenObject.toggle)) {
                    // only use existing result if any, and if search_on_enter policy is active
                    return scope.newTokenObject.loadedSerials;
                }
                const auth_token = AuthFactory.getAuthToken();
                return $http({
                    method: 'GET', url: tokenUrl + "/", headers: {'PI-Authorization': auth_token}, params: {
                        assigned: "False", serial: "*" + $viewValue + "*"
                    }
                }).then(function ($response) {
                    scope.newTokenObject.loadedSerials = $response.data.result.value.tokens.map(function (item) {
                        let serialString = item.serial + " (" + item.tokentype + ") "
                        if (item.description) {
                            serialString += "[" + item.description + "] "
                        }
                        return serialString;
                    });
                    return scope.newTokenObject.loadedSerials;
                });
            };
        }
    };
}]);

myApp.directive('attachToken', ["$http", "tokenUrl", "AuthFactory", "instanceUrl", "versioningSuffixProvider", function ($http, tokenUrl, AuthFactory, instanceUrl, versioningSuffixProvider) {
    /*
    This directive is used to select a serial number and attach it to a machine

    newTokenObject consists of .serial
     */
    return {
        scope: {
            newTokenObject: '='
        },
        templateUrl: instanceUrl + "/static/components/directives/views/directive.attachtoken.html" + versioningSuffixProvider.$get(),
        link: function (scope, element, attr) {
            scope.loadSerials = function ($viewValue) {
                const auth_token = AuthFactory.getAuthToken();
                return $http({
                    method: 'GET',
                    url: tokenUrl + "/",
                    headers: {'PI-Authorization': auth_token},
                    params: {serial: "*" + $viewValue + "*"}
                }).then(function ($response) {
                    return $response.data.result.value.tokens.map(function (item) {
                        let serialString = item.serial + " (" + item.tokentype + ") "
                        if (item.username) {
                            serialString += "[" + item.username + "@" + item.realms + "] "
                        }
                        if (item.description) {
                            serialString += "[" + item.description + "] "
                        }
                        return serialString;
                    });
                });
            };
        }
    };
}]);

myApp.directive('attachMachine', ["$http", "machineUrl", "AuthFactory", "instanceUrl", "versioningSuffixProvider", function ($http, machineUrl, AuthFactory, instanceUrl, versioningSuffixProvider) {
    /*
    This directive is used to select a machine.
     */
    return {
        scope: {
            newMachine: '='
        },
        templateUrl: instanceUrl + "/static/components/directives/views/directive.attachmachine.html" + versioningSuffixProvider.$get(),
        link: function (scope, element, attr) {
            scope.loadMachines = function ($viewValue) {
                var auth_token = AuthFactory.getAuthToken();
                return $http({
                    method: 'GET',
                    url: machineUrl + "/",
                    headers: {'PI-Authorization': auth_token},
                    params: {any: $viewValue}
                }).then(function ($response) {
                    //debug: console.log($response.data.result.value);
                    return $response.data.result.value.map(function (item) {
                        return item.hostname + " [" + item.ip + "] (" + item.id + " in " + item.resolver_name + ")";
                    });
                });
            };
        }
    };
}]);

myApp.directive('equals', function () {
    return {
        restrict: 'A', // only activate on element attribute
        require: '?ngModel', // get a hold of NgModelController
        link: function (scope, elem, attrs, ngModel) {
            const validate = function () {
                // values
                const val1 = ngModel.$viewValue || "";
                const val2 = attrs.equals || "";

                // set validity
                ngModel.$setValidity('equals', val1 === val2);
            };
            if (!ngModel) { // do nothing if no ng-model
                return;
            }

            // watch own value and re-validate on change
            scope.$watch(attrs.ngModel, function () {
                validate();
            });

            // observe the other value and re-validate on change
            attrs.$observe('equals', function (val) {
                validate();
            });

        }
    };
});

myApp.directive('statusClass', function () {
    return {
        link: function (scope, element, attrs, ngModel) {
            if (["OK", "1", 1].indexOf(attrs.statusClass) > -1) {
                element.addClass("label label-success");
                element.removeClass("label-danger");
            } else {
                element.addClass("label label-danger");
                element.removeClass("label-success");
            }
        }
    };
});

// See http://blog.techdev.de/an-angularjs-directive-to-download-pdf-files/
myApp.directive('csvDownload', ["AuthFactory", "$http", "instanceUrl", "versioningSuffixProvider", function (AuthFactory, $http, instanceUrl, versioningSuffixProvider) {
    return {
        restrict: 'E',
        templateUrl: instanceUrl + "/static/components/directives/views/directive.csvdownload.html" + versioningSuffixProvider.$get(),
        scope: true,
        link: function (scope, element, attr) {
            const anchor = element.children()[0];

            // When the download starts, disable the link
            scope.$on('download-start', function () {
                $(anchor).attr('disabled', 'disabled')
                    .text('Please Wait! Crunching data...');
                scope.downloadProgress = true;
            });

            // When the download finishes, attach the data to the link. Enable the link and change its appearance.
            scope.$on('downloaded', function (event, data) {
                $(anchor).attr({
                    href: 'data:text/csv;utf-8,' + encodeURI(data), download: attr.filename
                })
                    .removeAttr('disabled')
                    .text('Save')
                    .removeClass('btn-primary')
                    .addClass('btn-success');
                scope.downloadProgress = false;
                // Also overwrite the download pdf function to do nothing.
                scope.downloadCSV = function () {
                };
            });
        },
        controller: ['$scope', '$attrs', '$http', function ($scope, $attrs, $http) {
            $scope.downloadCSV = function () {
                $scope.$emit('download-start');
                //debug: console.log("Download start.");
                $scope.getParams();
                $http.get($attrs.url, {
                    headers: {'PI-Authorization': AuthFactory.getAuthToken()}, params: $scope.params
                }).then(function (response) {
                    //debug: console.log("Downloaded.");
                    $scope.$emit('downloaded', response.data);
                });
            };
        }]
    }
}]);

myApp.directive('spinner', function () {
    return {
        scope: {
            name: '@?', register: '=?'
        },
        template: ['<div ng-show="showSpinner">', '<span class="glyphicon glyphicon-refresh spin" aria-hidden="true"></span>', '</div>'].join(''),
        controller: function ($scope, $rootScope) {
            $scope.loading_queue = 0;
            $scope.$watch('loading_queue', function (loading_queue) {
                if (loading_queue > 0) {
                    $scope.showSpinner = true;
                    $rootScope.showReload = false;
                } else if (loading_queue < 0) {
                    $scope.loading_queue = 0;
                } else {
                    $scope.showSpinner = false;
                    $rootScope.showReload = true;
                }
            });
            $scope.$on('spinnerEvent', function (event, data) {
                if (data.action === 'increment') {
                    $scope.loading_queue++;
                } else if (data.action === 'decrement') {
                    $scope.loading_queue--;
                }
            });
        }
    };
});

myApp.directive('autofocus', ['$timeout', function ($timeout) {
    return {
        restrict: 'A', link: function ($scope, $element) {
            $timeout(function () {
                $element[0].focus();
            });
        }
    };
}]);

myApp.directive("piPolicyConditions", ["instanceUrl", "versioningSuffixProvider", function (instanceUrl, versioningSuffixProvider) {
    /* This directive is used to set the conditions of a policy.
       It supports adding, removing and editing conditions. */
    return {
        restrict: 'E',
        scope: {
            // We need a bidirectional binding because we modify the conditions.
            // The conditions are a list of 5-element lists.
            policyConditions: "=conditions", // We only need a one-directional binding, because we will never change the definitions
            conditionDefs: "=defs"
        },
        templateUrl: instanceUrl + "/static/components/directives/views/directive.policyconditions.html" + versioningSuffixProvider.$get(),
        link: function (scope, element, attr, ctrl) {
            // The index of the condition that is currently being edited,
            // or -1 if no condition is currently being edited
            scope.editIndex = -1;

            // Called when the user clicks on the "edit" button of a condition
            scope.editCondition = function (idx) {
                if (scope.editIndex == idx) {
                    // we are editing this condition right now, toggle editing
                    scope.editIndex = -1;
                } else {
                    scope.editIndex = idx;
                }
            };

            // Called when the user clicks on the "delete" button of a condition
            scope.deleteCondition = function (idx) {
                scope.policyConditions.splice(idx, 1);
                scope.editIndex = -1;
            };

            // Called when the user clicks on the "add condition" button.
            // Adds a condition with default values
            scope.addCondition = function () {
                scope.policyConditions.push(["userinfo", "", "equals", "", false]);
                scope.editIndex = scope.policyConditions.length - 1;
            };
        },
    };
}]);

myApp.directive("selectOrCreateContainer", ["instanceUrl", "versioningSuffixProvider", "ContainerFactory", "$http", "containerUrl", "AuthFactory", function (instanceUrl, versioningSuffixProvider, ContainerFactory, $http, containerUrl, AuthFactory) {
    return {
        scope: {
            // The selected serial of the container
            containerSerial: "=",
            // Set to true to disable the container selection.
            disableSelection: "=",
            // Set to true to show a checkbox that allows to assign the container to a user directly. Is only
            // visible if userObject is also set.
            enableUserAssignment: "=",
            // If set to true, the user assignment will be checked by default
            checkUserAssignment: "=",
            userName: "=",
            userRealm: "=",
            // Array of tokentypes that will be going in the container to select. Settings this changes the selection based
            // on what tokentypes each containertype can support
            tokenTypes: "="
        },
        templateUrl: instanceUrl + "/static/components/directives/views/directive.selectorcreatecontainer.html" + versioningSuffixProvider.$get(),
        link: function (scope, element, attr) {
            scope.showUserAssignment = scope.enableUserAssignment && AuthFactory.checkRight("container_assign_user");
            // if showUserAssignment is false, the user assignment will be disabled
            scope.assignUserToContainer = scope.checkUserAssignment && scope.showUserAssignment;

            scope.newContainer = {
                type: "generic", types: "", token_types: "", description: "",
            }

                let allContainerTypes = {};
                let containerList = {};
                // Get the supported token types for each container type once
                ContainerFactory.getTokenTypes(function (data) {
                    allContainerTypes = data.result.value;

                    angular.forEach(allContainerTypes, function (_, containerType) {
                        if (containerType === 'generic') {
                            allContainerTypes[containerType]["token_types_display"] = 'All';
                        } else {
                            allContainerTypes[containerType]["token_types_display"] = scope.tokenTypesToDisplayString(
                                allContainerTypes[containerType].token_types);
                        }
                    });
                    scope.newContainer.token_types = allContainerTypes[scope.newContainer.type]["token_types_display"];

                    scope.getContainers();
                });

                // converts the supported token types to a display string
                scope.tokenTypesToDisplayString = function (containerTokenTypes) {
                    let displayString = "";
                    // create comma separated list out of token names
                    angular.forEach(containerTokenTypes, function (type) {
                        displayString += type.charAt(0).toUpperCase() + type.slice(1) + ", ";
                    });
                    displayString = displayString.slice(0, -2);

                    return displayString;
                };

            scope.getContainers = function () {
                $http.get(containerUrl + "/?no_token=1", {
                    headers: {'PI-Authorization': AuthFactory.getAuthToken()},
                }).then(function (response) {
                    containerList = response.data.result.value.containers;
                    scope.setContainerSelection(containerList);
                    scope.setDefaultSerialSelection();
                    scope.newContainer.types = scope.getContainerTypesForTokenType();
                }, function (error) {
                    AuthFactory.authError(error.data);
                });
            };

            scope.getContainerTypesForTokenType = function () {
                let usableContainerTypes = {};
                let includesAll = (arr, target) => target.every(element => arr.includes(element));
                if (scope.tokenTypes && Array.isArray(scope.tokenTypes) && scope.tokenTypes.length > 0) {
                    Object.keys(allContainerTypes).forEach(function (ctype) {
                        if (includesAll(allContainerTypes[ctype]["token_types"], scope.tokenTypes)) {
                            usableContainerTypes[ctype] = allContainerTypes[ctype];
                        }
                    });
                } else {
                    // No tokenType selected, show all container types
                    usableContainerTypes = allContainerTypes;
                }
                return usableContainerTypes;
            };

                // containerList is data.result.value of GET /container
                scope.setContainerSelection = function () {
                    const usableContainerTypes = scope.getContainerTypesForTokenType();
                    scope.containers = [];
                    // Filter the containers
                    if (scope.tokenTypes && usableContainerTypes) {
                        for (let i = 0; i < containerList.length; i++) {
                            if (containerList[i].type in usableContainerTypes) {
                                scope.containers.push(containerList[i]);
                            }
                        }
                    } else {
                        scope.containers = containerList;
                    }

                // Add a display string to the containers
                if (scope.containers && scope.containers.length > 0) {
                    scope.containers.forEach(function (container) {
                        container.displayString = "[" + container.type + "] " + container.serial;
                        if (container.users.length > 0) {
                            container.displayString += " of " + container.users[0].user_name + "@" + container.users[0].user_realm;
                        }
                        if (container.description) {
                            container.displayString += " (" + container.description + ")";
                        }
                    });
                }
                if (AuthFactory.checkRight("container_create") || AuthFactory.isAdmin()) {
                    // Always add an extra container at the beginning to represent the creation of a new container
                    scope.containers.unshift({displayString: "Create new container", serial: "createnew"});
                }
            }

            scope.setDefaultSerialSelection = function () {
                if (!scope.containerSerial || scope.containerSerial === "createnew") {
                    if (AuthFactory.checkRight("container_create") || AuthFactory.isAdmin()) {
                        scope.containerSerial = "createnew";
                        scope.isCreateNew = true;
                    } else if (scope.containers && scope.containers.length > 0) {
                        scope.containerSerial = scope.containers[0].serial;
                        scope.isCreateNew = false;
                    } else {
                        scope.containerSerial = null;
                        scope.isCreateNew = false;
                    }
                } else {
                    scope.isCreateNew = false;
                }
            }

            // Set the default to creating a new container/the first container if there is containerSerial set from outer scope
            scope.setDefaultSerialSelection();

            scope.$watch('tokenTypes', function (newVal, oldVal) {
                if (newVal) {
                    scope.setContainerSelection();
                    scope.newContainer.types = scope.getContainerTypesForTokenType();
                }
            });

<<<<<<< HEAD
                // Watch for changes in these variables so that can not be null/undefined. They might be set to null if
                // the tokentypes change and therefore the selection changes. In that case, reset to createnew.
                scope.$watch('newContainer.type', function (newVal, oldVal) {
                    //console.log("newContainer.type changed from " + oldVal + " to " + newVal);
                    if (newVal === undefined || newVal === null) {
                        scope.newContainer.type = "generic"
                    }
                    scope.newContainer.token_types = allContainerTypes[scope.newContainer.type]["token_types_display"];
=======
            // Watch for changes in these variables so that can not be null/undefined. They might be set to null if
            // the tokentypes change and therefore the selection changes. In that case, reset to createnew.
            scope.$watch('newContainer.type', function (newVal, oldVal) {
                //console.log("newContainer.type changed from " + oldVal + " to " + newVal);
                if (newVal === undefined || newVal === null) {
                    scope.newContainer.type = "generic"
                }
            });

            scope.$watch('containerSerial', function (newVal, oldVal) {
                //console.log("selectOrCreateDirective: containerSerial changed from " + oldVal + " to " + newVal);
                // setDefaultSerialSelection check for rights to create_container, so in case newVal is "createnew",
                // double check that because it can be set from outside
                if (newVal === undefined || newVal === null || newVal == "createnew") {
                    scope.setDefaultSerialSelection();
                }
            });
>>>>>>> 604b0d82

                });
                scope.$watch('containerSerial', function (newVal, oldVal) {
                    //console.log("selectOrCreateDirective: containerSerial changed from " + oldVal + " to " + newVal);
                    // setDefaultSerialSelection check for rights to create_container, so in case newVal is "createnew",
                    // double check that because it can be set from outside
                    if (newVal === undefined || newVal === null) {
                        scope.setDefaultSerialSelection();
                    }
                });

                scope.changeContainerSelection = function () {
                    scope.isCreateNew = scope.containerSerial === "createnew";
                }

                scope.createContainer = function () {
                    let params = {
                        type: scope.newContainer.type, description: scope.newContainer.description,
                    }
                    if (scope.assignUserToContainer && scope.userName && scope.userRealm) {
                        params["user"] = fixUser(scope.userName);
                        params["realm"] = scope.userRealm;
                    }
                    $http.post(containerUrl + "/init", params, {
                        headers: {'PI-Authorization': AuthFactory.getAuthToken()},
                    }).then(function (response) {
                        const newSerial = response.data.result.value.serial;
                        scope.getContainers();
                        scope.containerSerial = newSerial;
                        scope.isCreateNew = false;
                        scope.newContainer.description = "";
                    }, function (error) {
                        AuthFactory.authError(error.data);
                    });
                }
            }
        };
    }]);<|MERGE_RESOLUTION|>--- conflicted
+++ resolved
@@ -473,44 +473,23 @@
         },
         templateUrl: instanceUrl + "/static/components/directives/views/directive.selectorcreatecontainer.html" + versioningSuffixProvider.$get(),
         link: function (scope, element, attr) {
-            scope.showUserAssignment = scope.enableUserAssignment && AuthFactory.checkRight("container_assign_user");
-            // if showUserAssignment is false, the user assignment will be disabled
-            scope.assignUserToContainer = scope.checkUserAssignment && scope.showUserAssignment;
-
+            // Default value for the checkbox
+            scope.assignUserToContainer = scope.checkUserAssignment === true;
             scope.newContainer = {
-                type: "generic", types: "", token_types: "", description: "",
+                type: "generic", types: "", description: "",
             }
 
-                let allContainerTypes = {};
-                let containerList = {};
-                // Get the supported token types for each container type once
-                ContainerFactory.getTokenTypes(function (data) {
-                    allContainerTypes = data.result.value;
-
-                    angular.forEach(allContainerTypes, function (_, containerType) {
-                        if (containerType === 'generic') {
-                            allContainerTypes[containerType]["token_types_display"] = 'All';
-                        } else {
-                            allContainerTypes[containerType]["token_types_display"] = scope.tokenTypesToDisplayString(
-                                allContainerTypes[containerType].token_types);
-                        }
-                    });
-                    scope.newContainer.token_types = allContainerTypes[scope.newContainer.type]["token_types_display"];
-
-                    scope.getContainers();
-                });
-
-                // converts the supported token types to a display string
-                scope.tokenTypesToDisplayString = function (containerTokenTypes) {
-                    let displayString = "";
-                    // create comma separated list out of token names
-                    angular.forEach(containerTokenTypes, function (type) {
-                        displayString += type.charAt(0).toUpperCase() + type.slice(1) + ", ";
-                    });
-                    displayString = displayString.slice(0, -2);
-
-                    return displayString;
-                };
+            let allContainerTypes = {};
+            let containerList = {};
+            // Get the supported token types for each container type once
+            $http.get(containerUrl + "/types", {
+                headers: {'PI-Authorization': AuthFactory.getAuthToken()},
+            }).then(function (response) {
+                allContainerTypes = response.data.result.value;
+                scope.getContainers();
+            }, function (error) {
+                AuthFactory.authError(error.data);
+            });
 
             scope.getContainers = function () {
                 $http.get(containerUrl + "/?no_token=1", {
@@ -518,7 +497,6 @@
                 }).then(function (response) {
                     containerList = response.data.result.value.containers;
                     scope.setContainerSelection(containerList);
-                    scope.setDefaultSerialSelection();
                     scope.newContainer.types = scope.getContainerTypesForTokenType();
                 }, function (error) {
                     AuthFactory.authError(error.data);
@@ -526,8 +504,11 @@
             };
 
             scope.getContainerTypesForTokenType = function () {
+                // console.log("getContainerTypesForTokenType: " + scope.tokenType);
                 let usableContainerTypes = {};
                 let includesAll = (arr, target) => target.every(element => arr.includes(element));
+                //console.log("scope.tokenTypes: " + scope.tokenTypes + ", typeof: " + typeof scope.tokenTypes + ", is array: " + Array.isArray(scope.tokenTypes));
+                //const selectedTypes = Array.from(scope.tokenTypes);
                 if (scope.tokenTypes && Array.isArray(scope.tokenTypes) && scope.tokenTypes.length > 0) {
                     Object.keys(allContainerTypes).forEach(function (ctype) {
                         if (includesAll(allContainerTypes[ctype]["token_types"], scope.tokenTypes)) {
@@ -541,20 +522,20 @@
                 return usableContainerTypes;
             };
 
-                // containerList is data.result.value of GET /container
-                scope.setContainerSelection = function () {
-                    const usableContainerTypes = scope.getContainerTypesForTokenType();
-                    scope.containers = [];
-                    // Filter the containers
-                    if (scope.tokenTypes && usableContainerTypes) {
-                        for (let i = 0; i < containerList.length; i++) {
-                            if (containerList[i].type in usableContainerTypes) {
-                                scope.containers.push(containerList[i]);
-                            }
+            // containerList is data.result.value of GET /container
+            scope.setContainerSelection = function () {
+                const usableContainerTypes = scope.getContainerTypesForTokenType();
+                scope.containers = [];
+                // Filter the containers
+                if (scope.tokenTypes && usableContainerTypes) {
+                    for (let i = 0; i < containerList.length; i++) {
+                        if (containerList[i].type in usableContainerTypes) {
+                            scope.containers.push(containerList[i]);
                         }
-                    } else {
-                        scope.containers = containerList;
                     }
+                } else {
+                    scope.containers = containerList;
+                }
 
                 // Add a display string to the containers
                 if (scope.containers && scope.containers.length > 0) {
@@ -595,22 +576,13 @@
             scope.setDefaultSerialSelection();
 
             scope.$watch('tokenTypes', function (newVal, oldVal) {
+                //console.log("selectOrCreateDirective: tokentypes changed from " + oldVal + " to " + newVal);
                 if (newVal) {
                     scope.setContainerSelection();
                     scope.newContainer.types = scope.getContainerTypesForTokenType();
                 }
             });
 
-<<<<<<< HEAD
-                // Watch for changes in these variables so that can not be null/undefined. They might be set to null if
-                // the tokentypes change and therefore the selection changes. In that case, reset to createnew.
-                scope.$watch('newContainer.type', function (newVal, oldVal) {
-                    //console.log("newContainer.type changed from " + oldVal + " to " + newVal);
-                    if (newVal === undefined || newVal === null) {
-                        scope.newContainer.type = "generic"
-                    }
-                    scope.newContainer.token_types = allContainerTypes[scope.newContainer.type]["token_types_display"];
-=======
             // Watch for changes in these variables so that can not be null/undefined. They might be set to null if
             // the tokentypes change and therefore the selection changes. In that case, reset to createnew.
             scope.$watch('newContainer.type', function (newVal, oldVal) {
@@ -618,52 +590,42 @@
                 if (newVal === undefined || newVal === null) {
                     scope.newContainer.type = "generic"
                 }
-            });
-
+                scope.newContainer.token_types = allContainerTypes[scope.newContainer.type]["token_types_display"];
+
+            });
             scope.$watch('containerSerial', function (newVal, oldVal) {
                 //console.log("selectOrCreateDirective: containerSerial changed from " + oldVal + " to " + newVal);
                 // setDefaultSerialSelection check for rights to create_container, so in case newVal is "createnew",
                 // double check that because it can be set from outside
-                if (newVal === undefined || newVal === null || newVal == "createnew") {
+                if (newVal === undefined || newVal === null) {
                     scope.setDefaultSerialSelection();
                 }
             });
->>>>>>> 604b0d82
-
+
+            scope.changeContainerSelection = function () {
+                scope.isCreateNew = scope.containerSerial === "createnew";
+            }
+
+            scope.createContainer = function () {
+                let params = {
+                    type: scope.newContainer.type, description: scope.newContainer.description,
+                }
+                if (scope.assignUserToContainer && scope.userName && scope.userRealm) {
+                    params["user"] = fixUser(scope.userName);
+                    params["realm"] = scope.userRealm;
+                }
+                $http.post(containerUrl + "/init", params, {
+                    headers: {'PI-Authorization': AuthFactory.getAuthToken()},
+                }).then(function (response) {
+                    const newSerial = response.data.result.value.serial;
+                    scope.getContainers();
+                    scope.containerSerial = newSerial;
+                    scope.isCreateNew = false;
+                    scope.newContainer.description = "";
+                }, function (error) {
+                    AuthFactory.authError(error.data);
                 });
-                scope.$watch('containerSerial', function (newVal, oldVal) {
-                    //console.log("selectOrCreateDirective: containerSerial changed from " + oldVal + " to " + newVal);
-                    // setDefaultSerialSelection check for rights to create_container, so in case newVal is "createnew",
-                    // double check that because it can be set from outside
-                    if (newVal === undefined || newVal === null) {
-                        scope.setDefaultSerialSelection();
-                    }
-                });
-
-                scope.changeContainerSelection = function () {
-                    scope.isCreateNew = scope.containerSerial === "createnew";
-                }
-
-                scope.createContainer = function () {
-                    let params = {
-                        type: scope.newContainer.type, description: scope.newContainer.description,
-                    }
-                    if (scope.assignUserToContainer && scope.userName && scope.userRealm) {
-                        params["user"] = fixUser(scope.userName);
-                        params["realm"] = scope.userRealm;
-                    }
-                    $http.post(containerUrl + "/init", params, {
-                        headers: {'PI-Authorization': AuthFactory.getAuthToken()},
-                    }).then(function (response) {
-                        const newSerial = response.data.result.value.serial;
-                        scope.getContainers();
-                        scope.containerSerial = newSerial;
-                        scope.isCreateNew = false;
-                        scope.newContainer.description = "";
-                    }, function (error) {
-                        AuthFactory.authError(error.data);
-                    });
-                }
             }
-        };
-    }]);+        }
+    };
+}]);