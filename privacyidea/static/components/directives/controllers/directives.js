/**
 * http://www.privacyidea.org
 * (c) cornelius kölbel, cornelius@privacyidea.org
 *
 * 2015-01-11 Cornelius Kölbel, <cornelius@privacyidea.org>
 *
 * This code is free software; you can redistribute it and/or
 * modify it under the terms of the GNU AFFERO GENERAL PUBLIC LICENSE
 * License as published by the Free Software Foundation; either
 * version 3 of the License, or any later version.
 *
 * This code is distributed in the hope that it will be useful,
 * but WITHOUT ANY WARRANTY; without even the implied warranty of
 * MERCHANTABILITY or FITNESS FOR A PARTICULAR PURPOSE.  See the
 * GNU AFFERO GENERAL PUBLIC LICENSE for more details.
 *
 * You should have received a copy of the GNU Affero General Public
 * License along with this program.  If not, see <http://www.gnu.org/licenses/>.
 *
 */
myApp.directive('tokenDataEdit', ["AuthFactory", "instanceUrl", "versioningSuffixProvider", function (AuthFactory, instanceUrl, versioningSuffixProvider) {
    return {
        scope: {
            text: '@',
            buttonText: '@',
            tokenData: '@',
            tokenLocked: '@',
            tokenKey: '@',
            hideButtons: '@',
            setRight: '@',
            inputPattern: '@',
            inputType: '@',
            editableAsUser: '@',
            callback: '&',
            callbackCancel: '&'
        },
        templateUrl: instanceUrl + "/static/components/directives/views/directive.tokendata.html" + versioningSuffixProvider.$get(),
        link: function (scope, element, attr, ctrl) {
            scope.loggedInUser = AuthFactory.getUser();
            //debug: console.log("tokenDataEdit");
            //debug: console.log(scope.loggedInUser);
        }
    };
}]);

myApp.directive("piFilter", ["instanceUrl", "versioningSuffixProvider", function (instanceUrl, versioningSuffixProvider) {
    return {
        require: 'ngModel',
        restrict: 'E',
        scope: {},
        templateUrl: instanceUrl + "/static/components/directives/views/directive.filter.table.html" + versioningSuffixProvider.$get(),
        link: function (scope, element, attr, ctrl) {
            scope.updateFilter = function () {
                ctrl.$setViewValue(scope.filterValue);
            };
            ctrl.$viewChangeListeners.push(function () {
                scope.$eval(attr.ngChange);
            });
        }
    };
}]);

myApp.directive('focusMe', ["$timeout", function ($timeout) {
    return {
        link: function (scope, element, attrs) {
            scope.$watch(attrs.focusMe, function (value) {
                if (value === true) {
                    $timeout(function () {
                        element[0].focus();
                        scope[attrs.focusMe] = false;
                    });
                }
            });
        }
    };
}]);

myApp.directive("piSortBy", function () {
    return {
        restrict: 'A', link: function (scope, element, attr) {
            element.on('click', function () {
                var column = attr.piSortBy;
                scope.sortby = column;
                scope.reverse = !scope.reverse;
                $(".sortUp").addClass("unsorted");
                $(".sortDown").addClass("unsorted");
                $(".sortUp").removeClass("sortUp");
                $(".sortDown").removeClass("sortDown");
                element.removeClass("unsorted");
                if (scope.reverse) {
                    element.addClass("sortDown");
                } else {
                    element.addClass("sortUp");
                }

                // scope.get() is what we call, when sorting is done on the server. For client-side sorting $apply() is
                // used to rerender the list with the new sorting.
                scope.get ? scope.get() : scope.$apply();
            });
        }
    };
});

myApp.directive('assignUser', ["$http", "$rootScope", "userUrl", "AuthFactory", "instanceUrl", "versioningSuffixProvider", function ($http, $rootScope, userUrl, AuthFactory, instanceUrl, versioningSuffixProvider) {
    /*
    This directive is used to select a user from a realm

    newUserObject consists of .user and .realm
     */
    return {
        scope: {
            newUserObject: '=',
            realms: '=',
            enableSetPin: '='
        },
        templateUrl: instanceUrl + "/static/components/directives/views/directive.assignuser.html" + versioningSuffixProvider.$get(),
        link: function (scope, element, attr) {
            //console.log("Entering assignUser directive");
            //console.log(scope.realms);
            // Set the default realm selection to the first realm in the list
            scope.$watch('realms', function (newVal, oldVal) {
                if (newVal) {
                    scope.newUserObject.realm = Object.keys(newVal)[0];
                }
            }, true);

            //console.log(scope.newUserObject);
            // toggle enable/disable loadUsers calls
            scope.toggleLoadUsers = function ($toggle) {
                // only trigger if the search_on_enter policy is active
                if ($rootScope.search_on_enter) {
                    const $viewValue = scope.newUserObject.user;
                    scope.newUserObject.toggle = $toggle;
                    // update field value with a placeholder to trigger typeahead
                    if (scope.newUserObject.toggle && $viewValue.charAt($viewValue.length - 1) != "*") {
                        const ctrl = element.find('input').controller('ngModel');
                        ctrl.$setViewValue($viewValue + "*");
                    }
                }
            };

            scope.loadUsers = function ($viewValue) {
                if ($rootScope.search_on_enter && (!$viewValue || $viewValue == "*" || !scope.newUserObject.toggle)) {
                    // only use existing result if any, and if search_on_enter policy is active
                    return scope.newUserObject.loadedUsers;
                }
                const auth_token = AuthFactory.getAuthToken();
                return $http({
                    method: 'GET',
                    url: userUrl + "/?username=*" + $viewValue + "*" + "&realm=" + scope.newUserObject.realm,
                    headers: {'PI-Authorization': auth_token}
                }).then(function ($response) {
                    scope.newUserObject.loadedUsers = $response.data.result.value.map(function (item) {
                        scope.newUserObject.email = item.email;
                        scope.newUserObject.mobile = item.mobile;
                        scope.newUserObject.phone = item.phone;
                        return "[" + item.userid + "] " + item.username + " (" + item.givenname + " " + item.surname + ")";
                    });
                    return scope.newUserObject.loadedUsers;
                });
            };
        }
    };
}]);

myApp.directive('assignToken', ["$http", "$rootScope", "tokenUrl", "AuthFactory", "instanceUrl", "versioningSuffixProvider", function ($http, $rootScope, tokenUrl, AuthFactory, instanceUrl, versioningSuffixProvider) {
    /*
    This directive is used to select a serial number and assign it
    to the user.

    newTokenObject consists of .serial and .pin
     */
    return {
        scope: {
            newTokenObject: '='
        },
        templateUrl: instanceUrl + "/static/components/directives/views/directive.assigntoken.html" + versioningSuffixProvider.$get(),
        link: function (scope, element, attr) {
            // Toggle enable/disable loadSerials call
            scope.toggleLoadSerials = function ($toggle) {
                // only trigger if the search_on_enter policy is active
                if ($rootScope.search_on_enter) {
                    const $viewValue = scope.newTokenObject.serial;
                    scope.newTokenObject.toggle = $toggle;
                    // update field value with a placeholder to trigger typeahead
                    if (scope.newTokenObject.toggle && $viewValue.charAt($viewValue.length - 1) != "*") {
                        const ctrl = element.find('input').controller('ngModel');
                        ctrl.$setViewValue($viewValue + "*");
                    }
                }
            };
            scope.loadSerials = function ($viewValue) {
                if ($rootScope.search_on_enter && (!$viewValue || $viewValue == "*" || !scope.newTokenObject.toggle)) {
                    // only use existing result if any, and if search_on_enter policy is active
                    return scope.newTokenObject.loadedSerials;
                }
                const auth_token = AuthFactory.getAuthToken();
                return $http({
                    method: 'GET', url: tokenUrl + "/", headers: {'PI-Authorization': auth_token}, params: {
                        assigned: "False", serial: "*" + $viewValue + "*"
                    }
                }).then(function ($response) {
                    scope.newTokenObject.loadedSerials = $response.data.result.value.tokens.map(function (item) {
                        let serialString = item.serial + " (" + item.tokentype + ") "
                        if (item.description) {
                            serialString += "[" + item.description + "] "
                        }
                        return serialString;
                    });
                    return scope.newTokenObject.loadedSerials;
                });
            };
        }
    };
}]);

myApp.directive('attachToken', ["$http", "tokenUrl", "AuthFactory", "instanceUrl", "versioningSuffixProvider", function ($http, tokenUrl, AuthFactory, instanceUrl, versioningSuffixProvider) {
    /*
    This directive is used to select a serial number and attach it to a machine

    newTokenObject consists of .serial
     */
    return {
        scope: {
            newTokenObject: '='
        },
        templateUrl: instanceUrl + "/static/components/directives/views/directive.attachtoken.html" + versioningSuffixProvider.$get(),
        link: function (scope, element, attr) {
            scope.loadSerials = function ($viewValue) {
                const auth_token = AuthFactory.getAuthToken();
                return $http({
                    method: 'GET',
                    url: tokenUrl + "/",
                    headers: {'PI-Authorization': auth_token},
                    params: {serial: "*" + $viewValue + "*"}
                }).then(function ($response) {
                    return $response.data.result.value.tokens.map(function (item) {
                        let serialString = item.serial + " (" + item.tokentype + ") "
                        if (item.username) {
                            serialString += "[" + item.username + "@" + item.realms + "] "
                        }
                        if (item.description) {
                            serialString += "[" + item.description + "] "
                        }
                        return serialString;
                    });
                });
            };
        }
    };
}]);

myApp.directive('attachMachine', ["$http", "machineUrl", "AuthFactory", "instanceUrl", "versioningSuffixProvider", function ($http, machineUrl, AuthFactory, instanceUrl, versioningSuffixProvider) {
    /*
    This directive is used to select a machine.
     */
    return {
        scope: {
            newMachine: '='
        },
        templateUrl: instanceUrl + "/static/components/directives/views/directive.attachmachine.html" + versioningSuffixProvider.$get(),
        link: function (scope, element, attr) {
            scope.loadMachines = function ($viewValue) {
                var auth_token = AuthFactory.getAuthToken();
                return $http({
                    method: 'GET',
                    url: machineUrl + "/",
                    headers: {'PI-Authorization': auth_token},
                    params: {any: $viewValue}
                }).then(function ($response) {
                    //debug: console.log($response.data.result.value);
                    return $response.data.result.value.map(function (item) {
                        return item.hostname + " [" + item.ip + "] (" + item.id + " in " + item.resolver_name + ")";
                    });
                });
            };
        }
    };
}]);

myApp.directive('equals', function () {
    return {
        restrict: 'A', // only activate on element attribute
        require: '?ngModel', // get a hold of NgModelController
        link: function (scope, elem, attrs, ngModel) {
            const validate = function () {
                // values
                const val1 = ngModel.$viewValue || "";
                const val2 = attrs.equals || "";

                // set validity
                ngModel.$setValidity('equals', val1 === val2);
            };
            if (!ngModel) { // do nothing if no ng-model
                return;
            }

            // watch own value and re-validate on change
            scope.$watch(attrs.ngModel, function () {
                validate();
            });

            // observe the other value and re-validate on change
            attrs.$observe('equals', function (val) {
                validate();
            });

        }
    };
});

myApp.directive('statusClass', function () {
    return {
        link: function (scope, element, attrs, ngModel) {
            if (["OK", "1", 1].indexOf(attrs.statusClass) > -1) {
                element.addClass("label label-success");
                element.removeClass("label-danger");
            } else {
                element.addClass("label label-danger");
                element.removeClass("label-success");
            }
        }
    };
});

// See http://blog.techdev.de/an-angularjs-directive-to-download-pdf-files/
myApp.directive('csvDownload', ["AuthFactory", "$http", "instanceUrl", "versioningSuffixProvider", function (AuthFactory, $http, instanceUrl, versioningSuffixProvider) {
    return {
        restrict: 'E',
        templateUrl: instanceUrl + "/static/components/directives/views/directive.csvdownload.html" + versioningSuffixProvider.$get(),
        scope: true,
        link: function (scope, element, attr) {
            const anchor = element.children()[0];

            // When the download starts, disable the link
            scope.$on('download-start', function () {
                $(anchor).attr('disabled', 'disabled')
                    .text('Please Wait! Crunching data...');
                scope.downloadProgress = true;
            });

            // When the download finishes, attach the data to the link. Enable the link and change its appearance.
            scope.$on('downloaded', function (event, data) {
                $(anchor).attr({
                    href: 'data:text/csv;utf-8,' + encodeURI(data), download: attr.filename
                })
                    .removeAttr('disabled')
                    .text('Save')
                    .removeClass('btn-primary')
                    .addClass('btn-success');
                scope.downloadProgress = false;
                // Also overwrite the download pdf function to do nothing.
                scope.downloadCSV = function () {
                };
            });
        },
        controller: ['$scope', '$attrs', '$http', function ($scope, $attrs, $http) {
            $scope.downloadCSV = function () {
                $scope.$emit('download-start');
                //debug: console.log("Download start.");
                $scope.getParams();
                $http.get($attrs.url, {
                    headers: {'PI-Authorization': AuthFactory.getAuthToken()}, params: $scope.params
                }).then(function (response) {
                    //debug: console.log("Downloaded.");
                    $scope.$emit('downloaded', response.data);
                });
            };
        }]
    }
}]);

myApp.directive('spinner', function () {
    return {
        scope: {
            name: '@?', register: '=?'
        },
        template: ['<div ng-show="showSpinner">', '<span class="glyphicon glyphicon-refresh spin" aria-hidden="true"></span>', '</div>'].join(''),
        controller: function ($scope, $rootScope) {
            $scope.loading_queue = 0;
            $scope.$watch('loading_queue', function (loading_queue) {
                if (loading_queue > 0) {
                    $scope.showSpinner = true;
                    $rootScope.showReload = false;
                } else if (loading_queue < 0) {
                    $scope.loading_queue = 0;
                } else {
                    $scope.showSpinner = false;
                    $rootScope.showReload = true;
                }
            });
            $scope.$on('spinnerEvent', function (event, data) {
                if (data.action === 'increment') {
                    $scope.loading_queue++;
                } else if (data.action === 'decrement') {
                    $scope.loading_queue--;
                }
            });
        }
    };
});

myApp.directive('autofocus', ['$timeout', function ($timeout) {
    return {
        restrict: 'A', link: function ($scope, $element) {
            $timeout(function () {
                $element[0].focus();
            });
        }
    };
}]);

myApp.directive("piPolicyConditions", ["instanceUrl", "versioningSuffixProvider", function (instanceUrl, versioningSuffixProvider) {
    /* This directive is used to set the conditions of a policy.
       It supports adding, removing and editing conditions. */
    return {
        restrict: 'E',
        scope: {
            // We need a bidirectional binding because we modify the conditions.
            // The conditions are a list of 5-element lists.
            policyConditions: "=conditions", // We only need a one-directional binding, because we will never change the definitions
            conditionDefs: "=defs"
        },
        templateUrl: instanceUrl + "/static/components/directives/views/directive.policyconditions.html" + versioningSuffixProvider.$get(),
        link: function (scope, element, attr, ctrl) {
            // The index of the condition that is currently being edited,
            // or -1 if no condition is currently being edited
            scope.editIndex = -1;

            // Called when the user clicks on the "edit" button of a condition
            scope.editCondition = function (idx) {
                if (scope.editIndex == idx) {
                    // we are editing this condition right now, toggle editing
                    scope.editIndex = -1;
                } else {
                    scope.editIndex = idx;
                }
            };

            // Called when the user clicks on the "delete" button of a condition
            scope.deleteCondition = function (idx) {
                scope.policyConditions.splice(idx, 1);
                scope.editIndex = -1;
            };

            // Called when the user clicks on the "add condition" button.
            // Adds a condition with default values
            scope.addCondition = function () {
                scope.policyConditions.push(["userinfo", "", "equals", "", false]);
                scope.editIndex = scope.policyConditions.length - 1;
            };
        },
    };
}]);

myApp.directive("selectOrCreateContainer", ["instanceUrl", "versioningSuffixProvider", "ContainerFactory", "$http", "containerUrl", "AuthFactory", function (instanceUrl, versioningSuffixProvider, ContainerFactory, $http, containerUrl, AuthFactory) {
    return {
        scope: {
            // The selected serial of the container
            containerSerial: "=",
            // Set to true to disable the container selection.
            disableSelection: "=",
            // Set to true to show a checkbox that allows to assign the container to a user directly. Is only
            // visible if userObject is also set.
            enableUserAssignment: "=",
            // If set to true, the user assignment will be checked by default
            checkUserAssignment: "=",
            userName: "=",
            userRealm: "=",
            // Array of tokentypes that will be going in the container to select. Settings this changes the selection based
            // on what tokentypes each containertype can support
            tokenTypes: "="
        },
        templateUrl: instanceUrl + "/static/components/directives/views/directive.selectorcreatecontainer.html" + versioningSuffixProvider.$get(),
        link: function (scope, element, attr) {
<<<<<<< HEAD
            scope.showUserAssignment = scope.enableUserAssignment && AuthFactory.checkRight("container_assign_user");
            // if showUserAssignment is false, the user assignment will be disabled
            scope.assignUserToContainer = scope.checkUserAssignment && scope.showUserAssignment;

            scope.newContainer = {
                type: "generic", types: "", token_types: "", description: "",
=======
            // Default value for the checkbox
            scope.assignUserToContainer = scope.checkUserAssignment === true;
            scope.newContainer = {
                type: "generic", types: "", description: "",
>>>>>>> 86db9bfa
            }

            let allContainerTypes = {};
            let containerList = {};
            // Get the supported token types for each container type once
            $http.get(containerUrl + "/types", {
                headers: {'PI-Authorization': AuthFactory.getAuthToken()},
            }).then(function (response) {
                allContainerTypes = response.data.result.value;
                scope.getContainers();
            }, function (error) {
                AuthFactory.authError(error.data);
            });

            scope.getContainers = function () {
                $http.get(containerUrl + "/?no_token=1", {
                    headers: {'PI-Authorization': AuthFactory.getAuthToken()},
                }).then(function (response) {
                    containerList = response.data.result.value.containers;
                    scope.setContainerSelection(containerList);
                    scope.newContainer.types = scope.getContainerTypesForTokenType();
                }, function (error) {
                    AuthFactory.authError(error.data);
                });
            };

<<<<<<< HEAD
                // converts the supported token types to a display string
                scope.tokenTypesToDisplayString = function (containerTokenTypes) {
                    let displayString = "";
                    // create comma separated list out of token names
                    angular.forEach(containerTokenTypes, function (type) {
                        displayString += type.charAt(0).toUpperCase() + type.slice(1) + ", ";
                    });
                    displayString = displayString.slice(0, -2);

                    return displayString;
                };

            scope.getContainers = function () {
                $http.get(containerUrl + "/?no_token=1", {
                    headers: {'PI-Authorization': AuthFactory.getAuthToken()},
                }).then(function (response) {
                    containerList = response.data.result.value.containers;
                    scope.setContainerSelection(containerList);
                    scope.setDefaultSerialSelection();
                    scope.newContainer.types = scope.getContainerTypesForTokenType();
                }, function (error) {
                    AuthFactory.authError(error.data);
                });
            };

            scope.getContainerTypesForTokenType = function () {
                let usableContainerTypes = {};
                let includesAll = (arr, target) => target.every(element => arr.includes(element));
=======
            scope.getContainerTypesForTokenType = function () {
                // console.log("getContainerTypesForTokenType: " + scope.tokenType);
                let usableContainerTypes = {};
                let includesAll = (arr, target) => target.every(element => arr.includes(element));
                //console.log("scope.tokenTypes: " + scope.tokenTypes + ", typeof: " + typeof scope.tokenTypes + ", is array: " + Array.isArray(scope.tokenTypes));
                //const selectedTypes = Array.from(scope.tokenTypes);
>>>>>>> 86db9bfa
                if (scope.tokenTypes && Array.isArray(scope.tokenTypes) && scope.tokenTypes.length > 0) {
                    Object.keys(allContainerTypes).forEach(function (ctype) {
                        if (includesAll(allContainerTypes[ctype]["token_types"], scope.tokenTypes)) {
                            usableContainerTypes[ctype] = allContainerTypes[ctype];
                        }
                    });
                } else {
                    // No tokenType selected, show all container types
                    usableContainerTypes = allContainerTypes;
                }
                return usableContainerTypes;
            };

            // containerList is data.result.value of GET /container
            scope.setContainerSelection = function () {
                const usableContainerTypes = scope.getContainerTypesForTokenType();
                scope.containers = [];
                // Filter the containers
                if (scope.tokenTypes && usableContainerTypes) {
                    for (let i = 0; i < containerList.length; i++) {
                        if (containerList[i].type in usableContainerTypes) {
                            scope.containers.push(containerList[i]);
                        }
<<<<<<< HEAD
                    } else {
                        scope.containers = containerList;
                    }
=======
                    }
                } else {
                    scope.containers = containerList;
                }
>>>>>>> 86db9bfa

                // Add a display string to the containers
                if (scope.containers && scope.containers.length > 0) {
                    scope.containers.forEach(function (container) {
                        container.displayString = "[" + container.type + "] " + container.serial;
                        if (container.users.length > 0) {
                            container.displayString += " of " + container.users[0].user_name + "@" + container.users[0].user_realm;
                        }
                        if (container.description) {
                            container.displayString += " (" + container.description + ")";
                        }
                    });
                }
                if (AuthFactory.checkRight("container_create") || AuthFactory.isAdmin()) {
                    // Always add an extra container at the beginning to represent the creation of a new container
                    scope.containers.unshift({displayString: "Create new container", serial: "createnew"});
                }
            }

            scope.setDefaultSerialSelection = function () {
                if (!scope.containerSerial || scope.containerSerial === "createnew") {
                    if (AuthFactory.checkRight("container_create") || AuthFactory.isAdmin()) {
                        scope.containerSerial = "createnew";
                        scope.isCreateNew = true;
                    } else if (scope.containers && scope.containers.length > 0) {
                        scope.containerSerial = scope.containers[0].serial;
                        scope.isCreateNew = false;
                    } else {
                        scope.containerSerial = null;
                        scope.isCreateNew = false;
                    }
                } else {
                    scope.isCreateNew = false;
                }
            }

            // Set the default to creating a new container/the first container if there is containerSerial set from outer scope
            scope.setDefaultSerialSelection();
<<<<<<< HEAD

            scope.$watch('tokenTypes', function (newVal, oldVal) {
                if (newVal) {
                    scope.setContainerSelection();
                    scope.newContainer.types = scope.getContainerTypesForTokenType();
                }
            });
=======
>>>>>>> 86db9bfa

            scope.$watch('tokenTypes', function (newVal, oldVal) {
                //console.log("selectOrCreateDirective: tokentypes changed from " + oldVal + " to " + newVal);
                if (newVal) {
                    scope.setContainerSelection();
                    scope.newContainer.types = scope.getContainerTypesForTokenType();
                }
            });

<<<<<<< HEAD
                });
                scope.$watch('containerSerial', function (newVal, oldVal) {
                    //console.log("selectOrCreateDirective: containerSerial changed from " + oldVal + " to " + newVal);
                    // setDefaultSerialSelection check for rights to create_container, so in case newVal is "createnew",
                    // double check that because it can be set from outside
                    if (newVal === undefined || newVal === null) {
                        scope.setDefaultSerialSelection();
                    }
                });
=======
            // Watch for changes in these variables so that can not be null/undefined. They might be set to null if
            // the tokentypes change and therefore the selection changes. In that case, reset to createnew.
            scope.$watch('newContainer.type', function (newVal, oldVal) {
                //console.log("newContainer.type changed from " + oldVal + " to " + newVal);
                if (newVal === undefined || newVal === null) {
                    scope.newContainer.type = "generic"
                }
                scope.newContainer.token_types = allContainerTypes[scope.newContainer.type]["token_types_display"];
>>>>>>> 86db9bfa

            });
            scope.$watch('containerSerial', function (newVal, oldVal) {
                //console.log("selectOrCreateDirective: containerSerial changed from " + oldVal + " to " + newVal);
                // setDefaultSerialSelection check for rights to create_container, so in case newVal is "createnew",
                // double check that because it can be set from outside
                if (newVal === undefined || newVal === null) {
                    scope.setDefaultSerialSelection();
                }
            });

            scope.changeContainerSelection = function () {
                scope.isCreateNew = scope.containerSerial === "createnew";
            }

            scope.createContainer = function () {
                let params = {
                    type: scope.newContainer.type, description: scope.newContainer.description,
                }
                if (scope.assignUserToContainer && scope.userName && scope.userRealm) {
                    params["user"] = fixUser(scope.userName);
                    params["realm"] = scope.userRealm;
                }
                $http.post(containerUrl + "/init", params, {
                    headers: {'PI-Authorization': AuthFactory.getAuthToken()},
                }).then(function (response) {
                    const newSerial = response.data.result.value.serial;
                    scope.getContainers();
                    scope.containerSerial = newSerial;
                    scope.isCreateNew = false;
                    scope.newContainer.description = "";
                }, function (error) {
                    AuthFactory.authError(error.data);
                });
            }
        }
    };
}]);<|MERGE_RESOLUTION|>--- conflicted
+++ resolved
@@ -473,19 +473,12 @@
         },
         templateUrl: instanceUrl + "/static/components/directives/views/directive.selectorcreatecontainer.html" + versioningSuffixProvider.$get(),
         link: function (scope, element, attr) {
-<<<<<<< HEAD
             scope.showUserAssignment = scope.enableUserAssignment && AuthFactory.checkRight("container_assign_user");
             // if showUserAssignment is false, the user assignment will be disabled
             scope.assignUserToContainer = scope.checkUserAssignment && scope.showUserAssignment;
 
             scope.newContainer = {
                 type: "generic", types: "", token_types: "", description: "",
-=======
-            // Default value for the checkbox
-            scope.assignUserToContainer = scope.checkUserAssignment === true;
-            scope.newContainer = {
-                type: "generic", types: "", description: "",
->>>>>>> 86db9bfa
             }
 
             let allContainerTypes = {};
@@ -506,31 +499,6 @@
                 }).then(function (response) {
                     containerList = response.data.result.value.containers;
                     scope.setContainerSelection(containerList);
-                    scope.newContainer.types = scope.getContainerTypesForTokenType();
-                }, function (error) {
-                    AuthFactory.authError(error.data);
-                });
-            };
-
-<<<<<<< HEAD
-                // converts the supported token types to a display string
-                scope.tokenTypesToDisplayString = function (containerTokenTypes) {
-                    let displayString = "";
-                    // create comma separated list out of token names
-                    angular.forEach(containerTokenTypes, function (type) {
-                        displayString += type.charAt(0).toUpperCase() + type.slice(1) + ", ";
-                    });
-                    displayString = displayString.slice(0, -2);
-
-                    return displayString;
-                };
-
-            scope.getContainers = function () {
-                $http.get(containerUrl + "/?no_token=1", {
-                    headers: {'PI-Authorization': AuthFactory.getAuthToken()},
-                }).then(function (response) {
-                    containerList = response.data.result.value.containers;
-                    scope.setContainerSelection(containerList);
                     scope.setDefaultSerialSelection();
                     scope.newContainer.types = scope.getContainerTypesForTokenType();
                 }, function (error) {
@@ -541,14 +509,6 @@
             scope.getContainerTypesForTokenType = function () {
                 let usableContainerTypes = {};
                 let includesAll = (arr, target) => target.every(element => arr.includes(element));
-=======
-            scope.getContainerTypesForTokenType = function () {
-                // console.log("getContainerTypesForTokenType: " + scope.tokenType);
-                let usableContainerTypes = {};
-                let includesAll = (arr, target) => target.every(element => arr.includes(element));
-                //console.log("scope.tokenTypes: " + scope.tokenTypes + ", typeof: " + typeof scope.tokenTypes + ", is array: " + Array.isArray(scope.tokenTypes));
-                //const selectedTypes = Array.from(scope.tokenTypes);
->>>>>>> 86db9bfa
                 if (scope.tokenTypes && Array.isArray(scope.tokenTypes) && scope.tokenTypes.length > 0) {
                     Object.keys(allContainerTypes).forEach(function (ctype) {
                         if (includesAll(allContainerTypes[ctype]["token_types"], scope.tokenTypes)) {
@@ -572,16 +532,10 @@
                         if (containerList[i].type in usableContainerTypes) {
                             scope.containers.push(containerList[i]);
                         }
-<<<<<<< HEAD
-                    } else {
-                        scope.containers = containerList;
-                    }
-=======
                     }
                 } else {
                     scope.containers = containerList;
                 }
->>>>>>> 86db9bfa
 
                 // Add a display string to the containers
                 if (scope.containers && scope.containers.length > 0) {
@@ -620,7 +574,6 @@
 
             // Set the default to creating a new container/the first container if there is containerSerial set from outer scope
             scope.setDefaultSerialSelection();
-<<<<<<< HEAD
 
             scope.$watch('tokenTypes', function (newVal, oldVal) {
                 if (newVal) {
@@ -628,18 +581,16 @@
                     scope.newContainer.types = scope.getContainerTypesForTokenType();
                 }
             });
-=======
->>>>>>> 86db9bfa
-
-            scope.$watch('tokenTypes', function (newVal, oldVal) {
-                //console.log("selectOrCreateDirective: tokentypes changed from " + oldVal + " to " + newVal);
-                if (newVal) {
-                    scope.setContainerSelection();
-                    scope.newContainer.types = scope.getContainerTypesForTokenType();
-                }
-            });
-
-<<<<<<< HEAD
+
+            // Watch for changes in these variables so that can not be null/undefined. They might be set to null if
+            // the tokentypes change and therefore the selection changes. In that case, reset to createnew.
+            scope.$watch('newContainer.type', function (newVal, oldVal) {
+                //console.log("newContainer.type changed from " + oldVal + " to " + newVal);
+                if (newVal === undefined || newVal === null) {
+                    scope.newContainer.type = "generic"
+                }
+                scope.newContainer.token_types = allContainerTypes[scope.newContainer.type]["token_types_display"];
+
                 });
                 scope.$watch('containerSerial', function (newVal, oldVal) {
                     //console.log("selectOrCreateDirective: containerSerial changed from " + oldVal + " to " + newVal);
@@ -649,26 +600,6 @@
                         scope.setDefaultSerialSelection();
                     }
                 });
-=======
-            // Watch for changes in these variables so that can not be null/undefined. They might be set to null if
-            // the tokentypes change and therefore the selection changes. In that case, reset to createnew.
-            scope.$watch('newContainer.type', function (newVal, oldVal) {
-                //console.log("newContainer.type changed from " + oldVal + " to " + newVal);
-                if (newVal === undefined || newVal === null) {
-                    scope.newContainer.type = "generic"
-                }
-                scope.newContainer.token_types = allContainerTypes[scope.newContainer.type]["token_types_display"];
->>>>>>> 86db9bfa
-
-            });
-            scope.$watch('containerSerial', function (newVal, oldVal) {
-                //console.log("selectOrCreateDirective: containerSerial changed from " + oldVal + " to " + newVal);
-                // setDefaultSerialSelection check for rights to create_container, so in case newVal is "createnew",
-                // double check that because it can be set from outside
-                if (newVal === undefined || newVal === null) {
-                    scope.setDefaultSerialSelection();
-                }
-            });
 
             scope.changeContainerSelection = function () {
                 scope.isCreateNew = scope.containerSerial === "createnew";
