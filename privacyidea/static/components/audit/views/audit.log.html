<div class="well">
    <div uib-pagination ng-show="auditdata.count > 10"
         total-items="auditdata.count" ng-model="params.page"
         items-per-page="10"
         max-size="10"
         previous-text="{{ 'Previous'|translate }}"
         next-text="{{ 'Next'|translate }}"
         last-text="{{ 'Last'|translate }}"
         first-text="{{ 'First'|translate }}"
         boundary-links="true" ng-change="pageChanged()"></div>

    <div class="row-fluid">
        <csv-download url="{{ instanceUrl }}/audit/audit.csv"
                      filename="audit.csv"
                      ng-show="loggedInUser.role === 'admin' &&
                        checkRight('auditlog_download')">
        </csv-download>
        <translate>{{ auditdata.count }} entries found.</translate>
    </div>

    <div class="table-responsive">
        <table class="table table-bordered table-striped" id="tableauditlog">
            <thead>
            <tr>
<<<<<<< HEAD
                <th ng-if="audit_columns.includes('number')"><translate>number</translate></th>
                <th ng-if="audit_columns.includes('date')"
                    class="pifilter"><translate>date</translate>
=======
                <th translate>number</th>
                <th class="pifilter"><translate>enddate</translate>
>>>>>>> 4c475ecb
                    <pi-filter ng-model="dateFilter"
                               ng-change="getAuditList('livesearch')"
                               ng-keypress="($event.which==13)?getAuditList():return">
                </th>
<<<<<<< HEAD
                <th ng-if="audit_columns.includes('action')"
                    class="pifilter"><translate>action</translate>
=======
                <th class="pifilter"><translate>startdate</translate>
                    <pi-filter ng-model="startdateFilter"
                               ng-change="getAuditList('livesearch')"
                               ng-keypress="($event.which==13)?getAuditList():return">
                </th>
                <th class="pifilter"><translate>duration</translate>
                    <pi-filter ng-model="durationFilter"
                               ng-change="getAuditList('livesearch')"
                               ng-keypress="($event.which==13)?getAuditList():return">
                </th>
                <th class="pifilter"><translate>action</translate>
>>>>>>> 4c475ecb
                    <pi-filter ng-model="actionFilter"
                               ng-change="getAuditList('livesearch')"
                               ng-keypress="($event.which==13)?getAuditList():return">
                </th>
                <th ng-if="audit_columns.includes('success')"
                    class="pifilter"><translate>success</translate>
                    <pi-filter ng-model="successFilter"
                               ng-change="getAuditList('livesearch')"
                               ng-keypress="($event.which==13)?getAuditList():return">
                </th>
                <th ng-if="audit_columns.includes('action_detail')"
                    class="pifilter"><translate>action detail</translate>
                    <pi-filter ng-model="action_detailFilter"
                               ng-change="getAuditList('livesearch')"
                               ng-keypress="($event.which==13)?getAuditList():return">
                </th>
                <th ng-if="audit_columns.includes('serial')"
                    class="pifilter"><translate>serial</translate>
                    <pi-filter ng-model="serialFilter"
                               ng-change="getAuditList('livesearch')"
                               ng-keypress="($event.which==13)?getAuditList():return"></pi-filter>
                </th>
                <th ng-if="audit_columns.includes('token_type')"
                    class="pifilter"><translate>token type</translate>
                    <pi-filter ng-model="typeFilter"
                               ng-change="getAuditList('livesearch')"
                               ng-keypress="($event.which==13)?getAuditList():return">
                </th>
                <th ng-if="audit_columns.includes('administrator')"
                    class="pifilter"><translate>administrator</translate>
                    <pi-filter ng-model="administratorFilter"
                               ng-change="getAuditList('livesearch')"
                               ng-keypress="($event.which==13)?getAuditList():return">
                </th>
                <th ng-if="audit_columns.includes('user')"
                    class="pifilter"><translate>user</translate>
                    <pi-filter ng-model="userFilter"
                               ng-change="getAuditList('livesearch')"
                               ng-keypress="($event.which==13)?getAuditList():return">
                </th>
                <th ng-if="audit_columns.includes('realm')"
                    class="pifilter"><translate>realm</translate>
                    <pi-filter ng-model="realmFilter"
                               ng-change="getAuditList('livesearch')"
                               ng-keypress="($event.which==13)?getAuditList():return">
                </th>
                <th ng-if="audit_columns.includes('resolver')"
                    class="pifilter"><translate>resolver</translate>
                    <pi-filter ng-model="resolverFilter"
                               ng-change="getAuditList('livesearch')"
                               ng-keypress="($event.which==13)?getAuditList():return">
                </th>
                <th ng-if="audit_columns.includes('policies')"
                    class="pifilter" ng-if="loggedInUser.role == 'admin'"><translate>policies</translate>
                    <pi-filter ng-model="policiesFilter"
                               ng-change="getAuditList('livesearch')"
                               ng-keypress="($event.which==13)?getAuditList():return">
                </th>
                <th ng-if="audit_columns.includes('client')"
                    class="pifilter"><translate>client</translate>
                    <pi-filter ng-model="clientFilter"
                               ng-change="getAuditList('livesearch')"
                               ng-keypress="($event.which==13)?getAuditList():return">
                </th>
                <th ng-if="audit_columns.includes('info')"
                    class="pifilter"><translate>info</translate>
                    <pi-filter ng-model="infoFilter"
                               ng-change="getAuditList('livesearch')"
                               ng-keypress="($event.which==13)?getAuditList():return">
                </th>
                <th ng-if="audit_columns.includes('sig_check')" translate>sig_check</th>
                <th ng-if="audit_columns.includes('missing_line')" translate>missing_line</th>
                <th ng-if="audit_columns.includes('clearance_level')" translate>clearance</th>
                <th ng-if="audit_columns.includes('log_level')" translate>log level</th>
                <th ng-if="audit_columns.includes('privacyidea_server')"
                    class="pifilter"><translate>privacyidea server</translate>
                    <pi-filter ng-model="serverFilter"
                               ng-change="getAuditList('livesearch')"
                               ng-keypress="($event.which==13)?getAuditList():return">
                </th>
            </tr>
            </thead>
            <tbody>
            <tr ng-repeat="audit in auditdata.auditdata">
                <td ng-if="audit_columns.includes('number')">{{ audit.number }}</td>
                <td>{{ audit.date | date:dateFormat }}</td>
<<<<<<< HEAD
                <td ng-if="audit_columns.includes('action')">{{ audit.action }}</td>
                <td ng-if="audit_columns.includes('success')"><span status-class="{{ audit.success }}">
=======
                <td>{{ audit.startdate | date:dateFormat }}</td>
                <td>{{ audit.duration }}</td>
                <td>{{ audit.action }}</td>
                <td><span status-class="{{ audit.success }}">
>>>>>>> 4c475ecb
                {{ audit.success }}
            </span></td>
                <td ng-if="audit_columns.includes('action_detail')">{{ audit.action_detail }}</td>
                <td>
                    <a ng-repeat="serial in audit.serial_list" ui-sref="token.details({tokenSerial:serial})"
                       ng-click="$rootScope.returnTo=audit;">
                    {{ serial }}</a>
                </td>
                <td ng-if="audit_columns.includes('token_type')">{{ audit.token_type }}</td>
                <td ng-if="audit_columns.includes('administrator')">{{ audit.administrator }}</td>
                <td ng-if="audit_columns.includes('user')">
                    <a ui-sref="user.details({username:audit.user,realmname:audit.realm})">
                    {{ audit.user }}</a></td>
                <td ng-if="audit_columns.includes('realm')">
                    <a ng-if="loggedInUser.role == 'admin'" ui-sref="config.realms.list">{{ audit.realm }}</a>
                    <span ng-if="loggedInUser.role == 'user'">{{ audit.realm }}</span>
                </td>
                <td ng-if="audit_columns.includes('resolver')">
                    <a ng-if="loggedInUser.role == 'admin'" ui-sref="config.resolvers.list">{{ audit.resolver }}</a>
                    <span ng-if="loggedInUser.role == 'user'">{{ audit.resolver }}</span>
                </td>
                <td ng-if="audit_columns.includes('policies') && loggedInUser.role == 'admin'">
                    <span ng-repeat="policy in audit.policies">
                        <span ng-if="policy.endsWith('+')">
                            {{ policy }}
                        </span>
                        <span ng-if="!policy.endsWith('+')">
                            <a ui-sref="config.policies.details({policyname:policy})"
                                ng-click="$rootScope.returnTo=audit;">{{ policy }}</a>
                        </span>
                    </span>
                </td>
                <td ng-if="audit_columns.includes('client')">{{ audit.client }}</td>
                <td ng-if="audit_columns.includes('info')">{{ audit.info }}</td>
                <td ng-if="audit_columns.includes('sig_check')"><span status-class="{{ audit.sig_check }}">
                {{ audit.sig_check }}
            </span></td>
                <td ng-if="audit_columns.includes('missing_line')"><span status-class="{{ audit.missing_line }}">
                {{ audit.missing_line }}</span></td>
                <td ng-if="audit_columns.includes('clearance_level')">{{ audit.clearance_level }}</td>
                <td ng-if="audit_columns.includes('log_level')">{{ audit.log_level }}</td>
                <td ng-if="audit_columns.includes('privacyidea_server')">{{ audit.privacyidea_server }}</td>
            </tr>
            </tbody>
        </table>
    </div>

</div><|MERGE_RESOLUTION|>--- conflicted
+++ resolved
@@ -22,34 +22,27 @@
         <table class="table table-bordered table-striped" id="tableauditlog">
             <thead>
             <tr>
-<<<<<<< HEAD
                 <th ng-if="audit_columns.includes('number')"><translate>number</translate></th>
+                <th ng-if="audit_columns.includes('startdate')"
+                    class="pifilter"><translate>startdate</translate>
+                    <pi-filter ng-model="startdateFilter"
+                               ng-change="getAuditList('livesearch')"
+                               ng-keypress="($event.which==13)?getAuditList():return">
+                </th>
                 <th ng-if="audit_columns.includes('date')"
-                    class="pifilter"><translate>date</translate>
-=======
-                <th translate>number</th>
-                <th class="pifilter"><translate>enddate</translate>
->>>>>>> 4c475ecb
+                    class="pifilter"><translate>enddate</translate>
                     <pi-filter ng-model="dateFilter"
                                ng-change="getAuditList('livesearch')"
                                ng-keypress="($event.which==13)?getAuditList():return">
                 </th>
-<<<<<<< HEAD
-                <th ng-if="audit_columns.includes('action')"
-                    class="pifilter"><translate>action</translate>
-=======
-                <th class="pifilter"><translate>startdate</translate>
-                    <pi-filter ng-model="startdateFilter"
-                               ng-change="getAuditList('livesearch')"
-                               ng-keypress="($event.which==13)?getAuditList():return">
-                </th>
-                <th class="pifilter"><translate>duration</translate>
+                <th ng-if="audit_columns.includes('duration')"
+                    class="pifilter"><translate>duration</translate>
                     <pi-filter ng-model="durationFilter"
                                ng-change="getAuditList('livesearch')"
                                ng-keypress="($event.which==13)?getAuditList():return">
                 </th>
-                <th class="pifilter"><translate>action</translate>
->>>>>>> 4c475ecb
+                <th ng-if="audit_columns.includes('action')"
+                    class="pifilter"><translate>action</translate>
                     <pi-filter ng-model="actionFilter"
                                ng-change="getAuditList('livesearch')"
                                ng-keypress="($event.which==13)?getAuditList():return">
@@ -135,18 +128,11 @@
             <tbody>
             <tr ng-repeat="audit in auditdata.auditdata">
                 <td ng-if="audit_columns.includes('number')">{{ audit.number }}</td>
-                <td>{{ audit.date | date:dateFormat }}</td>
-<<<<<<< HEAD
+                <td ng-if="audit_columns.includes('startdate')">{{ audit.startdate | date:dateFormat }}</td>
+                <td ng-if="audit_columns.includes('date')">{{ audit.date | date:dateFormat }}</td>
+                <td ng-if="audit_columns.includes('duration')">{{ audit.duration }}</td>
                 <td ng-if="audit_columns.includes('action')">{{ audit.action }}</td>
                 <td ng-if="audit_columns.includes('success')"><span status-class="{{ audit.success }}">
-=======
-                <td>{{ audit.startdate | date:dateFormat }}</td>
-                <td>{{ audit.duration }}</td>
-                <td>{{ audit.action }}</td>
-                <td><span status-class="{{ audit.success }}">
->>>>>>> 4c475ecb
-                {{ audit.success }}
-            </span></td>
                 <td ng-if="audit_columns.includes('action_detail')">{{ audit.action_detail }}</td>
                 <td>
                     <a ng-repeat="serial in audit.serial_list" ui-sref="token.details({tokenSerial:serial})"
