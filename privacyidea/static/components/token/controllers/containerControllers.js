--- conflicted
+++ resolved
@@ -1,13 +1,7 @@
 myApp.controller("containerCreateController", ['$scope', '$http', '$q', 'ContainerFactory', '$stateParams',
-<<<<<<< HEAD
     'AuthFactory', 'ConfigFactory', 'UserFactory',
     function createContainerController($scope, $http, $q, ContainerFactory, $stateParams,
                                        AuthFactory, ConfigFactory, UserFactory) {
-=======
-    'AuthFactory', 'ConfigFactory', 'UserFactory', 'TokenFactory',
-    function createContainerController($scope, $http, $q, ContainerFactory, $stateParams,
-                                       AuthFactory, ConfigFactory, UserFactory, TokenFactory) {
->>>>>>> 86db9bfa
         $scope.formData = {
             containerTypes: {},
         };
@@ -249,20 +243,8 @@
 
                     angular.forEach($scope.container.states, function (state) {
                         $scope.excludeStates(state);
-<<<<<<< HEAD
-                        $scope.stateSelectionChanged = false;
-
-                        angular.forEach($scope.container.tokens, function (token) {
-                            $scope.showDialog[token.serial] = false;
-                        });
-                        if ($scope.supportedTokenTypes.length === 0) {
-                            // Get supported token types only once
-                            $scope.getSupportedTokenTypes();
-                        }
                     });
-=======
-                    });
-                  
+
                     $scope.stateSelectionChanged = false;
                     angular.forEach($scope.container.tokens, function (token) {
                         $scope.showDialog[token.serial] = false;
@@ -271,34 +253,15 @@
                         // Get supported token types only once
                         $scope.getSupportedTokenTypes();
                     }
->>>>>>> 86db9bfa
                 } else {
                     // If there is nothing returned, the user should not be on this page
                     // (the details page of a non-visible container)
                     $scope.containerOwner = null;
                     $state.go("token.containerlist");
                 }
-<<<<<<< HEAD
             });
             $scope.get();
         };
-
-=======
-            })
-          };
-          $scope.get();
-        };
-
-        // Get possible container states
-        $scope.stateTypes = [];
-        $scope.containerStates = {};
-        ContainerFactory.getStateTypes(function (data) {
-            $scope.stateTypes = data.result.value;
-            angular.forEach($scope.stateTypes, function (state) {
-                $scope.containerStates[state] = false;
-            })
-        });
->>>>>>> 86db9bfa
 
         $scope.excludeStates = function (state) {
             // Get possible container states
@@ -429,14 +392,10 @@
             });
         }
 
-<<<<<<< HEAD
-// listen to the reload broadcast
-=======
         ContainerFactory.updateLastSeen($scope.containerSerial, function (data) {
         });
 
         // listen to the reload broadcast
->>>>>>> 86db9bfa
         $scope.$on("piReload", $scope.getContainer);
 
 // ------------------- Token Actions -------------------------------
