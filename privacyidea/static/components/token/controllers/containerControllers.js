--- conflicted
+++ resolved
@@ -7,7 +7,6 @@
         };
         $scope.form = {
             containerType: "generic",
-<<<<<<< HEAD
             description: "",
             token_types: ""
         }
@@ -20,14 +19,7 @@
 
         ContainerFactory.getContainerTypes(function (data) {
             $scope.formData.containerTypes = data.result.value;
-        })
-=======
-            description: ""
-        };
-        ContainerFactory.getContainerTypes(function (data) {
-            $scope.formData.containerTypes = data.result.value;
         });
->>>>>>> 33447dc6
 
         // Get the supported token types for each container type once
         let allContainerTypes = {};
