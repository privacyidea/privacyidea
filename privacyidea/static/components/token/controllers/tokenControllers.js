--- conflicted
+++ resolved
@@ -18,11 +18,6 @@
  * License along with this program.  If not, see <http://www.gnu.org/licenses/>.
  *
  */
-<<<<<<< HEAD
-myApp.controller("tokenController", ['TokenFactory', 'ConfigFactory', '$scope',
-    '$location', 'AuthFactory', 'instanceUrl', '$rootScope',
-    function (TokenFactory, ConfigFactory, $scope, $location, AuthFactory, instanceUrl, $rootScope) {
-=======
 
 myApp.controller("tokenMenuController", ['$scope', '$location', '$rootScope', 'AuthFactory', 'ConfigFactory',
     function ($scope, $location, $rootScope, AuthFactory, ConfigFactory) {
@@ -46,12 +41,8 @@
     }]);
 
 myApp.controller("tokenController", ['TokenFactory', 'ConfigFactory', '$scope',
-    '$location', 'AuthFactory', 'instanceUrl',
-    '$rootScope',
-    function (TokenFactory, ConfigFactory,
-              $scope, $location, AuthFactory,
-              instanceUrl, $rootScope) {
->>>>>>> bc94fa5b
+    '$location', 'AuthFactory', 'instanceUrl', '$rootScope',
+    function (TokenFactory, ConfigFactory, $scope, $location, AuthFactory, instanceUrl, $rootScope) {
         $scope.tokensPerPage = $scope.token_page_size;
         $scope.params = {page: 1, sortdir: "asc"};
         $scope.reverse = false;
@@ -101,26 +92,13 @@
             TokenFactory.enable(serial, $scope.get);
         };
 
-<<<<<<< HEAD
-=======
-        if ($location.path() === "/token/list") {
-            $scope.get();
-        }
-
->>>>>>> bc94fa5b
         // go to the list view by default
         if ($location.path() === "/token") {
             $location.path("/token/list");
         }
-<<<<<<< HEAD
         if ($location.path() === "/token/list") {
             $scope.get();
         }
-        // go to token.wizard, if the wizard is defined
-        if ($scope.token_wizard) {
-            $location.path("/token/wizard");
-        }
-=======
         // go to token.wizard, if the wizard is defined
         if ($scope.token_wizard) {
             $location.path("/token/wizard");
@@ -142,37 +120,11 @@
         });
 
     }]);
->>>>>>> bc94fa5b
-
-        // go to change PIN, if we should change the PIN
-        if ($scope.pin_change) {
-            $location.path("/pinchange");
-        }
-
-<<<<<<< HEAD
-        // listen to the reload broadcast
-        $scope.$on("piReload", function () {
-            /* Due to the parameter "live_search" in the get function
-            we can not bind the get-function to piReload below. This
-            will break in Chrome, would work in Firefox.
-            So we need this wrapper function
-            */
-            $scope.get();
-        });
-
-    }]);
 
 
 myApp.controller("tokenAssignController", ['$scope', 'TokenFactory',
     '$stateParams', 'AuthFactory', 'UserFactory', '$state',
     function tokenAssignController($scope, TokenFactory, $stateParams, AuthFactory, UserFactory, $state) {
-=======
-myApp.controller("tokenAssignController", ['$scope', 'TokenFactory',
-    '$stateParams', 'AuthFactory',
-    'UserFactory', '$state',
-    function tokenAssignController($scope, TokenFactory, $stateParams,
-                                   AuthFactory, UserFactory, $state) {
->>>>>>> bc94fa5b
         $scope.assignToken = function () {
             TokenFactory.assign({
                 serial: fixSerial($scope.newToken.serial),
@@ -183,26 +135,11 @@
         };
     }]);
 
-<<<<<<< HEAD
 myApp.controller("tokenEnrollController", ["$scope", "TokenFactory", "$timeout", "$stateParams", "AuthFactory",
     "UserFactory", "$state", "ConfigFactory", "instanceUrl", "$http", "hotkeys", "gettextCatalog", "inform",
     "U2fFactory", "webAuthnToken", "versioningSuffixProvider",
     function tokenEnrollController($scope, TokenFactory, $timeout, $stateParams, AuthFactory, UserFactory, $state,
                                    ConfigFactory, instanceUrl, $http, hotkeys, gettextCatalog, inform, U2fFactory,
-=======
-myApp.controller("tokenEnrollController", ["$scope", "TokenFactory", "$timeout",
-    "$stateParams", "AuthFactory",
-    "UserFactory", "$state",
-    "ConfigFactory", "instanceUrl",
-    "$http", "hotkeys", "gettextCatalog",
-    "inform", "U2fFactory",
-    "webAuthnToken",
-    "versioningSuffixProvider",
-    function tokenEnrollController($scope, TokenFactory, $timeout, $stateParams,
-                                   AuthFactory, UserFactory, $state,
-                                   ConfigFactory, instanceUrl, $http, hotkeys,
-                                   gettextCatalog, inform, U2fFactory,
->>>>>>> bc94fa5b
                                    webAuthnToken, versioningSuffixProvider) {
 
         hotkeys.bindTo($scope).add({
@@ -251,12 +188,8 @@
             genkey: true,
             type: $scope.default_tokentype,
             hashlib: "sha1",
-<<<<<<< HEAD
-            'radius.system_settings': true
-=======
             'radius.system_settings': true,
             container_serial: $stateParams.containerSerial,
->>>>>>> bc94fa5b
         };
         if ($state.includes('token.rollover')) {
             $scope.form.serial = $stateParams.tokenSerial;
@@ -290,19 +223,11 @@
                 //console.log('DEBUG: got 496 hexlify otpkey, check vasco serialnumber!');
 
                 // convert hexlified input blob to ascii and use the serialnumber (first 10 chars)
-<<<<<<< HEAD
-                let vasco_hex = $scope.form.otpkey.toString();//force conversion
-                let vasco_otpstr = '';
-                for (let i = 0; i < vasco_hex.length; i += 2)
-                    vasco_otpstr += String.fromCharCode(parseInt(vasco_hex.substr(i, 2), 16));
-                let vasco_serial = vasco_otpstr.slice(0, 10);
-=======
                 const vasco_hex = $scope.form.otpkey.toString();//force conversion
                 let vasco_otpstr = '';
                 for (let i = 0; i < vasco_hex.length; i += 2)
                     vasco_otpstr += String.fromCharCode(parseInt(vasco_hex.substr(i, 2), 16));
                 const vasco_serial = vasco_otpstr.slice(0, 10);
->>>>>>> bc94fa5b
                 //console.log(vasco_serial);
                 $scope.vascoSerial = vasco_serial;
                 if ($scope.vasco.useIt) {
@@ -322,15 +247,7 @@
         // TODO: This is also contained in the tokentype class!
         $scope.changeTokenType = function () {
             //debug: console.log("Token Type Changed.");
-<<<<<<< HEAD
-            if (["sshkey", "certificate"].indexOf($scope.form.type) >= 0) {
-                $scope.hidePin = true;
-            } else {
-                $scope.hidePin = false;
-            }
-=======
             $scope.hidePin = ["sshkey", "certificate"].indexOf($scope.form.type) >= 0;
->>>>>>> bc94fa5b
             if ($scope.form.type === "hotp") {
                 // preset HOTP hashlib
                 $scope.form.hashlib = $scope.systemDefault['hotp.hashlib'] || 'sha1';
@@ -343,15 +260,7 @@
                 $scope.form.hashlib = $scope.systemDefault['daypassword.hashlib'] || 'sha1';
                 $scope.form.timeStep = parseInt($scope.systemDefault['daypassword.timeStep'] || '60');
             }
-<<<<<<< HEAD
-            if ($scope.form.type === "vasco") {
-                $scope.form.genkey = false;
-            } else {
-                $scope.form.genkey = true;
-            }
-=======
             $scope.form.genkey = $scope.form.type !== "vasco";
->>>>>>> bc94fa5b
             if ($scope.form.type === "applspec") {
                 $scope.loadAvailableServiceIDs();
             }
@@ -404,11 +313,7 @@
                     }
                     UserFactory.getUsers(params,
                         function (data) {
-<<<<<<< HEAD
-                            let userObject = data.result.value[0];
-=======
                             const userObject = data.result.value[0];
->>>>>>> bc94fa5b
                             // preset for indexedsecret token
                             $scope.form.otpkey = userObject[$scope.tokensettings.indexedsecret.preset_attribute];
                         });
@@ -429,11 +334,7 @@
                 return scope.newUser.email;
             },
             function (newValue, oldValue) {
-<<<<<<< HEAD
                 if (newValue !== '') {
-=======
-                if (newValue != '') {
->>>>>>> bc94fa5b
                     $scope.form.email = newValue;
                 }
             });
@@ -441,11 +342,7 @@
                 return scope.newUser.mobile;
             },
             function (newValue, oldValue) {
-<<<<<<< HEAD
                 if (newValue !== '') {
-=======
-                if (newValue != '') {
->>>>>>> bc94fa5b
                     $scope.form.phone = newValue;
                 }
             });
@@ -459,11 +356,7 @@
 
         // Helper function to populate user information
         $scope.get_user_infos = function (data) {
-<<<<<<< HEAD
-            let userObject = data.result.value[0];
-=======
             const userObject = data.result.value[0];
->>>>>>> bc94fa5b
             $scope.form.email = userObject.email;
             if (typeof userObject.mobile === "string") {
                 $scope.form.phone = userObject.mobile;
@@ -481,11 +374,7 @@
             ConfigFactory.getRealms(function (data) {
                 $scope.realms = data.result.value;
                 // Set the default realm
-<<<<<<< HEAD
-                let size = Object.keys($scope.realms).length;
-=======
                 const size = Object.keys($scope.realms).length;
->>>>>>> bc94fa5b
                 angular.forEach($scope.realms, function (realm, realmname) {
                     if (size === 1) {
                         // if there is only one realm, preset it
@@ -527,23 +416,14 @@
 
         // Read the tokentypes from the server
         TokenFactory.getEnrollTokens(function (data) {
-<<<<<<< HEAD
-            //debug: console.log("getEnrollTokens");
-            //debug: console.log(data);
-=======
             //console.log("getEnrollTokens");
             //console.log(data);
->>>>>>> bc94fa5b
             $scope.formInit["tokenTypes"] = data.result.value;
             // set the default tokentype
             if (!$scope.formInit.tokenTypes.hasOwnProperty(
                 $scope.default_tokentype)) {
                 // if HOTP does not exist, we set another default type
-<<<<<<< HEAD
-                for (let tkey in $scope.formInit.tokenTypes) {
-=======
                 for (const tkey in $scope.formInit.tokenTypes) {
->>>>>>> bc94fa5b
                     // set the first key to be the default tokentype
                     $scope.form.type = tkey;
                     // Set the 2step enrollment value
@@ -561,44 +441,24 @@
 
         // default enrollment callback
         $scope.callback = function (data) {
-<<<<<<< HEAD
-=======
             let blob;
->>>>>>> bc94fa5b
             $scope.U2FToken = {};
             $scope.webAuthnToken = {};
             $scope.enrolledToken = data.detail;
             $scope.click_wait = false;
             if ($scope.enrolledToken.otps) {
-<<<<<<< HEAD
-                let otps_count = Object.keys($scope.enrolledToken.otps).length;
-=======
                 const otps_count = Object.keys($scope.enrolledToken.otps).length;
->>>>>>> bc94fa5b
                 $scope.otp_row_count = parseInt(otps_count / 5 + 0.5);
                 $scope.otp_rows = Object.keys($scope.enrolledToken.otps).slice(0, $scope.otp_row_count);
             } else {
                 $scope.otp_rows = null;
             }
             if ($scope.enrolledToken.certificate) {
-<<<<<<< HEAD
-                let blob = new Blob([$scope.enrolledToken.certificate],
-=======
                 blob = new Blob([$scope.enrolledToken.certificate],
->>>>>>> bc94fa5b
                     {type: 'text/plain'});
                 $scope.certificateBlob = (window.URL || window.webkitURL).createObjectURL(blob);
             }
             if ($scope.enrolledToken.pkcs12) {
-<<<<<<< HEAD
-                let bytechars = atob($scope.enrolledToken.pkcs12);
-                let byteNumbers = new Array(bytechars.length);
-                for (let i = 0; i < bytechars.length; i++) {
-                    byteNumbers[i] = bytechars.charCodeAt(i);
-                }
-                let byteArray = new Uint8Array(byteNumbers);
-                let blob = new Blob([byteArray], {type: 'application/x-pkcs12'});
-=======
                 const bytechars = atob($scope.enrolledToken.pkcs12);
                 const byteNumbers = new Array(bytechars.length);
                 for (let i = 0; i < bytechars.length; i++) {
@@ -606,7 +466,6 @@
                 }
                 const byteArray = new Uint8Array(byteNumbers);
                 blob = new Blob([byteArray], {type: 'application/x-pkcs12'});
->>>>>>> bc94fa5b
                 $scope.pkcs12Blob = (window.URL || window.webkitURL).createObjectURL(blob);
             }
             if ($scope.enrolledToken.u2fRegisterRequest) {
@@ -636,14 +495,11 @@
             // convert the date object to a string
             $scope.form.validity_period_start = date_object_to_string($scope.form.validity_period_start);
             $scope.form.validity_period_end = date_object_to_string($scope.form.validity_period_end);
-<<<<<<< HEAD
-=======
 
             if ($scope.form.container_serial === "createnew" || $scope.form.container_serial === "none") {
                 delete $scope.form.container_serial
             }
 
->>>>>>> bc94fa5b
             TokenFactory.enroll($scope.newUser,
                 $scope.form, $scope.callback,
                 function (data) {
@@ -661,51 +517,6 @@
                 }
             })
         };
-<<<<<<< HEAD
-
-        $scope.regenerateToken = function () {
-            let params = $scope.form;
-            params.serial = $scope.enrolledToken.serial;
-            TokenFactory.enroll($scope.newUser, params, $scope.callback);
-        };
-
-        $scope.sendClientPart = function () {
-            let params = {
-                "otpkey": $scope.clientpart.replace(/ /g, ""),
-                "otpkeyformat": "base32check",
-                "serial": $scope.enrolledToken.serial,
-                "type": $scope.form.type
-            };
-            TokenFactory.enroll($scope.newUser, params, function (data) {
-                $scope.clientpart = "";
-                $scope.callback(data);
-            });
-        };
-
-        $scope.sendVerifyResponse = function () {
-            let params = {
-                "serial": $scope.enrolledToken.serial,
-                "verify": $scope.verifyResponse,
-                "type": $scope.form.type
-
-            };
-            TokenFactory.enroll($scope.newUser, params, function (data) {
-                if (data.result.value === true) {
-                    inform.add(gettextCatalog.getString("Token successfully verified"),
-                        {type: "success", ttl: 10000});
-                }
-                $scope.verifyResponse = "";
-                $scope.callback(data);
-            });
-        };
-
-        // Special Token functions
-        $scope.sshkeyChanged = function () {
-            var keyArr = $scope.form.sshkey.split(" ");
-            $scope.form.description = keyArr.slice(2).join(" ");
-        };
-
-=======
 
         $scope.regenerateToken = function () {
             const params = $scope.form;
@@ -749,7 +560,6 @@
             $scope.form.description = keyArr.slice(2).join(" ");
         };
 
->>>>>>> bc94fa5b
         $scope.yubikeyGetLen = function () {
             let yktestdatalen = $scope.tempData.yubikeyTest.trim().length;
             if (yktestdatalen >= 32) {
@@ -791,11 +601,7 @@
         // get the list of configured CA connectors
         $scope.getCAConnectors = function () {
             ConfigFactory.getCAConnectorNames(function (data) {
-<<<<<<< HEAD
-                let CAConnectors = data.result.value;
-=======
                 const CAConnectors = data.result.value;
->>>>>>> bc94fa5b
                 angular.forEach(CAConnectors, function (value, key) {
                     $scope.CAConnectors.push(value.connectorname);
                     $scope.form.ca = value.connectorname;
@@ -815,14 +621,9 @@
             //debug: console.log("system default config");
             //debug: console.log(systemDefault);
             // TODO: The entries should be handled automatically.
-<<<<<<< HEAD
-            let entries = ["radius.server", "radius.secret", "remote.server", "radius.identifier",
-                "email.mailserver", "email.mailfrom", "yubico.id", "tiqr.regServer"];
-=======
             const entries = ["radius.server", "radius.secret", "remote.server",
                 "radius.identifier", "email.mailserver",
                 "email.mailfrom", "yubico.id", "tiqr.regServer"];
->>>>>>> bc94fa5b
             entries.forEach(function (entry) {
                 if (!$scope.form[entry]) {
                     // preset the UI
@@ -844,19 +645,11 @@
 
         // open the window to generate the key pair
         $scope.openCertificateWindow = function () {
-<<<<<<< HEAD
-            let params = {
-                authtoken: AuthFactory.getAuthToken(),
-                ca: $scope.form.ca
-            };
-            let tabWindowId = window.open('about:blank', '_blank');
-=======
             const params = {
                 authtoken: AuthFactory.getAuthToken(),
                 ca: $scope.form.ca
             };
             const tabWindowId = window.open('about:blank', '_blank');
->>>>>>> bc94fa5b
             $http.post(instanceUrl + '/certificate', params).then(
                 function (response) {
                     //debug: console.log(response);
@@ -867,22 +660,6 @@
 
         // print the paper token
         $scope.printOtp = function () {
-<<<<<<< HEAD
-            let serial = $scope.enrolledToken.serial;
-            let mywindow = window.open('', 'otpPrintingWindow', 'height=400,width=600');
-            let css = '<link' +
-                ' href="' + instanceUrl +
-                '/static/css/papertoken.css"' +
-                ' rel="stylesheet">';
-            mywindow.document.write('<html><head><title>' + serial + '</title>');
-            mywindow.document.write(css);
-            mywindow.document.write('</head>' +
-                '<body onload="window.print(); window.close()">');
-            mywindow.document.write($('#paperOtpTable').html());
-            mywindow.document.write('</body></html>');
-            mywindow.document.close(); // necessary for IE >= 10
-            mywindow.focus(); // necessary for IE >= 10
-=======
             const serial = $scope.enrolledToken.serial;
             const myWindow = window.open('', 'otpPrintingWindow', 'height=400,width=600');
             const css = '<link' +
@@ -897,7 +674,6 @@
             myWindow.document.write('</body></html>');
             myWindow.document.close(); // necessary for IE >= 10
             myWindow.focus(); // necessary for IE >= 10
->>>>>>> bc94fa5b
             return true;
         };
 
@@ -915,25 +691,12 @@
             formatYear: 'yy',
             startingDay: 1
         };
-<<<<<<< HEAD
-
     }]);
 
 
 myApp.controller("tokenImportController", ['$scope', 'Upload', 'AuthFactory', 'tokenUrl', 'ConfigFactory', 'inform',
     'gettextCatalog',
     function ($scope, Upload, AuthFactory, tokenUrl, ConfigFactory, inform, gettextCatalog) {
-=======
-    }]);
-
-myApp.controller("tokenImportController", ['$scope', 'Upload', 'AuthFactory',
-    'tokenUrl', 'ConfigFactory', 'inform',
-    'gettextCatalog',
-    function ($scope, Upload,
-              AuthFactory, tokenUrl,
-              ConfigFactory, inform,
-              gettextCatalog) {
->>>>>>> bc94fa5b
         $scope.formInit = {
             fileTypes: ["aladdin-xml", "OATH CSV", "Yubikey CSV", "pskc"]
         };
