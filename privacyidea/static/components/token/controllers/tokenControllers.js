/**
 * http://www.privacyidea.org
 * (c) cornelius kölbel, cornelius@privacyidea.org
 *
 * 2015-01-11 Cornelius Kölbel, <cornelius@privacyidea.org>
 *
 * This code is free software; you can redistribute it and/or
 * modify it under the terms of the GNU AFFERO GENERAL PUBLIC LICENSE
 * License as published by the Free Software Foundation; either
 * version 3 of the License, or any later version.
 *
 * This code is distributed in the hope that it will be useful,
 * but WITHOUT ANY WARRANTY; without even the implied warranty of
 * MERCHANTABILITY or FITNESS FOR A PARTICULAR PURPOSE.  See the
 * GNU AFFERO GENERAL PUBLIC LICENSE for more details.
 *
 * You should have received a copy of the GNU Affero General Public
 * License along with this program.  If not, see <http://www.gnu.org/licenses/>.
 *
 */
myApp.controller("tokenController", function (TokenFactory, ConfigFactory,
                                              $scope, $location, AuthFactory,
                                              instanceUrl,
                                              $rootScope, gettextCatalog,
                                              hotkeys) {
    $scope.tokensPerPage = $scope.token_page_size;
    $scope.params = {page: 1, sortdir: "asc"};
    $scope.reverse = false;
    $scope.loggedInUser = AuthFactory.getUser();
    $scope.selectedToken = {serial: null};
    $scope.clientpart = "";

    // Change the pagination
    $scope.pageChanged = function () {
        //debug: console.log('Page changed to: ' + $scope.params.page);
        $scope.get();
    };

    // This function fills $scope.tokendata
    $scope.get = function (live_search) {
        if ((!$rootScope.search_on_enter) || ($rootScope.search_on_enter && !live_search)) {
            $scope.params.serial = "*" + ($scope.serialFilter || "") + "*";
            $scope.params.tokenrealm = "*" + ($scope.tokenrealmFilter || "") + "*";
            $scope.params.type = "*" + ($scope.typeFilter || "") + "*";
            $scope.params.description = "*" + ($scope.descriptionFilter || "") + "*";
            $scope.params.userid = "*" + ($scope.userIdFilter || "") + "*";
            $scope.params.resolver = "*" + ($scope.resolverFilter || "") + "*";
            $scope.params.pagesize = $scope.token_page_size;
            $scope.params.sortBy = $scope.sortBy;
            if ($scope.reverse) {
                $scope.params.sortdir = "desc";
            } else {
                $scope.params.sortdir = "asc";
            }
            TokenFactory.getTokens(function (data) {
                if (data) {
                    $scope.tokendata = data.result.value;
                }
            }, $scope.params);
        }
    };

    if ($scope.loggedInUser.role === "admin") {
        /*
        * Functions to check and to create a default realm. At the moment this is
        * in the tokenview, as the token view is the first view. This could be
        * changed to be located anywhere else.
        */
        ConfigFactory.getRealms(function (data) {
            // Check if there is a realm defined, or if we should display the
            // Auto Create Dialog
            var number_of_realms = Object.keys(data.result.value).length;
            if (number_of_realms === 0) {
                $('#dialogAutoCreateRealm').modal();
            }
        });
        /*
         Welcome dialog, which displays a lot of information to the
         administrator.

         We display it if
         subscription_state = 0 and hide_welcome = false
         subscription_state = 1
         subscription_state = 2
         */
        if ($scope.welcomeStep < 4) {
            // We did not walk throught the welcome dialog, yet.
            if (($scope.subscription_state === 0 && !$scope.hide_welcome) ||
                ($scope.subscription_state === 1) ||
                ($scope.subscription_state === 2)) {
                $('#dialogWelcome').modal("show");
            }
        }
    }

    // single token function
    $scope.reset = function (serial) {
        TokenFactory.reset(serial, $scope.get);
    };
    $scope.disable = function (serial) {
        TokenFactory.disable(serial, $scope.get);
    };
    $scope.enable = function (serial) {
        TokenFactory.enable(serial, $scope.get);
    };

    if ($location.path() === "/token/list") {
        $scope.get();
    }

    // go to the list view by default
    if ($location.path() === "/token") {
        $location.path("/token/list");
    }
    // go to token.wizard, if the wizard is defined
    if ($scope.token_wizard) {
        $location.path("/token/wizard");
    }

    // go to change PIN, if we should change the PIN
    if ($scope.pin_change) {
        $location.path("/pinchange");
    }
    
    // listen to the reload broadcast
    $scope.$on("piReload", function() {
        /* Due to the parameter "live_search" in the get function
        we can not bind the get-function to piReload below. This
        will break in Chrome, would work in Firefox.
        So we need this wrapper function
        */
        $scope.get();
    });

});


myApp.controller("tokenAssignController", function ($scope, TokenFactory,
                                                    $stateParams, AuthFactory,
                                                    UserFactory, $state) {
    $scope.assignToken = function () {
        TokenFactory.assign({
            serial: fixSerial($scope.newToken.serial),
            pin: $scope.newToken.pin
        }, function () {
            $state.go('token.list');
        });
    };
});

myApp.controller("tokenEnrollController", function ($scope, TokenFactory,
                                                    $timeout,
                                                    $stateParams, AuthFactory,
                                                    UserFactory, $state,
                                                    ConfigFactory, instanceUrl,
                                                    $http, hotkeys,
                                                    gettextCatalog,
                                                    inform, U2fFactory, webAuthnToken) {

    hotkeys.bindTo($scope).add({
        combo: 'alt+e',
        description: gettextCatalog.getString('Enroll a new token'),
        callback: function (event, hotkey) {
            event.preventDefault();
            $state.go('token.enroll');
            $scope.enrolledToken = null;
        }
    });
    hotkeys.bindTo($scope).add({
        combo: 'alt+r',
        description: gettextCatalog.getString('Roll the token'),
        callback: function () {
            $scope.enrollToken();
        }
    });

    $scope.qrCodeWidth = 250;

    if ($state.includes('token.wizard') && !$scope.show_seed) {
        $scope.qrCodeWidth = 500;
    }

    $scope.checkRight = AuthFactory.checkRight;
    $scope.loggedInUser = AuthFactory.getUser();
    $scope.newUser = {};
    $scope.tempData = {};
    $scope.instanceUrl = instanceUrl;
    $scope.click_wait = true;
    $scope.U2FToken = {};
    $scope.webAuthnToken = {};
    // System default values for enrollment
    $scope.systemDefault = {};
    // questions for questionnaire token
    $scope.questions = [];
    $scope.num_questions = 5;
    // These are values that are also sent to the backend!
    $scope.form = {
        timeStep: 30,
        otplen: 6,
        genkey: true,
        type: $scope.default_tokentype,
        hashlib: "sha1",
        'radius.system_settings': true
    };
    $scope.vasco = {
        // Note: A primitive does not work in the ng-model of the checkbox!
        useIt: false
    };

    $scope.formInit = {
        tokenTypes: {"hotp": gettextCatalog.getString("HOTP: event based One Time Passwords"),
            "totp": gettextCatalog.getString("TOTP: time based One Time Passwords"),
            "spass": gettextCatalog.getString("SPass: Simple Pass token. Static passwords"),
            "motp": gettextCatalog.getString("mOTP: classical mobile One Time Passwords"),
            "sshkey": gettextCatalog.getString("SSH Public Key: The public SSH key"),
            "yubikey": gettextCatalog.getString("Yubikey AES mode: One Time Passwords with" +
                " Yubikey"),
            "remote": gettextCatalog.getString("Remote Token: Forward authentication request" +
                " to another server"),
            "yubico": gettextCatalog.getString("Yubikey Cloud mode: Forward authentication" +
                " request to YubiCloud"),
            "radius": gettextCatalog.getString("RADIUS: Forward authentication request to a" +
                " RADIUS server"),
            "email": gettextCatalog.getString("EMail: Send a One Time Password to the users email" +
                " address."),
            "sms": gettextCatalog.getString("SMS: Send a One Time Password to the users" +
                " mobile phone."),
            "certificate": gettextCatalog.getString("Certificate: Enroll an x509 Certificate" +
                " Token."),
            "4eyes": gettextCatalog.getString("Four Eyes: Two or more users are required to" +
                " log in."),
            "tiqr": gettextCatalog.getString("TiQR: Authenticate with Smartphone by scanning" +
                " a QR code."),
            "u2f": gettextCatalog.getString("U2F: Universal 2nd Factor hardware token."),
<<<<<<< HEAD
            "indexedsecret": gettextCatalog.getString("IndexedSecret: Challenge token based on a shared secret."),
=======
            "webAuthn": gettextCatalog.getString("WebAuthn: Web Authentication hardware token."),
>>>>>>> 9dc8bd02
            "paper": gettextCatalog.getString("PAPER: OTP values on a sheet of paper.")},
        timesteps: [30, 60],
        otplens: [6, 8],
        hashlibs: ["sha1", "sha256", "sha512"]
    };

    $scope.setVascoSerial = function() {
        if ($scope.form.otpkey.length === 496) {
                 //console.log('DEBUG: got 496 hexlify otpkey, check vasco serialnumber!');

                 // convert hexlified input blob to ascii and use the serialnumber (first 10 chars)
                 var vasco_hex = $scope.form.otpkey.toString();//force conversion
                 var vasco_otpstr = '';
                 for (var i = 0; i < vasco_hex.length; i += 2)
                     vasco_otpstr += String.fromCharCode(parseInt(vasco_hex.substr(i, 2), 16));
                 var vasco_serial = vasco_otpstr.slice(0, 10);
                 //console.log(vasco_serial);
                 $scope.vascoSerial = vasco_serial;
                 if ($scope.vasco.useIt) {
                    $scope.form.serial = vasco_serial;
                 } else {
                    delete $scope.form.serial;
                 }
           } else {
            // If we do not have 496 characters this might be no correct vasco blob.
            // So we reset the serial
            $scope.vascoSerial = "";
            delete $scope.form.serial;
        }
    };

    // These token need to PIN
    // TODO: This is also contained in the tokentype class!
    $scope.changeTokenType = function() {
        //debug: console.log("Token Type Changed.");
        if (["sshkey", "certificate"].indexOf($scope.form.type) >= 0) {
            $scope.hidePin = true;
        } else {
            $scope.hidePin = false;
        }
        if ($scope.form.type === "hotp") {
            // preset HOTP hashlib
            $scope.form.hashlib = $scope.systemDefault['hotp.hashlib'] || 'sha1';
        } else if ($scope.form.type === "totp") {
            // preset TOTP hashlib
            $scope.form.hashlib = $scope.systemDefault['totp.hashlib'] || 'sha1';
            $scope.form.timeStep = parseInt($scope.systemDefault['totp.timeStep'] || '30');
        }
        if ($scope.form.type === "vasco") {
            $scope.form.genkey = false;
        } else {
            $scope.form.genkey = true;
        }

        $scope.preset_indexedsecret();

        if ($scope.form.type === "radius") {
            // only load RADIUS servers when the user actually tries to enroll a RADIUS token,
            // because the user might not be allowed to list RADIUS servers
            $scope.getRADIUSIdentifiers();
        }
        if ($scope.form.type === "certificate") {
            $scope.getCAConnectors();
        }
        // preset twostep enrollment
        $scope.setTwostepEnrollmentDefault();
    };

    // helper function for setting indexed secret attribute
    $scope.preset_indexedsecret = function() {
        if ($scope.form.type === "indexedsecret") {
            // in case of indexedsecret we do never generate a key from the UI
            $scope.form.genkey = false;
            // Only fetch, if a preset_attribute is defined
            if ($scope.tokensettings.indexedsecret.preset_attribute) {
                // In case of a normal logged in user, an empty params is fine
                var params = {};
                if (AuthFactory.getRole() === 'admin') {
                    params = {realm: $scope.newUser.realm,
                        username: fixUser($scope.newUser.user)};
                }
                UserFactory.getUsers(params,
                        function(data) {
                            var userObject = data.result.value[0];
                            // preset for indexedsecret token
                            $scope.form.otpkey = userObject[$scope.tokensettings.indexedsecret.preset_attribute];
                    });
            }
        }
    };

    // Set the default value of the "2stepinit" field if twostep enrollment should be forced
    $scope.setTwostepEnrollmentDefault = function () {
        $scope.form["2stepinit"] = $scope.checkRight($scope.form.type + "_2step=force");
    };

    // Initially set the default value
    $scope.setTwostepEnrollmentDefault();

    // A watch function to change the form data in case another user is selected
    $scope.$watch(function(scope) {return scope.newUser.email;},
        function(newValue, oldValue){
            if (newValue != '') {
                $scope.form.email = newValue;
            }
        });
    $scope.$watch(function(scope) {return scope.newUser.mobile;},
        function(newValue, oldValue){
            if (newValue != '') {
                $scope.form.phone = newValue;
            }
        });
    $scope.$watch(function(scope) {return fixUser(scope.newUser.user);},
        function(newValue, oldValue) {
            // The newUser was changed
            $scope.preset_indexedsecret();
        });

    // Get the realms and fill the realm dropdown box
    if (AuthFactory.getRole() === 'admin') {
        ConfigFactory.getRealms(function (data) {
            $scope.realms = data.result.value;
            // Set the default realm
            var size = Object.keys($scope.realms).length;
            angular.forEach($scope.realms, function (realm, realmname) {
                if (size === 1) {
                    // if there is only one realm, preset it
                    $scope.newUser = {user: "", realm: realmname};
                }
                // if there is a default realm, preset the default realm
                if (realm.default && !$stateParams.realmname) {
                    $scope.newUser = {user: "", realm: realmname};
                    //debug: console.log("tokenEnrollController");
                    //debug: console.log($scope.newUser);
                }
            });
            // init the user, if token.enroll was called from the user.details
            if ($stateParams.realmname) {
                $scope.newUser.realm = $stateParams.realmname;
            }
            if ($stateParams.username) {
                $scope.newUser.user = $stateParams.username;
                // preset the mobile and email for SMS or EMAIL token
                UserFactory.getUsers({realm: $scope.newUser.realm,
                    username: $scope.newUser.user},
                    function(data) {
                        var userObject = data.result.value[0];
                        $scope.form.email = userObject.email;
                        if (typeof userObject.mobile === "string") {
                            $scope.form.phone = userObject.mobile;
                        } else {
                            $scope.phone_list = userObject.mobile;
                            if ($scope.phone_list && $scope.phone_list.length === 1) {
                                $scope.form.phone = $scope.phone_list[0];
                            }
                        }
                });
            }
        });
    } else if (AuthFactory.getRole() === 'user') {
        // init the user, if token.enroll was called as a normal user
        $scope.newUser.user = AuthFactory.getUser().username;
        $scope.newUser.realm = AuthFactory.getUser().realm;
    }

    // Read the the tokentypes from the server
    TokenFactory.getEnrollTokens(function(data){
        //debug: console.log("getEnrollTokens");
        //debug: console.log(data);
        $scope.formInit["tokenTypes"] = data.result.value;
        // set the default tokentype
        if (!$scope.formInit.tokenTypes.hasOwnProperty(
                $scope.default_tokentype)) {
            // if HOTP does not exist, we set another default type
            for (var tkey in $scope.formInit.tokenTypes) {
                // set the first key to be the default tokentype
                $scope.form.type = tkey;
                // Set the 2step enrollment value
                $scope.setTwostepEnrollmentDefault();
                break;
            }
        }
    });

    $scope.CAConnectors = [];
    $scope.CATemplates = {};
    $scope.radioCSR = 'csrgenerate';


    // default enrollment callback
    $scope.callback = function (data) {
        $scope.U2FToken = {};
        $scope.webAuthnToken = {};
        $scope.enrolledToken = data.detail;
        $scope.click_wait=false;
        if ($scope.enrolledToken.otps) {
            var otps_count = Object.keys($scope.enrolledToken.otps).length;
            $scope.otp_row_count = parseInt(otps_count/5 + 0.5);
            $scope.otp_rows = Object.keys($scope.enrolledToken.otps).slice(0, $scope.otp_row_count);
        }
        if ($scope.enrolledToken.certificate) {
            var blob = new Blob([ $scope.enrolledToken.certificate ],
                { type : 'text/plain' });
            $scope.certificateBlob = (window.URL || window.webkitURL).createObjectURL( blob );
        }
        if ($scope.enrolledToken.pkcs12) {
            var bytechars = atob($scope.enrolledToken.pkcs12);
            var byteNumbers = new Array(bytechars.length);
            for (var i = 0; i < bytechars.length; i++) {
                byteNumbers[i] = bytechars.charCodeAt(i);
            }
            var byteArray = new Uint8Array(byteNumbers);
            var blob = new Blob([byteArray], {type: 'application/x-pkcs12'});
            $scope.pkcs12Blob = (window.URL || window.webkitURL).createObjectURL( blob );
        }
        if ($scope.enrolledToken.u2fRegisterRequest) {
            // This is the first step of U2F registering, save serial.
            $scope.serial = data.detail.serial;

            $scope.register_fido($scope.enrolledToken.u2fRegisterRequest, U2fFactory, $scope.U2FToken);
        }
        if ($scope.enrolledToken.webAuthnRegisterRequest) {
            // This is the first step of U2F registering, save serial.
            $scope.serial = data.detail.serial;

            $scope.register_fido($scope.enrolledToken.webAuthnRegisterRequest, webAuthnToken, $scope.webAuthnToken);
        }
        if ($scope.enrolledToken.rollout_state === "clientwait") {
            $scope.pollTokenInfo();
        }
        $('html,body').scrollTop(0);
    };

    $scope.enrollToken = function () {
        //debug: console.log($scope.newUser.user);
        //debug: console.log($scope.newUser.realm);
        //debug: console.log($scope.newUser.pin);
        $scope.newUser.user = fixUser($scope.newUser.user);
        // convert the date object to a string
        $scope.form.validity_period_start = date_object_to_string($scope.form.validity_period_start);
        $scope.form.validity_period_end = date_object_to_string($scope.form.validity_period_end);
        TokenFactory.enroll($scope.newUser,
            $scope.form, $scope.callback);
    };

    $scope.pollTokenInfo = function () {
        TokenFactory.getTokenForSerial($scope.enrolledToken.serial, function(data) {
            $scope.enrolledToken.rollout_state = data.result.value.tokens[0].rollout_state;
            // Poll the data after 2.5 seconds again
            if ($scope.enrolledToken.rollout_state === "clientwait") {
                $timeout($scope.pollTokenInfo, 2500);
            }
        })
    };

    $scope.regenerateToken = function () {
        var params = $scope.form;
        params.serial = $scope.enrolledToken.serial;
        TokenFactory.enroll($scope.newUser, params, $scope.callback);
    };

    $scope.sendClientPart = function () {
        var params = {
            "otpkey": $scope.clientpart.replace(/ /g, ""),
            "otpkeyformat": "base32check",
            "serial": $scope.enrolledToken.serial,
            "type": $scope.form.type
        };
        TokenFactory.enroll($scope.newUser, params, function (data) {
            $scope.clientpart = "";
            $scope.callback(data);
        });
    };

    // Special Token functions
    $scope.sshkeyChanged = function () {
        var keyArr = $scope.form.sshkey.split(" ");
        $scope.form.description = keyArr.slice(2).join(" ");
    };

    $scope.yubikeyGetLen = function () {
        if ($scope.tempData.yubikeyTest.length >= 32) {
            $scope.form.otplen = $scope.tempData.yubikeyTest.length;
            if ($scope.tempData.yubikeyTest.length > 32) {
                $scope.tempData.yubikeyUid = true;
                $scope.tempData.yubikeyUidLen = $scope.tempData.yubikeyTest.length - 32;
            }
        }
    };

    // U2F and WebAuthn
    $scope.register_fido = function (registerRequest, Factory, token) {
        // We need to send the 2nd stage of the U2F enroll
        Factory.register_request(registerRequest, function (params) {
            params.serial = $scope.serial;
            TokenFactory.enroll($scope.newUser,
                params, function (response) {
                    $scope.click_wait = false;
                    token.subject
                        = (response.detail.u2fRegisterResponse || response.detail.webAuthnRegisterResponse).subject;
                    token.vendor = token.subject.split(" ")[0];
                    console.log(token);
                });
        });
        $scope.click_wait = true;
    };

    // get the list of configured RADIUS server identifiers
    $scope.getRADIUSIdentifiers = function() {
        ConfigFactory.getRadiusNames(function(data){
            $scope.radiusIdentifiers = data.result.value;
        });
    };

    // get the list of configured CA connectors
    $scope.getCAConnectors = function () {
        ConfigFactory.getCAConnectorNames(function (data){
            var CAConnectors = data.result.value;
            angular.forEach(CAConnectors, function(value, key){
                $scope.CAConnectors.push(value.connectorname);
                $scope.form.ca = value.connectorname;
                $scope.CATemplates[value.connectorname] = value;
            });
            //debug: console.log($scope.CAConnectors);
        });
    };

    // If the user is admin, he can read the config.
    ConfigFactory.loadSystemConfig(function (data) {
        /* Default config values like
            radius.server, radius.secret...
           are stored in systemDefault and $scope.form
         */
        $scope.systemDefault = data.result.value;
        //debug: console.log("system default config");
        //debug: console.log(systemDefault);
        // TODO: The entries should be handled automatically.
        var entries = ["radius.server", "radius.secret", "remote.server",
            "radius.identifier", "email.mailserver",
            "email.mailfrom", "yubico.id", "tiqr.regServer"];
        entries.forEach(function(entry) {
            if (!$scope.form[entry]) {
                // preset the UI
                $scope.form[entry] = $scope.systemDefault[entry];
            }
        });
        // Default HOTP hashlib
        $scope.form.hashlib = $scope.systemDefault["hotp.hashlib"] || 'sha1';
        // Now add the questions
        angular.forEach($scope.systemDefault, function(value, key) {
            if (key.indexOf("question.question.") === 0) {
                $scope.questions.push(value);
            }
        });
        $scope.num_answers = $scope.systemDefault["question.num_answers"];
        //debug: console.log($scope.questions);
        //debug: console.log($scope.form);
    });

    // open the window to generate the key pair
    $scope.openCertificateWindow = function () {
        var params = {authtoken: AuthFactory.getAuthToken(),
                      ca: $scope.form.ca};
        var tabWindowId = window.open('about:blank', '_blank');
        $http.post(instanceUrl + '/certificate', params).then(
            function (response) {
                //debug: console.log(response);
                tabWindowId.document.write(response.data);
                //tabWindowId.location.href = response.headers('Location');
        });
    };

    // print the paper token
    $scope.printOtp = function () {
        var serial = $scope.enrolledToken.serial;
        var mywindow = window.open('', 'otpPrintingWindow', 'height=400,width=600');
        var css = '<link' +
            ' href="' + instanceUrl +
            '/static/css/papertoken.css"' +
            ' rel="stylesheet">';
        mywindow.document.write('<html><head><title>'+serial+'</title>');
        mywindow.document.write(css);
        mywindow.document.write('</head>' +
            '<body onload="window.print(); window.close()">');
        mywindow.document.write($('#paperOtpTable').html());
        mywindow.document.write('</body></html>');
        mywindow.document.close(); // necessary for IE >= 10
        mywindow.focus(); // necessary for IE >= 10
        return true;
    };

    // ===========================================================
    // ===============  Date stuff ===============================
    // ===========================================================

    $scope.openDate = function($event) {
        $event.stopPropagation();
        return true;
    };

    $scope.today = new Date();
    $scope.dateOptions = {
        formatYear: 'yy',
        startingDay: 1
    };

});


myApp.controller("tokenImportController", function ($scope, Upload,
                                                    AuthFactory, tokenUrl,
                                                    ConfigFactory, inform) {
    $scope.formInit = {
        fileTypes: ["aladdin-xml", "OATH CSV", "Yubikey CSV", "pskc"]
    };
    // These are values that are also sent to the backend!
    $scope.form = {
        type: "OATH CSV",
        realm: ""
    };

    // get Realms
    ConfigFactory.getRealms(function (data) {
        $scope.realms = data.result.value;
        // Preset the default realm
        angular.forEach($scope.realms, function (realm, realmname) {
                if (realm.default) {
                    $scope.form.realm = realmname;
                }
            });
    });

    // get PGP keys
    ConfigFactory.getPGPKeys(function (data) {
        $scope.pgpkeys = data.result.value;
    });

    $scope.upload = function (file) {
        if (file) {
            Upload.upload({
                url: tokenUrl + '/load/filename',
                headers: {'PI-Authorization': AuthFactory.getAuthToken()},
                data: {file: file,
                    type: $scope.form.type,
                    psk: $scope.form.psk,
                    password: $scope.form.password,
                    tokenrealms: $scope.form.realm},
            }).then(function (resp) {
                $scope.uploadedFile = resp.config.data.file.name;
                $scope.uploadedTokens = resp.data.result.value;
            }, function (error) {
                if (error.data.result.error.code === -401) {
                    $state.go('login');
                } else {
                    inform.add(error.data.result.error.message,
                        {type: "danger", ttl: 10000});
                }
            }, function (evt) {
                $scope.uploadProgress = parseInt(100.0 * evt.loaded / evt.total)});
        }
    };
});<|MERGE_RESOLUTION|>--- conflicted
+++ resolved
@@ -232,11 +232,8 @@
             "tiqr": gettextCatalog.getString("TiQR: Authenticate with Smartphone by scanning" +
                 " a QR code."),
             "u2f": gettextCatalog.getString("U2F: Universal 2nd Factor hardware token."),
-<<<<<<< HEAD
             "indexedsecret": gettextCatalog.getString("IndexedSecret: Challenge token based on a shared secret."),
-=======
             "webAuthn": gettextCatalog.getString("WebAuthn: Web Authentication hardware token."),
->>>>>>> 9dc8bd02
             "paper": gettextCatalog.getString("PAPER: OTP values on a sheet of paper.")},
         timesteps: [30, 60],
         otplens: [6, 8],
