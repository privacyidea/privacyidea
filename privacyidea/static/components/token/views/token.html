<div class="well">
<<<<<<< HEAD
=======
    <nav class="navbar navbar-default" ng-show="checkRight('container_list')">
        <div class="container">
            <!-- Hide menu bar on small screens, show button to toggle instead -->
            <button type="button" class="navbar-toggle"
                    data-toggle="collapse" data-target=".myTokenNavbar"
                    aria-expanded="false" aria-controls="navbar">
                <span class="sr-only">Toggle navigation</span>
                <span class="icon-bar"></span>
                <span class="icon-bar"></span>
                <span class="icon-bar"></span>
            </button>

            <div class="navbar-collapse collapse myTokenNavbar">
                <ul class="nav navbar-nav nav-capitalize">
                    <li ng-class="{active: $state.includes('token.list')
                    || $state.includes('token.enroll') || $state.includes('token.import')
                    || $state.includes('token.challenges') || $state.includes('token.applications')
                    || $state.includes('token.getserial') || $state.includes('token.details')
                    }">
                        <a ui-sref="token.list" ng-click="tokenMenu=true">
                            <span class="glyphicon glyphicon-phone"
                                  aria-hidden="true">
                            </span>
                            <span translate>Tokens</span>
                        </a>
                    </li>
                    <li ng-class="{active: $state.includes('token.containerlist')
                        || $state.includes('token.containercreate') || $state.includes('token.containerdetails')}">
                        <a ui-sref="token.containerlist" ng-click="tokenMenu=false">
                            <span class="glyphicon glyphicon-folder-close"
                                  aria-hidden="true"></span>
                            <span translate>Containers</span>
                        </a>
                    </li>
                </ul>
            </div>
            <!--/.nav-collapse -->
        </div>
    </nav>
>>>>>>> bc94fa5b

    <div class="row">

        <!-- Token sidebar panel -->
        <div class="col-lg-3 sticky" ng-hide="token_wizard || !tokenMenu">
            <div class="pa-sidebar panel">
                <ul class="nav nav-pills nav-stacked nav-capitalize">
                    <li role="presentation"
                        ng-class="{active: $state.includes('token.list')}">
                        <a ui-sref="token.list">
                            <span class="glyphicon glyphicon-list"></span>
                            <span translate>All tokens</span>
                        </a>
                    </li>
                    <li role="presentation"
                        ng-class="{active: $state.includes('token.details')}"
                        ng-show="$state.includes('token.details')"><a>Token
                        {{ $stateParams.tokenSerial }}</a>
                    </li>
                    <li role="presentation"
                        ng-show="checkEnroll() || loggedInUser.role === 'admin'"
                        ng-class="{active: $state.includes('token.enroll')}">
                        <a ui-sref="token.enroll">
                            <span class="glyphicon glyphicon-edit"></span>
                            <span translate>Enroll Token</span>
                        </a>
                    </li>
                    <li role="presentation"
                        ng-show="loggedInUser.role === 'user' && checkEnroll()
                            && token_wizard_2nd"
                        ng-class="{active: $state.includes('token.wizard')}">
                        <a ui-sref="token.wizard">
                            <span class="glyphicon glyphicon-star"></span>
                            <span translate>Token enrollment
                                wizard</span>
                        </a>
                    </li>
                    <li role="presentation"
                        ng-class="{active: $state.includes('token.assign')}"
                        ng-show="loggedInUser.role == 'user' &&
                            checkRight('assign')">
                        <a ui-sref="token.assign">
                            <span class="glyphicon glyphicon-plus"></span>
                            <span translate>Assign Token</span>
                        </a>
                    </li>
                    <li role="presentation"
                        ng-class="{active: $state.includes('token.import')}"
                        ng-show="loggedInUser.role == 'admin' &&
                            checkRight('importtokens')">
                        <a ui-sref="token.import">
                            <span class="glyphicon glyphicon-upload"></span>
                            <span translate>Import Tokens</span>
                        </a>
                    </li>
                    <li role="presentation"
                        ng-class="{active: $state.includes('token.challenges')}"
                        ng-show="loggedInUser.role == 'admin' &&
                            checkRight('getchallenges')">
                        <a ui-sref="token.challenges">
                            <span class="glyphicon glyphicon-repeat"></span>
                            <span translate>List Challenges</span>
                        </a>
                    </li>
                    <li role="presentation"
                        ng-class="{active: $state.includes('token.applications')}"
                        ng-show="loggedInUser.role == 'admin' &&
                            checkRight('tokenlist') &&
                            checkRight('machinelist') &&
                            checkRight('manage_machine_tokens')">
                        <a ui-sref="token.applications">
                            <span class="glyphicon glyphicon-hdd"></span>
                            <span translate>Token Applications</span>
                        </a>
                    </li>
                    <hr>
                    <li role="presentation"
                        ng-class="{active: $state.includes('token.lost')}"
                        ng-show="($state.includes('token.details')||
                        $state.includes('token.lost')) &&
                        checkRight('losttoken')">
                        <a ui-sref="token.lost({tokenSerial:selectedToken.serial})">
                            <span class="glyphicon glyphicon-eye-open"></span>
                            <span translate>Lost Token</span>
                        </a>
                    </li>
                    <li role="presentation"
                        ng-show="loggedInUser.role == 'admin' &&
                            checkRight('getserial')"
                        ng-class="{active: $state.includes('token.getserial')}">
                        <a ui-sref="token.getserial">
                            <span class="glyphicon glyphicon-question-sign">
                            </span>
                            <span translate>Get Serial</span></a></li>
                    <hr>
                    <li role="presentation"
                        ng-show="($state.includes('token.list'))">
                        <a target="_external" ng-href="{{ 'https://privacyidea.readthedocs.io/en/v'+
                           privacyideaVersionNumber+'/webui/index.html#tokens' }}">
                            <span class="glyphicon glyphicon-info-sign"></span>
                            <span translate>Help about Token</span></a></li>
                    <li role="presentation"
                        ng-show="($state.includes('token.enroll'))">
                        <a target="_external" ng-href="{{ 'https://privacyidea.readthedocs.io/en/v'+
                           privacyideaVersionNumber+'/tokens/tokentypes.html' }}">
                            <span class="glyphicon glyphicon-info-sign"></span>
                            <span translate>Help about Tokentypes</span></a></li>
                    <li role="presentation"
                        ng-show="($state.includes('token.import'))">
                        <a target="_external" ng-href="{{ 'https://privacyidea.readthedocs.io/en/v'+
                           privacyideaVersionNumber+'/workflows_and_tools/import/index.html' }}">
                            <span class="glyphicon glyphicon-info-sign"></span>
                            <span translate>Help about Token Import</span></a></li>
                    <li role="presentation"
                        ng-show="($state.includes('token.details'))">
                        <a target="_external" ng-href="{{ 'https://privacyidea.readthedocs.io/en/v'+
                           privacyideaVersionNumber+'/webui/token_details.html' }}">
                            <span class="glyphicon glyphicon-info-sign"></span>
                            <span translate>Help about Token Details</span></a></li>
                </ul>
            </div>
        </div>

        <!-- Container sidebar panel -->
        <div class="col-lg-3 sticky" ng-show="!tokenMenu">
            <div class="pa-sidebar panel">
                <ul class="nav nav-pills nav-stacked nav-capitalize">
                    <li role="presentation"
                        ng-class="{active: $state.includes('token.containerlist')}"
                        ng-show="checkRight('container_list')">
                        <a ui-sref="token.containerlist">
                            <span class="glyphicon glyphicon-list"></span>
                            <span translate> List Containers </span>
                        </a>
                    </li>
                    <li role="presentation"
                        ng-class="{active: $state.includes('token.containerdetails')}"
                        ng-show="$state.includes('token.containerdetails')"><a>Container
                        {{ $stateParams.containerSerial }}</a>
                    </li>
                    <li role="presentation"
                        ng-show="checkRight('container_create')"
                        ng-class="{active: $state.includes('token.containercreate')}">
                        <a ui-sref="token.containercreate">
                            <span class="glyphicon glyphicon-plus"></span>
                            <span translate>Create Container</span>
                        </a>
                    </li>
                </ul>
            </div>
        </div>

        <div ng-class="{'col-lg-9': !token_wizard || !tokenMenu, 'col-lg-12': token_wizard && tokenMenu}"
             ui-view class="slide panel">
        </div>
    </div>

</div>



<|MERGE_RESOLUTION|>--- conflicted
+++ resolved
@@ -1,6 +1,4 @@
 <div class="well">
-<<<<<<< HEAD
-=======
     <nav class="navbar navbar-default" ng-show="checkRight('container_list')">
         <div class="container">
             <!-- Hide menu bar on small screens, show button to toggle instead -->
@@ -40,7 +38,6 @@
             <!--/.nav-collapse -->
         </div>
     </nav>
->>>>>>> bc94fa5b
 
     <div class="row">
 
