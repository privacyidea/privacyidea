<h3 name="Container Details">
    <translate>Container details for {{ containerSerial }}</translate>
</h3>
<div class="table-responsive">
    <table class="table table-bordered table-striped">
        <tr>
            <td translate>Type</td>
            <td class="capitalize">{{ container.type }}</td>
            <td>
<<<<<<< HEAD
                <div ng-hide="deleteContainerButton">
                    <button class="btn btn-danger" ng-click="deleteContainerButton=true"
                            ng-disabled="!checkRight('container_delete')"
                            ng-hide="!checkRight('container_delete') && hide_buttons">
                        <span class="glyphicon glyphicon-trash"></span>
                        <span translate>Delete</span>
                    </button>
                </div>
                <div ng-show="deleteContainerButton">
                    <button class="btn btn-danger" ng-click="deleteContainerMode(deleteAllTokens=false)"
                            ng-disabled="!checkRight('container_delete')"
                            ng-hide="!checkRight('container_delete') && hide_buttons">
                        <span class="glyphicon glyphicon-trash"></span>
                        <span translate>Delete Container</span>
                    </button>
                    <button class="btn btn-danger" ng-click="deleteContainerMode(deleteAllTokens=true)"
                            ng-disabled="!checkRight('container_delete')"
                            ng-hide="!checkRight('container_delete') && hide_buttons">
                        <span class="glyphicon glyphicon-trash"></span>
                        <span translate>Delete Container and Tokens</span>
                    </button>
                    <button class="btn btn-danger" ng-click="deleteContainerButton=false"
                            ng-disabled="!checkRight('container_delete')"
                            ng-hide="!checkRight('container_delete') && hide_buttons">
                        <span translate>Cancel</span>
                    </button>
                </div>
=======
                <!-- Delete container -->
                <button class="btn btn-danger" ng-click="deleteContainerButton=true"
                        id="deleteButton"
                        ng-disabled="!checkRight('delete')"
                        ng-hide="deleteContainerButton || (!checkRight('delete') && hide_buttons)">
                    <span class="glyphicon glyphicon-trash"></span>
                    <span translate>Delete</span>
                </button>
                <!-- Opens on delete -->
                <fieldset ng-hide="!deleteContainerButton || (!checkRight('delete') && hide_buttons)"
                          ng-disabled="!checkRight('delete')">
                    <button class="btn btn-danger"
                            ng-click="deleteContainerMode(deleteAllTokens=false)">
                        <span class="glyphicon glyphicon-trash"></span>
                        <span translate>Delete Container</span>
                    </button>
                    <button class="btn btn-danger"
                            ng-click="deleteContainerMode(deleteAllTokens=true)">
                        <span class="glyphicon glyphicon-trash"></span>
                        <span translate>Delete Container and Tokens</span>
                    </button>
                    <button class="btn btn-danger"
                            ng-click="deleteContainerButton=false">
                        <span translate>Cancel</span>
                    </button>
                </fieldset>
>>>>>>> eca279b5
            </td>
        </tr>
        <tr>
            <td translate> State</td>
            <td>
<<<<<<< HEAD
                <span ng-repeat="(stateType, val) in stateTypes">
                    <input type="checkbox" ng-model="containerStates[stateType]"
                           ng-disabled="!checkRight('container_state')">
                    <translate>{{ stateType }} </translate>
                    <br>
                </span>
            </td>
            <td>
                <button class="btn btn-primary"
                        id="saveStates" ng-click="saveStates()" ng-disabled="!changed"
                        ng-show="checkRight('container_state')"
=======
                <table class="table-transparent">
                    <tr ng-repeat="(stateType, val) in stateTypes"
                        ng-show="displayState[stateType]">
                        <td>
                            <input type="checkbox"
                                   ng-model="containerStates[stateType]"
                                   ng-disabled="!checkRight('set')">
                            <translate> {{ stateType }} </translate>
                        </td>
                        <td ng-repeat="exclusiveState in stateTypes[stateType]">
                            <input type="checkbox"
                                   ng-model="containerStates[exclusiveState]"
                                   ng-disabled="!checkRight('set')">
                            <translate> {{ exclusiveState }} </translate>
                        </td>
                    </tr>
                </table>
            </td>
            <td>
                <button class="btn btn-primary"
                        id="saveStates" ng-click="saveStates()"
                        ng-disabled="!stateSelectionChanged || !checkRight('set')"
                        ng-hide="(!stateSelectionChanged || !checkRight('set')) && hide_buttons"
>>>>>>> eca279b5
                        translate> Save States
                </button>
            </td>
        </tr>
        <tr ng-show="loggedInUser.role==='admin' &&
                     checkRight('container_description')"
            token-data-edit text="{{ 'Description'|translate }}"
            button-text="{{ 'Set description'|translate }}"
            token-data="{{ container.description }}"
            hide-buttons="{{ hide_buttons }}"
            set-right="{{ checkRight('container_description') }}"
            editable-as-user=true
            token-key="description"
            callback-cancel="getContainer()"
            callback="setDescription(value)"
            logged-in-user="loggedInUser"></tr>
        <tr ng-show="loggedInUser.role==='user'"
            token-data-edit text="{{ 'Description'|translate }}"
            button-text="{{ 'Set description'|translate }}"
            token-data="{{ container.description }}"
            hide-buttons="{{ hide_buttons }}"
            set-right="{{ checkRight('container_description') }}"
            editable-as-user=true
            token-key="description"
            callback-cancel="getContainer()"
            callback="setDescription(value)"
            logged-in-user="loggedInUser"></tr>
        <tr>
            <td translate> Info</td>
            <td>
                <ul>
                    <li ng-repeat="(k,v) in container.info">
                        {{ k + ": " + v }}<br>
                    </li>
                </ul>
            </td>
            <td>
                <div ng-hide="!checkRight('set') && hide_buttons">
                    <button class="btn btn-primary"
                            id="ciEditButton"
<<<<<<< HEAD
                            ng-hide="editContainerInfo || (!checkRight('container_info') && hide_buttons)"
                            ng-disabled="!checkRight('container_info')"
=======
                            ng-disabled="!checkRight('set')"
                            ng-hide="editContainernfo"
>>>>>>> eca279b5
                            ng-click="startEditContainerInfo()"
                            translate>Edit
                    </button>
                    <button class="btn btn-primary"
                            id="ciSaveButton"
<<<<<<< HEAD
                            ng-show="editContainerInfo"
=======
                            ng-disabled="!checkRight('set')"
                            ng-show="editContainernfo"
>>>>>>> eca279b5
                            ng-click="saveContainerInfo()"
                            translate>Save Container Info
                    </button>
                    <button class="btn btn-danger"
                            id="ciCancelButton"
                            ng-show="editContainerInfo"
                            ng-click="editContainerInfo=false"
                            translate>Cancel
                    </button>
                </div>
            </td>
        </tr>
        <tr>
            <td translate> Last Seen</td>
            <td>{{ container.last_seen | date:'yyyy-MM-dd H:mm:ss'}}</td>
            <td></td>
        </tr>
        <tr>
            <td translate> Last Updated</td>
            <td>{{ container.last_updated | date:'yyyy-MM-dd H:mm:ss'}}</td>
            <td></td>
        </tr>
    </table>
</div>

<!-- =================== USER ASSIGN ================= -->
<div>
    <h4 ng-show="containerOwner" translate>Assigned User</h4>
    <table ng-show="containerOwner"
           class="table table-striped table-bordered">
        <tr>
            <td translate>Username</td>
            <td><a ui-sref="user.details({username: containerOwner.user_name,
            realmname: containerOwner.user_realm,
            resolvername: containerOwner.user_resolver})">
                {{ containerOwner.user_name }}
            </a></td>
            <td>
                <button id="unassignAdminButton"
                        ng-click="unassignUser()"
                        ng-show="checkRight('container_unassign_user')"
                        class="btn btn-warning">
                    <span class="glyphicon glyphicon-resize-full"></span>
                    <span translate>Unassign User</span>
                </button>
            </td>
        </tr>
        <tr>
            <td translate>Realm</td>
            <td><a ui-sref="config.realms.list">{{ containerOwner.user_realm }}</a>
            </td>
        </tr>
        <tr>
            <td translate>Resolver</td>
            <td><a ui-sref="config.resolvers.list">{{ containerOwner.user_resolver }}</a>
            </td>
        </tr>
        <tr>
            <td translate>User Id</td>
            <td>{{ containerOwner.user_id }}</td>
        </tr>
    </table>
</div>

<div ng-show="checkRight('container_assign_user')">
    <h4 ng-hide="containerOwner.user_id" translate>
        Assign User</h4>
    <form ng-hide="containerOwner.user_id"
          name="formAssignContainer"
          role="form" validate>
        <div assign-user new-user-object="newUser" realms="realms" enable-set-pin=false></div>

        <div class="text-center">
            <button type="button" ng-click="assignUser()"
                    id="assignButton"
                    ng-disabled="formAssignToken.$invalid"
                    class="btn btn-primary">
                <span class="glyphicon glyphicon-resize-small"></span>
                <span translate>Assign User</span>
            </button>
        </div>
    </form>
</div>

<!-- =================== Tokens ================= -->

<h4 translate>Tokens in the Container</h4>

<div class="table-responsive" ng-show="container.tokens.length > 0">
    <table class="table table-bordered table-striped">
        <thead>
        <tr>
            <th translate>serial</th>
            <th translate>type</th>
            <th translate>
                Active
                <span class="label label-success"
                      ng-show="loggedInUser.role=='admin'"
                      ng-click="enableAllTokens()"
                      translate>
                    Enable All
                </span>
                <span class="label label-danger"
                      ng-show="loggedInUser.role=='admin'"
                      ng-click="disableAllTokens()" translate>
                    Disable All
                </span>
            </th>
            <th translate>window</th>
            <th translate>description</th>
            <th translate>failcounter</th>
            <th translate>maxfail</th>
            <th translate>otplen</th>
            <th>Container</th>
            <th>
                <div ng-show="loggedInUser.role=='admin'">
                    <button ng-click="removeAllTokens(token.serial)"
                            class="btn btn-transparent btn-danger btn-header"
                            id="removeButton"
                            ng-hide="showDialogAll">
                        <span class="glyphicon glyphicon-remove"></span>
                        <span translate>Remove All</span>
                    </button>
                    <button class="btn btn-transparent btn-danger btn-header" ng-click="showDialogAll=true"
                            id="deleteButton"
                            ng-disabled="!checkRight('delete')"
                            ng-hide="(!checkRight('delete') && hide_buttons) || showDialogAll">
                        <span class="glyphicon glyphicon-trash"></span>
                        <span translate>Delete All</span>
                    </button>
                    <span ng-show="showDialogAll" translate> Delete all tokens? <br></span>
                    <button class="btn btn-danger" ng-click="deleteAllTokens()"
                            ng-show="showDialogAll">
                        <span class="glyphicon glyphicon-trash"></span>
                        <span translate>Delete</span>
                    </button>
                    <button class="btn btn-danger" ng-click="showDialogAll=false"
                            ng-show="showDialogAll">
                        <span translate>Cancel</span>
                    </button>
                </div>
            </th>
        </tr>
        </thead>
        <tbody>
        <tr ng-repeat="token in container.tokens">
            <td>
                <a ui-sref="token.details({tokenSerial:token.serial, currentToken:token})"
                   ng-show="adminOrUserIsOwner(token.username, token.user_realm)">
                    {{ token.serial }}
                </a>
                <span ng-hide="adminOrUserIsOwner(token.username, token.user_realm)">
                    {{ token.serial }}
                </span>
            </td>
            <td>{{ token.tokentype }}</td>
            <td>
                    <span class="label label-success"
                          ng-show="token.active"
                          ng-click="adminOrUserIsOwner(token.username, token.user_realm) && disableToken(token.serial)"
                          translate>
                        active
                    </span>
                <span class="label label-danger"
                      ng-hide="token.active"
                      ng-click="adminOrUserIsOwner(token.username, token.user_realm) && enableToken(token.serial)"
                      translate>
                        disabled
                    </span>
            </td>
            <td>{{ token.count_window }}</td>
            <td>{{ token.description }}</td>
            <td>
                <span class="label"
                      ng-click="adminOrUserIsOwner(token.username, token.user_realm) && checkRight('reset')
                                && resetFailcount(token.serial)"
                      ng-class="{'label-success': token.failcount<=0,
                                    'label-warning': token.failcount>0,
                                    'label-danger': token.failcount>=token.maxfail}">
                    {{ token.failcount }}
                </span>
            </td>
            <td>{{ token.maxfail }}</td>
            <td>{{ token.otplen }}</td>
            <td>
<<<<<<< HEAD
                <a ui-sref="token.containerdetails({containerSerial: token.container_serial})">{{ token.container_serial
                    }}</a>
=======
                <a ui-sref="token.containerdetails({containerSerial: token.container_serial})">
                    {{ token.container_serial }}
                </a>
            </td>
            <td>
                <fieldset ng-disabled="!adminOrUserIsOwner(token.username, token.user_realm)">
                    <button class="btn btn-transparent btn-danger"
                            id="removeButton"
                            ng-hide="showDialog[token.serial]"
                            ng-click="removeOneToken(token.serial)">
                        <span class="glyphicon glyphicon-remove"></span>
                        <span translate>Remove</span>
                    </button>
                    <button class="btn btn-transparent btn-danger" ng-click="deleteOneToken(token.serial, true)"
                            id="deleteButton"
                            ng-disabled="!checkRight('delete')"
                            ng-hide="(!checkRight('delete') && hide_buttons) || showDialog[token.serial]">
                        <span class="glyphicon glyphicon-trash"></span>
                        <span translate>Delete</span>
                    </button>
                    <span ng-show="showDialog[token.serial]" translate> Delete this token? </span>
                    <button class="btn btn-danger"
                            ng-click="deleteOneToken(token.serial, false)"
                            ng-show="showDialog[token.serial] && checkRight('delete') && !hide_buttons"
                            ng-disabled="!checkRight('delete')">
                        <span class="glyphicon glyphicon-trash"></span>
                        <span translate>Delete</span>
                    </button>
                    <button class="btn btn-danger" ng-click="showDialog[token.serial]=false"
                            ng-show="showDialog[token.serial]">
                        <span translate>Cancel</span>
                    </button>
                </fieldset>
>>>>>>> eca279b5
            </td>
        </tr>
        </tbody>
    </table>
</div>
<div class="text-center">
    <button ng-click="enrollToken()" class="btn btn-primary"
            ng-disabled="!checkEnroll()"
            ng-hide="!checkEnroll() && hide_buttons"
            id="enrollButton"
            translate>Enroll New Token
    </button>
    <button ng-click="activateAddTokens()" class="btn btn-primary"
            id="addTokensButton"
            ng-hide="addTokens"
            translate>Add Tokens to Container
    </button>
    <button class="btn btn-primary" ng-click="addTokens=false"
            ng-show="addTokens">
        <span translate>Hide Add Token List</span>
    </button>
</div>

<!--- ------ Add tokens to container: show token list ------ --->
<div ng-show="addTokens">
    <h4> Add Tokens to the Container </h4>
    <div class="form-group">
        <div>
            <input type="checkbox"
                   ng-model="showTokensWithoutContainer">
            <translate> Only show tokens that are not in a container.</translate>
        </div>
        <div ng-show="!showTokensWithoutContainer">
            Note: If you add a token to this container it will be removed from the previous container.
        </div>
    </div>
    <div uib-pagination ng-show="tokendata.count > tokensPerPage"
         total-items="tokendata.count" ng-model="tokenParams.page"
         previous-text="{{ 'Previous'|translate }}"
         next-text="{{ 'Next'|translate }}"
         last-text="{{ 'Last'|translate }}"
         first-text="{{ 'First'|translate }}"
         items-per-page="{{ tokensPerPage }}"
         max-size="5"
         boundary-links="true" ng-change="pageChanged()">
    </div>
    <div class="table-responsive">
        <table class="table table-bordered table-striped" id="tabletokenlist">
            <thead>
            <tr>
                <th class="pifilter">
                    <button class="btn btn-default unsorted btn-capitalize"
                            pi-sort-by="serial"
                            translate>serial
                    </button>
                    <pi-filter ng-model="serialFilter"
                               ng-change="get('livesearch')"
                               ng-keypress="($event.which==13)?get():return"
                    ></pi-filter>
                </th>
                <th class="pifilter">
                    <button class="btn btn-default unsorted btn-capitalize"
                            pi-sort-by="tokentype"
                            translate>type
                    </button>
                    <pi-filter ng-model="typeFilter"
                               ng-change="get('livesearch')"
                               ng-keypress="($event.which==13)?get():return"
                    ></pi-filter>
                </th>
                <th>
                    <button pi-sort-by="active"
                            class="btn btn-default
                            unsorted btn-capitalize"
                            translate>active
                    </button>
                </th>
                <th class="pifilter">
                    <button pi-sort-by="description"
                            class="btn btn-default
                       unsorted btn-capitalize"
                            translate>description
                    </button>
                    <pi-filter ng-model="descriptionFilter"
                               ng-change="get('livesearch')"
                               ng-keypress="($event.which==13)?get():return"
                    ></pi-filter>
                </th>
                <th>
                    <button pi-sort-by="failcount"
                            class="btn btn-default
                         unsorted btn-capitalize"
                            translate>failcounter
                    </button>
                </th>
                <th class="pifilter">
                    <button pi-sort-by="rollout_state"
                            class="btn btn-default
                       unsorted btn-capitalize"
                            translate>rollout state
                    </button>
                    <pi-filter ng-model="rolloutStateFilter"
                               ng-change="get('livesearch')"
                               ng-keypress="($event.which==13)?get():return"
                    ></pi-filter>
                </th>
                <th ng-show="loggedInUser.role == 'admin'" translate>user</th>
                <th ng-show="loggedInUser.role == 'admin'" translate>realm</th>
                <th class="pifilter" ng-show="loggedInUser.role == 'admin'">
                    <translate>Token realms</translate>
                    <pi-filter ng-model="tokenrealmFilter"
                               ng-change="get('livesearch')"
                               ng-keypress="($event.which==13)?get():return"
                    ></pi-filter>
                </th>
                <th ng-show="loggedInUser.role == 'admin' && user_details_in_tokenlist"
                    translate>UserId
                </th>
                <th ng-show="loggedInUser.role == 'admin' && user_details_in_tokenlist"
                    translate>Resolver
                </th>
                <th>Container</th>
                <th></th>
            </tr>
            </thead>
            <tbody>
            <tr ng-repeat="token_add in tokendata.tokens">
                <td><a ui-sref="token.details({tokenSerial:token_add.serial,
            currentToken:token_add})">
                    {{ token_add.serial }}</a></td>
                <td>{{ token_add.tokentype }}</td>
                <td>
                <span class="label label-success" ng-show="token_add.active"
                      ng-click="disableToken(token_add.serial)"
                      title="{{ 'Disable token'|translate }}"
                      translate>active
                </span>
                    <span class="label label-danger" ng-hide="token_add.active"
                          ng-click="enableToken(token_add.serial)"
                          title="{{ 'Enable token'|translate }}"
                          translate>disabled
                </span>
                </td>
                <!--<td>{{ token_add.count_window }}</td>-->
                <td>{{ token_add.description }}</td>

                <td><span class="label"
                          title="{{ 'Reset Failcounter'|translate }}"
                          ng-click="resetFailcount(token_add.serial)"
                          ng-class="{'label-success': token_add.failcount<=0,
                   'label-warning': token_add.failcount>0,
                   'label-danger': token_add.failcount>=token_add.maxfail}">
            {{ token_add.failcount }}
            </span></td>
                <!--<td>{{ token_add.maxfail }}</td>-->
                <!--<td>{{ token_add.otplen }}</td>-->
                <td>{{ token_add.rollout_state }}</td>
                <td ng-show="loggedInUser.role == 'admin'">
                    <a ui-sref="user.details({username: token_add.username,
                            realmname: token_add.user_realm,
                            resolvername: token_add.resolver,
                            editable: token_add.user_editable})">
                        {{ token_add.username }}</a>
                </td>
                <td ng-show="loggedInUser.role == 'admin'">
                    <a ui-sref="config.realms.list">{{ token_add.user_realm }}</a>
                </td>

                <td ng-show="loggedInUser.role == 'admin'">
                    <a ui-sref="config.realms.list" ng-repeat="t_realm in token_add.realms">
                        {{ t_realm }}</a>&nbsp;
                </td>

                <td ng-show="loggedInUser.role == 'admin' &&
            user_details_in_tokenlist">
                    {{ token_add.user_id }}
                </td>
                <td ng-show="loggedInUser.role == 'admin' &&
            user_details_in_tokenlist">
                    <a ui-sref="config.resolvers.list">{{ token_add.resolver }}</a>
                </td>
                <td>
                    <a ui-sref="token.containerdetails({containerSerial: token_add.container_serial})">{{ token_add.container_serial }}</a>
                </td>
                <td>
                    <button ng-click="addToken(token_add.serial)"
                            class="btn btn-transparent btn-primary"
                            ng-disabled="token_add.container_serial===containerSerial || !checkRight('set')"
                            ng-hide="(token_add.container_serial===containerSerial || !checkRight('set')) && hide_buttons">
                        <span class="glyphicon glyphicon-plus"></span>
                        <span translate>Add</span>
                    </button>
                </td>
            </tr>
            </tbody>
        </table>
    </div>
</div><|MERGE_RESOLUTION|>--- conflicted
+++ resolved
@@ -7,45 +7,16 @@
             <td translate>Type</td>
             <td class="capitalize">{{ container.type }}</td>
             <td>
-<<<<<<< HEAD
-                <div ng-hide="deleteContainerButton">
-                    <button class="btn btn-danger" ng-click="deleteContainerButton=true"
-                            ng-disabled="!checkRight('container_delete')"
-                            ng-hide="!checkRight('container_delete') && hide_buttons">
-                        <span class="glyphicon glyphicon-trash"></span>
-                        <span translate>Delete</span>
-                    </button>
-                </div>
-                <div ng-show="deleteContainerButton">
-                    <button class="btn btn-danger" ng-click="deleteContainerMode(deleteAllTokens=false)"
-                            ng-disabled="!checkRight('container_delete')"
-                            ng-hide="!checkRight('container_delete') && hide_buttons">
-                        <span class="glyphicon glyphicon-trash"></span>
-                        <span translate>Delete Container</span>
-                    </button>
-                    <button class="btn btn-danger" ng-click="deleteContainerMode(deleteAllTokens=true)"
-                            ng-disabled="!checkRight('container_delete')"
-                            ng-hide="!checkRight('container_delete') && hide_buttons">
-                        <span class="glyphicon glyphicon-trash"></span>
-                        <span translate>Delete Container and Tokens</span>
-                    </button>
-                    <button class="btn btn-danger" ng-click="deleteContainerButton=false"
-                            ng-disabled="!checkRight('container_delete')"
-                            ng-hide="!checkRight('container_delete') && hide_buttons">
-                        <span translate>Cancel</span>
-                    </button>
-                </div>
-=======
                 <!-- Delete container -->
                 <button class="btn btn-danger" ng-click="deleteContainerButton=true"
                         id="deleteButton"
-                        ng-disabled="!checkRight('delete')"
-                        ng-hide="deleteContainerButton || (!checkRight('delete') && hide_buttons)">
+                        ng-disabled="!checkRight('container_delete')"
+                        ng-hide="deleteContainerButton || (!checkRight('container_delete') && hide_buttons)">
                     <span class="glyphicon glyphicon-trash"></span>
                     <span translate>Delete</span>
                 </button>
                 <!-- Opens on delete -->
-                <fieldset ng-hide="!deleteContainerButton || (!checkRight('delete') && hide_buttons)"
+                <fieldset ng-hide="!deleteContainerButton || (!checkRight('container_delete') && hide_buttons)"
                           ng-disabled="!checkRight('delete')">
                     <button class="btn btn-danger"
                             ng-click="deleteContainerMode(deleteAllTokens=false)">
@@ -62,38 +33,24 @@
                         <span translate>Cancel</span>
                     </button>
                 </fieldset>
->>>>>>> eca279b5
             </td>
         </tr>
         <tr>
             <td translate> State</td>
             <td>
-<<<<<<< HEAD
-                <span ng-repeat="(stateType, val) in stateTypes">
-                    <input type="checkbox" ng-model="containerStates[stateType]"
-                           ng-disabled="!checkRight('container_state')">
-                    <translate>{{ stateType }} </translate>
-                    <br>
-                </span>
-            </td>
-            <td>
-                <button class="btn btn-primary"
-                        id="saveStates" ng-click="saveStates()" ng-disabled="!changed"
-                        ng-show="checkRight('container_state')"
-=======
                 <table class="table-transparent">
                     <tr ng-repeat="(stateType, val) in stateTypes"
                         ng-show="displayState[stateType]">
                         <td>
                             <input type="checkbox"
                                    ng-model="containerStates[stateType]"
-                                   ng-disabled="!checkRight('set')">
+                                   ng-disabled="!checkRight('container_state')">
                             <translate> {{ stateType }} </translate>
                         </td>
                         <td ng-repeat="exclusiveState in stateTypes[stateType]">
                             <input type="checkbox"
                                    ng-model="containerStates[exclusiveState]"
-                                   ng-disabled="!checkRight('set')">
+                                   ng-disabled="!checkRight('container_state')">
                             <translate> {{ exclusiveState }} </translate>
                         </td>
                     </tr>
@@ -102,9 +59,8 @@
             <td>
                 <button class="btn btn-primary"
                         id="saveStates" ng-click="saveStates()"
-                        ng-disabled="!stateSelectionChanged || !checkRight('set')"
-                        ng-hide="(!stateSelectionChanged || !checkRight('set')) && hide_buttons"
->>>>>>> eca279b5
+                        ng-disabled="!stateSelectionChanged || !checkRight('container_state')"
+                        ng-hide="(!stateSelectionChanged || !checkRight('container_state')) && hide_buttons"
                         translate> Save States
                 </button>
             </td>
@@ -145,24 +101,15 @@
                 <div ng-hide="!checkRight('set') && hide_buttons">
                     <button class="btn btn-primary"
                             id="ciEditButton"
-<<<<<<< HEAD
                             ng-hide="editContainerInfo || (!checkRight('container_info') && hide_buttons)"
                             ng-disabled="!checkRight('container_info')"
-=======
-                            ng-disabled="!checkRight('set')"
-                            ng-hide="editContainernfo"
->>>>>>> eca279b5
                             ng-click="startEditContainerInfo()"
                             translate>Edit
                     </button>
                     <button class="btn btn-primary"
                             id="ciSaveButton"
-<<<<<<< HEAD
-                            ng-show="editContainerInfo"
-=======
-                            ng-disabled="!checkRight('set')"
+                            ng-disabled="!checkRight('container_info')"
                             ng-show="editContainernfo"
->>>>>>> eca279b5
                             ng-click="saveContainerInfo()"
                             translate>Save Container Info
                     </button>
@@ -348,10 +295,6 @@
             <td>{{ token.maxfail }}</td>
             <td>{{ token.otplen }}</td>
             <td>
-<<<<<<< HEAD
-                <a ui-sref="token.containerdetails({containerSerial: token.container_serial})">{{ token.container_serial
-                    }}</a>
-=======
                 <a ui-sref="token.containerdetails({containerSerial: token.container_serial})">
                     {{ token.container_serial }}
                 </a>
@@ -385,7 +328,6 @@
                         <span translate>Cancel</span>
                     </button>
                 </fieldset>
->>>>>>> eca279b5
             </td>
         </tr>
         </tbody>
