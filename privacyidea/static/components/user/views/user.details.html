<div class="panel" ng-controller="userDetailsController">
    <!--
     The controller provides $scope.User with
        description: "PulseAudio daemon,,,"
        email: ""
        givenname: "PulseAudio"
        mobile: ""
        phone: ""
        surname: "daemon"
        userid: "115"
        username: "pulse"
    -->
    <h2>
        <translate>Details for user {{ username }} in realm</translate>
        <a ui-sref="config.realms.list">{{ realmname }}</a></h2>
    <a class="btn btn-default" ui-sref="audit.log({user: username})">
        <translate>View user in Audit log</translate>
    </a>
    </h2>

    <div class="panel-body">

        <div class="col-xs-6">
            <div ng-repeat="field in leftColumn">
                <ng-form name="formLeft" class="css-form">
                    <ng-include
                            src="instanceUrl+'/static/components/user/views/user.add.dynamic.form.fields.html'"></ng-include>
                </ng-form>
            </div>
        </div>
        <div class="col-xs-6">
            <div ng-repeat="field in rightColumn">
                <ng-form name="formLeft" class="css-form">
                    <ng-include
                            src="instanceUrl+'/static/components/user/views/user.add.dynamic.form.fields.html'"></ng-include>
                </ng-form>
            </div>
        </div>

    </div>

    <div class="panel-body">
        <div class="text-center" ng-show="editable">
            <button ng-click="editUser=true; getUserDetails()"
                    class="btn btn-primary"
                    ng-show="!editUser && checkRight('updateuser')">
                <span class="glyphicon glyphicon-edit"></span>
                <span translate>Edit user</span>
            </button>
            <button ng-click="editUser=false; updateUser()"
                    class="btn btn-primary"
                    ng-show="editUser">
                <span class="glyphicon glyphicon-save"></span>
                <span translate>Save user</span>
            </button>
            <button ng-click="editUser=false; getUserDetails()"
                    class="btn btn-danger"
                    ng-show="editUser" translate>Cancel
            </button>
            <button ng-click="deleteUserAsk()"
                    class="btn btn-danger"
                    ng-show="!editUser && checkRight('deleteuser')">
                <span class="glyphicon glyphicon-trash"></span>
                <span translate>Delete user</span>
            </button>
        </div>
    </div>

    <!--
    <div class="panel-body">
        <div class="text-center">
            Allowed custom attributes:
            {{ allowedCustomAttributes }}
        </div>
    </div>
    -->

    <div ng-show="allowedCustomAttributes.hasOwnProperty('set') || allowedCustomAttributes.hasOwnProperty('delete')">
        <h3 translate>Custom attributes for user {{ username }}</h3>
        <table class="table table-hover">
            <tr ng-repeat="(attribute_key, attribute_value) in custom_attributes">
                <td class="col-sm-4">
                    <b>{{ attribute_key }}</b>
                </td>
                <td class=col-sm-4>
                    {{ attribute_value }}
                </td>
                <td class=col-sm-2>
                    <button ng-click="deleteCustomAttribute(attribute_key)"
                            ng-show="allowedCustomAttributes['delete'].includes(attribute_key) || allowedCustomAttributes['delete'].includes('*')"
                            class="btn btn-danger">Delete
                    </button>
                </td>
            </tr>
        </table>
        <div ng-show="allowedCustomAttributes.hasOwnProperty('set')">
            <h4 translate>Add custom attribute</h4>
            <table class="table table-hover">
                <tr>
                    <td class="col-sm-4">
                        <select class="form-control"
                                id="attr_key"
                                ng-change="onCustomAttributeKeyChange()"
                                ng-model="selectedAttrKey"
                                ng-options="attribute_key as attribute_key for (attribute_key, attribute_values) in allowedCustomAttributes['set']"
                        >
                        </select>
                        <label class="sr-only" for="new_custom_attribute_key" translate="Custom attribute name"></label>
                        <input class="form-control"
                               ng-show="selectedAttrKey==='*'"
                               ng-model="newCustomAttributeKey"
                               id="new_custom_attribute_key"
                               placeholder="Custom attribute name">
                    </td>
                    <td class="col-sm-4">
                        <select class="form-control"
                                ng-show="customAttributeValueSelectVisible"
                                id="attr_value"
                                ng-model="selectedAttrValue"
                                ng-options="attribute_value as attribute_value for attribute_value in allowed_values"
                        >
                        </select>
                        <input class="form-control"
                               ng-show="selectedAttrValue==='*'"
                               ng-model="newCustomAttributeValue">
                    </td>
                    <td class="col-sm-2">
                        <button ng-click="addCustomAttribute()"
                                ng-enables="newCustomAttributeKey || selectedAttrKey"
                                class="btn btn-success">Add
                        </button>
                    </td>
                </tr>
            </table>
        </div>
    </div>

    <!-- ===================== Tokens ===================== -->
    <h3 ng-show="showTokenOfUser" translate>Tokens for user {{ username }}</h3>
    <h3 ng-show="!showTokenOfUser" translate>Token of {{username}} without a container</h3>
    <!-- Tokens for user -->
    <div uib-pagination ng-show="tokendata.count > 5 && showTokenOfUser"
         total-items="tokendata.count" ng-model="params.page"
         previous-text="{{ 'Previous'|translate }}"
         next-text="{{ 'Next'|translate }}"
         last-text="{{ 'Last'|translate }}"
         first-text="{{ 'First'|translate }}"
         items-per-page="{{ tokensPerPage }}"
         max-size="5"
         boundary-links="true" ng-change="pageChanged()"></div>

    <div class="table-responsive form-group" ng-show="showTokenOfUser">
        <table class="table table-bordered table-striped">
            <thead>
            <tr>
                <th translate>Serial</th>
                <th translate>Type</th>
                <th translate>Active</th>
                <th translate>Window</th>
                <th translate>Description</th>
                <th translate>Failcounter</th>
                <th translate>Maxfail</th>
                <th translate>Otplen</th>
                <th>Container</th>
            </tr>
            </thead>
            <tbody>
            <tr ng-repeat="token in tokendata.tokens">
                <td><a ui-sref="token.details({tokenSerial:token.serial,
            currentToken:token})"
                       ng-click="$rootScope.returnTo=user.list;">
                    {{ token.serial }}</a></td>
                <td>{{ token.tokentype }}</td>
                <td>
                <span class="label label-success" ng-show="token.active" translate>
                    active
                </span>
                    <span class="label label-danger" ng-hide="token.active" translate>
                    disabled
                </span>
                </td>
                <td>{{ token.count_window }}</td>
                <td>{{ token.description }}</td>
                <td><span class="label"
                          ng-class="{'label-success': token.failcount<=0,
                                    'label-warning': token.failcount>0,
                                    'label-danger': token.failcount>=token.maxfail}">
                    {{ token.failcount }}
                </span>
                </td>
                <td>{{ token.maxfail }}</td>
                <td>{{ token.otplen }}</td>
                <td>
                    <a ui-sref="token.containerdetails({containerSerial: token.container_serial})">{{ token.container_serial
                        }}</a>
                </td>
            </tr>
            </tbody>
        </table>
    </div>

    <div class="table-responsive form-group" ng-show="!showTokenOfUser">
        <table class="table table-bordered table-striped">
            <thead>
            <tr>
                <th translate>Selection</th>
                <th translate>Serial</th>
                <th translate>Type</th>
                <th translate>Active</th>
                <th translate>Description</th>
            </tr>
            </thead>
            <tbody>
            <tr ng-repeat="token in tokenWithoutContainer">
                <td>
                    <input type="checkbox" ng-model="tokenSelection[token.serial][token.tokentype]">
                </td>
                <td><a ui-sref="token.details({tokenSerial:token.serial,
            currentToken:token})"
                       ng-click="$rootScope.returnTo=user.list;">
                    {{ token.serial }}</a></td>
                <td>{{ token.tokentype }}</td>
                <td>
                <span class="label label-success" ng-show="token.active">
                    active
                </span>
                    <span class="label label-danger" ng-hide="token.active">
                    disabled
                </span>
                </td>
                <td>{{ token.description }}</td>
            </tr>
            </tbody>
        </table>
    </div>

    <div select-or-create-container
         ng-show="!showTokenOfUser"
         container-serial="containerSerial"
         enable-user-assignment=true
         check-user-assignment=true
         user-name="username"
         user-realm="realmname"
         token-types="selectedTokenTypes">
    </div>
    <div class="text-center">
        <button class="btn btn-primary"
                ng-click="enrollToken()"
                ng-show="showTokenOfUser"
                ng-disabled="!checkEnroll()"
                id="enrollButton"
                translate>Enroll New Token
        </button>
        <button class="btn btn-primary"
                ng-click="addTokensToContainerMode()"
                ng-show="showTokenOfUser"
                id="putInContainerButton"
                translate>Add Tokens to Container
        </button>
        <button class="btn btn-success"
                ng-click="addTokensToContainerAction()"
                ng-show="!showTokenOfUser"
                ng-disabled="!containerSelected"
                translate>Add Tokens
        </button>
        <button class="btn btn-danger"
                ng-click="cancelAddTokensToContainerMode()"
                ng-show="!showTokenOfUser"
                translate>Cancel
        </button>
    </div>

    <div ng-show="checkRight('assign')">
        <h3 translate>Assign a new token {{ newToken.serial }}</h3>

        <form name="formAssignToken" role="form" validate>
            <div assign-token new-token-object="newToken"></div>
            <div class="text-center">
                <button type="button" ng-click="assignToken()"
                        id="assignButton"
                        ng-disabled="formAssignToken.$invalid"
                        class="btn btn-primary" translate>Assign Token
                </button>
            </div>
        </form>
    </div>

    <ng-include
            src="instanceUrl + '/static/components/user/views/dialog.ask_user_delete.html'">
    </ng-include>

    <!-- ===================== Containers ===================== -->
    <h3 ng-show="containerdata.length > 0" translate>Containers for user {{ username }}</h3>

    <div uib-pagination ng-show="containerdata.count > containersPerPage"
         total-items="containerdata.count" ng-model="containerParams.page"
         previous-text="{{ 'Previous'|translate }}"
         next-text="{{ 'Next'|translate }}"
         last-text="{{ 'Last'|translate }}"
         first-text="{{ 'First'|translate }}"
         items-per-page="{{ containersPerPage }}"
         max-size="5"
         boundary-links="true" ng-change="pageChanged()">
    </div>

<<<<<<< HEAD
    <div class="table-responsive" ng-if="containerdata.count > 0">
        <table class="table table-bordered table-striped" id="tableContainerList">
            <thead>
            <tr>
                <th translate>
                    serial
                </th>
                <th translate>
                    Type
                </th>
                <th translate>
                    Description
                </th>
            </tr>
            </thead>
            <tbody>
            <tr ng-repeat="container in containerdata.containers">
                <td>
                    <a ui-sref="token.containerdetails({containerSerial: container.serial})">{{ container.serial }}</a>
                </td>
                <td class="capitalize">
                    {{ container.type }}
                </td>
                <td>
                    {{ container.description }}
                </td>
            </tr>
            </tbody>
        </table>
=======
    <div class="table-responsive" ng-show="containerdata.length > 0">
        <div class="table-responsive">
            <table class="table table-bordered table-striped" id="tableContainerList">
                <thead>
                <tr>
                    <th translate>
                        serial
                    </th>
                    <th translate>
                        Type
                    </th>
                    <th translate>
                        Description
                    </th>
                </tr>
                </thead>
                <tbody>
                <tr ng-repeat="container in containerdata">
                    <td>
                        <a ui-sref="token.containerdetails({containerSerial: container.serial})">{{ container.serial
                            }}</a>
                    </td>
                    <td>
                        {{ container.type }}
                    </td>
                    <td>
                        {{ container.description }}
                    </td>
                </tr>
                </tbody>
            </table>
        </div>
>>>>>>> fd62c8a7
    </div>
</div><|MERGE_RESOLUTION|>--- conflicted
+++ resolved
@@ -303,37 +303,6 @@
          boundary-links="true" ng-change="pageChanged()">
     </div>
 
-<<<<<<< HEAD
-    <div class="table-responsive" ng-if="containerdata.count > 0">
-        <table class="table table-bordered table-striped" id="tableContainerList">
-            <thead>
-            <tr>
-                <th translate>
-                    serial
-                </th>
-                <th translate>
-                    Type
-                </th>
-                <th translate>
-                    Description
-                </th>
-            </tr>
-            </thead>
-            <tbody>
-            <tr ng-repeat="container in containerdata.containers">
-                <td>
-                    <a ui-sref="token.containerdetails({containerSerial: container.serial})">{{ container.serial }}</a>
-                </td>
-                <td class="capitalize">
-                    {{ container.type }}
-                </td>
-                <td>
-                    {{ container.description }}
-                </td>
-            </tr>
-            </tbody>
-        </table>
-=======
     <div class="table-responsive" ng-show="containerdata.length > 0">
         <div class="table-responsive">
             <table class="table table-bordered table-striped" id="tableContainerList">
@@ -356,7 +325,7 @@
                         <a ui-sref="token.containerdetails({containerSerial: container.serial})">{{ container.serial
                             }}</a>
                     </td>
-                    <td>
+                    <td class="capitalize">
                         {{ container.type }}
                     </td>
                     <td>
@@ -366,6 +335,5 @@
                 </tbody>
             </table>
         </div>
->>>>>>> fd62c8a7
     </div>
 </div>