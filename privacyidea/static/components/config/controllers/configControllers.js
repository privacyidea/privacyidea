/**
 * http://www.privacyidea.org
 * (c) cornelius kölbel, cornelius@privacyidea.org
 *
 * 2015-01-11 Cornelius Kölbel, <cornelius@privacyidea.org>
 *
 * This code is free software; you can redistribute it and/or
 * modify it under the terms of the GNU AFFERO GENERAL PUBLIC LICENSE
 * License as published by the Free Software Foundation; either
 * version 3 of the License, or any later version.
 *
 * This code is distributed in the hope that it will be useful,
 * but WITHOUT ANY WARRANTY; without even the implied warranty of
 * MERCHANTABILITY or FITNESS FOR A PARTICULAR PURPOSE.  See the
 * GNU AFFERO GENERAL PUBLIC LICENSE for more details.
 *
 * You should have received a copy of the GNU Affero General Public
 * License along with this program.  If not, see <http://www.gnu.org/licenses/>.
 *
 */
myApp.controller("policyListController", ["$scope", "$stateParams", "$location",
    "ConfigFactory",
    function ($scope, $stateParams,
              $location, ConfigFactory) {
        if ($location.path() === "/config/policies") {
            $location.path("/config/policies/list");
        }
        $('html,body').scrollTop(0);

        // Get all policies
        $scope.getPolicies = function () {
            ConfigFactory.getPolicies(function (data) {
                $scope.policies = data.result.value;
                //debug: console.log("Fetched all policies");
                //debug: console.log($scope.policies);

                // converts action object to string and creates new list "action_desc"
                $scope.policies.forEach(function (value, i) {
                    $scope.policies[i]['action_desc'] = [];
                    for (const [key, value] of Object.entries($scope.policies[i]['action'])) {
                        $scope.policies[i]['action_desc'].push((`${key}: ${value}`));
                    }
                });
            });
        };

        $scope.delPolicy = function (policyName) {
            ConfigFactory.delPolicy(policyName, function (data) {
                $scope.getPolicies();
            });
        };

        // define functions
        $scope.enablePolicy = function (name) {
            ConfigFactory.enablePolicy(name, function () {
                $scope.getPolicies();
            });
        };

        $scope.disablePolicy = function (name) {
            ConfigFactory.disablePolicy(name, function () {
                $scope.getPolicies();
            });
        };

        $scope.priorityChanged = function (policy) {
            ConfigFactory.setPolicy(policy.name, policy, function () {
                $scope.getPolicies();
            });
        };

        $scope.getPolicies();

        // listen to the reload broadcast
        $scope.$on("piReload", $scope.getPolicies);
    }]);

myApp.controller("policyDetailsController", ["$scope", "$stateParams",
    "ConfigFactory", "$state",
    "PolicyTemplateFactory",
    function ($scope, $stateParams,
              ConfigFactory, $state,
              PolicyTemplateFactory) {
        // init
        $scope.realms = [];
        $scope.adminRealms = [];
        $scope.resolvers = [];
        $scope.pinodes = [];
        $scope.realmsLoaded = false;
        $scope.resolversLoaded = false;
        $scope.adminRealmsLoaded = false;
        $scope.policyDefsLoaded = false;
        $scope.pinodesLoaded = false;
        $scope.policyConditionDefsLoaded = false;
        $scope.scopes = [];
        $scope.selectedScope = null;
        $scope.viewPolicyTemplates = false;
        $scope.action_filter = "";
        $('html,body').scrollTop(0);
        $scope.onlySelectedVisible = false;

        $scope.userAgentsMapping = {
            "Credential Provider": "privacyidea-cp",
            "Keycloak": "privacyIDEA-Keycloak",
            "AD FS": "PrivacyIDEA-ADFS",
            "SimpleSAMLphp": "simpleSAMLphp",
            "PAM": "PAM",
            "Shibboleth": "privacyIDEA-Shibboleth",
            "Nextcloud": "privacyidea-nextcloud",
            "FreeRADIUS": "FreeRADIUS",
            "LDAP Proxy": "privacyIDEA-LDAP-Proxy",
            "privacyIDEA Authenticator": "privacyIDEA-App",
            "privacyIDEA WebUI": "privacyIDEA-WebUI"
        };
        $scope.userAgents = [];
        angular.forEach($scope.userAgentsMapping, function (value, key) {
            $scope.userAgents.push({"name": key, "identifier": value, "ticked": false});
        });
        $scope.selectedUserAgents = {};
        $scope.customUserAgent = "";

        $scope.addCustomUserAgent = function () {
            if ($scope.customUserAgent) {
                $scope.userAgents.push({
                    "name": $scope.customUserAgent,
                    "identifier": $scope.customUserAgent,
                    "ticked": true
                });
                $scope.customUserAgent = "";
            }
        };

        let check_all_loaded = function () {
            if ($scope.resolversLoaded &&
                $scope.adminRealmsLoaded &&
                $scope.realmsLoaded &&
                $scope.policyDefsLoaded &&
                $scope.pinodesLoaded &&
                $scope.policyConditionDefsLoaded) {
                $scope.presetEditValues();
            }
        };

        // define functions
        $scope.enablePolicy = function (name) {
            ConfigFactory.enablePolicy(name, function () {
                $scope.params.active = true;
                $scope.getPolicies();
            });
        };

        $scope.disablePolicy = function (name) {
            ConfigFactory.disablePolicy(name, function () {
                $scope.params.active = false;
                $scope.getPolicies();
            });
        };

        $scope.delPolicy = function (policyName) {
            ConfigFactory.delPolicy(policyName, function (data) {
                $scope.getPolicies();
                $state.go("config.policies.list");
            });
        };

        // Get the policy templates from github
        PolicyTemplateFactory.getTemplates(function (data) {
            //debug: console.log("Getting Policy Templates.");
            //debug: console.log(data);
            $scope.policyTemplates = data;
        });

        $scope.getTemplate = function (templateName) {
            PolicyTemplateFactory.getTemplate(templateName, function (data) {
                //debug: console.log("Get template ". templateName);
                //debug: console.log(data);
                // Set template data.
                $scope.policyname = data.name;
                $scope.presetEditValues2({
                    name: data.name,
                    scope: data.scope,
                    realm: data.realm || [],
                    action: data.action || [],
                    resolver: data.resolver || [],
                    adminrealm: data.adminrealm || [],
                    conditions: data.conditions || [],
                    pinode: [],
                    user_agents: data.user_agents || []
                });
            });
        };

        // get init values from the server
        ConfigFactory.getPolicyDefs(function (data) {
            $scope.policyDefs = data.result.value;
            //debug: console.log($scope.policyDefs);
            // fill the scope:
            angular.forEach($scope.policyDefs, function (value, key) {
                $scope.scopes.push({name: key, ticked: false});
            });
            $scope.policyDefsLoaded = true;
            check_all_loaded();
        });
        ConfigFactory.getPolicyConditionDefs(function (data) {
            $scope.policyConditionDefs = data.result.value;
            $scope.policyConditionDefsLoaded = true;
            check_all_loaded();
        });
        ConfigFactory.getPINodes(function (data) {
            $scope.pinodes = [];
            angular.forEach(data.result.value, function (node) {
                $scope.pinodes.push({name: node.name, uuid: node.uuid, ticked: false});
            });
            $scope.pinodesLoaded = true;
            check_all_loaded();
        });

        ConfigFactory.getRealms(function (data) {
            const realms = data.result.value;
            angular.forEach(realms, function (value, key) {
                $scope.realms.push({name: key, ticked: false});
            });
            // after everything is loaded, we can preset the values
            $scope.realmsLoaded = true;
            check_all_loaded();
        });
        ConfigFactory.getAdminRealms(function (data) {
            const adminRealms = data.result.value;
            angular.forEach(adminRealms, function (value, key) {
                $scope.adminRealms.push({name: value, ticked: false});
            });
            $scope.adminRealmsLoaded = true;
            check_all_loaded();
        });
        ConfigFactory.getResolvers(function (data) {
            const resolvers = data.result.value;
            angular.forEach(resolvers, function (value, key) {
                $scope.resolvers.push({name: key, ticked: false});
            });
            // after realms and resolvers have loaded, we can preset the policy values
            $scope.resolversLoaded = true;
            check_all_loaded();
        });

        $scope.existingPolicyname = $stateParams.policyname;
        if ($scope.existingPolicyname) {
            $scope.policyname = $scope.existingPolicyname;
        }

        $scope.fillActionList = function (scope, policyActions) {
            // Each time the scope is changed, we need to fill the
            // action dropdown.
            // in the case of action values, we need to provide a list of
            // checkboxes and input fields.
            // we can do this with include files like at token.enroll
            //debug: console.log(scope);
            //debug: console.log($scope.policyDefs);
            const actions = $scope.policyDefs[scope];
            //debug: console.log(actions);
            $scope.actions = [];
            $scope.actionGroups = [];
            $scope.isActionValues = false;
            // Reset number of opened action groups
            $scope.groupsOpen = 0;
            $scope.groupIsOpen = {};

            angular.forEach(actions, function (value, key) {
                // we might evaluate value.group and group the actions
                if ($scope.actionGroups.indexOf(value.group) < 0) {
                    // build a list of all groups
                    $scope.actionGroups.push(value.group);
                    $scope.groupIsOpen[value.group] = false;
                }
                // Check the given policy actions
                let ticked = false;
                if (policyActions && policyActions[key] === true) {
                    ticked = true;
                }
                $scope.actions.push({name: key, help: value.desc, ticked: ticked});
                // Check if we need to do actionValues
                if (value.type !== "bool") {
                    $scope.isActionValues = true;
                }
            });

            if ($scope.isActionValues) {
                // This holds the array of actionValues
                $scope.actionValuesStr = {};
                $scope.actionValuesNum = {};
                $scope.actionCheckBox = {};
                $scope.actionValuesText = {};
                $scope.actions = [];
                // This scope contains action values. We need to create
                // a list of checkboxes and input fields.
                angular.forEach(actions, function (value, key) {
                    let val = [];
                    // handle select with multiple options
                    if (value.multiple === true) {
                        value.value.forEach(function (entry) {
                            val.push({
                                'name': entry,
                                'ticked': false
                            });
                        });
                    } else
                        val = value.value;

                    $scope.actions.push({
                        name: key,
                        type: value.type,
                        desc: value.desc,
                        group: value.group,
                        allowedValues: val,
                        multiple: value.multiple
                    });
                    // preset the fields
                    if (policyActions && policyActions[key]) {
                        $scope.actionCheckBox[key] = true;
                        if (policyActions[key] !== true) {
                            if (value.type === "str") {
                                $scope.actionValuesStr[key] = policyActions[key];
                                if (value.multiple === true) {
                                    let vals = $scope.actions.find(x => x.name === key).allowedValues;
                                    policyActions[key].split(' ').forEach(function (n) {
                                        (vals.find(x => x.name === n) || {}).ticked = true;
                                    })
                                }
                            }
                            if (value.type === "int")
                                $scope.actionValuesNum[key] = parseInt(policyActions[key]);
                            if (value.type === "text")
                                $scope.actionValuesText[key] = policyActions[key];
                        }
                    }
                });
            }
        };

        $scope.params = {
            action: "",
            scope: "",
            realm: "",
            resolver: "",
            user: "",
            active: true,
            check_all_resolvers: false,
            user_case_insensitive: false,
            client: "",
            time: "",
            description: "",
            priority: 1,
            conditions: [],
            pinode: [],
            user_agents: []
        };

        function _buildParamsForSave(targetName) {
            const p = angular.copy($scope.params);
            // get scope
            p.scope = $scope.selectedScope[0].name;
            p.name = targetName;
            p.action = [];
            p.realm = [];
            p.resolver = [];
            p.adminrealm = [];
            p.pinode = [];
            p.user_agents = [];

            // get actions
            if ($scope.isActionValues) {
                // we need to process the value-actions
                // iterate through the checkboxes
                angular.forEach($scope.actionCheckBox, function (checked, key) {
                    if (!checked) {
                        return;
                    }
                    // The action is checked. So try to get an action value.
                    // The type is given in the $scope.actions array
                    // It is either a string/text, a num or only a bool
                    const meta = $scope.actions.find(o => o.name === key);
                    switch (meta.type) {
                        case "bool":
                            p.action.push(key);
                            break;
                        case "int":
                            p.action.push(key + "=" + $scope.actionValuesNum[key]);
                            break;
                        case "text":
                            p.action.push(key + "=" + $scope.actionValuesText[key]);
                            break;
                        case "str":
                            const val = $scope.actionValuesStr[key];
                            if (Array.isArray(val)) {
                                p.action.push(key + "=" + val.map(v => v.name).join(" "));
                            } else {
                                p.action.push(key + "=" + val);
                            }
                            break;
                        default:
                            console.error('Unknown policy value type: ' + meta.type);
                    }
                });
            } else {
                // We only have boolean actions...
                angular.forEach($scope.selectedActions, function (a) {
                    p.action.push(a.name);
                });
            }
            // get realms
            angular.forEach($scope.selectedRealms, r => p.realm.push(r.name));
            // get resolvers
            angular.forEach($scope.selectedResolvers, r => p.resolver.push(r.name));
            // get admin realms
            angular.forEach($scope.selectedAdminRealms, r => p.adminrealm.push(r.name));
            // get PINodes
            angular.forEach($scope.selectedPINodes, n => p.pinode.push(n.name));
            // get user agents
            angular.forEach($scope.selectedUserAgents, agent => p.user_agents.push(agent.identifier));
            return p;
        }

        $scope.createPolicy = function () {
            // This is called to save the policy
            const paramsToSave = _buildParamsForSave($scope.policyname);
            ConfigFactory.setPolicy($scope.policyname, paramsToSave, function () {
                // Return to the policy list
                $scope.getPolicies();
                $state.go("config.policies.list");
            });
            // Jump to top when the policy is saved
            $('html,body').scrollTop(0);
        };

        $scope.renamePolicy = function (oldName, newName) {
            if (!newName || newName === oldName) {
                return;
            }

            ConfigFactory.renamePolicy(oldName, newName, function (data) {
                if (data.result.status === true) {
                    // Reload the policy list and the details page of the policy
                    $scope.getPolicies();
                    $state.go("config.policies.details", {
                        'policyname': $scope.policyname
                    });
                }
            });
        };

        $scope.presetEditValues2 = function (policy) {
            //debug: console.log(policy);
            // fill $scope.params
            $scope.params.user = policy.user;
            $scope.params.adminuser = policy.adminuser;
            $scope.params.active = policy.active;
            $scope.params.check_all_resolvers = policy.check_all_resolvers;
            $scope.params.user_case_insensitive = policy.user_case_insensitive;
            $scope.params.client = policy.client;
            $scope.params.time = policy.time;
            $scope.params.priority = policy.priority;
            $scope.params.description = policy.description;
            // we need to deep-copy the policy conditions to ensure that we're working on our own copy
            $scope.params.conditions = angular.copy(policy.conditions);
            // tick the realms and the resolvers
            angular.forEach($scope.realms, function (value, key) {
                if (policy.realm.indexOf(value.name) > -1) {
                    $scope.realms[key].ticked = true;
                }
            });
            angular.forEach($scope.resolvers, function (value, key) {
                if (policy.resolver.indexOf(value.name) > -1) {
                    $scope.resolvers[key].ticked = true;
                }
            });
            angular.forEach($scope.adminRealms, function (value, key) {
                if (policy.adminrealm.indexOf(value.name) > -1) {
                    $scope.adminRealms[key].ticked = true;
                }
            });
            angular.forEach($scope.pinodes, function (value, key) {
                if (policy.pinode.indexOf(value.name) > -1) {
                    $scope.pinodes[key].ticked = true;
                }
            });
            if (policy.user_agents) {
                angular.forEach($scope.userAgents, function (value, key) {
                    if (policy.user_agents.indexOf(value.identifier) > -1) {
                        $scope.userAgents[key].ticked = true;
                    }
                });
            }
            angular.forEach($scope.scopes, function (value, key) {
                $scope.scopes[key].ticked = (policy.scope === value.name);
            });
            $scope.fillActionList(policy.scope, policy.action);
        };

        $scope.presetEditValues = function () {
            //debug: console.log("presetEditValues");
            //debug: console.log($scope.policies);
            //debug: console.log($scope.policyDefs);

            if ($scope.policies) {
                // We have $scope.policies, since we come from the state policies.list
                angular.forEach($scope.policies, function (value, key) {
                    if (value.name === $stateParams.policyname) {
                        $scope.presetEditValues2(value);
                    }
                });
            } else {
                // We have no $scope.policies, maybe since we are called directly.
                // So we need to fetch this policy definition
                ConfigFactory.getPolicy($stateParams.policyname, function (data) {
                    var policy = data.result.value[0];
                    $scope.presetEditValues2(policy);
                });
            }
        };

        $scope.openCloseAllGroups = function (open) {
            angular.forEach($scope.actionGroups, function (group) {
                $scope.groupIsOpen[group] = open;
            });
        };

        $scope.groupsOpen = 0;
        $scope.$watch('groupIsOpen', function (newVal, oldVal) {
            if (newVal !== undefined && oldVal !== undefined) {
                angular.forEach(newVal, function (isOpen, group) {
                    if (newVal[group] != oldVal[group]) {
                        if (isOpen) {
                            $scope.groupsOpen++;
                        } else if ($scope.groupsOpen > 0) {
                            $scope.groupsOpen--;
                        }
                    }
                })
            }
        }, true);

        // test if the accordion group should be open or closed
        $scope.checkOpenGroup = function (action, pattern) {
            let pat = escapeRegexp(pattern);
            let re = RegExp(pat, 'i');
            return ($scope.actionCheckBox[action.name] ||
                    !$scope.onlySelectedVisible) &&
                (re.test(action.name) || re.test(action.desc));
        };
    }]);

myApp.controller("tokenConfigController", ["$scope", "$location", "$rootScope",
    "$state", "$stateParams",
    "ConfigFactory", "instanceUrl",
    "inform", "gettextCatalog",
    function ($scope, $location,
              $rootScope, $state,
              $stateParams,
              ConfigFactory, instanceUrl,
              inform, gettextCatalog) {
        $scope.defaultSMSProvider = "privacyidea.lib.smsprovider.HttpSMSProvider.HttpSMSProvider";
        $scope.tokentype = $stateParams.tokentype || "hotp";
        $scope.form = {};
        $scope.original_params = {};
        $scope.instanceUrl = instanceUrl;
        $scope.nextQuestion = 0;
        $scope.formInit = {
            totpSteps: ["30", "60"],
            hashlibs: ["sha1", "sha256", "sha512"],
            smsProviders: [$scope.defaultSMSProvider,
                "privacyidea.lib.smsprovider.SipgateSMSProvider.SipgateSMSProvider",
                "privacyidea.lib.smsprovider.SmtpSMSProvider.SmtpSMSProvider"]
        };

        $scope.loadSystemConfig = function () {
            ConfigFactory.loadSystemConfig(function (data) {
                $scope.form = data.result.value;
                // make a deep copy
                angular.copy($scope.form, $scope.original_params);
                // TODO: We need to put these settings in the token specific code
                // Default inits
                $scope.form['totp.timeStep'] = $scope.form['totp.timeStep'] || "30";
                $scope.form['totp.hashlib'] = $scope.form['totp.hashlib'] || "sha1";
                $scope.form['hotp.hashlib'] = $scope.form['hotp.hashlib'] || "sha1";
                // RADIUS
                $scope.form['radius.secret.type'] = "password";
                $scope.form['radius.dictfile'] = "/etc/privacyidea/dictionary";
                // SMS
                $scope.form['sms.Provider'] = $scope.form['sms.Provider'] || $scope.defaultSMSProvider;
                // Email
                $scope.form['email.password.type'] = "password";
                // We need to convert the values to bools - otherwise we have
                // problems when unchecking a checked checkbox
                $scope.form['email.tls'] = $scope.isChecked($scope.form['email.tls']);
                $scope.form['remote.verify_ssl_certificate'] = $scope.isChecked($scope.form['remote.verify_ssl_certificate']);
                angular.forEach($scope.form, function (value, key) {
                    if (key.indexOf('question.question.') === 0) {
                        const counter = key.split('.')[2];
                        if (counter >= $scope.nextQuestion) {
                            $scope.nextQuestion += 1;
                        }

                    }
                });
            });
        };

        $scope.saveTokenConfig = function () {
            // only save parameters, that have changed!
            //debug: console.log($scope.form);
            const save_params = {};
            angular.forEach($scope.form, function (value, key) {
                if (value != $scope.original_params[key])
                    save_params[key] = value;
            });
            ConfigFactory.saveSystemConfig(save_params, function (data) {
                if (data.result.status === true) {
                    inform.add(gettextCatalog.getString("System Config saved."),
                        {type: "info"});
                }
            });
        };

        $scope.deleteSystemEntry = function (apiId) {
            ConfigFactory.delSystemConfig(apiId, function (data) {
                if (data.result.status === true) {
                    inform.add(gettextCatalog.getString("System entry deleted."),
                        {type: "info"});
                    $scope.loadSystemConfig();
                }
            });
        };

        $scope.yubikeyCreateNewKey = function (apiId) {
            ConfigFactory.getRandom(20, "b64", function (data) {
                $scope.form['yubikey.apiid.' + apiId] = data.result.value;
            });
        };

        $scope.addQuestion = function () {
            $scope.saveTokenConfig();
            $scope.nextQuestion += 1;
        };

        $scope.getSmtpIdentifiers();
        $scope.getSMSIdentifiers();
        $scope.loadSystemConfig();
    }]);

myApp.controller("configController", ["$scope", "$location", "$rootScope",
    "$state", "ConfigFactory", "instanceUrl",
    "inform", "gettextCatalog",
    function ($scope, $location, $rootScope,
              $state, ConfigFactory,
              instanceUrl, inform,
              gettextCatalog) {
        $scope.instanceUrl = instanceUrl;
        $scope.params = {};
        $('html,body').scrollTop(0);
        // go to the system view by default
        if ($location.path() === "/config") {
            $location.path("/config/system");
        }
        if ($location.path() === "/config/system") {
            $location.path("/config/system/edit");
        }
        if ($location.path() === "/config/resolvers") {
            $location.path("/config/resolvers/list");
        }

        $scope.items = ["item1", "item2", "item3"];
        $scope.dragControlListeners = {
            accept: function (sourceItemHandleScope, destSortableScope) {
                return boolean;
            },
            //override to determine drag is allowed or not. default is true.
            itemMoved: function (event) {
                //Do what you want},
            },
            orderChanged: function (event) {
                //Do what you want},
            },
            containment: '#board'//optional param.
        };

        // TODO: This information needs to be fetched from the server
        $scope.availableResolverTypes = ['passwdresolver', 'ldapresolver', 'sqlresolver', 'scimresolver',
            'httpresolver', 'entraidresolver', 'keycloakresolver'];
        // TODO: This information needs to be fetched from the server
        $scope.availableMachineResolverTypes = ['hosts', 'ldap'];
        // TODO: This information needs to be fetched from the server
        $scope.availableCAConnectorTypes = ['local', 'microsoft'];

        $scope.getResolvers = function () {
            ConfigFactory.getResolvers(function (data) {
                $scope.resolvers = data.result.value;
            });
        };

        // Email/SMTP part
        $scope.getSmtpIdentifiers = function () {
            ConfigFactory.getSmtp(function (data) {
                //debug: console.log("SMTP Identifiers");
                //debug: console.log(data.result.value);
                $scope.smtpIdentifiers = data.result.value;
            });
        };

        $scope.getSMSIdentifiers = function () {
            ConfigFactory.getSMSGateways(undefined, function (data) {
                //debug: console.log("SMS Identifiers");
                // Argh when will we have array comprehension?
                // $scope.smsIdentifiers = [sms.name for (sms of data.result.value)];
                $scope.smsIdentifiers = Array();
                angular.forEach(data.result.value, function (sms) {
                    $scope.smsIdentifiers.push(sms.name);
                });
                //debug: console.log($scope.smsIdentifiers);
            });
        };

        $scope.getRADIUSIdentifiers = function () {
            ConfigFactory.getRadius(function (data) {
                $scope.radiusIdentifiers = data.result.value;
            });
        };

        $scope.delResolver = function (name) {
            ConfigFactory.delResolver(name, function (data) {
                $scope.resolvers = data.result.value;
                $scope.getResolvers();
            });
        };

        $scope.getMachineResolvers = function () {
            ConfigFactory.getMachineResolvers(function (data) {
                $scope.machineResolvers = data.result.value;
            });
        };

        $scope.delMachineResolver = function (name) {
            ConfigFactory.delMachineResolver(name, function (data) {
                $scope.machineResolvers = data.result.value;
                $scope.getMachineResolvers();
            });
        };

        $scope.editResolver = function (resolvername, r_type) {
            // change the view to the config.resolvers.edit
            $state.go("config.resolvers.edit" + r_type, {'resolvername': resolvername});
            $rootScope.returnTo = "config.resolvers.list";
        };

        $scope.getResolvers();
        $scope.selectedResolvers = {};
        $scope.selectedPINodes = {};
        $scope.getSmtpIdentifiers();
        $scope.getRADIUSIdentifiers();

        $scope.saveSystemConfig = function () {
            ConfigFactory.saveSystemConfig($scope.params, function (data) {
                //debug: console.log($scope.params);
                //debug: console.log(data);
                inform.add(gettextCatalog.getString("System Config saved."),
                    {type: "info"});
            });
        };
        $scope.getSystemConfig = function () {
            ConfigFactory.getSystemConfig(function (data) {
                //debug: console.log(data);
                $scope.params = data.result.value;
                $scope.params.PrependPin = $scope.isChecked($scope.params.PrependPin);
                $scope.params.no_auth_counter = $scope.isChecked($scope.params.no_auth_counter);
                $scope.params['PrependPin.type'] = "public";
                $scope.params.splitAtSign = $scope.isChecked($scope.params.splitAtSign);
                $scope.params.IncFailCountOnFalsePin = $scope.isChecked($scope.params.IncFailCountOnFalsePin);
                $scope.params.ReturnSamlAttributes = $scope.isChecked($scope.params.ReturnSamlAttributes);
                $scope.params.ReturnSamlAttributesOnFail = $scope.isChecked($scope.params.ReturnSamlAttributesOnFail);
                $scope.params.AutoResync = $scope.isChecked($scope.params.AutoResync);
                $scope.params.UiLoginDisplayHelpButton = $scope.isChecked($scope.params.UiLoginDisplayHelpButton);
                $scope.params.UiLoginDisplayRealmBox = $scope.isChecked($scope.params.UiLoginDisplayRealmBox);

                //debug: console.log($scope.params);
            });
        };

        $scope.getSystemDocumentation = function () {
            ConfigFactory.getDocumentation(function (data) {
                //debug: console.log(data);
                $scope.systemDocumentation = data;
            });
        };
        $scope.getSystemConfig();

        // listen to the reload broadcast
        $scope.$on("piReload", function () {
            $scope.getSystemConfig();
        });

        $scope.deleteUserCache = function () {
            ConfigFactory.deleteUserCache(function (data) {
                if (data.result.status === true) {
                    if (data.result.value.deleted > 0) {
                        inform.add(gettextCatalog.getString(
                                "Total user cache entries deleted: " + data.result.value.deleted),
                            {type: "success", ttl: 4000});
                    } else {
                        inform.add(gettextCatalog.getString(
                                "No user cache entries were deleted."),
                            {type: "info", ttl: 4000});
                    }
                } else {
                    inform.add(gettextCatalog.getString(
                            "Could not delete user cache."),
                        {type: "danger", ttl: 8000});
                }
            });
        };

    }]);

myApp.controller("PasswdResolverController", ["$scope", "ConfigFactory",
    "$state", "$stateParams",
    function ($scope, ConfigFactory,
              $state, $stateParams) {
        $scope.params = {
            type: 'passwdresolver',
            fileName: "/etc/passwd"
        };

        $scope.resolvername = $stateParams.resolvername;
        if ($scope.resolvername) {
            /* If we have a resolvername, we do an Edit
             and we need to fill all the $scope.params */
            ConfigFactory.getResolver($scope.resolvername, function (data) {
                const resolver = data.result.value[$scope.resolvername];
                $scope.params = resolver.data;
                $scope.params.type = 'passwdresolver';
                $scope.params.fileName = resolver.data.fileName || resolver.data.filename;
            });
        }

        $scope.setResolver = function () {
            ConfigFactory.setResolver($scope.resolvername, $scope.params, function (data) {
                $scope.set_result = data.result.value;
                $scope.getResolvers();
                $state.go("config.resolvers.list");
            });
        };
    }]);

myApp.controller("hostsResolverController", ["$scope", "ConfigFactory",
    "$state", "$stateParams",
    function ($scope, ConfigFactory,
              $state, $stateParams) {
        $scope.params = {
            type: 'hosts',
            filename: "/etc/hosts"
        };

        $scope.resolvername = $stateParams.resolvername;
        if ($scope.resolvername) {
            /* If we have a resolvername, we do an Edit
             and we need to fill all the $scope.params */
            ConfigFactory.getMachineResolver($scope.resolvername, function (data) {
                var resolver = data.result.value[$scope.resolvername];
                $scope.params = resolver.data;
                $scope.params.type = 'hosts';
            });
        }

        $scope.setMachineResolver = function () {
            ConfigFactory.setMachineResolver($scope.resolvername, $scope.params, function (data) {
                $scope.set_result = data.result.value;
                $scope.getMachineResolvers();
                $state.go("config.mresolvers.list");
            });
        };
    }]);

myApp.controller("CAConnectorController", ["$scope", "ConfigFactory", "$state",
    "$rootScope", "$location",
    function ($scope, ConfigFactory,
              $state, $rootScope,
              $location) {
        if ($location.path() === "/config/caconnectors") {
            $location.path("/config/caconnectors/list");
        }

        $scope.getCAConnectors = function () {
            ConfigFactory.getCAConnectors(function (data) {
                $scope.CAConnectors = data.result.value;
            });
        };
        $scope.getCAConnectors();

        $scope.delCAConnector = function (connectorname) {
            ConfigFactory.delCAConnector(connectorname, function (data) {
                $scope.getCAConnectors();
            });
        };

        $scope.editCAConnector = function (connectorname, c_type) {
            //debug: console.log(connectorname);
            $state.go("config.caconnectors.edit" + c_type,
                {'connectorname': connectorname});
            $rootScope.returnTo = "config.caconnectors.list";
        };

        // listen to the reload broadcast
        $scope.$on("piReload", $scope.getCAConnectors);
    }]);

myApp.controller("LocalCAConnectorController", ["$scope", "$stateParams",
    "ConfigFactory", "$state",
    function ($scope, $stateParams,
              ConfigFactory, $state) {
        $scope.params = {
            type: 'local'
        };

        $scope.connectorname = $stateParams.connectorname;
        if ($scope.connectorname) {
            /* If we have a connectorname, we do an Edit
             and we need to fill all the $scope.params */
            ConfigFactory.getCAConnector($scope.connectorname, function (data) {
                //debug: console.log(data.result.value);
                var caconnector = data.result.value[0];
                $scope.params = caconnector.data;
                $scope.params.type = 'local';
            });
        }

        $scope.setCAConnector = function () {
            ConfigFactory.setCAConnector($scope.connectorname,
                $scope.params, function (data) {
                    $scope.set_result = data.result.value;
                    $scope.getCAConnectors();
                    $state.go("config.caconnectors.list");
                });
        };

    }]);

myApp.controller("MicrosoftCAConnectorController", ["$scope", "$stateParams",
    "ConfigFactory", "$state",
    function ($scope, $stateParams,
              ConfigFactory, $state) {
        $scope.params = {
            type: 'microsoft'
        };

        $scope.connectorname = $stateParams.connectorname;
        if ($scope.connectorname) {
            /* If we have a connectorname, we do an Edit
             and we need to fill all the $scope.params */
            ConfigFactory.getCAConnector($scope.connectorname, function (data) {
                //debug: console.log(data.result.value);
                var caconnector = data.result.value[0];
                $scope.params = caconnector.data;
                $scope.params.type = 'microsoft';
                $scope.params['type.ssl_client_key_password'] = 'password';
                $scope.getCASpecificOptions($scope.params.type);
            });
        }

        $scope.setCAConnector = function () {
            ConfigFactory.setCAConnector($scope.connectorname,
                $scope.params, function (data) {
                    $scope.set_result = data.result.value;
                    $scope.getCAConnectors();
                    $state.go("config.caconnectors.list");
                });
        };

        $scope.getCASpecificOptions = function (catype) {
            ConfigFactory.getCASpecificOptions(catype,
                $scope.params, function (data) {
                    $scope.available_cas = data.result.value.available_cas;
                });
        }


    }]);

myApp.controller("machineResolverController", ["$scope", "ConfigFactory",
    "$state", "$rootScope",
    "$location",
    function ($scope, ConfigFactory,
              $state, $rootScope,
              $location) {
        if ($location.path() === "/config/machineresolvers") {
            $location.path("/config/machineresolvers/list");
        }

        $scope.getMachineResolvers = function () {
            ConfigFactory.getMachineResolvers(function (data) {
                $scope.machineResolvers = data.result.value;
            });
        };
        $scope.getMachineResolvers();

        $scope.delResolver = function (resolvername) {
            ConfigFactory.delMachineResolver(resolvername, function (data) {
                $scope.getMachineResolvers();
            });
        };

        $scope.editResolver = function (resolvername, r_type) {
            // change the view to the config.mresolvers.edit
            $state.go("config.mresolvers.edit" + r_type, {'resolvername': resolvername});
            $rootScope.returnTo = "config.mresolvers.list";
        };

        // listen to the reload broadcast
        $scope.$on("piReload", $scope.getMachineResolvers);
    }]);

myApp.controller("LdapResolverController", ["$scope", "ConfigFactory", "$state",
    "$stateParams", "inform",
    "gettextCatalog",
    function ($scope, ConfigFactory,
              $state, $stateParams,
              inform, gettextCatalog) {
        /*
         BINDDN, BINDPW, LDAPURI, TIMEOUT, LDAPBASE, LOGINNAMEATTRIBUTE,
         LDAPSEARCHFILTER,
         USERINFO, SIZELIMIT, NOREFERRALS, CACERTIFICATE, AUTHTYPE, EDITABLE
         */
        $scope.authtypes = Object.freeze({
            "Anonymous": "Anonymous",
            "Simple": "Simple",
            "SASL Digest-MD5": "SASL Digest-MD5",
            "NTLM": "NTLM",
            "SASL Kerberos": "SASL Kerberos"
        });
        $scope.params = {
            SIZELIMIT: 500,
            TIMEOUT: 5,
            UIDTYPE: "DN",
            type: 'ldapresolver',
            AUTHTYPE: $scope.authtypes["Simple"],
            SCOPE: "SUBTREE",
            CACHE_TIMEOUT: 120,
            NOSCHEMAS: false,
            TLS_VERIFY: true,
            TLS_VERSION: "2",
            START_TLS: true,
            SERVERPOOL_ROUNDS: 2,
            SERVERPOOL_STRATEGY: "ROUND_ROBIN",
            SERVERPOOL_SKIP: 30
        };
        $scope.result = {};
        $scope.resolvername = $stateParams.resolvername;
        $scope.scopes = ["SUBTREE", "BASE", "LEVEL"];
        $scope.tls_version_options = [{value: "3", name: "TLS v1.0"},
            {value: "4", name: "TLS v1.1"},
            {value: "5", name: "TLS v1.2"},
            {value: "2", name: "TLS v1.3"}];
        $scope.ldap_pooling_strategy_options = ["ROUND_ROBIN", "FIRST", "RANDOM"];

        $('html,body').scrollTop(0);

        if ($scope.resolvername) {
            /* If we have a resolvername, we do an Edit
             and we need to fill all the $scope.params */
            ConfigFactory.getResolver($scope.resolvername, function (data) {
                const resolver = data.result.value[$scope.resolvername];
                //debug: console.log(resolver);
                $scope.params = resolver.data;
                $scope.params.NOREFERRALS = isTrue($scope.params.NOREFERRALS);
                $scope.params.EDITABLE = isTrue($scope.params.EDITABLE);
                $scope.params.TLS_VERIFY = isTrue($scope.params.TLS_VERIFY);
                $scope.params.START_TLS = isTrue($scope.params.START_TLS);
                $scope.params.NOSCHEMAS = isTrue($scope.params.NOSCHEMAS);
                $scope.params.SERVERPOOL_PERSISTENT = isTrue($scope.params.SERVERPOOL_PERSISTENT);
                $scope.params.type = 'ldapresolver';
                $scope.params.recursive_group_search = isTrue($scope.params.recursive_group_search);
            });
        }

        $scope.presetAD = function () {
            $scope.params.LOGINNAMEATTRIBUTE = "sAMAccountName";
            $scope.params.LDAPSEARCHFILTER = "(sAMAccountName=*)(objectCategory=person)";
            $scope.params.USERINFO = '{ "phone" : "telephoneNumber", "mobile" : "mobile", "email" : "mail", "surname" : "sn", "givenname" : "givenName" }';
            $scope.params.NOREFERRALS = true;
            $scope.params.EDITABLE = false;
            $scope.params.UIDTYPE = "objectGUID";
            $scope.params.recursive_group_search = false;
            $scope.params.group_search_filter = "(&(sAMAccountName=*)(objectCategory=group)(member:1.2.840.113556.1.4.1941:=cn={distinguishedName},{base_dn}))";
            $scope.params.group_name_attribute = "distinguishedName";
            $scope.params.group_attribute_mapping_key = "groups";
        };

        $scope.presetLDAP = function () {
            $scope.params.LOGINNAMEATTRIBUTE = "uid";
            $scope.params.LDAPSEARCHFILTER = "(uid=*)(objectClass=inetOrgPerson)";
            $scope.params.USERINFO = '{ "phone" : "telephoneNumber", "mobile" : "mobile", "email" : "mail", "surname" : "sn", "givenname" : "givenName" }';
            $scope.params.NOREFERRALS = true;
            $scope.params.EDITABLE = false;
            $scope.params.UIDTYPE = "entryUUID";
        };

        $scope.setLDAPResolver = function () {
            if (!$scope.params.recursive_group_search) {
                $scope.params.group_name_attribute = "";
                $scope.params.group_search_filter = "";
                $scope.params.group_attribute_mapping_key = "";
            }
            ConfigFactory.setResolver($scope.resolvername, $scope.params, function (data) {
                $scope.set_result = data.result.value;
                $scope.getResolvers();
                $state.go("config.resolvers.list");
            });
        };

        $scope.testResolver = function (size_limit) {
            var params = $.extend({}, $scope.params);
            params["SIZELIMIT"] = size_limit;
            params["resolver"] = $scope.resolvername;
            if (params['AUTHTYPE'] === $scope.authtypes['Anonymous']) {
                params['AUTHTYPE'] = $scope.authtypes['Simple'];
                params['BINDPW'] = '';
                params['BINDDN'] = '';
            }
            ConfigFactory.testResolver(params, function (data) {
                if (data.result.value === true) {
                    inform.add(data.detail.description,
                        {type: "success", ttl: 10000});
                } else {
                    inform.add(data.detail.description,
                        {type: "danger", ttl: 10000});
                }
            });
        };
    }]);

myApp.controller("ScimResolverController", ["$scope", "ConfigFactory", "$state",
    "$stateParams", "inform",
    "gettextCatalog",
    function ($scope, ConfigFactory,
              $state, $stateParams,
              inform, gettextCatalog) {
        /*
         Authserver, Resourceserver, Client, Secret
         */
        $scope.params = {type: "scimresolver"};
        $scope.result = {};
        $scope.resolvername = $stateParams.resolvername;

        if ($scope.resolvername) {
            /* If we have a resolvername, we do an Edit
             and we need to fill all the $scope.params */
            ConfigFactory.getResolver($scope.resolvername, function (data) {
                var resolver = data.result.value[$scope.resolvername];
                //debug: console.log(resolver);
                $scope.params = resolver.data;
                $scope.params.type = 'scimresolver';
            });
        }

        $scope.setSCIMResolver = function () {
            ConfigFactory.setResolver($scope.resolvername, $scope.params, function (data) {
                $scope.set_result = data.result.value;
                $scope.getResolvers();
                $state.go("config.resolvers.list");
            });
        };

        $scope.testResolver = function () {
            ConfigFactory.testResolver($scope.params, function (data) {
                if (data.result.value === true) {
                    inform.add(data.detail.description,
                        {type: "success", ttl: 10000});
                } else {
                    inform.add(data.detail.description,
                        {type: "danger", ttl: 10000});
                }
            });
        };
    }]);

myApp.controller("SqlResolverController", ["$scope", "ConfigFactory", "$state",
    "$stateParams", "inform",
    "gettextCatalog",
    function ($scope, ConfigFactory,
              $state, $stateParams,
              inform, gettextCatalog) {
        $scope.params = {
            type: 'sqlresolver'
        };
        $scope.result = {};
        $scope.resolvername = $stateParams.resolvername;
        $scope.hashtypes = Array("PHPASS", "SHA", "SSHA", "SSHA256", "SSHA512", "OTRS", "SHA512CRYPT", "MD5CRYPT");

        $('html,body').scrollTop(0);

        if ($scope.resolvername) {
            /* If we have a resolvername, we do an Edit
             and we need to fill all the $scope.params */
            ConfigFactory.getResolver($scope.resolvername, function (data) {
                var resolver = data.result.value[$scope.resolvername];
                //debug: console.log(resolver);
                $scope.params = resolver.data;
                $scope.params.type = 'sqlresolver';
                $scope.params.Editable = isTrue($scope.params.Editable);
            });
        }

        $scope.presetWordpress = function () {
            $scope.params.Table = "wp_users";
            $scope.params.Map = '{ "userid" : "ID", "username": "user_login", "email" : "user_email", "givenname" : "display_name", "password" : "user_pass" }';
        };

        $scope.presetOTRS = function () {
            $scope.params.Table = "users";
            $scope.params.Map = '{ "userid" : "id", "username": "login", "givenname" : "first_name", "surname" : "last_name", "password" : "pw" }';
        };

        $scope.presetTine = function () {
            $scope.params.Table = "tine20_accounts";
            $scope.params.Map = '{ "userid" : "id", "username": "login_name", "email" : "email", "givenname" : "first_name", "surname" : "last_name", "password" : "password" }';
        };

        $scope.presetOwncloud = function () {
            $scope.params.Table = "oc_users";
            $scope.params.Map = '{ "userid" : "uid", "username": "uid", "givenname" : "displayname", "password" : "password" }';
        };

        $scope.presetTypo3 = function () {
            $scope.params.Table = "be_users";
            $scope.params.Map = '{ "userid" : "uid", "username": "username", "givenname" : "realName", "password" : "password", "email": "email" }';
        };

        $scope.presetDrupal = function () {
            $scope.params.Table = "user";
            $scope.params.Map = '{"userid": "uid", "username": "name", "email"' +
                ': "mail", "password": "pass" }';
        };

        $scope.setSQLResolver = function () {
            ConfigFactory.setResolver($scope.resolvername, $scope.params, function (data) {
                $scope.set_result = data.result.value;
                $scope.getResolvers();
                $state.go("config.resolvers.list");
            });
        };

        $scope.testSQL = function () {

            var params = $.extend({}, $scope.params);
            params["resolver"] = $scope.resolvername;
            ConfigFactory.testResolver(params, function (data) {
                if (data.result.value >= 0) {
                    inform.add(data.detail.description,
                        {type: "success", ttl: 10000});
                } else {
                    inform.add(data.detail.description,
                        {type: "danger", ttl: 10000});
                }
            });
        };
    }]);

myApp.controller("HTTPResolverController", ["$scope", "ConfigFactory", "$state",
    "$stateParams", "inform", "$location",
    function ($scope, ConfigFactory, $state, $stateParams, inform, $location) {
        $scope.params = {
            type: "httpresolver",
            endpoint: "",
            method: "",
            requestMapping: "",
            responseMapping: "",
            hasSpecialErrorHandler: false,
            headers: "",
            errorResponse: ""
        };

        $scope.typeMapping = {
            "httpresolver": "HTTP Resolver",
            "entraidresolver": "EntraID Resolver",
            "keycloakresolver": "Keycloak Resolver"
        };

        $scope.setTags = function () {
            if ($scope.params.type === "entraidresolver") {
                $scope.endpointTags["checkPass"] = ["{userid}", "{username}", "{password}", "{client_id}",
                    "{client_credential}", "{tenant}"];
            } else {
                $scope.endpointTags["checkPass"] = ["{userid}", "{username}", "{password}"];
            }
            if ($scope.params.type === "keycloakresolver") {
                $scope.endpointTags["createUser"] = ["{username}", "{userid}", "{surname}", "{givenname}",
                    "{email}", "{mobile}", "{phone}"];
                $scope.endpointTags["editUser"] = ["{username}", "{userid}", "{surname}", "{givenname}", "{email}",
                    "{mobile}", "{phone}"];
            } else {
                $scope.endpointTags["createUser"] = ["{username}", "{userid}", "{surname}", "{givenname}",
                    "{email}", "{mobile}", "{phone}", "{password}"];
                $scope.endpointTags["editUser"] = ["{username}", "{userid}", "{surname}", "{givenname}", "{email}",
                    "{mobile}", "{phone}", "{password}"];
            }
        };

        $scope.getDefaultResolverConfig = function () {
            ConfigFactory.getDefaultResolverConfig($scope.params.type, function (data) {
                $scope.setUIParams(data.result.value);
                if ($scope.params.type === "entraidresolver" || $scope.params.type === "keycloakresolver") {
                    // open section with required data to fill
                    $scope.groupIsOpen["authorization"] = true;
                }
                $scope.setTags();
            });
        };

        if ($location.path() === "/config/resolvers/entraidresolver") {
            $scope.params.type = "entraidresolver";
            $scope.getDefaultResolverConfig();
        } else if ($location.path() === "/config/resolvers/keycloakresolver") {
            $scope.params.type = "keycloakresolver";
            $scope.getDefaultResolverConfig();
        }

        $scope.$watch(
            'params.hasSpecialErrorHandler;',
            function (incomingValue) {
                const value = (incomingValue + '').toLowerCase()
                $scope.params.hasSpecialErrorHandler = value === 'true'
            });

        $scope.$watch(
            'params.type;',
            function (newType, oldType) {
                if (newType && oldType !== newType && !$scope.resolvername) {
                    if (newType !== "httpresolver") {
                        $scope.getDefaultResolverConfig();
                    }
                    $scope.setTags();
                    // change the state to select the correct type in the side menu
                    $state.go("config.resolvers.add" + newType);
                }
            });

        $scope.edit = false;
        $scope.resolvername = $stateParams.resolvername;
        if ($scope.resolvername) {
            /* If we have a resolvername, we do an Edit and we need to fill all the $scope.params */
            $scope.edit = true;
            ConfigFactory.getResolver($scope.resolvername, function (data) {
                const resolver = data.result.value[$scope.resolvername];
                resolver.data.type = resolver.type;
                $scope.setUIParams(resolver.data);
                $scope.setTags();
            });
        }

        $scope.setResolver = function () {
            const params = $scope.prepareParamsForServer();
            ConfigFactory.setResolver($scope.resolvername, params, function (
                data
            ) {
                $scope.set_result = data.result.value;
                $scope.getResolvers();
                $state.go("config.resolvers.list");
            });
        };

        $scope.testUser = {"username": "", "userid": ""};
        $scope.testResolver = function () {
            let params = $scope.prepareParamsForServer();
            params["test_username"] = $scope.testUser["username"];
            params["test_userid"] = $scope.testUser["userid"];
            if ($scope.resolvername) {
                params["resolver"] = $scope.resolvername;
            }
            ConfigFactory.testResolver(params, function (data) {
                if (data.result.value === true) {
                    inform.add(data.detail.description, {type: "success", ttl: 10000});
                } else {
                    inform.add(data.detail.description, {type: "danger", ttl: 10000});
                }
            });
        };
<<<<<<< HEAD

        $scope.setUIParams = function (params) {
            if (!angular.isString(params["headers"])) {
                params["headers"] = JSON.stringify(params["headers"]);
            }
            if (params["headers"] && params["headers"] === "{}") {
                params["headers"] = "";
            }

            $scope.advancedSettings = params["advanced"] || false;
            if ($scope.advancedSettings) {
                $scope.params.type = params.type;
                $scope.advancedParams = params;
                $scope.advancedParams["Editable"] = isTrue(params["Editable"]);
                $scope.advancedParams["verify_tls"] = isTrue(params["verify_tls"]);
                $scope.serviceAccount["username"] = params["username"] || "";
                $scope.serviceAccount["password"] = params["password"] || "";
                $scope.updateEndpointConfig("checkPass", params["config_user_auth"]);
                $scope.updateEndpointConfig("userList", params["config_get_user_list"]);
                $scope.updateEndpointConfig("userById", params["config_get_user_by_id"]);
                $scope.updateEndpointConfig("userByName", params["config_get_user_by_name"]);

                $scope.updateEndpointConfig("createUser", params["config_create_user"]);
                $scope.updateEndpointConfig("editUser", params["config_edit_user"]);
                $scope.updateEndpointConfig("deleteUser", params["config_delete_user"]);

                if ($scope.params.type === "entraidresolver") {
                    $scope.authorizationConfig["authority"] = params["authority"];
                    $scope.authorizationConfig["clientId"] = params["client_id"];
                    $scope.authorizationConfig["clientCredentialType"] = params["client_credential_type"];
                    if (params["client_credential_type"] === "certificate") {
                        $scope.authorizationConfig["clientCertificate"] = params["client_certificate"];
                    } else {
                        $scope.authorizationConfig["clientSecret"] = params["client_secret"];
                    }
                    $scope.authorizationConfig["tenant"] = params["tenant"];
                } else if (params["config_authorization"]) {
                    const auth_params = params["config_authorization"];
                    $scope.authorizationConfig = {
                        "method": auth_params["method"],
                        "endpoint": auth_params["endpoint"],
                        "headers": auth_params["headers"],
                        "requestMapping": auth_params["requestMapping"],
                        "responseMapping": auth_params["responseMapping"],
                        "hasSpecialErrorHandler": auth_params["hasSpecialErrorHandler"],
                        "errorResponse": auth_params["errorResponse"]
                    };
                }

                if (params["realm"]) {
                    $scope.advancedParams["realm"] = params["realm"];
                }
            } else {
                $scope.params = params;
            }
        };

        $scope.endpointConfigIsEmpty = function (config) {
            let empty = true;
            angular.forEach(config, function (value, key) {
                if (key !== "method") {
                    if (value && value !== "" && value !== "{}") {
                        empty = false;
                    }
                }
            });
            return empty;
        };

        $scope.prepareParamsForServer = function () {
            let serverParams = {};
            if ($scope.advancedSettings) {
                if ($scope.authorizationConfig["clientCredentialType"] === "certificate") {
                    // checkPass is not supported for EntraID when using certificates
                    delete $scope.advancedParams["config_user_auth"];
                } else {
                    $scope.advancedParams["config_user_auth"] = $scope.endpointConfig["checkPass"];
                }
                $scope.advancedParams["config_get_user_list"] = $scope.endpointConfig["userList"];
                $scope.advancedParams["config_get_user_by_id"] = $scope.endpointConfig["userById"];
                $scope.advancedParams["config_get_user_by_name"] = $scope.endpointConfig["userByName"];
                if ($scope.advancedParams["Editable"]) {
                    $scope.advancedParams["config_create_user"] = $scope.endpointConfig["createUser"];
                    $scope.advancedParams["config_edit_user"] = $scope.endpointConfig["editUser"];
                    $scope.advancedParams["config_delete_user"] = $scope.endpointConfig["deleteUser"];
                }

                // Set authorization config
                if ($scope.advancedParams.type === "entraidresolver") {
                    $scope.advancedParams["client_id"] = $scope.authorizationConfig["clientId"];
                    $scope.advancedParams["client_credential_type"] = $scope.authorizationConfig["clientCredentialType"];
                    if ($scope.advancedParams["client_credential_type"] === "certificate") {
                        $scope.advancedParams["client_certificate"] = $scope.authorizationConfig["clientCertificate"];
                    } else {
                        $scope.advancedParams["client_secret"] = $scope.authorizationConfig["clientSecret"];
                    }
                    $scope.advancedParams["authority"] = $scope.authorizationConfig["authority"];
                    $scope.advancedParams["tenant"] = $scope.authorizationConfig["tenant"];
                } else {
                    $scope.advancedParams["config_authorization"] = $scope.authorizationConfig;
                    $scope.advancedParams["username"] = $scope.serviceAccount["username"];
                    $scope.advancedParams["password"] = $scope.serviceAccount["password"];
                }
                serverParams = $scope.advancedParams;

                // Set empty endpoint configs to empty dicts, to indicate that an old config can be removed
                const endpointConfigNames = ["config_get_user_list", "config_get_user_by_id",
                    "config_get_user_by_name", "config_user_auth", "config_create_user", "config_edit_user",
                    "config_delete_user"];
                angular.forEach(endpointConfigNames, function (configName) {
                    if ($scope.endpointConfigIsEmpty(serverParams[configName])) {
                        serverParams[configName] = {};
                    }
                })
            } else {
                serverParams = $scope.params;
            }

            // remove undefined entries
            let cleaned_params = {};
            angular.forEach(serverParams, function (value, key) {
                if (value !== undefined && value !== "{}") {
                    cleaned_params[key] = value;
                }
            });

            return cleaned_params;
        };

        // ------ ADVANCED SETTINGS ------
        $scope.advancedSettings = false;
        $scope.advancedParams = {
            "advanced": true,
            "type": $scope.params.type,
            "base_url": "",
            "attribute_mapping": {"username": "", "userid": ""},
            "editable": false,
            "verify_tls": true,
            "tls_ca_path": "",
        };

        $scope.authorizationPlaceholders = {
            "endpoint": "https://example.com/auth",
            "headers": '{"Content-Type": "application/json"}',
            "requestMapping": '{"username": "{username}", "password": "{password}"',
            "responseMapping": '{"Authorization": "Bearer {access_token}"}'
        };
        $scope.serviceAccount = {"username": "", "password": ""};

        $scope.toggleAdvancedSettings = function () {
            $scope.advancedSettings = !$scope.advancedSettings;
            $scope.params.type = "httpresolver";
        };

        // Attribute Mapping
        $scope.piAttributes = ["username", "userid", "email", "givenname", "surname", "phone", "mobile"];
        $scope.getRemainingAttributes = function () {
            let remainingAttributes = [];
            angular.forEach($scope.piAttributes, function (attribute) {
                if (!$scope.advancedParams.attribute_mapping.hasOwnProperty(attribute)) {
                    remainingAttributes.push(attribute);
                }
            });
            return remainingAttributes;
        };

        $scope.addAttribute = function (attribute) {
            if (attribute && $scope.piAttributes.indexOf(attribute) > -1) {
                $scope.advancedParams.attribute_mapping[attribute] = "";
            }
        };

        $scope.removeAttribute = function (attribute) {
            if (attribute && $scope.advancedParams.attribute_mapping.hasOwnProperty(attribute)) {
                delete $scope.advancedParams.attribute_mapping[attribute];
            }
        };

        $scope.serializedDictParams = ["headers", "requestMapping", "responseMapping", "errorResponse"];
        $scope.updateEndpointConfig = function (endpointName, newConfig) {
            // serializes the dicts of the endpoint configs for a simplified display
            // TODO: Maybe change this to a more userfriendly display in the new WebUI
            if (newConfig) {
                angular.forEach($scope.serializedDictParams, function (param) {
                    if (newConfig[param] && !angular.isString(newConfig[param])) {
                        if (!angular.isString(newConfig[param])) {
                            newConfig[param] = JSON.stringify(newConfig[param]);
                        }
                        // Do not display empty dicts
                        newConfig[param] = newConfig[param].replace("{}", "")
                    }
                });
                $scope.endpointConfig[endpointName] = newConfig;
            }
        }

        $scope.$watch('advancedParams.Editable;',
            function (newValue, oldValue) {
                if (newValue === true) {
                    $scope.userEndpointNames = {
                        "checkPass": "Check User Password",
                        "userList": "User List",
                        "userById": "Get User by ID",
                        "userByName": "Get User by Name",
                        "createUser": "Create User",
                        "editUser": "Edit User",
                        "deleteUser": "Delete User"
                    };
                    if (!$scope.edit) {
                        $scope.groupIsOpen["createUser"] = true;
                    }
                } else {
                    $scope.userEndpointNames = {
                        "checkPass": "Check User Password",
                        "userList": "User List",
                        "userById": "Get User by ID",
                        "userByName": "Get User by Name"
                    };
                }
            });

        // Detailed Endpoint Configuration
        $scope.initDetailedEndpointConfig = function () {
            $scope.userEndpointNames = {
                "checkPass": "Check User Password",
                "userList": "User List",
                "userById": "Get User by ID",
                "userByName": "Get User by Name",
                "createUser": "Create User",
                "editUser": "Edit User",
                "deleteUser": "Delete User"
            };
            $scope.groupIsOpen = {"authorization": false};
            $scope.endpointConfig = {};
            $scope.authorizationConfig = {};
            $scope.endpointPlaceholders = {};
            $scope.endpointTags = {
                "checkPass": ["{userid}", "{username}", "{password}"],
                "userById": ["{userid}"], "userByName": ["{username}"],
                "userList": ["{username}", "{userid}", "{surname}", "{givenname}"],
                "createUser": ["{username}", "{userid}", "{surname}", "{givenname}", "{email}", "{mobile}", "{phone}",
                    "{password}"],
                "editUser": ["{username}", "{userid}", "{surname}", "{givenname}", "{email}", "{mobile}", "{phone}",
                    "{password}"],
                "deleteUser": ["{userid}"]
            };
            angular.forEach($scope.userEndpointNames, function (value, key) {
                $scope.endpointConfig[key] = {};
                $scope.groupIsOpen[key] = false;
                $scope.endpointPlaceholders[key] = {
                    "headers": '{"Content-Type": "application/json; charset=UTF-8"}',
                    "requestMapping": '{"customerid": "{userid}", "accessKey": "secr3t!"}',
                    "responseMapping": '{"username": "{Username}", "email": "{Email}"}',
                    "errorResponse": '{"success": false, "message": "An error occurred!"}'
                };
            });
            $scope.endpointPlaceholders["checkPass"]["endpoint"] = "/openid-connect/token";
            $scope.endpointPlaceholders["userList"]["endpoint"] = "/users";
            $scope.endpointPlaceholders["userById"]["endpoint"] = "/users/{userid}";
            $scope.endpointPlaceholders["userByName"]["endpoint"] = "/users/{username}";
            $scope.endpointPlaceholders["createUser"]["endpoint"] = "/users";
            $scope.endpointPlaceholders["editUser"]["endpoint"] = "/users/{userid}";
            $scope.endpointPlaceholders["deleteUser"]["endpoint"] = "/users/{userid}";

            // Authorization Config
        };
        $scope.initDetailedEndpointConfig();
    }]);
=======
    }]);

myApp.controller("riskController", ["$scope", "ConfigFactory",
    "inform","gettextCatalog","$location",
    function($scope, ConfigFactory,inform,gettextCatalog,$location) {
        $scope.form = {};
        $scope.typesWithoutScore = []

        if ($location.path() === "/config/risk") {
            $location.path("/config/risk/check");
        }

        $scope.loadRiskConfig = function() {
            ConfigFactory.loadRiskConfig(function(data) {
                $scope.typesWithoutScore = []
                $scope.form = data.result.value
                $scope.resolvername = $scope.form["group_resolver"]
                $scope.userGroupDN = $scope.form["user_group_dn"]
                $scope.userGroupAttr = $scope.form["user_group_attr"]
                $scope.typesWithoutScore = $scope.form["user_groups"]
                if($scope.hasDefinedUserRisks()) {
                    $scope.typesWithoutScore = $scope.form["user_groups"].filter(userType =>
                    !$scope.form["user_risk"].some(risk => risk.type === userType)
                    );
                }
            });
        };

        $scope.addUserRisk = function() {
            if ($scope.newUserType && $scope.newUserRiskScore) {
                params = {
                    "user_group": $scope.newUserType,
                    "risk_score": $scope.newUserRiskScore
                };
                ConfigFactory.addRiskScore("user",params, function(data) {
                    if (data.result.status === true) {
                        inform.add(gettextCatalog.getString("User risk added."),
                                {type: "info"});
                        $scope.newUserType = ""
                        $scope.newUserRiskScore = ""
                        $scope.loadRiskConfig();
                    }
                });
            }
        };

        $scope.addServiceRisk = function() {
            if ($scope.newServiceName && $scope.newServiceRiskScore) {
                param = {
                    "service": $scope.newServiceName,
                    "risk_score": $scope.newServiceRiskScore
                };
                ConfigFactory.addRiskScore("service",param,function(data) {
                    if(data.result.status === true) {
                        inform.add(gettextCatalog.getString("Service risk added."),
                                {type: "info"});
                        $scope.newServiceName = ""
                        $scope.newServiceRiskScore = ""
                        $scope.loadRiskConfig();
                    }
                });
            }
        };

        $scope.addIPRisk = function() {
            if ($scope.newIP && $scope.newIPRiskScore) {
                param = {
                    "ip": $scope.newIP,
                    "risk_score": $scope.newIPRiskScore
                }
                ConfigFactory.addRiskScore("ip",param,function(data) {
                    if(data.result.status === true) {
                        inform.add(gettextCatalog.getString("IP risk added."),
                                {type: "info"});
                        $scope.newIP = ""
                        $scope.newIPRiskScore = ""
                        $scope.loadRiskConfig();
                    }
                })
            }
        };

        $scope.addUserGroupResolver = function() {
            if($scope.userResolver && $scope.groupResolver) {
                param = {
                    "user_resolver_name": $scope.userResolver,
                    "group_resolver_name": $scope.groupResolver
                }
                ConfigFactory.saveGroupResolver(param,function(data) {
                    if(data.result.status === true) {
                        inform.add(gettextCatalog.getString("User resolver attached to group resolver."),
                            {type: "success"});
                        $scope.userResolver = ""
                        $scope.groupResolver = ""
                        $scope.loadRiskConfig();
                    }
                })
            }
        }

        $scope.deleteRisk = function(type,key) {
            ConfigFactory.delRiskScore(type,key, function(data) {
                if(data.result.status === true) {
                    inform.add(gettextCatalog.getString(type + " risk deleted."),
                            {type: "info"});
                    $scope.loadRiskConfig();
                }
            })
        };

        $scope.deleteGroup = function(user_resolver,group_resolver) {
            ConfigFactory.delGroup(user_resolver,group_resolver, function(data) {
                if(data.result.status === true) {
                    inform.add(gettextCatalog.getString("Attachment deleted."), {type: "info"});
                    $scope.loadRiskConfig();
                }
            })
        };

        $scope.testRisk = function() {
            param = {
                "user": $scope.userTest,
                "service": $scope.serviceTest,
                "ip": $scope.ipTest
            }
            ConfigFactory.testRisk(param,function(data) {
                if(data.result.status === true)
                    inform.add(gettextCatalog.getString("Calculated risk is " + data.result.value),
                            {type: "info"});
            })
        }

        $scope.testGroupResolver = function() {
            if(!$scope.resolvername) {
                inform.add(gettextCatalog.getString("Please provide the resolver name"),
                        {type: "danger"});
                return;
            }

            if(!$scope.userDN) {
                inform.add(gettextCatalog.getString("Please provide the user DN for testing"), {type: "danger"});
                return;
            }

            param = {
                "resolver_name": $scope.resolvername,
                "user_dn": $scope.userDN
            }

            //set optional parameters if they are defined
            if($scope.userGroupDN)
                param["user_to_group_dn"] = $scope.userGroupDN

                if($scope.userGroupAttr)
                    param["user_to_group_search_attr"] = $scope.userGroupAttr

                    ConfigFactory.testGroupResolver(param,function(data) {
                        if(data.result.status === true) {
                            inform.add(data.detail.description, {type: "success"});
                            console.log(data.result.value);
                        }
                        else {
                            inform.add(data.detail.description, {type: "danger"})
                        }

                    })
        }

        $scope.saveResolver = function() {
            if($scope.resolvername) {
                param = {
                    "resolver_name": $scope.resolvername,
                    "user_to_group_dn": $scope.userGroupDN,
                    "user_to_group_search_attr": $scope.userGroupAttr
                }


                ConfigFactory.saveGroupResolver(param,function(data) {
                    if(data.result.status === true)
                        inform.add("Saved successfuly", {type: "success"});
                })
            }
        }

        $scope.hasDefinedValues = function(key) {
            return key in $scope.form && Object.keys($scope.form[key]).length > 0;
        }

        $scope.hasUserTypesWithoutRisk = function() {
            return $scope.typesWithoutScore.length > 0;
        }

        $scope.hasDefinedUserRisks = function() {
            return $scope.hasDefinedValues("user_risk");
        }

        $scope.hasDefinedServiceRisks = function() {
            return $scope.hasDefinedValues("service_risk");
        }

        $scope.hasDefinedIPRisks = function() {
            return $scope.hasDefinedValues("ip_risk");
        }

        $scope.loadRiskConfig();
    }
]);
>>>>>>> 5d99b798
<|MERGE_RESOLUTION|>--- conflicted
+++ resolved
@@ -1380,7 +1380,6 @@
                 }
             });
         };
-<<<<<<< HEAD
 
         $scope.setUIParams = function (params) {
             if (!angular.isString(params["headers"])) {
@@ -1649,8 +1648,6 @@
         };
         $scope.initDetailedEndpointConfig();
     }]);
-=======
-    }]);
 
 myApp.controller("riskController", ["$scope", "ConfigFactory",
     "inform","gettextCatalog","$location",
@@ -1857,4 +1854,3 @@
         $scope.loadRiskConfig();
     }
 ]);
->>>>>>> 5d99b798
