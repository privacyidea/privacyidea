--- conflicted
+++ resolved
@@ -73,15 +73,9 @@
     }]);
 
 myApp.controller("eventDetailController", ["$scope", "$stateParams",
-<<<<<<< HEAD
     "ConfigFactory", "$state", "ContainerFactory",
     function ($scope, $stateParams,
               ConfigFactory, $state, ContainerFactory) {
-=======
-    "ConfigFactory", "$state",
-    function ($scope, $stateParams,
-              ConfigFactory, $state) {
->>>>>>> 6c45e1a4
         // init
         $scope.form = {};
         $scope.eventid = $stateParams.eventid;
@@ -155,11 +149,7 @@
                 var events = data.result.value;
                 $scope.availableEvents = Array();
                 angular.forEach(events, function (event) {
-<<<<<<< HEAD
                     $scope.availableEvents.push({"name": event})
-=======
-                    $scope.availableEvents.push({"name": event});
->>>>>>> 6c45e1a4
                 });
                 //debug: console.log($scope.availableEvents);
             });
@@ -206,26 +196,15 @@
                                 multivalue.push(mval.name);
                             }
                         });
-<<<<<<< HEAD
                         $scope.form.conditions[value] = multivalue.join(",")
-=======
-                        $scope.form.conditions[value] = multivalue.join(",");
->>>>>>> 6c45e1a4
                     } else {
                         $scope.form.conditions[value] = $scope.conds[value];
                     }
                 }
-<<<<<<< HEAD
             });
             ConfigFactory.setEvent($scope.form, function () {
                 $state.go("config.events.list");
             });
-=======
-            });
-            ConfigFactory.setEvent($scope.form, function () {
-                $state.go("config.events.list");
-            });
->>>>>>> 6c45e1a4
             $('html,body').scrollTop(0);
         };
 
@@ -246,37 +225,6 @@
                     $scope.handlerPositions = positions.result.value;
                 });
         };
-<<<<<<< HEAD
-
-        $scope.getHandlerConditions = function () {
-            //debug: console.log("getting handler conditions for " + $scope.form.handlermodule);
-            ConfigFactory.getHandlerConditions($scope.form.handlermodule,
-                function (conditions) {
-                    $scope.handlerConditions = conditions.result.value;
-                    $scope.conditionGroups = []
-
-                    // tick selected handlerConditions, if type===multi
-                    angular.forEach($scope.handlerConditions, function (condition, name) {
-                        if (condition.type === "multi"
-                            && Object.keys($scope.conds).indexOf(name) >= 0
-                            && $scope.conds[name].length > 0) {
-                            // multi value conditions are comma separated in one string
-                            let tickedConditions = $scope.conds[name].split(',').map(cond => {
-                                return cond.trim();
-                            });
-                            // Now we iterate over the given values and set them as `ticked`
-                            angular.forEach(tickedConditions, function (cond) {
-                                condition.value.find(x => x.name === cond).ticked = true;
-                            });
-                        }
-                        if ($scope.conditionGroups.indexOf(condition.group) < 0) {
-                            $scope.conditionGroups.push(condition.group)
-                        }
-                    });
-                });
-        };
-
-=======
 
         $scope.getHandlerConditions = function () {
             //debug: console.log("getting handler conditions for " + $scope.form.handlermodule);
@@ -327,7 +275,6 @@
             })
         }, true);
 
->>>>>>> 6c45e1a4
         // test if the accordion group should be open or closed
         $scope.checkOpenConditionGroup = function (condition, conditionname, pattern) {
             let pat = escapeRegexp(pattern);
@@ -336,8 +283,6 @@
                     !$scope.onlySelectedVisible) &&
                 (re.test(conditionname) || re.test(condition.desc));
         };
-<<<<<<< HEAD
-
 
         $scope.handlerModuleChanged = function () {
             $scope.getHandlerActions();
@@ -380,19 +325,4 @@
                 $scope.opts[disableType] = false
             })
         }
-=======
-
-        $scope.handlerModuleChanged = function () {
-            $scope.getHandlerActions();
-            $scope.getHandlerConditions();
-            $scope.getHandlerPositions();
-        };
-
-        $scope.actionChanged = function () {
-            $scope.options = $scope.handlerOptions[$scope.form.action];
-        };
-
-        $scope.getAvailableEvents();
-        $scope.getHandlerModules();
->>>>>>> 6c45e1a4
     }]);