/**
 * (c) NetKnights GmbH 2025,  https://netknights.it
 *
 * This code is free software; you can redistribute it and/or
 * modify it under the terms of the GNU AFFERO GENERAL PUBLIC LICENSE
 * as published by the Free Software Foundation; either
 * version 3 of the License, or any later version.
 *
 * This code is distributed in the hope that it will be useful,
 * but WITHOUT ANY WARRANTY; without even the implied warranty of
 * MERCHANTABILITY or FITNESS FOR A PARTICULAR PURPOSE. See the
 * GNU AFFERO GENERAL PUBLIC LICENSE for more details.
 *
 * You should have received a copy of the GNU Affero General Public
 * License along with this program.  If not, see <http://www.gnu.org/licenses/>.
 *
 * SPDX-License-Identifier: AGPL-3.0-or-later
 **/
import { Audit, AuditServiceInterface } from "../app/services/audit/audit.service";
import { AuthData, AuthDetail, AuthResponse, AuthRole } from "../app/services/auth/auth.service";
import {
  ContainerDetailData,
  ContainerDetails,
  ContainerRegisterData,
  ContainerService,
  ContainerServiceInterface,
  ContainerTemplate,
  ContainerType,
  ContainerTypes
} from "../app/services/container/container.service";
import { HttpHeaders, HttpParams, HttpProgressEvent, HttpResourceRef } from "@angular/common/http";
import {
  BulkResult,
  LostTokenResponse,
  TokenDetails,
  TokenGroups,
  TokenImportResult,
  Tokens,
  TokenService,
  TokenServiceInterface,
  TokenType
} from "../app/services/token/token.service";
import { Machines, MachineServiceInterface, TokenApplication } from "../app/services/machine/machine.service";
import { Observable, of, Subject, Subscription } from "rxjs";
import { Realm, Realms, RealmServiceInterface } from "../app/services/realm/realm.service";
import {
  computed,
  inject,
  linkedSignal,
  Resource,
  ResourceStatus,
  Signal,
  signal,
  WritableSignal
} from "@angular/core";
import { UserAttributePolicy, UserData, UserServiceInterface } from "../app/services/user/user.service";
import { ValidateCheckResponse, ValidateServiceInterface } from "../app/services/validate/validate.service";
import { ContentServiceInterface } from "../app/services/content/content.service";
import { FilterValue } from "../app/core/models/filter_value";
import { LocalServiceInterface } from "../app/services/local/local.service";
import { MatTableDataSource } from "@angular/material/table";
import { NotificationServiceInterface } from "../app/services/notification/notification.service";
import { OverflowServiceInterface } from "../app/services/overflow/overflow.service";
import { PiResponse } from "../app/app.component";
import { Router } from "@angular/router";
import { Sort } from "@angular/material/sort";
import { ColumnDef, ColumnKey, TableUtilsServiceInterface } from "../app/services/table-utils/table-utils.service";
import { TokenEnrollmentLastStepDialogData } from "../app/components/token/token-enrollment/token-enrollment-last-step-dialog/token-enrollment-last-step-dialog.component";
import { TokenTypeOption } from "../app/components/token/token.component";
import {
  EnrollmentResponse,
  TokenApiPayloadMapper,
  TokenEnrollmentData
} from "../app/mappers/token-api-payload/_token-api-payload.mapper";

export function makeResource<T>(initial: T) {
  return {
    value: signal(initial) as WritableSignal<T>,
    reload: jest.fn(),
    error: jest.fn().mockReturnValue(null)
  };
}
const assert = (condition: boolean, message: string) => {
  if (!condition) {
    throw new Error(message);
  }
};
export class MockAuthData implements AuthData {
  log_level = 0;
  menus = [];
  realm = "";
  rights = [];
  role: AuthRole = "";
  token = "";
  username = "";
  logout_time = 0;
  audit_page_size = 10;
  token_page_size = 10;
  user_page_size = 10;
  policy_template_url = "";
  default_tokentype = "";
  default_container_type = "";
  user_details = false;
  token_wizard = false;
  token_wizard_2nd = false;
  admin_dashboard = false;
  dialog_no_token = false;
  search_on_enter = false;
  timeout_action = "";
  token_rollover: any = null;
  hide_welcome = false;
  hide_buttons = false;
  deletion_confirmation = false;
  show_seed = false;
  show_node = "";
  subscription_status = 0;
  subscription_status_push = 0;
  qr_image_android: string | null = null;
  qr_image_ios: string | null = null;
  qr_image_custom: string | null = null;
  logout_redirect_url = "";
  require_description = [];
  rss_age = 0;
  container_wizard = {
    enabled: false,
    type: "",
    registration: false,
    template: null
  };
  versionnumber = "";
}
export class MockAuthDetail implements AuthDetail {
  username = "";
}
export class MockHttpResourceRef<T> implements HttpResourceRef<T> {
  value: WritableSignal<T>;
  set(value: T): void {
    this.value.set(value);
  }
  update(updater: (value: T) => T): void {
    this.value.set(updater(this.value()));
  }
  asReadonly(): Resource<T> {
    return {
      value: this.value,
      reload: this.reload,
      error: this.error,
      hasValue: this.hasValue.bind(this),
      status: signal(ResourceStatus.Resolved),
      isLoading: signal(false)
    };
  }
  headers: Signal<HttpHeaders | undefined> = signal(undefined);
  statusCode: Signal<number | undefined> = signal(undefined);
  progress: Signal<HttpProgressEvent | undefined> = signal(undefined);
  hasValue(): this is HttpResourceRef<Exclude<T, undefined>> {
    return this.value() !== undefined;
  }
  destroy(): void {}
  status: Signal<ResourceStatus> = signal(ResourceStatus.Resolved);
  error = signal<Error | null>(null);
  isLoading: Signal<boolean> = signal(false);
  reload = jest.fn();
  constructor(initial: T) {
    this.value = signal(initial) as WritableSignal<T>;
  }
}
export class MockBase64Service {
  base64URLToBytes = jest.fn((_: string) => new Uint8Array([1, 2]));
  bytesToBase64 = jest.fn(() => "b64");
}
export class MockPiResponse<Value, Detail = unknown> implements PiResponse<Value, Detail> {
  error?: {
    code: number;
    message: string;
  };
  id: number;
  jsonrpc: string;
  detail: Detail;
  result?: {
    authentication?: "CHALLENGE" | "POLL" | "PUSH";
    status: boolean;
    value?: Value;
    error?: {
      code: number;
      message: string;
    };
  };
  signature: string;
  time: number;
  version: string;
  versionnumber: string;
  constructor(args: {
    detail: Detail;
    result?: {
      authentication?: "CHALLENGE" | "POLL" | "PUSH";
      status: boolean;
      value?: Value;
      error?: { code: number; message: string };
    };
    error?: {
      code: number;
      message: string;
    };
    id?: number;
    jsonrpc?: string;
    signature?: string;
    time?: number;
    version?: string;
    versionnumber?: string;
  }) {
    this.detail = args.detail;
    this.result = args.result;
    this.error = args.error;
    this.id = args.id ?? 0;
    this.jsonrpc = args.jsonrpc ?? "2.0";
    this.signature = args.signature ?? "";
    this.time = args.time ?? Date.now();
    this.version = args.version ?? "1.0";
    this.versionnumber = args.versionnumber ?? "1.0";
  }
  static fromValue<Value, Detail = unknown>(
    value: Value,
    detail: Detail = {} as Detail
  ): MockPiResponse<Value, Detail> {
    return new MockPiResponse<Value, Detail>({
      detail,
      result: { status: true, value }
    });
  }
}

<<<<<<< HEAD
=======
export class MockAuthService extends AuthService {
  override readonly notificationService: NotificationServiceInterface = inject(MockNotificationService);
  override readonly authUrl = "environmentMock.proxyUrl + '/auth'";
  override jwtData: WritableSignal<JwtData | null> = signal({
    username: "",
    realm: "",
    nonce: "",
    role: "admin",
    authtype: "cookie",
    exp: 0,
    rights: MockAuthService.MOCK_AUTH_DATA.rights
  });
  override jwtNonce: WritableSignal<string> = signal(this.jwtData()?.nonce || "");
  override authtype: Signal<"cookie" | "none"> = signal("cookie");
  override jwtExpDate: Signal<Date | null> = computed(() => {
    const exp = this.jwtData()?.exp;
    return exp ? new Date(exp * 1000) : null;
  });
  override authData = signal(MockAuthService.MOCK_AUTH_DATA);
  override isAuthenticated: WritableSignal<boolean> = signal(false);
  override menus: WritableSignal<string[]> = signal(MockAuthService.MOCK_AUTH_DATA.menus);
  override realm: WritableSignal<string> = signal(MockAuthService.MOCK_AUTH_DATA.realm);
  override role: WritableSignal<AuthRole> = signal(MockAuthService.MOCK_AUTH_DATA.role);
  override token: WritableSignal<string> = signal(MockAuthService.MOCK_AUTH_DATA.token);
  override username: WritableSignal<string> = signal(MockAuthService.MOCK_AUTH_DATA.username);
  override logoutTimeSeconds: WritableSignal<number> = signal(MockAuthService.MOCK_AUTH_DATA.logout_time);
  override auditPageSize: WritableSignal<number> = signal(MockAuthService.MOCK_AUTH_DATA.audit_page_size);
  override tokenPageSize: WritableSignal<number> = signal(MockAuthService.MOCK_AUTH_DATA.token_page_size);
  override userPageSize: WritableSignal<number> = signal(MockAuthService.MOCK_AUTH_DATA.user_page_size);
  override userDetails: WritableSignal<boolean> = signal(MockAuthService.MOCK_AUTH_DATA.user_details);
  override tokenWizard2nd: WritableSignal<boolean> = signal(MockAuthService.MOCK_AUTH_DATA.token_wizard_2nd);
  override adminDashboard: WritableSignal<boolean> = signal(MockAuthService.MOCK_AUTH_DATA.admin_dashboard);
  override dialogNoToken: WritableSignal<boolean> = signal(MockAuthService.MOCK_AUTH_DATA.dialog_no_token);
  override searchOnEnter: WritableSignal<boolean> = signal(MockAuthService.MOCK_AUTH_DATA.search_on_enter);
  override timeoutAction: WritableSignal<string> = signal(MockAuthService.MOCK_AUTH_DATA.timeout_action);
  override tokenRollover: WritableSignal<any> = signal(MockAuthService.MOCK_AUTH_DATA.token_rollover);
  override hideWelcome: WritableSignal<boolean> = signal(MockAuthService.MOCK_AUTH_DATA.hide_welcome);
  override hideButtons: WritableSignal<boolean> = signal(MockAuthService.MOCK_AUTH_DATA.hide_buttons);
  override deletionConfirmation: WritableSignal<boolean> = signal(MockAuthService.MOCK_AUTH_DATA.deletion_confirmation);
  override showSeed: WritableSignal<boolean> = signal(MockAuthService.MOCK_AUTH_DATA.show_seed);
  override showNode: WritableSignal<string> = signal(MockAuthService.MOCK_AUTH_DATA.show_node);
  override subscriptionStatus: WritableSignal<number> = signal(MockAuthService.MOCK_AUTH_DATA.subscription_status);
  override subscriptionStatusPush: WritableSignal<number> = signal(
    MockAuthService.MOCK_AUTH_DATA.subscription_status_push
  );
  override qrImageAndroid: WritableSignal<string | null> = signal(MockAuthService.MOCK_AUTH_DATA.qr_image_android);
  override qrImageIOS: WritableSignal<string | null> = signal(MockAuthService.MOCK_AUTH_DATA.qr_image_ios);
  override qrImageCustom: WritableSignal<string | null> = signal(MockAuthService.MOCK_AUTH_DATA.qr_image_custom);
  override logoutRedirectUrl: WritableSignal<string> = signal(MockAuthService.MOCK_AUTH_DATA.logout_redirect_url);
  override requireDescription: WritableSignal<string[]> = signal(MockAuthService.MOCK_AUTH_DATA.require_description);
  override rssAge: WritableSignal<number> = signal(MockAuthService.MOCK_AUTH_DATA.rss_age);
  override isSelfServiceUser: Signal<boolean> = signal(
    this.role() === "user" && this.menus().includes("token_self-service_menu")
  );
  override authenticate = jest
    .fn()
    .mockReturnValue(of(MockPiResponse.fromValue<AuthData, AuthDetail>(new MockAuthData(), new MockAuthDetail())));
  protected override readonly localService: LocalServiceInterface = inject(MockLocalService);
  static MOCK_AUTH_DATA: AuthData = {
    log_level: 0,
    menus: ["token_overview", "token_self-service_menu", "container_overview"],
    realm: "default",
    rights: [],
    role: "admin",
    token: "Bearer FAKE_TOKEN",
    username: "alice",
    logout_time: 3600,
    audit_page_size: 25,
    token_page_size: 10,
    user_page_size: 10,
    policy_template_url: "",
    default_tokentype: "",
    default_container_type: "",
    user_details: false,
    token_wizard: false,
    token_wizard_2nd: false,
    admin_dashboard: false,
    dialog_no_token: false,
    search_on_enter: false,
    timeout_action: "",
    token_rollover: null,
    hide_welcome: false,
    hide_buttons: false,
    deletion_confirmation: false,
    show_seed: false,
    show_node: "",
    subscription_status: 0,
    subscription_status_push: 0,
    qr_image_android: null,
    qr_image_ios: null,
    qr_image_custom: null,
    logout_redirect_url: "",
    require_description: [],
    rss_age: 0,
    container_wizard: {
      enabled: false,
      type: "",
      registration: false,
      template: null
    }
  };
  isAuthenticatedUser = jest.fn().mockReturnValue(this.isAuthenticated() && this.role() === "user");
  override getHeaders = jest
    .fn()
    .mockReturnValue(new HttpHeaders({ Authorization: "Bearer FAKE_TOKEN" }));}

>>>>>>> bbd654f4
export class MockUserService implements UserServiceInterface {
  userAttributes: Signal<Record<string, string>> = signal({});
  userAttributesList: Signal<{ key: string; value: string }[]> = signal([]);
  userAttributesResource: HttpResourceRef<PiResponse<Record<string, string>, unknown> | undefined> =
    new MockHttpResourceRef(MockPiResponse.fromValue({}));
  deletableAttributes: Signal<string[]> = signal([]);
  attributeSetMap = signal<Record<string, string[]>>({});
  hasWildcardKey: Signal<boolean> = signal(false);
  keyOptions: Signal<string[]> = signal([]);
  selectedUser: Signal<UserData | null> = signal(null);
  detailsUsername: WritableSignal<string> = signal("");
  setUserAttribute = jest.fn().mockReturnValue(of({}));
  deleteUserAttribute = jest.fn().mockReturnValue(of({}));

  usersOfRealmResource: HttpResourceRef<PiResponse<UserData[], undefined> | undefined> = new MockHttpResourceRef(
    MockPiResponse.fromValue([])
  );
  selectedUsername = signal("");
  setDefaultRealm = jest.fn();
  attributePolicy: Signal<UserAttributePolicy> = signal<UserAttributePolicy>({
    delete: ["department", "attr2", "attr1"],
    set: {
      "*": ["2", "1"],
      city: ["*"],
      department: ["sales", "finance"]
    }
  });

  resetFilter = jest.fn().mockImplementation(() => {
    this.apiUserFilter.set(new FilterValue());
  });

  handleFilterInput = jest.fn().mockImplementation(($event: Event) => {
    const inputElement = $event.target as HTMLInputElement;
    this.apiUserFilter.set(new FilterValue({ value: inputElement.value }));
  });

  apiUserFilter: WritableSignal<FilterValue> = signal(new FilterValue());
  pageIndex: WritableSignal<number> = signal(0);
  pageSize: WritableSignal<number> = signal(10);
  apiFilterOptions: string[] = [];
  advancedApiFilterOptions: string[] = [];

  userResource: HttpResourceRef<PiResponse<UserData[]> | undefined> = new MockHttpResourceRef(
    MockPiResponse.fromValue([])
  );

  user: WritableSignal<UserData> = signal({
    description: "",
    editable: false,
    email: "",
    givenname: "",
    mobile: "",
    phone: "",
    resolver: "",
    surname: "",
    userid: "",
    username: ""
  });

  usersResource: HttpResourceRef<PiResponse<UserData[], undefined> | undefined> = new MockHttpResourceRef(
    MockPiResponse.fromValue([])
  );

  users: WritableSignal<UserData[]> = signal([]);
  allUsernames: Signal<string[]> = signal([]);

  selectionFilteredUsernames: Signal<string[]> = signal([]);
  selectedUserRealm = signal("");

  selectionFilter = linkedSignal<string, UserData | string>({
    source: this.selectedUserRealm,
    computation: () => ""
  });

  selectionUsernameFilter = linkedSignal<string>(() => {
    const filter = this.selectionFilter();
    if (typeof filter === "string") {
      return filter;
    }
    return filter?.username ?? "";
  });

  selectionFilteredUsers = signal<UserData[]>([]);

  displayUser = jest.fn().mockImplementation((user: UserData | string): string => {
    const name = typeof user === "string" ? user : (user?.username ?? "");
    this.selectedUsername.set(name);
    return name;
  });
  resetUserSelection() {
    this.selectionFilter.set("");
    this.selectedUserRealm.set("");
  }
}
export class MockNotificationService implements NotificationServiceInterface {
  totalDuration = 5000;
  remainingTime: number = this.totalDuration;
  timerSub: Subscription = new Subscription();
  startTime: number = 0;
  openSnackBar = jest.fn().mockImplementation((message: string) => {
    // Simulate showing a notification
  });
}
export class MockValidateService implements ValidateServiceInterface {
  testToken(tokenSerial: string, otpOrPinToTest: string, otponly?: string): Observable<ValidateCheckResponse> {
    return of({
      id: 1,
      jsonrpc: "2.0",
      result: {
        status: true,
        value: true
      },
      detail: {},
      signature: "",
      time: Date.now(),
      version: "1.0",
      versionnumber: "1.0"
    });
  }
  authenticatePasskey(args?: { isTest?: boolean }): Observable<AuthResponse> {
    return of(MockPiResponse.fromValue<AuthData, AuthDetail>(new MockAuthData(), new MockAuthDetail()));
  }
  authenticateWebAuthn(args: {
    signRequest: any;
    transaction_id: string;
    username: string;
    isTest?: boolean;
  }): Observable<AuthResponse> {
    return of(MockPiResponse.fromValue<AuthData, AuthDetail>(new MockAuthData(), new MockAuthDetail()));
  }
  pollTransaction(transactionId: string): Observable<boolean> {
    return of(true);
  }
}
export class MockRealmService implements RealmServiceInterface {
  selectedRealms = signal<string[]>([]);
  realmResource = new MockHttpResourceRef(MockPiResponse.fromValue<Realms>({}));
  realmOptions = signal(["realm1", "realm2"]);
  defaultRealmResource = new MockHttpResourceRef(MockPiResponse.fromValue<Realms>({}));
  defaultRealm = signal("realm1");
}
export class MockContentService implements ContentServiceInterface {
  detailsUsername: WritableSignal<string> = signal("");
  router: Router = {
    url: "/home",
    events: of({} as any)
  } as any;
  routeUrl: WritableSignal<string> = signal("/home");
  previousUrl: Signal<string> = signal("/home");
  tokenSerial: WritableSignal<string> = signal("");
  containerSerial: WritableSignal<string> = signal("");
  tokenSelected = jest.fn().mockImplementation((serial: string) => {
    this.tokenSerial.set(serial);
  });
  containerSelected = jest.fn().mockImplementation((serial: string) => {
    this.containerSerial.set(serial);
  });
  userSelected: (username: any) => void = jest.fn();
}
export class MockContainerService implements ContainerServiceInterface {
  isPollingActive: Signal<boolean> = signal(false);
  startPolling = jest.fn();
  handleFilterInput = jest.fn();
  clearFilter = jest.fn();
  apiFilter: string[] = [];
  advancedApiFilter: string[] = [];
  stopPolling$: Subject<void> = new Subject<void>();
  eventPageSize: number = 10;
  states = signal<string[]>([]);
  selectedContainerType = signal<ContainerType>({ containerType: "generic", description: "", token_types: [] });
  containerDetail = signal<ContainerDetails>({ containers: [], count: 0 });
  addToken = jest.fn().mockReturnValue(of(null));
  removeToken = jest.fn().mockReturnValue(of(null));
  containerBelongsToUser = jest.fn().mockReturnValue(false);
  readonly containerBaseUrl = "mockEnvironment.proxyUrl + '/container'";
  readonly containerSerial = signal("CONT-1");
  readonly selectedContainer = signal("");
  readonly sort = signal<Sort>({ active: "serial", direction: "asc" });
  readonly containerFilter = signal<FilterValue>(new FilterValue());
  readonly filterParams = computed<Record<string, string>>(() =>
    Object.fromEntries(
      Object.entries(this.containerFilter()).filter(([key]) =>
        [...this.apiFilter, ...this.advancedApiFilter].includes(key)
      )
    )
  );
  pageSize = signal<number>(10);
  pageIndex = signal<number>(0);
  loadAllContainers = signal<boolean>(false);
  containerResource: HttpResourceRef<PiResponse<ContainerDetails> | undefined> = new MockHttpResourceRef(
    MockPiResponse.fromValue({
      containers: [],
      count: 0
    })
  );
  containerOptions: WritableSignal<string[]> = signal([]);
  filteredContainerOptions: Signal<string[]> = computed(() => {
    const options = this.containerOptions();
    const filter = this.containerFilter();
    return options.filter((option) => option.includes(filter.value) || option.includes(filter.hiddenValue));
  });
  containerSelection: WritableSignal<ContainerDetailData[]> = signal([]);
  containerTypesResource: HttpResourceRef<PiResponse<ContainerTypes, unknown> | undefined> = new MockHttpResourceRef(
    MockPiResponse.fromValue<ContainerTypes>(new Map())
  );
  containerTypeOptions: Signal<ContainerType[]> = computed(() => {
    return [
      { containerType: "generic", description: "", token_types: [] } as ContainerType,
      { containerType: "smartphone", description: "", token_types: [] } as ContainerType,
      { containerType: "yubikey", description: "", token_types: [] } as ContainerType
    ];
  });
  containerDetailResource = new MockHttpResourceRef(
    MockPiResponse.fromValue({
      containers: [
        {
          serial: "CONT-1",
          users: [
            {
              user_realm: "",
              user_name: "",
              user_resolver: "",
              user_id: ""
            }
          ],
          tokens: [],
          realms: [],
          states: [],
          type: "",
          select: "",
          description: "",
          info: {}
        }
      ],
      count: 1
    })
  );
  templatesResource: HttpResourceRef<PiResponse<{ templates: ContainerTemplate[] }, unknown> | undefined> =
    new MockHttpResourceRef(
      MockPiResponse.fromValue<{ templates: ContainerTemplate[] }>({
        templates: []
      })
    );
  templates: WritableSignal<ContainerTemplate[]> = signal([]);
  assignContainer = jest.fn().mockReturnValue(of(null));
  unassignContainer = jest.fn().mockReturnValue(of(null));
  setContainerRealm = jest.fn().mockReturnValue(of(null));
  setContainerDescription = jest.fn().mockReturnValue(of(null));
  toggleActive = jest.fn().mockReturnValue(of({}));
  unassignUser = jest.fn().mockReturnValue(of(null));
  assignUser = jest.fn().mockReturnValue(of(null));
  setContainerInfos = jest.fn().mockReturnValue(of({}));
  deleteInfo = jest.fn().mockReturnValue(of({}));
  addTokenToContainer = jest.fn().mockReturnValue(of(null));
  removeTokenFromContainer = jest.fn().mockReturnValue(of(null));
  toggleAll = jest.fn().mockReturnValue(of(null));
  removeAll = jest.fn().mockReturnValue(of(null));
  deleteContainer = jest.fn().mockReturnValue(of({}));
  deleteAllTokens = jest.fn().mockReturnValue(of(null));
  registerContainer(params: {
    container_serial: string;
    passphrase_prompt: string;
    passphrase_response: string;
  }): Observable<PiResponse<ContainerRegisterData, unknown>> {
    throw new Error("Method not implemented.");
  }

  readonly unregister = jest.fn().mockReturnValue(of({}));

  stopPolling = jest.fn();
  createContainer = jest.fn();
  pollContainerRolloutState = jest.fn();
  getContainerData = jest.fn().mockReturnValue(
    of({
      result: {
        value: {
          containers: [
            {
              serial: "CONT-1",
              users: [],
              tokens: [],
              realms: [],
              states: [],
              type: "",
              select: "",
              description: ""
            },
            {
              serial: "CONT-2",
              users: [],
              tokens: [],
              realms: [],
              states: [],
              type: "",
              select: "",
              description: ""
            }
          ],
          count: 2
        }
      }
    })
  );

  getContainerDetails(containerSerial: string): Observable<PiResponse<ContainerDetails, unknown>> {
    throw new Error("Method not implemented.");
  }
}
export class MockOverflowService implements OverflowServiceInterface {
  private _overflow = false;
  setWidthOverflow(value: boolean) {
    this._overflow = value;
  }
  isWidthOverflowing(selector: string, threshold: number): boolean {
    return this._overflow;
  }
  isHeightOverflowing(args: { selector: string; threshold?: number; thresholdSelector?: string }): boolean {
    return this._overflow;
  }
  getOverflowThreshold(): number {
    return 1920;
  }
}

function makeTokenDetailResponse(tokentype: TokenTypeOption): PiResponse<Tokens> {
  return {
    id: 0,
    jsonrpc: "2.0",
    signature: "",
    time: Date.now(),
    version: "1.0",
    versionnumber: "1.0",
    detail: {},
    result: {
      status: true,
      value: {
        count: 1,
        current: 1,
        tokens: [
          {
            tokentype,
            active: true,
            revoked: false,
            container_serial: "",
            realms: [],
            count: 0,
            count_window: 0,
            description: "",
            failcount: 0,
            id: 0,
            info: {},
            locked: false,
            maxfail: 0,
            otplen: 0,
            resolver: "",
            rollout_state: "",
            serial: "X",
            sync_window: 0,
            tokengroup: [],
            user_id: "",
            user_realm: "",
            username: ""
          }
        ]
      }
    }
  };
}

export class MockTokenService implements TokenServiceInterface {
  detailsUsername: WritableSignal<string> = signal("");
  defaultSizeOptions: number[] = [10, 25, 50];
  apiFilter: string[] = [];
  advancedApiFilter: string[] = [];
  sort: WritableSignal<Sort> = signal({ active: "serial", direction: "asc" });
  setPin = jest.fn();
  setRandomPin = jest.fn();
  setTokenRealm = jest.fn();
  getTokengroups = jest.fn();
  setTokengroup = jest.fn();
  bulkDeleteWithConfirmDialog = jest.fn();
  importTokens = jest.fn();
  tokenFilter: WritableSignal<FilterValue> = signal(new FilterValue());
  clearFilter = jest.fn();
  handleFilterInput = jest.fn();
  hiddenApiFilter: string[] = [];
  stopPolling$: Subject<void> = new Subject<void>();
  tokenBaseUrl: string = "mockEnvironment.proxyUrl + '/token'";

  tokenSerial = signal("");
  selectedTokenType: WritableSignal<TokenType> = signal({
    key: "hotp",
    name: "HOTP",
    info: "",
    text: "HMAC-based One-Time Password"
  });
  showOnlyTokenNotInContainer = signal(false);

  readonly eventPageSize = 10;
  readonly userTokenResource: HttpResourceRef<PiResponse<Tokens> | undefined> = new MockHttpResourceRef<
    PiResponse<Tokens> | undefined
  >(
    MockPiResponse.fromValue<Tokens>({
      count: 0,
      current: 0,
      tokens: []
    })
  );

  readonly tokenDetailResource = new MockHttpResourceRef<PiResponse<Tokens>>(makeTokenDetailResponse("hotp"));
  readonly tokenTypesResource: HttpResourceRef<PiResponse<{}, unknown> | undefined> = new MockHttpResourceRef(
    MockPiResponse.fromValue({})
  );
  tokenTypeOptions: WritableSignal<TokenType[]> = signal<TokenType[]>([
    {
      key: "hotp",
      name: "HOTP",
      info: "",
      text: "HMAC-based One-Time Password"
    },
    {
      key: "totp",
      name: "TOTP",
      info: "",
      text: "Time-based One-Time Password"
    },
    {
      key: "push",
      name: "PUSH",
      info: "",
      text: "Push Notification"
    }
  ]);
  readonly pageSize = signal(10);
  readonly tokenIsActive: WritableSignal<boolean> = signal(true);
  readonly tokenIsRevoked: WritableSignal<boolean> = signal(false);
  readonly pageIndex = signal(0);
  readonly tokenResource = new MockHttpResourceRef<PiResponse<Tokens> | undefined>(undefined as any);
  readonly tokenSelection: WritableSignal<TokenDetails[]> = signal<TokenDetails[]>([]);

  bulkUnassignTokens(tokenDetails: TokenDetails[]): Observable<PiResponse<BulkResult, any>> {
    throw new Error("Method not implemented.");
  }

  readonly bulkDeleteTokens = jest.fn().mockReturnValue(
    of(
      MockPiResponse.fromValue<BulkResult>({
        failed: [],
        unauthorized: [],
        count_success: 1
      })
    )
  );
  readonly toggleActive = jest.fn().mockReturnValue(of({}));
  readonly resetFailCount = jest.fn().mockReturnValue(of(null));
  readonly saveTokenDetail = jest.fn().mockReturnValue(of(MockPiResponse.fromValue<boolean>(true)));

  getSerial(
    otp: string,
    params: HttpParams
  ): Observable<
    PiResponse<
      {
        count: number;
        serial?: string;
      },
      unknown
    >
  > {
    throw new Error("Method not implemented.");
  }

  readonly setTokenInfos = jest.fn().mockReturnValue(of({}));
  readonly deleteToken = jest.fn().mockReturnValue(of({}));
  readonly revokeToken = jest.fn().mockReturnValue(of({}));
  readonly deleteInfo = jest.fn().mockReturnValue(of({}));
  readonly unassignUserFromAll = jest.fn().mockReturnValue(of([]));
  readonly unassignUser = jest.fn().mockReturnValue(of(null));
  readonly assignUserToAll = jest.fn().mockReturnValue(of([]));
  readonly assignUser = jest.fn().mockReturnValue(of(null));

  readonly resyncOTPToken = jest.fn().mockReturnValue(of(null));
  readonly getTokenDetails = jest.fn().mockReturnValue(of({}));
  readonly enrollToken = jest.fn().mockReturnValue(of({ detail: { serial: "X" } } as any));
  readonly lostToken = jest
    .fn<ReturnType<TokenService["lostToken"]>, Parameters<TokenService["lostToken"]>>()
    .mockImplementation((_serial: string) => {
      const response: LostTokenResponse = {
        id: 0,
        jsonrpc: "2.0",
        signature: "",
        time: Date.now(),
        version: "1.0",
        versionnumber: "1.0",
        detail: {},
        result: {
          status: true,
          value: {
            disable: 1,
            end_date: "2025-01-31",
            init: true,
            password: "****",
            pin: false,
            serial: _serial,
            user: true,
            valid_to: "2025-02-28"
          }
        }
      };
      return of(response);
    });
  readonly stopPolling = jest.fn();
  readonly pollTokenRolloutState = jest
    .fn()
    .mockReturnValue(of({ result: { status: true, value: { tokens: [{ rollout_state: "enrolled" }] } } } as any));
}
export class MockMachineService implements MachineServiceInterface {
  baseUrl: string = "environment.mockProxyUrl + '/machine/'";
  filterValue: WritableSignal<Record<string, string>> = signal({});
  sshApiFilter: string[] = [];
  sshAdvancedApiFilter: string[] = [];
  offlineApiFilter: string[] = [];
  offlineAdvancedApiFilter: string[] = [];
  machines: WritableSignal<Machines> = signal<Machines>([]);
  tokenApplications: WritableSignal<TokenApplication[]> = signal([]);
  selectedApplicationType = signal<"ssh" | "offline">("ssh");
  pageSize = signal(10);
  machineFilter: WritableSignal<FilterValue> = signal(new FilterValue());
  filterParams = computed(() => {
    let allowedKeywords =
      this.selectedApplicationType() === "ssh"
        ? [...this.sshApiFilter, ...this.sshAdvancedApiFilter]
        : [...this.offlineApiFilter, ...this.offlineAdvancedApiFilter];
    const filterPairs = Object.entries(this.filterValue())
      .map(([key, value]) => ({ key, value }))
      .filter(({ key }) => allowedKeywords.includes(key));
    if (filterPairs.length === 0) {
      return {};
    }
    let params: any = {};
    filterPairs.forEach(({ key, value }) => {
      if (["serial"].includes(key)) {
        params[key] = `*${value}*`;
      }
      if (["hostname", "machineid", "resolver"].includes(key)) {
        params[key] = value;
      }
      if (this.selectedApplicationType() === "ssh" && ["service_id"].includes(key)) {
        params[key] = `*${value}*`;
      }
      if (this.selectedApplicationType() === "offline" && ["count", "rounds"].includes(key)) {
        params[key] = value;
      }
    });
    return params;
  });
  sort: WritableSignal<Sort> = signal({ active: "", direction: "" });
  pageIndex = signal(0);
  machinesResource = new MockHttpResourceRef(MockPiResponse.fromValue<Machines>([]));
  tokenApplicationResource: HttpResourceRef<PiResponse<TokenApplication[], undefined> | undefined> =
    new MockHttpResourceRef(MockPiResponse.fromValue([]));

  deleteAssignMachineToToken() {
    return of({} as any);
  }

  postAssignMachineToToken(args: {
    service_id?: string;
    user?: string;
    serial: string;
    application: "ssh" | "offline";
    machineid: number;
    resolver: string;
    count?: number;
    rounds?: number;
  }): Observable<any> {
    return of({} as any);
  }
  postTokenOption = jest.fn().mockReturnValue(of({} as any));
  getAuthItem = jest.fn().mockReturnValue(
    of({
      result: {
        value: { serial: "", machineid: "", resolver: "" }
      }
    })
  );
  postToken = jest.fn().mockReturnValue(of({} as any));
  getMachine = jest.fn().mockReturnValue(
    of({
      result: {
        value: {
          machines: [
            {
              hostname: "localhost",
              machineid: "machine1",
              resolver: "resolver1",
              serial: "serial1",
              type: "ssh",
              applications: []
            }
          ],
          count: 1
        }
      }
    })
  );
  deleteToken = jest.fn().mockReturnValue(of({} as any));
  deleteTokenMtid = jest.fn().mockReturnValue(of({} as any));
  onPageEvent = jest.fn();
  onSortEvent = jest.fn();
  handleFilterInput($event: Event): void {
    throw new Error("Method not implemented.");
  }
  clearFilter(): void {
    throw new Error("Method not implemented.");
  }
}
export class MockTableUtilsService implements TableUtilsServiceInterface {
  pageSizeOptions: WritableSignal<number[]> = signal([5, 10, 25, 50]);
  emptyDataSource = jest.fn().mockImplementation((_pageSize: number, _columns: { key: string; label: string }[]) => {
    const dataSource = new MatTableDataSource<TokenApplication>([]);
    (dataSource as any).isEmpty = true;
    return dataSource;
  });
  toggleKeywordInFilter = jest.fn();
  public toggleBooleanInFilter = jest.fn();
  isLink = jest.fn().mockReturnValue(false);
  getClassForColumn = jest.fn();
  getTooltipForColumn = jest.fn();
  getDisplayText = jest.fn();
  getSpanClassForKey = jest.fn().mockReturnValue("");
  getDivClassForKey = jest.fn().mockReturnValue("");
  getClassForColumnKey = jest.fn();
  getChildClassForColumnKey = jest.fn().mockReturnValue("");
  getDisplayTextForKeyAndRevoked = jest.fn().mockReturnValue("");
  getTdClassForKey = jest.fn().mockReturnValue("");
  getSpanClassForState = jest.fn().mockReturnValue("");
  getDisplayTextForState = jest.fn().mockReturnValue("");

  pickColumns<const K extends readonly ColumnKey[]>(
    ...keys: K
  ): {
    readonly [I in keyof K]: Readonly<{
      key: Extract<K[I], ColumnKey>;
      label: string;
    }>;
  } {
    return keys.map((k) => ({ key: k as Extract<typeof k, ColumnKey>, label: String(k) })) as any;
  }

  getColumnKeys<const C extends readonly ColumnDef[]>(
    cols: C
  ): {
    readonly [I in keyof C]: C[I] extends Readonly<{
      key: infer KK extends ColumnKey;
      label: string;
    }>
      ? KK
      : never;
  } {
    return cols.map((c) => c.key) as any;
  }

  handleColumnClick = jest.fn();
}
export class MockAuditService implements AuditServiceInterface {
  sort: WritableSignal<Sort> = signal({ active: "time", direction: "desc" });
  apiFilter = ["user", "success"];
  advancedApiFilter = ["machineid", "resolver"];
  auditFilter: WritableSignal<FilterValue> = signal(new FilterValue());
  filterParams: Signal<Record<string, string>> = signal({});
  pageSize = linkedSignal({
    source: this.auditFilter,
    computation: () => 10
  });
  pageIndex = linkedSignal({
    source: () => ({
      filterValue: this.auditFilter(),
      pageSize: this.pageSize()
    }),
    computation: () => 0
  });
  auditResource: HttpResourceRef<PiResponse<Audit> | undefined> = new MockHttpResourceRef(
    MockPiResponse.fromValue<Audit>({
      auditcolumns: [],
      auditdata: [],
      count: 0,
      current: 0
    })
  );
  clearFilter = jest.fn().mockImplementation(() => {
    this.auditFilter.set(new FilterValue());
  });
  handleFilterInput = jest.fn().mockImplementation(($event: Event) => {
    const inputElement = $event.target as HTMLInputElement;
    this.auditFilter.set(new FilterValue({ value: inputElement.value }));
  });
}
export class MockLocalService implements LocalServiceInterface {
  private data: Record<string, string> = {};
  key: string = "mockLocalServiceKey";
  saveData = jest.fn().mockImplementation((key: string, value: string) => {
    this.data[key] = value;
  });
  getData = jest.fn().mockImplementation((key: string) => {
    const dataValue = this.data[key];
    if (dataValue === undefined) {
      console.warn(`MockLocalService: No data found for key: ${key}`);
      return "";
    }
    return dataValue;
  });
  removeData = jest.fn().mockImplementation((key: string) => {
    if (this.data[key] !== undefined) {
      delete this.data[key];
    } else {
      console.warn(`MockLocalService: No data found for key: ${key}`);
    }
  });
}

export class MockSessionTimerService {
  remainingTime = signal(300);
}

export class MockChallengesService {
  challengesResource = { reload: jest.fn() };
}

export class MockDialogService {
  private _firstStepClosed$ = new Subject<any>();
  private _lastStepClosed$ = new Subject<any>();
  isTokenEnrollmentFirstStepDialogOpen = false;
  openTokenEnrollmentFirstStepDialog = jest.fn((_args: { data: { enrollmentResponse: any } }) => {
    this.isTokenEnrollmentFirstStepDialogOpen = true;

    const ref = {
      close: jest.fn((result?: any) => {
        this.isTokenEnrollmentFirstStepDialogOpen = false;
        this._firstStepClosed$.next(result);
        this._firstStepClosed$.complete();
        this._firstStepClosed$ = new Subject<any>();
      }),
      afterClosed: () => this._firstStepClosed$.asObservable()
    } as any;

    return ref;
  });

  closeTokenEnrollmentFirstStepDialog = jest.fn(() => {
    if (this.isTokenEnrollmentFirstStepDialogOpen) {
      this.isTokenEnrollmentFirstStepDialogOpen = false;
      this._firstStepClosed$.next(undefined);
      this._firstStepClosed$.complete();
      this._firstStepClosed$ = new Subject<any>();
    }
  });

  openTokenEnrollmentLastStepDialog = jest.fn((_args: { data: TokenEnrollmentLastStepDialogData }) => {
    const ref = {
      close: jest.fn((result?: any) => {
        this._lastStepClosed$.next(result);
        this._lastStepClosed$.complete();
        this._lastStepClosed$ = new Subject<any>();
      }),
      afterClosed: () => this._lastStepClosed$.asObservable()
    } as any;

    return ref;
  });

  closeTokenEnrollmentLastStepDialog = jest.fn(() => {
    this._lastStepClosed$.next(undefined);
    this._lastStepClosed$.complete();
    this._lastStepClosed$ = new Subject<any>();
  });
}

export class MockLoadingService {
  addLoading = jest.fn();
  removeLoading = jest.fn();
}

type TestApplicationsShape = {
  ssh: {
    options: {
      sshkey: {
        service_id: { value: string[] };
      };
    };
  };
};

export class MockApplicationService {
  applications: WritableSignal<TestApplicationsShape> = signal({
    ssh: {
      options: {
        sshkey: {
          service_id: { value: ["svc-1", "svc-2"] }
        }
      }
    }
  });
}

export class MockVersioningService {
  version = { set: jest.fn() } as any;
}<|MERGE_RESOLUTION|>--- conflicted
+++ resolved
@@ -230,115 +230,6 @@
   }
 }
 
-<<<<<<< HEAD
-=======
-export class MockAuthService extends AuthService {
-  override readonly notificationService: NotificationServiceInterface = inject(MockNotificationService);
-  override readonly authUrl = "environmentMock.proxyUrl + '/auth'";
-  override jwtData: WritableSignal<JwtData | null> = signal({
-    username: "",
-    realm: "",
-    nonce: "",
-    role: "admin",
-    authtype: "cookie",
-    exp: 0,
-    rights: MockAuthService.MOCK_AUTH_DATA.rights
-  });
-  override jwtNonce: WritableSignal<string> = signal(this.jwtData()?.nonce || "");
-  override authtype: Signal<"cookie" | "none"> = signal("cookie");
-  override jwtExpDate: Signal<Date | null> = computed(() => {
-    const exp = this.jwtData()?.exp;
-    return exp ? new Date(exp * 1000) : null;
-  });
-  override authData = signal(MockAuthService.MOCK_AUTH_DATA);
-  override isAuthenticated: WritableSignal<boolean> = signal(false);
-  override menus: WritableSignal<string[]> = signal(MockAuthService.MOCK_AUTH_DATA.menus);
-  override realm: WritableSignal<string> = signal(MockAuthService.MOCK_AUTH_DATA.realm);
-  override role: WritableSignal<AuthRole> = signal(MockAuthService.MOCK_AUTH_DATA.role);
-  override token: WritableSignal<string> = signal(MockAuthService.MOCK_AUTH_DATA.token);
-  override username: WritableSignal<string> = signal(MockAuthService.MOCK_AUTH_DATA.username);
-  override logoutTimeSeconds: WritableSignal<number> = signal(MockAuthService.MOCK_AUTH_DATA.logout_time);
-  override auditPageSize: WritableSignal<number> = signal(MockAuthService.MOCK_AUTH_DATA.audit_page_size);
-  override tokenPageSize: WritableSignal<number> = signal(MockAuthService.MOCK_AUTH_DATA.token_page_size);
-  override userPageSize: WritableSignal<number> = signal(MockAuthService.MOCK_AUTH_DATA.user_page_size);
-  override userDetails: WritableSignal<boolean> = signal(MockAuthService.MOCK_AUTH_DATA.user_details);
-  override tokenWizard2nd: WritableSignal<boolean> = signal(MockAuthService.MOCK_AUTH_DATA.token_wizard_2nd);
-  override adminDashboard: WritableSignal<boolean> = signal(MockAuthService.MOCK_AUTH_DATA.admin_dashboard);
-  override dialogNoToken: WritableSignal<boolean> = signal(MockAuthService.MOCK_AUTH_DATA.dialog_no_token);
-  override searchOnEnter: WritableSignal<boolean> = signal(MockAuthService.MOCK_AUTH_DATA.search_on_enter);
-  override timeoutAction: WritableSignal<string> = signal(MockAuthService.MOCK_AUTH_DATA.timeout_action);
-  override tokenRollover: WritableSignal<any> = signal(MockAuthService.MOCK_AUTH_DATA.token_rollover);
-  override hideWelcome: WritableSignal<boolean> = signal(MockAuthService.MOCK_AUTH_DATA.hide_welcome);
-  override hideButtons: WritableSignal<boolean> = signal(MockAuthService.MOCK_AUTH_DATA.hide_buttons);
-  override deletionConfirmation: WritableSignal<boolean> = signal(MockAuthService.MOCK_AUTH_DATA.deletion_confirmation);
-  override showSeed: WritableSignal<boolean> = signal(MockAuthService.MOCK_AUTH_DATA.show_seed);
-  override showNode: WritableSignal<string> = signal(MockAuthService.MOCK_AUTH_DATA.show_node);
-  override subscriptionStatus: WritableSignal<number> = signal(MockAuthService.MOCK_AUTH_DATA.subscription_status);
-  override subscriptionStatusPush: WritableSignal<number> = signal(
-    MockAuthService.MOCK_AUTH_DATA.subscription_status_push
-  );
-  override qrImageAndroid: WritableSignal<string | null> = signal(MockAuthService.MOCK_AUTH_DATA.qr_image_android);
-  override qrImageIOS: WritableSignal<string | null> = signal(MockAuthService.MOCK_AUTH_DATA.qr_image_ios);
-  override qrImageCustom: WritableSignal<string | null> = signal(MockAuthService.MOCK_AUTH_DATA.qr_image_custom);
-  override logoutRedirectUrl: WritableSignal<string> = signal(MockAuthService.MOCK_AUTH_DATA.logout_redirect_url);
-  override requireDescription: WritableSignal<string[]> = signal(MockAuthService.MOCK_AUTH_DATA.require_description);
-  override rssAge: WritableSignal<number> = signal(MockAuthService.MOCK_AUTH_DATA.rss_age);
-  override isSelfServiceUser: Signal<boolean> = signal(
-    this.role() === "user" && this.menus().includes("token_self-service_menu")
-  );
-  override authenticate = jest
-    .fn()
-    .mockReturnValue(of(MockPiResponse.fromValue<AuthData, AuthDetail>(new MockAuthData(), new MockAuthDetail())));
-  protected override readonly localService: LocalServiceInterface = inject(MockLocalService);
-  static MOCK_AUTH_DATA: AuthData = {
-    log_level: 0,
-    menus: ["token_overview", "token_self-service_menu", "container_overview"],
-    realm: "default",
-    rights: [],
-    role: "admin",
-    token: "Bearer FAKE_TOKEN",
-    username: "alice",
-    logout_time: 3600,
-    audit_page_size: 25,
-    token_page_size: 10,
-    user_page_size: 10,
-    policy_template_url: "",
-    default_tokentype: "",
-    default_container_type: "",
-    user_details: false,
-    token_wizard: false,
-    token_wizard_2nd: false,
-    admin_dashboard: false,
-    dialog_no_token: false,
-    search_on_enter: false,
-    timeout_action: "",
-    token_rollover: null,
-    hide_welcome: false,
-    hide_buttons: false,
-    deletion_confirmation: false,
-    show_seed: false,
-    show_node: "",
-    subscription_status: 0,
-    subscription_status_push: 0,
-    qr_image_android: null,
-    qr_image_ios: null,
-    qr_image_custom: null,
-    logout_redirect_url: "",
-    require_description: [],
-    rss_age: 0,
-    container_wizard: {
-      enabled: false,
-      type: "",
-      registration: false,
-      template: null
-    }
-  };
-  isAuthenticatedUser = jest.fn().mockReturnValue(this.isAuthenticated() && this.role() === "user");
-  override getHeaders = jest
-    .fn()
-    .mockReturnValue(new HttpHeaders({ Authorization: "Bearer FAKE_TOKEN" }));}
-
->>>>>>> bbd654f4
 export class MockUserService implements UserServiceInterface {
   userAttributes: Signal<Record<string, string>> = signal({});
   userAttributesList: Signal<{ key: string; value: string }[]> = signal([]);
@@ -500,6 +391,7 @@
   userSelected: (username: any) => void = jest.fn();
 }
 export class MockContainerService implements ContainerServiceInterface {
+  compatibleWithSelectedTokenType = signal<string | null>(null);
   isPollingActive: Signal<boolean> = signal(false);
   startPolling = jest.fn();
   handleFilterInput = jest.fn();
