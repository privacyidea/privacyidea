import { Audit, AuditServiceInterface } from "../app/services/audit/audit.service";
import {
  AuthData,
  AuthDetail,
  AuthResponse,
  AuthRole,
  AuthServiceInterface,
  JwtData
} from "../app/services/auth/auth.service";
import {
  ContainerDetailData,
  ContainerDetails,
  ContainerRegisterData,
  ContainerServiceInterface,
  ContainerTemplate,
  ContainerType,
  ContainerTypes
} from "../app/services/container/container.service";
import {
  EnrollmentResponse,
  TokenApiPayloadMapper,
  TokenEnrollmentData
} from "../app/mappers/token-api-payload/_token-api-payload.mapper";
import { HttpClient, HttpHeaders, HttpParams, HttpProgressEvent, HttpResourceRef } from "@angular/common/http";
import {
  BatchResult,
  LostTokenResponse,
  TokenDetails,
  TokenGroups,
  TokenServiceInterface,
  TokenType,
  Tokens
} from "../app/services/token/token.service";
import { MachineServiceInterface, Machines, TokenApplication } from "../app/services/machine/machine.service";
import { Observable, Subject, Subscription, of } from "rxjs";
import { Realm, RealmServiceInterface, Realms } from "../app/services/realm/realm.service";
import { Resource, ResourceStatus, Signal, WritableSignal, computed, input, linkedSignal, signal } from "@angular/core";
import { UserData, UserServiceInterface } from "../app/services/user/user.service";
import { ValidateCheckResponse, ValidateServiceInterface } from "../app/services/validate/validate.service";

import { BEARER_TOKEN_STORAGE_KEY } from "../app/core/constants";
import { ContentServiceInterface } from "../app/services/content/content.service";
import { FilterValue } from "../app/core/models/filter_value";
import { LocalServiceInterface } from "../app/services/local/local.service";
import { MatTableDataSource } from "@angular/material/table";
import { NotificationServiceInterface } from "../app/services/notification/notification.service";
import { OverflowServiceInterface } from "../app/services/overflow/overflow.service";
import { PiResponse } from "../app/app.component";
import { Router } from "@angular/router";
import { Sort } from "@angular/material/sort";
import { TableUtilsServiceInterface } from "../app/services/table-utils/table-utils.service";
import { VersioningService } from "../app/services/version/version.service";

export function makeResource<T>(initial: T) {
  return {
    value: signal(initial) as WritableSignal<T>,
    reload: jest.fn(),
    error: jest.fn().mockReturnValue(null)
  };
}

const assert = (condition: boolean, message: string) => {
  if (!condition) {
    throw new Error(message);
  }
};

export class MockAuthData implements AuthData {
  log_level = 0;
  menus = [];
  realm = "";
  rights = [];
  role: AuthRole = "";
  token = "";
  username = "";
  logout_time = 0;
  audit_page_size = 10;
  token_page_size = 10;
  user_page_size = 10;
  policy_template_url = "";
  default_tokentype = "";
  default_container_type = "";
  user_details = false;
  token_wizard = false;
  token_wizard_2nd = false;
  admin_dashboard = false;
  dialog_no_token = false;
  search_on_enter = false;
  timeout_action = "";
  token_rollover: any = null;
  hide_welcome = false;
  hide_buttons = false;
  deletion_confirmation = false;
  show_seed = false;
  show_node = "";
  subscription_status = 0;
  subscription_status_push = 0;
  qr_image_android: string | null = null;
  qr_image_ios: string | null = null;
  qr_image_custom: string | null = null;
  logout_redirect_url = "";
  require_description = [];
  rss_age = 0;
  container_wizard = {
    enabled: false
  };
  versionnumber = "";
}

export class MockAuthDetail implements AuthDetail {
  username = "";
}

export class MockHttpResourceRef<T> implements HttpResourceRef<T> {
  value: WritableSignal<T>;

  set(value: T): void {
    this.value.set(value);
  }

  update(updater: (value: T) => T): void {
    this.value.set(updater(this.value()));
  }

  asReadonly(): Resource<T> {
    return {
      value: this.value,
      reload: this.reload,
      error: this.error,
      hasValue: this.hasValue.bind(this),
      status: signal(ResourceStatus.Resolved),
      isLoading: signal(false)
    };
  }

  headers: Signal<HttpHeaders | undefined> = signal(undefined);
  statusCode: Signal<number | undefined> = signal(undefined);
  progress: Signal<HttpProgressEvent | undefined> = signal(undefined);

  hasValue(): this is HttpResourceRef<Exclude<T, undefined>> {
    return this.value() !== undefined;
  }

  destroy(): void {}

  status: Signal<ResourceStatus> = signal(ResourceStatus.Resolved);
  error = signal<Error | null>(null);
  isLoading: Signal<boolean> = signal(false);
  reload = jest.fn();

  constructor(initial: T) {
    this.value = signal(initial) as WritableSignal<T>;
  }
}

export class MockBase64Service {
  bytesToBase64 = jest.fn(() => "b64");
}

export class MockPiResponse<Value, Detail = unknown> implements PiResponse<Value, Detail> {
  error?: {
    code: number;
    message: string;
  };
  id: number;
  jsonrpc: string;
  detail: Detail;
  result?: {
    authentication?: "CHALLENGE" | "POLL" | "PUSH";
    status: boolean;
    value?: Value;
    error?: {
      code: number;
      message: string;
    };
  };
  signature: string;
  time: number;
  version: string;
  versionnumber: string;

  constructor(args: {
    detail: Detail;
    result?: {
      authentication?: "CHALLENGE" | "POLL" | "PUSH";
      status: boolean;
      value?: Value;
      error?: { code: number; message: string };
    };
    error?: {
      code: number;
      message: string;
    };
    id?: number;
    jsonrpc?: string;
    signature?: string;
    time?: number;
    version?: string;
    versionnumber?: string;
  }) {
    this.detail = args.detail;
    this.result = args.result;
    this.error = args.error;
    this.id = args.id ?? 0;
    this.jsonrpc = args.jsonrpc ?? "2.0";
    this.signature = args.signature ?? "";
    this.time = args.time ?? Date.now();
    this.version = args.version ?? "1.0";
    this.versionnumber = args.versionnumber ?? "1.0";
  }

  static fromValue<Value, Detail = unknown>(
    value: Value,
    detail: Detail = {} as Detail
  ): MockPiResponse<Value, Detail> {
    return new MockPiResponse<Value, Detail>({
      detail,
      result: { status: true, value }
    });
  }
}

export class MockAuthService implements AuthServiceInterface {
  readonly authUrl = "environmentMock.proxyUrl + '/auth'";
  jwtData: WritableSignal<JwtData | null> = signal({
    username: "",
    realm: "",
    nonce: "",
    role: "admin",
    authtype: "cookie",
    exp: 0,
    rights: []
  });
  jwtNonce: WritableSignal<string> = signal(this.jwtData()?.nonce || "");
  authtype: Signal<"cookie" | "none"> = signal("cookie");
  jwtExpDate: Signal<Date | null> = computed(() => {
    const exp = this.jwtData()?.exp;
    return exp ? new Date(exp * 1000) : null;
  });
  authData = signal(MockAuthService.MOCK_AUTH_DATA);
  authenticationAccepted: () => boolean = () => {
    return this.isAuthenticated() && this.role() !== "";
  };
  isAuthenticated: WritableSignal<boolean> = signal(false);

  public getHeaders(): HttpHeaders {
    return new HttpHeaders({
      "PI-Authorization": this.localService.getData(BEARER_TOKEN_STORAGE_KEY) || ""
    });
  }

  logLevel: () => number = () => {
    return this.authData().log_level;
  };
  menus: WritableSignal<string[]> = signal(MockAuthService.MOCK_AUTH_DATA.menus);
  realm: WritableSignal<string> = signal(MockAuthService.MOCK_AUTH_DATA.realm);
  rights: WritableSignal<string[]> = signal(MockAuthService.MOCK_AUTH_DATA.rights);
  role: WritableSignal<AuthRole> = signal(MockAuthService.MOCK_AUTH_DATA.role);
  token: WritableSignal<string> = signal(MockAuthService.MOCK_AUTH_DATA.token);
  username: WritableSignal<string> = signal(MockAuthService.MOCK_AUTH_DATA.username);
  logoutTimeSeconds: WritableSignal<number> = signal(MockAuthService.MOCK_AUTH_DATA.logout_time);
  auditPageSize: WritableSignal<number> = signal(MockAuthService.MOCK_AUTH_DATA.audit_page_size);
  tokenPageSize: WritableSignal<number> = signal(MockAuthService.MOCK_AUTH_DATA.token_page_size);
  userPageSize: WritableSignal<number> = signal(MockAuthService.MOCK_AUTH_DATA.user_page_size);
  policyTemplateUrl: () => string = () => {
    return this.authData().policy_template_url;
  };
  defaultTokentype: () => string = () => {
    return this.authData().default_tokentype;
  };
  defaultContainerType: () => string = () => {
    return this.authData().default_container_type;
  };
  userDetails: WritableSignal<boolean> = signal(MockAuthService.MOCK_AUTH_DATA.user_details);
  tokenWizard: WritableSignal<boolean> = signal(MockAuthService.MOCK_AUTH_DATA.token_wizard);
  tokenWizard2nd: WritableSignal<boolean> = signal(MockAuthService.MOCK_AUTH_DATA.token_wizard_2nd);
  adminDashboard: WritableSignal<boolean> = signal(MockAuthService.MOCK_AUTH_DATA.admin_dashboard);
  dialogNoToken: WritableSignal<boolean> = signal(MockAuthService.MOCK_AUTH_DATA.dialog_no_token);
  searchOnEnter: WritableSignal<boolean> = signal(MockAuthService.MOCK_AUTH_DATA.search_on_enter);
  timeoutAction: WritableSignal<string> = signal(MockAuthService.MOCK_AUTH_DATA.timeout_action);
  tokenRollover: WritableSignal<any> = signal(MockAuthService.MOCK_AUTH_DATA.token_rollover);
  hideWelcome: WritableSignal<boolean> = signal(MockAuthService.MOCK_AUTH_DATA.hide_welcome);
  hideButtons: WritableSignal<boolean> = signal(MockAuthService.MOCK_AUTH_DATA.hide_buttons);
  deletionConfirmation: WritableSignal<boolean> = signal(MockAuthService.MOCK_AUTH_DATA.deletion_confirmation);
  showSeed: WritableSignal<boolean> = signal(MockAuthService.MOCK_AUTH_DATA.show_seed);
  showNode: WritableSignal<string> = signal(MockAuthService.MOCK_AUTH_DATA.show_node);
  subscriptionStatus: WritableSignal<number> = signal(MockAuthService.MOCK_AUTH_DATA.subscription_status);
  subscriptionStatusPush: WritableSignal<number> = signal(MockAuthService.MOCK_AUTH_DATA.subscription_status_push);
  qrImageAndroid: WritableSignal<string | null> = signal(MockAuthService.MOCK_AUTH_DATA.qr_image_android);
  qrImageIOS: WritableSignal<string | null> = signal(MockAuthService.MOCK_AUTH_DATA.qr_image_ios);
  qrImageCustom: WritableSignal<string | null> = signal(MockAuthService.MOCK_AUTH_DATA.qr_image_custom);
  logoutRedirectUrl: WritableSignal<string> = signal(MockAuthService.MOCK_AUTH_DATA.logout_redirect_url);
  requireDescription: WritableSignal<string[]> = signal(MockAuthService.MOCK_AUTH_DATA.require_description);
  rssAge: WritableSignal<number> = signal(MockAuthService.MOCK_AUTH_DATA.rss_age);
  containerWizard: WritableSignal<{ enabled: boolean }> = signal(MockAuthService.MOCK_AUTH_DATA.container_wizard);
  isSelfServiceUser: Signal<boolean> = signal(
    this.role() === "user" && this.menus().includes("token_self-service_menu")
  );
  authenticate = jest
    .fn()
    .mockReturnValue(of(MockPiResponse.fromValue<AuthData, AuthDetail>(new MockAuthData(), new MockAuthDetail())));
  acceptAuthentication = jest.fn().mockImplementation(() => {
    this.isAuthenticated.set(true);
    this.role.set("admin");
    this.username.set("alice");
    this.realm.set("default");
  });
  logout = jest.fn().mockImplementation(() => {
    this.isAuthenticated.set(false);
    this.role.set("");
    this.username.set("");
    this.realm.set("");
  });
  static MOCK_AUTH_DATA: AuthData = {
    log_level: 0,
    menus: ["token_overview", "token_self-service_menu", "container_overview"],
    realm: "default",
    rights: [],
    role: "admin",
    token: "",
    username: "alice",
    logout_time: 3600,
    audit_page_size: 10,
    token_page_size: 10,
    user_page_size: 10,
    policy_template_url: "",
    default_tokentype: "",
    default_container_type: "",
    user_details: false,
    token_wizard: false,
    token_wizard_2nd: false,
    admin_dashboard: false,
    dialog_no_token: false,
    search_on_enter: false,
    timeout_action: "",
    token_rollover: null,
    hide_welcome: false,
    hide_buttons: false,
    deletion_confirmation: false,
    show_seed: false,
    show_node: "",
    subscription_status: 0,
    subscription_status_push: 0,
    qr_image_android: null,
    qr_image_ios: null,
    qr_image_custom: null,
    logout_redirect_url: "",
    require_description: [],
    rss_age: 0,
    container_wizard: {
      enabled: false
    }
  };
  isAuthenticatedUser = jest.fn().mockReturnValue(this.isAuthenticated() && this.role() === "user");

  constructor(
    readonly http: HttpClient = new HttpClient({} as any),
    readonly localService: LocalServiceInterface = new MockLocalService(),
    readonly notificationService: NotificationServiceInterface = new MockNotificationService(),
    readonly versioningService: VersioningService = new VersioningService()
  ) {}
<<<<<<< HEAD
  jwtData: WritableSignal<JwtData | null> = signal({
    username: "",
    realm: "",
    nonce: "",
    role: "admin",
    authtype: "cookie",
    exp: 0,
    rights: []
  });

  jwtNonce: WritableSignal<string> = signal(this.jwtData()?.nonce || "");
  jwtExpDate: Signal<Date | null> = computed(() => {
    const exp = this.jwtData()?.exp;
    return exp ? new Date(exp * 1000) : null;
  });
  authenticationAccepted: () => boolean = () => {
    return this.isAuthenticated() && this.role() !== "";
  };
  logLevel: () => number = () => {
    return this.authData().log_level;
  };
  policyTemplateUrl: () => string = () => {
    return this.authData().policy_template_url;
  };
  defaultTokentype: () => string = () => {
    return this.authData().default_tokentype;
  };
  defaultContainerType: () => string = () => {
    return this.authData().default_container_type;
  };
}

export class MockUserService implements UserServiceInterface {
  resetFilter = jest.fn().mockImplementation(() => {
    this.apiUserFilter.set(new FilterValue());
  });
  handleFilterInput = jest.fn().mockImplementation(($event: Event) => {
    const inputElement = $event.target as HTMLInputElement;
    this.apiUserFilter.set(new FilterValue({ value: inputElement.value }));
  });
  apiUserFilter: WritableSignal<FilterValue> = signal(new FilterValue());
  pageIndex: WritableSignal<number> = signal(0);
  pageSize: WritableSignal<number> = signal(10);
  apiFilterOptions: string[] = [];
  advancedApiFilterOptions: string[] = [];
=======
}

export class MockUserService implements UserServiceInterface {
  usersOfRealmResource: HttpResourceRef<PiResponse<UserData[], undefined> | undefined> = new MockHttpResourceRef(
    MockPiResponse.fromValue([])
  );
  selectedUserRealm = signal("");
  selectedUser = signal<UserData | null>(null);
  userFilter = signal("");
  userNameFilter = signal("");
>>>>>>> 0af915a9
  userResource: HttpResourceRef<PiResponse<UserData[]> | undefined> = new MockHttpResourceRef(
    MockPiResponse.fromValue([])
  );
  user: WritableSignal<UserData> = signal({
    description: "",
    editable: false,
    email: "",
    givenname: "",
    mobile: "",
    phone: "",
    resolver: "",
    surname: "",
    userid: "",
    username: ""
  });
  usersResource: HttpResourceRef<PiResponse<UserData[], undefined> | undefined> = new MockHttpResourceRef(
    MockPiResponse.fromValue([])
  );
  users: WritableSignal<UserData[]> = signal([]);
  allUsernames: Signal<string[]> = signal([]);
<<<<<<< HEAD
  usersOfRealmResource: HttpResourceRef<PiResponse<UserData[], undefined> | undefined> = new MockHttpResourceRef(
    MockPiResponse.fromValue([])
  );
  selectionFilteredUsernames: Signal<string[]> = signal([]);
  selectedUserRealm = signal("");
  selectedUsername = signal("");
  selectionFilter = signal("");
  selectionUsernameFilter = signal("");
  setDefaultRealm = jest.fn();
  selectionFilteredUsers = signal([]);
  selectedUser = signal<UserData | null>(null);
=======
  filteredUsernames: Signal<string[]> = signal([]);
  filteredUsers = signal([]);
  filterValue: WritableSignal<Record<string, string>> = signal({});
  pageIndex: WritableSignal<number> = signal(0);
  pageSize: WritableSignal<number> = signal(10);
  apiFilter: string[] = [];
  advancedApiFilter: string[] = [];
>>>>>>> 0af915a9

  displayUser = jest.fn().mockImplementation((username: string, realm: string) => {
    this.selectedUsername.set(username);
    this.selectedUserRealm.set(realm);
    const user = this.users().find((u) => u.username === username && u.resolver === realm) || null;
    this.selectedUser.set(user);
  });

  selectedUsername = signal("");
  setDefaultRealm = jest.fn();

  resetUserSelection() {
    this.selectionFilter.set("");
    this.selectedUserRealm.set("");
  }
}

export class MockNotificationService implements NotificationServiceInterface {
  totalDuration = 5000;
  remainingTime: number = this.totalDuration;
  timerSub: Subscription = new Subscription();
  startTime: number = 0;

  openSnackBar = jest.fn().mockImplementation((message: string) => {
    // Simulate showing a notification
  });
}

export class MockValidateService implements ValidateServiceInterface {
  testToken(tokenSerial: string, otpOrPinToTest: string, otponly?: string): Observable<ValidateCheckResponse> {
    return of({
      id: 1,
      jsonrpc: "2.0",
      result: {
        status: true,
        value: true
      },
      detail: {},
      signature: "",
      time: Date.now(),
      version: "1.0",
      versionnumber: "1.0"
    });
  }

  authenticatePasskey(args?: { isTest?: boolean }): Observable<AuthResponse> {
    return of(MockPiResponse.fromValue<AuthData, AuthDetail>(new MockAuthData(), new MockAuthDetail()));
  }

  authenticateWebAuthn(args: {
    signRequest: any;
    transaction_id: string;
    username: string;
    isTest?: boolean;
  }): Observable<AuthResponse> {
    return of(MockPiResponse.fromValue<AuthData, AuthDetail>(new MockAuthData(), new MockAuthDetail()));
  }

  pollTransaction(transactionId: string): Observable<boolean> {
    return of(true);
  }
}

export class MockRealmService implements RealmServiceInterface {
  selectedRealms = signal<string[]>([]);
  realmResource = new MockHttpResourceRef(MockPiResponse.fromValue<Realms>(new Map<string, Realm>()));
  realmOptions = signal(["realm1", "realm2"]);
  defaultRealmResource = new MockHttpResourceRef(MockPiResponse.fromValue<Realms>(new Map<string, Realm>()));
  defaultRealm = signal("realm1");
}

export class MockContentService implements ContentServiceInterface {
  router: Router = {
    url: "/home",
    events: of({} as any)
  } as any;
  routeUrl: Signal<string> = signal("/home");
  previousUrl: Signal<string> = signal("/home");
  isProgrammaticTabChange = signal(false);
  tokenSerial: WritableSignal<string> = signal("");
  containerSerial: WritableSignal<string> = signal("");
  tokenSelected = jest.fn().mockImplementation((serial: string) => {
    this.tokenSerial.set(serial);
  });
  containerSelected = jest.fn().mockImplementation((serial: string) => {
    this.containerSerial.set(serial);
  });

  constructor(public authService: MockAuthService = new MockAuthService()) {}
}

export class MockContainerService implements ContainerServiceInterface {
<<<<<<< HEAD
  handleFilterInput = jest.fn().mockReturnValue(of({}));
  clearFilter = jest.fn().mockReturnValue(of({}));
  containerBelongsToUser = jest.fn().mockReturnValue(true);
=======
>>>>>>> 0af915a9
  #containerDetailSignal = signal({
    containers: [
      {
        serial: "CONT-1",
        users: [
          {
            user_realm: "",
            user_name: "",
            user_resolver: "",
            user_id: ""
          }
        ],
        tokens: [],
        realms: [],
        states: [],
        type: "",
        select: "",
        description: ""
      }
    ],
    count: 1
  });
  apiFilter: string[] = [];
  advancedApiFilter: string[] = [];
  stopPolling$: Subject<void> = new Subject<void>();
  containerBaseUrl: string = "mockEnvironment.proxyUrl + '/container'";
  eventPageSize: number = 10;
  states = signal<string[]>([]);
  containerSerial = signal("CONT-1");
  selectedContainer = signal("");
  sort: WritableSignal<Sort> = signal({ active: "serial", direction: "asc" });
  containerFilter: WritableSignal<FilterValue> = signal(new FilterValue());
  filterParams: Signal<Record<string, string>> = computed(() =>
    Object.fromEntries(
      Object.entries(this.containerFilter()).filter(([key]) =>
        [...this.apiFilter, ...this.advancedApiFilter].includes(key)
      )
    )
  );
  pageSize: WritableSignal<number> = signal(10);
  pageIndex: WritableSignal<number> = signal(0);
  loadAllContainers: Signal<boolean> = signal(false);
  containerResource: HttpResourceRef<PiResponse<ContainerDetails> | undefined> = new MockHttpResourceRef(
    MockPiResponse.fromValue({
      containers: [],
      count: 0
    })
  );
  containerOptions: WritableSignal<string[]> = signal([]);
  filteredContainerOptions: Signal<string[]> = computed(() => {
    const options = this.containerOptions();
    const filter = this.containerFilter();
    return options.filter((option) => option.includes(filter.value) || option.includes(filter.hiddenValue));
  });
  containerSelection: WritableSignal<ContainerDetailData[]> = signal([]);
  containerTypesResource: HttpResourceRef<PiResponse<ContainerTypes, unknown> | undefined> = new MockHttpResourceRef(
    MockPiResponse.fromValue<ContainerTypes>(new Map())
  );
  containerTypeOptions: Signal<ContainerType[]> = computed(() => {
    const types = this.containerTypesResource.value()?.result?.value;
    return types ? Object.values(types) : [];
  });
  selectedContainerType: WritableSignal<ContainerType> = signal({
    containerType: "generic",
    description: "",
    token_types: []
  });
  containerDetailResource = new MockHttpResourceRef(
    MockPiResponse.fromValue({
      containers: [
        {
          serial: "CONT-1",
          users: [
            {
              user_realm: "",
              user_name: "",
              user_resolver: "",
              user_id: ""
            }
          ],
          tokens: [],
          realms: [],
          states: [],
          type: "",
          select: "",
          description: ""
        }
      ],
      count: 1
    })
  );
  containerDetail = this.#containerDetailSignal;
  templatesResource: HttpResourceRef<PiResponse<{ templates: ContainerTemplate[] }, unknown> | undefined> =
    new MockHttpResourceRef(
      MockPiResponse.fromValue<{ templates: ContainerTemplate[] }>({
        templates: []
      })
    );
  templates: WritableSignal<ContainerTemplate[]> = signal([]);
  assignContainer = jest.fn().mockReturnValue(of(null));
  unassignContainer = jest.fn().mockReturnValue(of(null));
  setContainerRealm = jest.fn().mockReturnValue(of(null));
  setContainerDescription = jest.fn().mockReturnValue(of(null));
  toggleActive = jest.fn().mockReturnValue(of({}));
  unassignUser = jest.fn().mockReturnValue(of(null));
  assignUser = jest.fn().mockReturnValue(of(null));
  setContainerInfos = jest.fn().mockReturnValue(of({}));
  deleteInfo = jest.fn().mockReturnValue(of({}));
  addTokenToContainer = jest.fn().mockReturnValue(of(null));
  removeTokenFromContainer = jest.fn().mockReturnValue(of(null));
  toggleAll = jest.fn().mockReturnValue(of(null));
  removeAll = jest.fn().mockReturnValue(of(null));
  deleteContainer = jest.fn().mockReturnValue(of({}));
  deleteAllTokens = jest.fn().mockReturnValue(of(null));

  registerContainer(params: {
    container_serial: string;
    passphrase_prompt: string;
    passphrase_response: string;
  }): Observable<PiResponse<ContainerRegisterData, unknown>> {
    throw new Error("Method not implemented.");
  }

  containerBelongsToUser = jest.fn().mockReturnValue(true);

  stopPolling(): void {
    throw new Error("Method not implemented.");
  }

  createContainer(param: {
    container_type: string;
    description?: string;
    user_realm?: string;
    template?: string;
    user?: string;
    realm?: string;
    options?: any;
  }): Observable<PiResponse<{ container_serial: string }, unknown>> {
    throw new Error("Method not implemented.");
  }

  pollContainerRolloutState(
    containerSerial: string,
    startTime: number
  ): Observable<PiResponse<ContainerDetails, unknown>> {
    throw new Error("Method not implemented.");
  }

  getContainerData = jest.fn().mockReturnValue(
    of({
      result: {
        value: {
          containers: [
            {
              serial: "CONT-1",
              users: [],
              tokens: [],
              realms: [],
              states: [],
              type: "",
              select: "",
              description: ""
            },
            {
              serial: "CONT-2",
              users: [],
              tokens: [],
              realms: [],
              states: [],
              type: "",
              select: "",
              description: ""
            }
          ],
          count: 2
        }
      }
    })
  );
<<<<<<< HEAD
  selectedContainer = signal("");
  addTokenToContainer = jest.fn().mockReturnValue(of(null));
  assignUser = jest.fn().mockReturnValue(of(null));
  unassignUser = jest.fn().mockReturnValue(of(null));
  setContainerRealm = jest.fn().mockReturnValue(of(null));
  setContainerDescription = jest.fn().mockReturnValue(of(null));
  deleteAllTokens = jest.fn().mockReturnValue(of(null));
  toggleAll = jest.fn().mockReturnValue(of(null));
  removeAll = jest.fn().mockReturnValue(of(null));
  removeTokenFromContainer = jest.fn().mockReturnValue(of(null));

  createContainer = jest.fn().mockReturnValue(of({}));

  registerContainer = jest.fn().mockReturnValue(
    of(
      MockPiResponse.fromValue<EnrollmentResponse>({
        result: {
          status: true,
          value: {
            serial: "CONT-1",
            otp: "123456"
          }
        },
        detail: {
          otp: "123456",
          serial: "CONT-1"
        }
      })
    )
  );

  stopPolling = jest.fn().mockReturnValue(of(null));

  getContainerDetails = jest.fn().mockReturnValue(of({}));

  pollContainerRolloutState(
    containerSerial: string,
    startTime: number
  ): Observable<PiResponse<ContainerDetails, unknown>> {
    throw new Error("Method not implemented.");
  }

  containerDetailFn = () => this.#containerDetailSignal();
=======
  containerDetailFn = () => this.#containerDetailSignal();

  getContainerDetails(containerSerial: string): Observable<PiResponse<ContainerDetails, unknown>> {
    throw new Error("Method not implemented.");
  }
>>>>>>> 0af915a9
}

export class MockOverflowService implements OverflowServiceInterface {
  private _overflow = false;

  setWidthOverflow(value: boolean) {
    this._overflow = value;
  }

  isWidthOverflowing(selector: string, threshold: number): boolean {
    return this._overflow;
  }

  isHeightOverflowing(args: { selector: string; threshold?: number; thresholdSelector?: string }): boolean {
    return this._overflow;
  }

  getOverflowThreshold(): number {
    return 1920;
  }
}

export class MockTokenService implements TokenServiceInterface {
<<<<<<< HEAD
  clearFilter = jest.fn().mockImplementation(() => {
    this.tokenFilter.set(new FilterValue());
  });
  handleFilterInput = jest.fn().mockImplementation((input: string) => {
    this.tokenFilter.set(new FilterValue({ value: input }));
  });

  apiFilter: string[] = [];
  advancedApiFilter: string[] = [];
=======
>>>>>>> 0af915a9
  hiddenApiFilter: string[] = [];
  stopPolling$: Subject<void> = new Subject<void>();
  tokenBaseUrl: string = "mockEnvironment.proxyUrl + '/token'";
  eventPageSize = 10;
  tokenSerial = signal("");
  selectedTokenType: WritableSignal<TokenType> = signal({
    key: "hotp",
    info: "",
    text: "HMAC-based One-Time Password"
  });
  showOnlyTokenNotInContainer = signal(false);
  filterValue = signal<Record<string, string>>({});
  tokenDetailResource = new MockHttpResourceRef(
    MockPiResponse.fromValue<Tokens>({
      count: 1,
      current: 1,
      tokens: [
        {
          tokentype: "hotp",
          active: true,
          revoked: false,
          container_serial: "CONT-1",
          realms: [],
          count: 0,
          count_window: 0,
          description: "",
          failcount: 0,
          id: 0,
          info: {},
          locked: false,
          maxfail: 0,
          otplen: 0,
          resolver: "",
          rollout_state: "",
          serial: "",
          sync_window: 0,
          tokengroup: [],
          user_id: "",
          user_realm: "",
          username: ""
        }
      ]
    })
  );
<<<<<<< HEAD
  tokenSerial = signal("");
  tokenFilter = signal<FilterValue>(new FilterValue());
  pageIndex = signal(0);
  pageSize = signal(10);
=======
  tokenTypesResource: HttpResourceRef<PiResponse<{}, unknown> | undefined> = new MockHttpResourceRef(
    MockPiResponse.fromValue({})
  );
>>>>>>> 0af915a9
  tokenTypeOptions: WritableSignal<TokenType[]> = signal<TokenType[]>([
    {
      key: "hotp",
      info: "",
      text: "HMAC-based One-Time Password"
    },
    {
      key: "totp",
      info: "",
      text: "Time-based One-Time Password"
    },
    {
      key: "push",
      info: "",
      text: "Push Notification"
    }
  ]);
  pageSize = signal(10);
  tokenIsActive: WritableSignal<boolean> = signal(true);
  tokenIsRevoked: WritableSignal<boolean> = signal(false);
  defaultSizeOptions: number[] = [10, 25, 50, 100];
  apiFilter: string[] = [];
  advancedApiFilter: string[] = [];
  sort: WritableSignal<Sort> = signal({ active: "serial", direction: "asc" });
  pageIndex = signal(0);
  filterParams: Signal<Record<string, string>> = signal({});
  tokenResource = new MockHttpResourceRef(
    MockPiResponse.fromValue<Tokens>({
      count: 0,
      current: 0,
      tokens: []
    })
  );
  tokenSelection: WritableSignal<TokenDetails[]> = signal<TokenDetails[]>([]);
  toggleActive = jest.fn().mockReturnValue(of({}));
  resetFailCount = jest.fn().mockReturnValue(of(null));
  saveTokenDetail = jest.fn().mockReturnValue(of(MockPiResponse.fromValue<boolean>(true)));

  getSerial(otp: string, params: HttpParams): Observable<PiResponse<{ count: number; serial?: string }, unknown>> {
    throw new Error("Method not implemented.");
  }
  resyncOTPToken = jest.fn().mockReturnValue(of(null));

  setTokenInfos(tokenSerial: string, infos: any): Observable<PiResponse<boolean, unknown>[]> {
    throw new Error("Method not implemented.");
  }

  deleteToken(tokenSerial: string): Observable<Object> {
    throw new Error("Method not implemented.");
  }

  batchDeleteTokens(selectedTokens: TokenDetails[]): Observable<PiResponse<BatchResult, any>> {
    throw new Error("Method not implemented.");
  }

  revokeToken(tokenSerial: string): Observable<Object> {
    throw new Error("Method not implemented.");
  }

  deleteInfo(tokenSerial: string, infoKey: string): Observable<Object> {
    throw new Error("Method not implemented.");
  }

  unassignUserFromAll(tokenSerials: string[]): Observable<PiResponse<boolean, unknown>[]> {
    throw new Error("Method not implemented.");
  }

  unassignUser = jest.fn().mockReturnValue(of(null));

  batchUnassignTokens(tokenDetails: TokenDetails[]): Observable<PiResponse<BatchResult, any>> {
    throw new Error("Method not implemented.");
  }

  assignUserToAll(args: {
    tokenSerials: string[];
    username: string;
    realm: string;
    pin?: string;
  }): Observable<PiResponse<boolean, unknown>[]> {
    throw new Error("Method not implemented.");
  }

  assignUser = jest.fn().mockReturnValue(of(null));

  setPin(tokenSerial: string, userPin: string): Observable<Object> {
    throw new Error("Method not implemented.");
  }

  setRandomPin(tokenSerial: string): Observable<Object> {
    throw new Error("Method not implemented.");
  }

  getTokenDetails = jest.fn().mockReturnValue(of({}));

  enrollToken<T extends TokenEnrollmentData, R extends EnrollmentResponse>(args: {
    data: T;
    mapper: TokenApiPayloadMapper<T>;
  }): Observable<R> {
    throw new Error("Method not implemented.");
  }

  lostToken(tokenSerial: string): Observable<LostTokenResponse> {
    throw new Error("Method not implemented.");
  }

  stopPolling(): void {
    throw new Error("Method not implemented.");
  }

  pollTokenRolloutState(args: { tokenSerial: string; initDelay: number }): Observable<PiResponse<Tokens>> {
    throw new Error("Method not implemented.");
  }

  setTokenRealm(tokenSerial: string, value: string[]): Observable<PiResponse<boolean, unknown>> {
    throw new Error("Method not implemented.");
  }

  getTokengroups(): Observable<PiResponse<TokenGroups, unknown>> {
    throw new Error("Method not implemented.");
  }

  setTokengroup(tokenSerial: string, value: string | string[]): Observable<Object> {
    throw new Error("Method not implemented.");
  }

  getRealms = jest.fn().mockReturnValue(of({ result: { value: [] } }));
  getTokenData = this.getTokenDetails;

  deleteTokens(tokenSerials: string[]): Observable<Object[]> {
    throw new Error("Method not implemented.");
  }
}

export class MockMachineService implements MachineServiceInterface {
  baseUrl: string = "environment.mockProxyUrl + '/machine/'";
  sshApiFilter: string[] = [];
  sshAdvancedApiFilter: string[] = [];
  offlineApiFilter: string[] = [];
  offlineAdvancedApiFilter: string[] = [];
  machines: WritableSignal<Machines> = signal<Machines>([]);
<<<<<<< HEAD
  machineFilter: WritableSignal<FilterValue> = signal(new FilterValue());
=======
  tokenApplications: WritableSignal<TokenApplication[]> = signal([]);
  selectedApplicationType = signal<"ssh" | "offline">("ssh");
  pageSize = signal(10);
  filterValue: WritableSignal<Record<string, string>> = signal({});
>>>>>>> 0af915a9
  filterValueString: WritableSignal<string> = signal("");
  filterParams = computed(() => {
    let allowedKeywords =
      this.selectedApplicationType() === "ssh"
        ? [...this.sshApiFilter, ...this.sshAdvancedApiFilter]
        : [...this.offlineApiFilter, ...this.offlineAdvancedApiFilter];

    const filterPairs = Object.entries(this.filterValue())
      .map(([key, value]) => ({ key, value }))
      .filter(({ key }) => allowedKeywords.includes(key));
    if (filterPairs.length === 0) {
      return {};
    }
    let params: any = {};
    filterPairs.forEach(({ key, value }) => {
      if (["serial"].includes(key)) {
        params[key] = `*${value}*`;
      }
      if (["hostname", "machineid", "resolver"].includes(key)) {
        params[key] = value;
      }
      if (this.selectedApplicationType() === "ssh" && ["service_id"].includes(key)) {
        params[key] = `*${value}*`;
      }
      if (this.selectedApplicationType() === "offline" && ["count", "rounds"].includes(key)) {
        params[key] = value;
      }
    });
    return params;
  });
  sort: WritableSignal<Sort> = signal({ active: "", direction: "" });
  pageIndex = signal(0);
  machinesResource = new MockHttpResourceRef(MockPiResponse.fromValue<Machines>([]));
  tokenApplicationResource: HttpResourceRef<PiResponse<TokenApplication[], undefined> | undefined> =
    new MockHttpResourceRef(MockPiResponse.fromValue([]));

  postAssignMachineToToken(args: {
    service_id: string;
    user: string;
    serial: string;
    application: string;
    machineid: string;
    resolver: string;
  }): Observable<any> {
    throw new Error("Mock method not implemented.");
  }

  postTokenOption = jest.fn().mockReturnValue(of({} as any));
  getAuthItem = jest.fn().mockReturnValue(
    of({
      result: {
        value: { serial: "", machineid: "", resolver: "" }
      }
    })
  );
  postToken = jest.fn().mockReturnValue(of({} as any));
  getMachine = jest.fn().mockReturnValue(
    of({
      result: {
        value: {
          machines: [
            {
              hostname: "localhost",
              machineid: "machine1",
              resolver: "resolver1",
              serial: "serial1",
              type: "ssh",
              applications: []
            }
          ],
          count: 1
        }
      }
    })
  );
  deleteToken = jest.fn().mockReturnValue(of({} as any));
  deleteTokenMtid = jest.fn().mockReturnValue(of({} as any));
  onPageEvent = jest.fn();
  onSortEvent = jest.fn();
<<<<<<< HEAD
  selectedApplicationType = signal<"ssh" | "offline">("ssh");
  filterParams = computed(() => {
    let allowedKeywords =
      this.selectedApplicationType() === "ssh"
        ? [...this.sshApiFilter, ...this.sshAdvancedApiFilter]
        : [...this.offlineApiFilter, ...this.offlineAdvancedApiFilter];

    const filterPairs = Object.entries(this.machineFilter())
      .map(([key, value]) => ({ key, value }))
      .filter(({ key }) => allowedKeywords.includes(key));
    if (filterPairs.length === 0) {
      return {};
    }
    let params: any = {};
    filterPairs.forEach(({ key, value }) => {
      if (["serial"].includes(key)) {
        params[key] = `*${value}*`;
      }
      if (["hostname", "machineid", "resolver"].includes(key)) {
        params[key] = value;
      }
      if (this.selectedApplicationType() === "ssh" && ["service_id"].includes(key)) {
        params[key] = `*${value}*`;
      }
      if (this.selectedApplicationType() === "offline" && ["count", "rounds"].includes(key)) {
        params[key] = value;
      }
    });
    return params;
  });
  pageSize = signal(10);
  pageIndex = signal(0);
=======
>>>>>>> 0af915a9

  constructor(
    public http: HttpClient = new HttpClient({} as any),
    public authService: AuthServiceInterface = new MockAuthService(),
    public tableUtilsService: TableUtilsServiceInterface = new MockTableUtilsService()
  ) {}
<<<<<<< HEAD
  handleFilterInput($event: Event): void {
    throw new Error("Method not implemented.");
  }
  clearFilter(): void {
    throw new Error("Method not implemented.");
  }

  postAssignMachineToToken(args: {
    service_id: string;
    user: string;
    serial: string;
    application: string;
    machineid: string;
    resolver: string;
  }): Observable<any> {
    throw new Error("Mock method not implemented.");
  }
=======
>>>>>>> 0af915a9
}

export class MockTableUtilsService implements TableUtilsServiceInterface {
  pageSizeOptions: WritableSignal<number[]> = signal([5, 10, 25, 50]);
  emptyDataSource = jest.fn().mockImplementation((_pageSize: number, _columns: { key: string; label: string }[]) => {
    const dataSource = new MatTableDataSource<TokenApplication>([]);
    (dataSource as any).isEmpty = true;
    return dataSource;
  });

  toggleKeywordInFilter(currentValue: string, keyword: string): string {
    throw new Error("Mock method not implemented.");
  }

  public toggleBooleanInFilter(args: { keyword: string; currentValue: string }): string {
    throw new Error("Mock method not implemented.");
  }

  recordsFromText = jest.fn((filterString: string) => {
    const records: { [key: string]: string } = {};
    filterString.split(" ").forEach((part) => {
      const [key, value] = part.split(": ");
      if (key && value) {
        records[key] = value;
      }
    });
    return records;
  });
  isLink = jest.fn().mockReturnValue(false);
  getClassForColumn = jest.fn();
  getTooltipForColumn = jest.fn();
  getDisplayText = jest.fn();

  getSpanClassForKey(args: { key: string; value?: any; maxfail?: any }): string {
    throw new Error("Mock method not implemented.");
  }

  getDivClassForKey(key: string): "" | "details-scrollable-container" | "details-value" {
    throw new Error("Mock method not implemented.");
  }

  getClassForColumnKey = jest.fn();

  getChildClassForColumnKey(columnKey: string): string {
    throw new Error("Mock method not implemented.");
  }

  getDisplayTextForKeyAndRevoked(key: string, value: any, revoked: boolean): string {
    throw new Error("Mock method not implemented.");
  }

  getTdClassForKey(key: string): string[] {
    throw new Error("Mock method not implemented.");
  }

  getSpanClassForState(state: string, clickable: boolean): string {
    throw new Error("Mock method not implemented.");
  }

  getDisplayTextForState(state: string): string {
    throw new Error("Mock method not implemented.");
  }

  handleColumnClick = jest.fn();
}

export class MockAuditService implements AuditServiceInterface {
  sort: WritableSignal<Sort> = signal({ active: "time", direction: "desc" });
  apiFilter = ["user", "success"];
  advancedApiFilter = ["machineid", "resolver"];
<<<<<<< HEAD

  auditFilter = signal<FilterValue>(new FilterValue());

=======
  filterValue = signal<Record<string, string>>({});
  filterParams: Signal<Record<string, string>> = signal({});
>>>>>>> 0af915a9
  pageSize = linkedSignal({
    source: this.auditFilter,
    computation: () => 10
  });
  pageIndex = linkedSignal({
    source: () => ({
      filterValue: this.auditFilter(),
      pageSize: this.pageSize()
    }),
    computation: () => 0
  });
  auditResource: HttpResourceRef<PiResponse<Audit> | undefined> = new MockHttpResourceRef(
    MockPiResponse.fromValue<Audit>({
      auditcolumns: [],
      auditdata: [],
      count: 0,
      current: 0
    })
  );
}

export class MockLocalService implements LocalServiceInterface {
  private data: Record<string, string> = {};
  key: string = "mockLocalServiceKey";
  saveData = jest.fn().mockImplementation((key: string, value: string) => {
    this.data[key] = value;
  });
  getData = jest.fn().mockImplementation((key: string) => {
    const dataValue = this.data[key];
    if (dataValue === undefined) {
      console.warn(`MockLocalService: No data found for key: ${key}`);
      return "";
    }
    return dataValue;
  });
  removeData = jest.fn().mockImplementation((key: string) => {
    if (this.data[key] !== undefined) {
      delete this.data[key];
    } else {
      console.warn(`MockLocalService: No data found for key: ${key}`);
    }
  });
}<|MERGE_RESOLUTION|>--- conflicted
+++ resolved
@@ -359,37 +359,6 @@
     readonly notificationService: NotificationServiceInterface = new MockNotificationService(),
     readonly versioningService: VersioningService = new VersioningService()
   ) {}
-<<<<<<< HEAD
-  jwtData: WritableSignal<JwtData | null> = signal({
-    username: "",
-    realm: "",
-    nonce: "",
-    role: "admin",
-    authtype: "cookie",
-    exp: 0,
-    rights: []
-  });
-
-  jwtNonce: WritableSignal<string> = signal(this.jwtData()?.nonce || "");
-  jwtExpDate: Signal<Date | null> = computed(() => {
-    const exp = this.jwtData()?.exp;
-    return exp ? new Date(exp * 1000) : null;
-  });
-  authenticationAccepted: () => boolean = () => {
-    return this.isAuthenticated() && this.role() !== "";
-  };
-  logLevel: () => number = () => {
-    return this.authData().log_level;
-  };
-  policyTemplateUrl: () => string = () => {
-    return this.authData().policy_template_url;
-  };
-  defaultTokentype: () => string = () => {
-    return this.authData().default_tokentype;
-  };
-  defaultContainerType: () => string = () => {
-    return this.authData().default_container_type;
-  };
 }
 
 export class MockUserService implements UserServiceInterface {
@@ -405,18 +374,6 @@
   pageSize: WritableSignal<number> = signal(10);
   apiFilterOptions: string[] = [];
   advancedApiFilterOptions: string[] = [];
-=======
-}
-
-export class MockUserService implements UserServiceInterface {
-  usersOfRealmResource: HttpResourceRef<PiResponse<UserData[], undefined> | undefined> = new MockHttpResourceRef(
-    MockPiResponse.fromValue([])
-  );
-  selectedUserRealm = signal("");
-  selectedUser = signal<UserData | null>(null);
-  userFilter = signal("");
-  userNameFilter = signal("");
->>>>>>> 0af915a9
   userResource: HttpResourceRef<PiResponse<UserData[]> | undefined> = new MockHttpResourceRef(
     MockPiResponse.fromValue([])
   );
@@ -437,7 +394,6 @@
   );
   users: WritableSignal<UserData[]> = signal([]);
   allUsernames: Signal<string[]> = signal([]);
-<<<<<<< HEAD
   usersOfRealmResource: HttpResourceRef<PiResponse<UserData[], undefined> | undefined> = new MockHttpResourceRef(
     MockPiResponse.fromValue([])
   );
@@ -449,15 +405,6 @@
   setDefaultRealm = jest.fn();
   selectionFilteredUsers = signal([]);
   selectedUser = signal<UserData | null>(null);
-=======
-  filteredUsernames: Signal<string[]> = signal([]);
-  filteredUsers = signal([]);
-  filterValue: WritableSignal<Record<string, string>> = signal({});
-  pageIndex: WritableSignal<number> = signal(0);
-  pageSize: WritableSignal<number> = signal(10);
-  apiFilter: string[] = [];
-  advancedApiFilter: string[] = [];
->>>>>>> 0af915a9
 
   displayUser = jest.fn().mockImplementation((username: string, realm: string) => {
     this.selectedUsername.set(username);
@@ -465,9 +412,6 @@
     const user = this.users().find((u) => u.username === username && u.resolver === realm) || null;
     this.selectedUser.set(user);
   });
-
-  selectedUsername = signal("");
-  setDefaultRealm = jest.fn();
 
   resetUserSelection() {
     this.selectionFilter.set("");
@@ -550,12 +494,9 @@
 }
 
 export class MockContainerService implements ContainerServiceInterface {
-<<<<<<< HEAD
   handleFilterInput = jest.fn().mockReturnValue(of({}));
   clearFilter = jest.fn().mockReturnValue(of({}));
   containerBelongsToUser = jest.fn().mockReturnValue(true);
-=======
->>>>>>> 0af915a9
   #containerDetailSignal = signal({
     containers: [
       {
@@ -678,8 +619,6 @@
   }): Observable<PiResponse<ContainerRegisterData, unknown>> {
     throw new Error("Method not implemented.");
   }
-
-  containerBelongsToUser = jest.fn().mockReturnValue(true);
 
   stopPolling(): void {
     throw new Error("Method not implemented.");
@@ -735,57 +674,11 @@
       }
     })
   );
-<<<<<<< HEAD
-  selectedContainer = signal("");
-  addTokenToContainer = jest.fn().mockReturnValue(of(null));
-  assignUser = jest.fn().mockReturnValue(of(null));
-  unassignUser = jest.fn().mockReturnValue(of(null));
-  setContainerRealm = jest.fn().mockReturnValue(of(null));
-  setContainerDescription = jest.fn().mockReturnValue(of(null));
-  deleteAllTokens = jest.fn().mockReturnValue(of(null));
-  toggleAll = jest.fn().mockReturnValue(of(null));
-  removeAll = jest.fn().mockReturnValue(of(null));
-  removeTokenFromContainer = jest.fn().mockReturnValue(of(null));
-
-  createContainer = jest.fn().mockReturnValue(of({}));
-
-  registerContainer = jest.fn().mockReturnValue(
-    of(
-      MockPiResponse.fromValue<EnrollmentResponse>({
-        result: {
-          status: true,
-          value: {
-            serial: "CONT-1",
-            otp: "123456"
-          }
-        },
-        detail: {
-          otp: "123456",
-          serial: "CONT-1"
-        }
-      })
-    )
-  );
-
-  stopPolling = jest.fn().mockReturnValue(of(null));
-
-  getContainerDetails = jest.fn().mockReturnValue(of({}));
-
-  pollContainerRolloutState(
-    containerSerial: string,
-    startTime: number
-  ): Observable<PiResponse<ContainerDetails, unknown>> {
-    throw new Error("Method not implemented.");
-  }
-
   containerDetailFn = () => this.#containerDetailSignal();
-=======
-  containerDetailFn = () => this.#containerDetailSignal();
 
   getContainerDetails(containerSerial: string): Observable<PiResponse<ContainerDetails, unknown>> {
     throw new Error("Method not implemented.");
   }
->>>>>>> 0af915a9
 }
 
 export class MockOverflowService implements OverflowServiceInterface {
@@ -809,18 +702,13 @@
 }
 
 export class MockTokenService implements TokenServiceInterface {
-<<<<<<< HEAD
-  clearFilter = jest.fn().mockImplementation(() => {
-    this.tokenFilter.set(new FilterValue());
-  });
-  handleFilterInput = jest.fn().mockImplementation((input: string) => {
-    this.tokenFilter.set(new FilterValue({ value: input }));
-  });
-
-  apiFilter: string[] = [];
-  advancedApiFilter: string[] = [];
-=======
->>>>>>> 0af915a9
+  tokenFilter: WritableSignal<FilterValue> = signal(new FilterValue());
+  clearFilter(): void {
+    throw new Error("Method not implemented.");
+  }
+  handleFilterInput($event: Event): void {
+    throw new Error("Method not implemented.");
+  }
   hiddenApiFilter: string[] = [];
   stopPolling$: Subject<void> = new Subject<void>();
   tokenBaseUrl: string = "mockEnvironment.proxyUrl + '/token'";
@@ -865,16 +753,9 @@
       ]
     })
   );
-<<<<<<< HEAD
-  tokenSerial = signal("");
-  tokenFilter = signal<FilterValue>(new FilterValue());
-  pageIndex = signal(0);
-  pageSize = signal(10);
-=======
   tokenTypesResource: HttpResourceRef<PiResponse<{}, unknown> | undefined> = new MockHttpResourceRef(
     MockPiResponse.fromValue({})
   );
->>>>>>> 0af915a9
   tokenTypeOptions: WritableSignal<TokenType[]> = signal<TokenType[]>([
     {
       key: "hotp",
@@ -1015,14 +896,10 @@
   offlineApiFilter: string[] = [];
   offlineAdvancedApiFilter: string[] = [];
   machines: WritableSignal<Machines> = signal<Machines>([]);
-<<<<<<< HEAD
-  machineFilter: WritableSignal<FilterValue> = signal(new FilterValue());
-=======
   tokenApplications: WritableSignal<TokenApplication[]> = signal([]);
   selectedApplicationType = signal<"ssh" | "offline">("ssh");
   pageSize = signal(10);
   filterValue: WritableSignal<Record<string, string>> = signal({});
->>>>>>> 0af915a9
   filterValueString: WritableSignal<string> = signal("");
   filterParams = computed(() => {
     let allowedKeywords =
@@ -1102,67 +979,19 @@
   deleteTokenMtid = jest.fn().mockReturnValue(of({} as any));
   onPageEvent = jest.fn();
   onSortEvent = jest.fn();
-<<<<<<< HEAD
-  selectedApplicationType = signal<"ssh" | "offline">("ssh");
-  filterParams = computed(() => {
-    let allowedKeywords =
-      this.selectedApplicationType() === "ssh"
-        ? [...this.sshApiFilter, ...this.sshAdvancedApiFilter]
-        : [...this.offlineApiFilter, ...this.offlineAdvancedApiFilter];
-
-    const filterPairs = Object.entries(this.machineFilter())
-      .map(([key, value]) => ({ key, value }))
-      .filter(({ key }) => allowedKeywords.includes(key));
-    if (filterPairs.length === 0) {
-      return {};
-    }
-    let params: any = {};
-    filterPairs.forEach(({ key, value }) => {
-      if (["serial"].includes(key)) {
-        params[key] = `*${value}*`;
-      }
-      if (["hostname", "machineid", "resolver"].includes(key)) {
-        params[key] = value;
-      }
-      if (this.selectedApplicationType() === "ssh" && ["service_id"].includes(key)) {
-        params[key] = `*${value}*`;
-      }
-      if (this.selectedApplicationType() === "offline" && ["count", "rounds"].includes(key)) {
-        params[key] = value;
-      }
-    });
-    return params;
-  });
-  pageSize = signal(10);
-  pageIndex = signal(0);
-=======
->>>>>>> 0af915a9
 
   constructor(
     public http: HttpClient = new HttpClient({} as any),
     public authService: AuthServiceInterface = new MockAuthService(),
     public tableUtilsService: TableUtilsServiceInterface = new MockTableUtilsService()
   ) {}
-<<<<<<< HEAD
   handleFilterInput($event: Event): void {
     throw new Error("Method not implemented.");
   }
   clearFilter(): void {
     throw new Error("Method not implemented.");
   }
-
-  postAssignMachineToToken(args: {
-    service_id: string;
-    user: string;
-    serial: string;
-    application: string;
-    machineid: string;
-    resolver: string;
-  }): Observable<any> {
-    throw new Error("Mock method not implemented.");
-  }
-=======
->>>>>>> 0af915a9
+  machineFilter: WritableSignal<FilterValue> = signal(new FilterValue());
 }
 
 export class MockTableUtilsService implements TableUtilsServiceInterface {
@@ -1230,24 +1059,19 @@
 }
 
 export class MockAuditService implements AuditServiceInterface {
+  auditFilter: WritableSignal<FilterValue> = signal(new FilterValue());
   sort: WritableSignal<Sort> = signal({ active: "time", direction: "desc" });
   apiFilter = ["user", "success"];
   advancedApiFilter = ["machineid", "resolver"];
-<<<<<<< HEAD
-
-  auditFilter = signal<FilterValue>(new FilterValue());
-
-=======
   filterValue = signal<Record<string, string>>({});
   filterParams: Signal<Record<string, string>> = signal({});
->>>>>>> 0af915a9
   pageSize = linkedSignal({
-    source: this.auditFilter,
+    source: this.filterValue,
     computation: () => 10
   });
   pageIndex = linkedSignal({
     source: () => ({
-      filterValue: this.auditFilter(),
+      filterValue: this.filterValue(),
       pageSize: this.pageSize()
     }),
     computation: () => 0
