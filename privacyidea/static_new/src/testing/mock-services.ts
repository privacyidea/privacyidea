/**
 * (c) NetKnights GmbH 2025,  https://netknights.it
 *
 * This code is free software; you can redistribute it and/or
 * modify it under the terms of the GNU AFFERO GENERAL PUBLIC LICENSE
 * as published by the Free Software Foundation; either
 * version 3 of the License, or any later version.
 *
 * This code is distributed in the hope that it will be useful,
 * but WITHOUT ANY WARRANTY; without even the implied warranty of
 * MERCHANTABILITY or FITNESS FOR A PARTICULAR PURPOSE. See the
 * GNU AFFERO GENERAL PUBLIC LICENSE for more details.
 *
 * You should have received a copy of the GNU Affero General Public
 * License along with this program.  If not, see <http://www.gnu.org/licenses/>.
 *
 * SPDX-License-Identifier: AGPL-3.0-or-later
 **/
import { Audit, AuditServiceInterface } from "../app/services/audit/audit.service";
import { AuthData, AuthDetail, AuthResponse, AuthRole } from "../app/services/auth/auth.service";
import {
  ContainerDetailData,
  ContainerDetails,
  ContainerRegisterData,
  ContainerService,
  ContainerServiceInterface,
  ContainerTemplate,
  ContainerType,
  ContainerTypes
} from "../app/services/container/container.service";
import { HttpHeaders, HttpParams, HttpProgressEvent, HttpResourceRef } from "@angular/common/http";
import {
  BulkResult,
  LostTokenResponse,
  TokenDetails,
  TokenGroups,
  TokenImportResult,
  Tokens,
  TokenService,
  TokenServiceInterface,
  TokenType
} from "../app/services/token/token.service";
import { Machines, MachineServiceInterface, TokenApplication } from "../app/services/machine/machine.service";
import { Observable, of, Subject, Subscription } from "rxjs";
import { Realm, Realms, RealmServiceInterface } from "../app/services/realm/realm.service";
import {
  computed,
  inject,
  linkedSignal,
  Resource,
  ResourceStatus,
  Signal,
  signal,
  WritableSignal
} from "@angular/core";
import { UserAttributePolicy, UserData, UserServiceInterface } from "../app/services/user/user.service";
import { ValidateCheckResponse, ValidateServiceInterface } from "../app/services/validate/validate.service";
import { ContentServiceInterface } from "../app/services/content/content.service";
import { FilterValue } from "../app/core/models/filter_value";
import { LocalServiceInterface } from "../app/services/local/local.service";
import { MatTableDataSource } from "@angular/material/table";
import { NotificationServiceInterface } from "../app/services/notification/notification.service";
import { OverflowServiceInterface } from "../app/services/overflow/overflow.service";
import { PiResponse } from "../app/app.component";
import { Router } from "@angular/router";
import { Sort } from "@angular/material/sort";
import { ColumnDef, ColumnKey, TableUtilsServiceInterface } from "../app/services/table-utils/table-utils.service";
import { TokenEnrollmentLastStepDialogData } from "../app/components/token/token-enrollment/token-enrollment-last-step-dialog/token-enrollment-last-step-dialog.component";
import { TokenTypeOption } from "../app/components/token/token.component";
import {
  EnrollmentResponse,
  TokenApiPayloadMapper,
  TokenEnrollmentData
} from "../app/mappers/token-api-payload/_token-api-payload.mapper";

export function makeResource<T>(initial: T) {
  return {
    value: signal(initial) as WritableSignal<T>,
    reload: jest.fn(),
    error: jest.fn().mockReturnValue(null)
  };
}
const assert = (condition: boolean, message: string) => {
  if (!condition) {
    throw new Error(message);
  }
};
export class MockAuthData implements AuthData {
  log_level = 0;
  menus = [];
  realm = "";
  rights = [];
  role: AuthRole = "";
  token = "";
  username = "";
  logout_time = 0;
  audit_page_size = 10;
  token_page_size = 10;
  user_page_size = 10;
  policy_template_url = "";
  default_tokentype = "";
  default_container_type = "";
  user_details = false;
  token_wizard = false;
  token_wizard_2nd = false;
  admin_dashboard = false;
  dialog_no_token = false;
  search_on_enter = false;
  timeout_action = "";
  token_rollover: any = null;
  hide_welcome = false;
  hide_buttons = false;
  deletion_confirmation = false;
  show_seed = false;
  show_node = "";
  subscription_status = 0;
  subscription_status_push = 0;
  qr_image_android: string | null = null;
  qr_image_ios: string | null = null;
  qr_image_custom: string | null = null;
  logout_redirect_url = "";
  require_description = [];
  rss_age = 0;
  container_wizard = {
    enabled: false,
    type: "",
    registration: false,
    template: null
  };
  versionnumber = "";
}
export class MockAuthDetail implements AuthDetail {
  username = "";
}
export class MockHttpResourceRef<T> implements HttpResourceRef<T> {
  value: WritableSignal<T>;
  set(value: T): void {
    this.value.set(value);
  }
  update(updater: (value: T) => T): void {
    this.value.set(updater(this.value()));
  }
  asReadonly(): Resource<T> {
    return {
      value: this.value,
      reload: this.reload,
      error: this.error,
      hasValue: this.hasValue.bind(this),
      status: signal(ResourceStatus.Resolved),
      isLoading: signal(false)
    };
  }
  headers: Signal<HttpHeaders | undefined> = signal(undefined);
  statusCode: Signal<number | undefined> = signal(undefined);
  progress: Signal<HttpProgressEvent | undefined> = signal(undefined);
  hasValue(): this is HttpResourceRef<Exclude<T, undefined>> {
    return this.value() !== undefined;
  }
  destroy(): void {}
  status: Signal<ResourceStatus> = signal(ResourceStatus.Resolved);
  error = signal<Error | null>(null);
  isLoading: Signal<boolean> = signal(false);
  reload = jest.fn();
  constructor(initial: T) {
    this.value = signal(initial) as WritableSignal<T>;
  }
}
export class MockBase64Service {
  base64URLToBytes = jest.fn((_: string) => new Uint8Array([1, 2]));
  bytesToBase64 = jest.fn(() => "b64");
}
export class MockPiResponse<Value, Detail = unknown> implements PiResponse<Value, Detail> {
  error?: {
    code: number;
    message: string;
  };
  id: number;
  jsonrpc: string;
  detail: Detail;
  result?: {
    authentication?: "CHALLENGE" | "POLL" | "PUSH";
    status: boolean;
    value?: Value;
    error?: {
      code: number;
      message: string;
    };
  };
  signature: string;
  time: number;
  version: string;
  versionnumber: string;
  constructor(args: {
    detail: Detail;
    result?: {
      authentication?: "CHALLENGE" | "POLL" | "PUSH";
      status: boolean;
      value?: Value;
      error?: { code: number; message: string };
    };
    error?: {
      code: number;
      message: string;
    };
    id?: number;
    jsonrpc?: string;
    signature?: string;
    time?: number;
    version?: string;
    versionnumber?: string;
  }) {
    this.detail = args.detail;
    this.result = args.result;
    this.error = args.error;
    this.id = args.id ?? 0;
    this.jsonrpc = args.jsonrpc ?? "2.0";
    this.signature = args.signature ?? "";
    this.time = args.time ?? Date.now();
    this.version = args.version ?? "1.0";
    this.versionnumber = args.versionnumber ?? "1.0";
  }
  static fromValue<Value, Detail = unknown>(
    value: Value,
    detail: Detail = {} as Detail
  ): MockPiResponse<Value, Detail> {
    return new MockPiResponse<Value, Detail>({
      detail,
      result: { status: true, value }
    });
  }
}

export class MockUserService implements UserServiceInterface {
  userAttributes: Signal<Record<string, string>> = signal({});
  userAttributesList: Signal<{ key: string; value: string }[]> = signal([]);
  userAttributesResource: HttpResourceRef<PiResponse<Record<string, string>, unknown> | undefined> =
    new MockHttpResourceRef(MockPiResponse.fromValue({}));
  deletableAttributes: Signal<string[]> = signal([]);
  attributeSetMap = signal<Record<string, string[]>>({});
  hasWildcardKey: Signal<boolean> = signal(false);
  keyOptions: Signal<string[]> = signal([]);
  selectedUser: Signal<UserData | null> = signal(null);
  detailsUsername: WritableSignal<string> = signal("");
  setUserAttribute = jest.fn().mockReturnValue(of({}));
  deleteUserAttribute = jest.fn().mockReturnValue(of({}));

  usersOfRealmResource: HttpResourceRef<PiResponse<UserData[], undefined> | undefined> = new MockHttpResourceRef(
    MockPiResponse.fromValue([])
  );
  selectedUsername = signal("");
  setDefaultRealm = jest.fn();
  attributePolicy: Signal<UserAttributePolicy> = signal<UserAttributePolicy>({
    delete: ["department", "attr2", "attr1"],
    set: {
      "*": ["2", "1"],
      city: ["*"],
      department: ["sales", "finance"]
    }
  });

  resetFilter = jest.fn().mockImplementation(() => {
    this.apiUserFilter.set(new FilterValue());
  });

  handleFilterInput = jest.fn().mockImplementation(($event: Event) => {
    const inputElement = $event.target as HTMLInputElement;
    this.apiUserFilter.set(new FilterValue({ value: inputElement.value }));
  });

  apiUserFilter: WritableSignal<FilterValue> = signal(new FilterValue());
  pageIndex: WritableSignal<number> = signal(0);
  pageSize: WritableSignal<number> = signal(10);
  apiFilterOptions: string[] = [];
  advancedApiFilterOptions: string[] = [];

  userResource: HttpResourceRef<PiResponse<UserData[]> | undefined> = new MockHttpResourceRef(
    MockPiResponse.fromValue([])
  );

  user: WritableSignal<UserData> = signal({
    description: "",
    editable: false,
    email: "",
    givenname: "",
    mobile: "",
    phone: "",
    resolver: "",
    surname: "",
    userid: "",
    username: ""
  });

  usersResource: HttpResourceRef<PiResponse<UserData[], undefined> | undefined> = new MockHttpResourceRef(
    MockPiResponse.fromValue([])
  );

  users: WritableSignal<UserData[]> = signal([]);
  allUsernames: Signal<string[]> = signal([]);

  selectionFilteredUsernames: Signal<string[]> = signal([]);
  selectedUserRealm = signal("");

  selectionFilter = linkedSignal<string, UserData | string>({
    source: this.selectedUserRealm,
    computation: () => ""
  });

  selectionUsernameFilter = linkedSignal<string>(() => {
    const filter = this.selectionFilter();
    if (typeof filter === "string") {
      return filter;
    }
    return filter?.username ?? "";
  });

  selectionFilteredUsers = signal<UserData[]>([]);

  displayUser = jest.fn().mockImplementation((user: UserData | string): string => {
    const name = typeof user === "string" ? user : (user?.username ?? "");
    this.selectedUsername.set(name);
    return name;
  });
  resetUserSelection() {
    this.selectionFilter.set("");
    this.selectedUserRealm.set("");
  }
}
export class MockNotificationService implements NotificationServiceInterface {
  totalDuration = 5000;
  remainingTime: number = this.totalDuration;
  timerSub: Subscription = new Subscription();
  startTime: number = 0;
  openSnackBar = jest.fn().mockImplementation((message: string) => {
    // Simulate showing a notification
  });
}
export class MockValidateService implements ValidateServiceInterface {
  testToken(tokenSerial: string, otpOrPinToTest: string, otponly?: string): Observable<ValidateCheckResponse> {
    return of({
      id: 1,
      jsonrpc: "2.0",
      result: {
        status: true,
        value: true
      },
      detail: {},
      signature: "",
      time: Date.now(),
      version: "1.0",
      versionnumber: "1.0"
    });
  }
  authenticatePasskey(args?: { isTest?: boolean }): Observable<AuthResponse> {
    return of(MockPiResponse.fromValue<AuthData, AuthDetail>(new MockAuthData(), new MockAuthDetail()));
  }
  authenticateWebAuthn(args: {
    signRequest: any;
    transaction_id: string;
    username: string;
    isTest?: boolean;
  }): Observable<AuthResponse> {
    return of(MockPiResponse.fromValue<AuthData, AuthDetail>(new MockAuthData(), new MockAuthDetail()));
  }
  pollTransaction(transactionId: string): Observable<boolean> {
    return of(true);
  }
}
export class MockRealmService implements RealmServiceInterface {
  selectedRealms = signal<string[]>([]);
<<<<<<< HEAD

  realmResource: HttpResourceRef<PiResponse<Realms> | undefined> =
    new MockHttpResourceRef<PiResponse<Realms> | undefined>(
      MockPiResponse.fromValue<Realms>({} as any)
    );

  realmOptions: Signal<string[]> = computed(() => {
    const realms = this.realmResource.value()?.result?.value as any;
    return realms ? Object.keys(realms) : [];
  });

  defaultRealmResource: HttpResourceRef<PiResponse<Realms> | undefined> =
    new MockHttpResourceRef<PiResponse<Realms> | undefined>(
      MockPiResponse.fromValue<Realms>(
        {
          realm1: {
            default: true,
            id: 1,
            option: "",
            resolver: []
          } as Realm
        } as any
      )
    );

  defaultRealm: Signal<string> = computed(() => {
    const data = this.defaultRealmResource.value()?.result?.value as any;
    return data ? Object.keys(data)[0] : "";
  });

  createRealm = jest
    .fn()
    .mockImplementation(
      (realm: string, nodeId: string, resolvers: { name: string; priority?: number | null }[]) => {
        const current = (this.realmResource.value()?.result?.value as any) ?? {};
        const existing: Realm | undefined = current[realm];

        const newResolverEntries = resolvers.map((r) => ({
          name: r.name,
          node: nodeId,
          type: "mock",
          priority: r.priority ?? null
        }));

        const updatedRealm: Realm = existing
          ? {
            ...existing,
            resolver: [
              ...(existing.resolver ?? []),
              ...newResolverEntries
            ]
          }
          : {
            default: false,
            id: Object.keys(current).length + 1,
            option: "",
            resolver: newResolverEntries
          };

        const updatedRealms = {
          ...current,
          [realm]: updatedRealm
        };

        (this.realmResource as MockHttpResourceRef<PiResponse<Realms> | undefined>).set(
          MockPiResponse.fromValue<Realms>(updatedRealms as any)
        );

        return of(MockPiResponse.fromValue<any>({ realm, nodeId, resolvers }));
      }
    );

  deleteRealm = jest.fn().mockImplementation((realm: string) => {
    const current = (this.realmResource.value()?.result?.value as any) ?? {};
    if (current[realm]) {
      const { [realm]: _, ...rest } = current;
      (this.realmResource as MockHttpResourceRef<PiResponse<Realms> | undefined>).set(
        MockPiResponse.fromValue<Realms>(rest as any)
      );
    }
    return of(MockPiResponse.fromValue<number>(1));
  });

  setDefaultRealm = jest.fn().mockImplementation((realm: string) => {
    const current = (this.realmResource.value()?.result?.value as any) ?? {};

    Object.keys(current).forEach((key) => {
      current[key] = {
        ...(current[key] as Realm),
        default: key === realm
      };
    });

    (this.realmResource as MockHttpResourceRef<PiResponse<Realms> | undefined>).set(
      MockPiResponse.fromValue<Realms>(current as any)
    );

    (this.defaultRealmResource as MockHttpResourceRef<PiResponse<Realms> | undefined>).set(
      MockPiResponse.fromValue<Realms>(
        {
          [realm]: current[realm] ??
            ({
              default: true,
              id: 1,
              option: "",
              resolver: []
            } as Realm)
        } as any
      )
    );

    return of(MockPiResponse.fromValue<number>(1));
  });
=======
  realmResource = new MockHttpResourceRef(MockPiResponse.fromValue<Realms>({}));
  realmOptions = signal(["realm1", "realm2"]);
  defaultRealmResource = new MockHttpResourceRef(MockPiResponse.fromValue<Realms>({}));
  defaultRealm = signal("realm1");
>>>>>>> 9acc6e44
}
export class MockContentService implements ContentServiceInterface {
  detailsUsername: WritableSignal<string> = signal("");
  router: Router = {
    url: "/home",
    events: of({} as any)
  } as any;
  routeUrl: WritableSignal<string> = signal("/home");
  previousUrl: Signal<string> = signal("/home");
  tokenSerial: WritableSignal<string> = signal("");
  containerSerial: WritableSignal<string> = signal("");
  tokenSelected = jest.fn().mockImplementation((serial: string) => {
    this.tokenSerial.set(serial);
  });
  containerSelected = jest.fn().mockImplementation((serial: string) => {
    this.containerSerial.set(serial);
  });
  userSelected: (username: any) => void = jest.fn();
}
export class MockContainerService implements ContainerServiceInterface {
  compatibleWithSelectedTokenType = signal<string | null>(null);
  isPollingActive: Signal<boolean> = signal(false);
  startPolling = jest.fn();
  handleFilterInput = jest.fn();
  clearFilter = jest.fn();
  apiFilter: string[] = [];
  advancedApiFilter: string[] = [];
  stopPolling$: Subject<void> = new Subject<void>();
  eventPageSize: number = 10;
  states = signal<string[]>([]);
  selectedContainerType = signal<ContainerType>({ containerType: "generic", description: "", token_types: [] });
  containerDetail = signal<ContainerDetails>({ containers: [], count: 0 });
  addToken = jest.fn().mockReturnValue(of(null));
  removeToken = jest.fn().mockReturnValue(of(null));
  containerBelongsToUser = jest.fn().mockReturnValue(false);
  readonly containerBaseUrl = "mockEnvironment.proxyUrl + '/container'";
  readonly containerSerial = signal("CONT-1");
  readonly selectedContainer = signal("");
  readonly sort = signal<Sort>({ active: "serial", direction: "asc" });
  readonly containerFilter = signal<FilterValue>(new FilterValue());
  readonly filterParams = computed<Record<string, string>>(() =>
    Object.fromEntries(
      Object.entries(this.containerFilter()).filter(([key]) =>
        [...this.apiFilter, ...this.advancedApiFilter].includes(key)
      )
    )
  );
  pageSize = signal<number>(10);
  pageIndex = signal<number>(0);
  loadAllContainers = signal<boolean>(false);
  containerResource: HttpResourceRef<PiResponse<ContainerDetails> | undefined> = new MockHttpResourceRef(
    MockPiResponse.fromValue({
      containers: [],
      count: 0
    })
  );
  containerOptions: WritableSignal<string[]> = signal([]);
  filteredContainerOptions: Signal<string[]> = computed(() => {
    const options = this.containerOptions();
    const filter = this.containerFilter();
    return options.filter((option) => option.includes(filter.value) || option.includes(filter.hiddenValue));
  });
  containerSelection: WritableSignal<ContainerDetailData[]> = signal([]);
  containerTypesResource: HttpResourceRef<PiResponse<ContainerTypes, unknown> | undefined> = new MockHttpResourceRef(
    MockPiResponse.fromValue<ContainerTypes>(new Map())
  );
  containerTypeOptions: Signal<ContainerType[]> = computed(() => {
    return [
      { containerType: "generic", description: "", token_types: [] } as ContainerType,
      { containerType: "smartphone", description: "", token_types: [] } as ContainerType,
      { containerType: "yubikey", description: "", token_types: [] } as ContainerType
    ];
  });
  containerDetailResource = new MockHttpResourceRef(
    MockPiResponse.fromValue({
      containers: [
        {
          serial: "CONT-1",
          users: [
            {
              user_realm: "",
              user_name: "",
              user_resolver: "",
              user_id: ""
            }
          ],
          tokens: [],
          realms: [],
          states: [],
          type: "",
          select: "",
          description: "",
          info: {}
        }
      ],
      count: 1
    })
  );
  templatesResource: HttpResourceRef<PiResponse<{ templates: ContainerTemplate[] }, unknown> | undefined> =
    new MockHttpResourceRef(
      MockPiResponse.fromValue<{ templates: ContainerTemplate[] }>({
        templates: []
      })
    );
  templates: WritableSignal<ContainerTemplate[]> = signal([]);
  assignContainer = jest.fn().mockReturnValue(of(null));
  unassignContainer = jest.fn().mockReturnValue(of(null));
  setContainerRealm = jest.fn().mockReturnValue(of(null));
  setContainerDescription = jest.fn().mockReturnValue(of(null));
  toggleActive = jest.fn().mockReturnValue(of({}));
  unassignUser = jest.fn().mockReturnValue(of(null));
  assignUser = jest.fn().mockReturnValue(of(null));
  setContainerInfos = jest.fn().mockReturnValue(of({}));
  deleteInfo = jest.fn().mockReturnValue(of({}));
  addTokenToContainer = jest.fn().mockReturnValue(of(null));
  removeTokenFromContainer = jest.fn().mockReturnValue(of(null));
  toggleAll = jest.fn().mockReturnValue(of(null));
  removeAll = jest.fn().mockReturnValue(of(null));
  deleteContainer = jest.fn().mockReturnValue(of({}));
  deleteAllTokens = jest.fn().mockReturnValue(of(null));
  registerContainer(params: {
    container_serial: string;
    passphrase_prompt: string;
    passphrase_response: string;
  }): Observable<PiResponse<ContainerRegisterData, unknown>> {
    throw new Error("Method not implemented.");
  }

  readonly unregister = jest.fn().mockReturnValue(of({}));

  stopPolling = jest.fn();
  createContainer = jest.fn();
  pollContainerRolloutState = jest.fn();
  getContainerData = jest.fn().mockReturnValue(
    of({
      result: {
        value: {
          containers: [
            {
              serial: "CONT-1",
              users: [],
              tokens: [],
              realms: [],
              states: [],
              type: "",
              select: "",
              description: ""
            },
            {
              serial: "CONT-2",
              users: [],
              tokens: [],
              realms: [],
              states: [],
              type: "",
              select: "",
              description: ""
            }
          ],
          count: 2
        }
      }
    })
  );

  getContainerDetails(containerSerial: string): Observable<PiResponse<ContainerDetails, unknown>> {
    throw new Error("Method not implemented.");
  }
}
export class MockOverflowService implements OverflowServiceInterface {
  private _overflow = false;
  setWidthOverflow(value: boolean) {
    this._overflow = value;
  }
  isWidthOverflowing(selector: string, threshold: number): boolean {
    return this._overflow;
  }
  isHeightOverflowing(args: { selector: string; threshold?: number; thresholdSelector?: string }): boolean {
    return this._overflow;
  }
  getOverflowThreshold(): number {
    return 1920;
  }
}

function makeTokenDetailResponse(tokentype: TokenTypeOption): PiResponse<Tokens> {
  return {
    id: 0,
    jsonrpc: "2.0",
    signature: "",
    time: Date.now(),
    version: "1.0",
    versionnumber: "1.0",
    detail: {},
    result: {
      status: true,
      value: {
        count: 1,
        current: 1,
        tokens: [
          {
            tokentype,
            active: true,
            revoked: false,
            container_serial: "",
            realms: [],
            count: 0,
            count_window: 0,
            description: "",
            failcount: 0,
            id: 0,
            info: {},
            locked: false,
            maxfail: 0,
            otplen: 0,
            resolver: "",
            rollout_state: "",
            serial: "X",
            sync_window: 0,
            tokengroup: [],
            user_id: "",
            user_realm: "",
            username: ""
          }
        ]
      }
    }
  };
}

export class MockTokenService implements TokenServiceInterface {
  detailsUsername: WritableSignal<string> = signal("");
  defaultSizeOptions: number[] = [10, 25, 50];
  apiFilter: string[] = [];
  advancedApiFilter: string[] = [];
  sort: WritableSignal<Sort> = signal({ active: "serial", direction: "asc" });
  setPin = jest.fn();
  setRandomPin = jest.fn();
  setTokenRealm = jest.fn();
  getTokengroups = jest.fn();
  setTokengroup = jest.fn();
  bulkDeleteWithConfirmDialog = jest.fn();
  importTokens = jest.fn();
  tokenFilter: WritableSignal<FilterValue> = signal(new FilterValue());
  clearFilter = jest.fn();
  handleFilterInput = jest.fn();
  hiddenApiFilter: string[] = [];
  stopPolling$: Subject<void> = new Subject<void>();
  tokenBaseUrl: string = "mockEnvironment.proxyUrl + '/token'";

  tokenSerial = signal("");
  selectedTokenType: WritableSignal<TokenType> = signal({
    key: "hotp",
    name: "HOTP",
    info: "",
    text: "HMAC-based One-Time Password"
  });
  showOnlyTokenNotInContainer = signal(false);

  readonly eventPageSize = 10;
  readonly userTokenResource: HttpResourceRef<PiResponse<Tokens> | undefined> = new MockHttpResourceRef<
    PiResponse<Tokens> | undefined
  >(
    MockPiResponse.fromValue<Tokens>({
      count: 0,
      current: 0,
      tokens: []
    })
  );

  readonly tokenDetailResource = new MockHttpResourceRef<PiResponse<Tokens>>(makeTokenDetailResponse("hotp"));
  readonly tokenTypesResource: HttpResourceRef<PiResponse<{}, unknown> | undefined> = new MockHttpResourceRef(
    MockPiResponse.fromValue({})
  );
  tokenTypeOptions: WritableSignal<TokenType[]> = signal<TokenType[]>([
    {
      key: "hotp",
      name: "HOTP",
      info: "",
      text: "HMAC-based One-Time Password"
    },
    {
      key: "totp",
      name: "TOTP",
      info: "",
      text: "Time-based One-Time Password"
    },
    {
      key: "push",
      name: "PUSH",
      info: "",
      text: "Push Notification"
    }
  ]);
  readonly pageSize = signal(10);
  readonly tokenIsActive: WritableSignal<boolean> = signal(true);
  readonly tokenIsRevoked: WritableSignal<boolean> = signal(false);
  readonly pageIndex = signal(0);
  readonly tokenResource = new MockHttpResourceRef<PiResponse<Tokens> | undefined>(undefined as any);
  readonly tokenSelection: WritableSignal<TokenDetails[]> = signal<TokenDetails[]>([]);

  bulkUnassignTokens(tokenDetails: TokenDetails[]): Observable<PiResponse<BulkResult, any>> {
    throw new Error("Method not implemented.");
  }

  readonly bulkDeleteTokens = jest.fn().mockReturnValue(
    of(
      MockPiResponse.fromValue<BulkResult>({
        failed: [],
        unauthorized: [],
        count_success: 1
      })
    )
  );
  readonly toggleActive = jest.fn().mockReturnValue(of({}));
  readonly resetFailCount = jest.fn().mockReturnValue(of(null));
  readonly saveTokenDetail = jest.fn().mockReturnValue(of(MockPiResponse.fromValue<boolean>(true)));

  getSerial(
    otp: string,
    params: HttpParams
  ): Observable<
    PiResponse<
      {
        count: number;
        serial?: string;
      },
      unknown
    >
  > {
    throw new Error("Method not implemented.");
  }

  readonly setTokenInfos = jest.fn().mockReturnValue(of({}));
  readonly deleteToken = jest.fn().mockReturnValue(of({}));
  readonly revokeToken = jest.fn().mockReturnValue(of({}));
  readonly deleteInfo = jest.fn().mockReturnValue(of({}));
  readonly unassignUserFromAll = jest.fn().mockReturnValue(of([]));
  readonly unassignUser = jest.fn().mockReturnValue(of(null));
  readonly assignUserToAll = jest.fn().mockReturnValue(of([]));
  readonly assignUser = jest.fn().mockReturnValue(of(null));

  readonly resyncOTPToken = jest.fn().mockReturnValue(of(null));
  readonly getTokenDetails = jest.fn().mockReturnValue(of({}));
  readonly enrollToken = jest.fn().mockReturnValue(of({ detail: { serial: "X" } } as any));
  readonly lostToken = jest
    .fn<ReturnType<TokenService["lostToken"]>, Parameters<TokenService["lostToken"]>>()
    .mockImplementation((_serial: string) => {
      const response: LostTokenResponse = {
        id: 0,
        jsonrpc: "2.0",
        signature: "",
        time: Date.now(),
        version: "1.0",
        versionnumber: "1.0",
        detail: {},
        result: {
          status: true,
          value: {
            disable: 1,
            end_date: "2025-01-31",
            init: true,
            password: "****",
            pin: false,
            serial: _serial,
            user: true,
            valid_to: "2025-02-28"
          }
        }
      };
      return of(response);
    });
  readonly stopPolling = jest.fn();
  readonly pollTokenRolloutState = jest
    .fn()
    .mockReturnValue(of({ result: { status: true, value: { tokens: [{ rollout_state: "enrolled" }] } } } as any));
}
export class MockMachineService implements MachineServiceInterface {
  baseUrl: string = "environment.mockProxyUrl + '/machine/'";
  filterValue: WritableSignal<Record<string, string>> = signal({});
  sshApiFilter: string[] = [];
  sshAdvancedApiFilter: string[] = [];
  offlineApiFilter: string[] = [];
  offlineAdvancedApiFilter: string[] = [];
  machines: WritableSignal<Machines> = signal<Machines>([]);
  tokenApplications: WritableSignal<TokenApplication[]> = signal([]);
  selectedApplicationType = signal<"ssh" | "offline">("ssh");
  pageSize = signal(10);
  machineFilter: WritableSignal<FilterValue> = signal(new FilterValue());
  filterParams = computed(() => {
    let allowedKeywords =
      this.selectedApplicationType() === "ssh"
        ? [...this.sshApiFilter, ...this.sshAdvancedApiFilter]
        : [...this.offlineApiFilter, ...this.offlineAdvancedApiFilter];
    const filterPairs = Object.entries(this.filterValue())
      .map(([key, value]) => ({ key, value }))
      .filter(({ key }) => allowedKeywords.includes(key));
    if (filterPairs.length === 0) {
      return {};
    }
    let params: any = {};
    filterPairs.forEach(({ key, value }) => {
      if (["serial"].includes(key)) {
        params[key] = `*${value}*`;
      }
      if (["hostname", "machineid", "resolver"].includes(key)) {
        params[key] = value;
      }
      if (this.selectedApplicationType() === "ssh" && ["service_id"].includes(key)) {
        params[key] = `*${value}*`;
      }
      if (this.selectedApplicationType() === "offline" && ["count", "rounds"].includes(key)) {
        params[key] = value;
      }
    });
    return params;
  });
  sort: WritableSignal<Sort> = signal({ active: "", direction: "" });
  pageIndex = signal(0);
  machinesResource = new MockHttpResourceRef(MockPiResponse.fromValue<Machines>([]));
  tokenApplicationResource: HttpResourceRef<PiResponse<TokenApplication[], undefined> | undefined> =
    new MockHttpResourceRef(MockPiResponse.fromValue([]));

  deleteAssignMachineToToken() {
    return of({} as any);
  }

  postAssignMachineToToken(args: {
    service_id?: string;
    user?: string;
    serial: string;
    application: "ssh" | "offline";
    machineid: number;
    resolver: string;
    count?: number;
    rounds?: number;
  }): Observable<any> {
    return of({} as any);
  }
  postTokenOption = jest.fn().mockReturnValue(of({} as any));
  getAuthItem = jest.fn().mockReturnValue(
    of({
      result: {
        value: { serial: "", machineid: "", resolver: "" }
      }
    })
  );
  postToken = jest.fn().mockReturnValue(of({} as any));
  getMachine = jest.fn().mockReturnValue(
    of({
      result: {
        value: {
          machines: [
            {
              hostname: "localhost",
              machineid: "machine1",
              resolver: "resolver1",
              serial: "serial1",
              type: "ssh",
              applications: []
            }
          ],
          count: 1
        }
      }
    })
  );
  deleteToken = jest.fn().mockReturnValue(of({} as any));
  deleteTokenMtid = jest.fn().mockReturnValue(of({} as any));
  onPageEvent = jest.fn();
  onSortEvent = jest.fn();
  handleFilterInput($event: Event): void {
    throw new Error("Method not implemented.");
  }
  clearFilter(): void {
    throw new Error("Method not implemented.");
  }
}
export class MockTableUtilsService implements TableUtilsServiceInterface {
  pageSizeOptions: WritableSignal<number[]> = signal([5, 10, 25, 50]);
  emptyDataSource = jest.fn().mockImplementation((_pageSize: number, _columns: { key: string; label: string }[]) => {
    const dataSource = new MatTableDataSource<TokenApplication>([]);
    (dataSource as any).isEmpty = true;
    return dataSource;
  });
  toggleKeywordInFilter = jest.fn();
  public toggleBooleanInFilter = jest.fn();
  isLink = jest.fn().mockReturnValue(false);
  getClassForColumn = jest.fn();
  getTooltipForColumn = jest.fn();
  getDisplayText = jest.fn();
  getSpanClassForKey = jest.fn().mockReturnValue("");
  getDivClassForKey = jest.fn().mockReturnValue("");
  getClassForColumnKey = jest.fn();
  getChildClassForColumnKey = jest.fn().mockReturnValue("");
  getDisplayTextForKeyAndRevoked = jest.fn().mockReturnValue("");
  getTdClassForKey = jest.fn().mockReturnValue("");
  getSpanClassForState = jest.fn().mockReturnValue("");
  getDisplayTextForState = jest.fn().mockReturnValue("");

  pickColumns<const K extends readonly ColumnKey[]>(
    ...keys: K
  ): {
    readonly [I in keyof K]: Readonly<{
      key: Extract<K[I], ColumnKey>;
      label: string;
    }>;
  } {
    return keys.map((k) => ({ key: k as Extract<typeof k, ColumnKey>, label: String(k) })) as any;
  }

  getColumnKeys<const C extends readonly ColumnDef[]>(
    cols: C
  ): {
    readonly [I in keyof C]: C[I] extends Readonly<{
      key: infer KK extends ColumnKey;
      label: string;
    }>
      ? KK
      : never;
  } {
    return cols.map((c) => c.key) as any;
  }

  handleColumnClick = jest.fn();
}
export class MockAuditService implements AuditServiceInterface {
  sort: WritableSignal<Sort> = signal({ active: "time", direction: "desc" });
  apiFilter = ["user", "success"];
  advancedApiFilter = ["machineid", "resolver"];
  auditFilter: WritableSignal<FilterValue> = signal(new FilterValue());
  filterParams: Signal<Record<string, string>> = signal({});
  pageSize = linkedSignal({
    source: this.auditFilter,
    computation: () => 10
  });
  pageIndex = linkedSignal({
    source: () => ({
      filterValue: this.auditFilter(),
      pageSize: this.pageSize()
    }),
    computation: () => 0
  });
  auditResource: HttpResourceRef<PiResponse<Audit> | undefined> = new MockHttpResourceRef(
    MockPiResponse.fromValue<Audit>({
      auditcolumns: [],
      auditdata: [],
      count: 0,
      current: 0
    })
  );
  clearFilter = jest.fn().mockImplementation(() => {
    this.auditFilter.set(new FilterValue());
  });
  handleFilterInput = jest.fn().mockImplementation(($event: Event) => {
    const inputElement = $event.target as HTMLInputElement;
    this.auditFilter.set(new FilterValue({ value: inputElement.value }));
  });
}
export class MockLocalService implements LocalServiceInterface {
  private data: Record<string, string> = {};
  key: string = "mockLocalServiceKey";
  saveData = jest.fn().mockImplementation((key: string, value: string) => {
    this.data[key] = value;
  });
  getData = jest.fn().mockImplementation((key: string) => {
    const dataValue = this.data[key];
    if (dataValue === undefined) {
      console.warn(`MockLocalService: No data found for key: ${key}`);
      return "";
    }
    return dataValue;
  });
  removeData = jest.fn().mockImplementation((key: string) => {
    if (this.data[key] !== undefined) {
      delete this.data[key];
    } else {
      console.warn(`MockLocalService: No data found for key: ${key}`);
    }
  });
}

export class MockSessionTimerService {
  remainingTime = signal(300);
}

export class MockChallengesService {
  challengesResource = { reload: jest.fn() };
}

export class MockDialogService {
  private _firstStepClosed$ = new Subject<any>();
  private _lastStepClosed$ = new Subject<any>();
  isTokenEnrollmentFirstStepDialogOpen = false;
  openTokenEnrollmentFirstStepDialog = jest.fn((_args: { data: { enrollmentResponse: any } }) => {
    this.isTokenEnrollmentFirstStepDialogOpen = true;

    const ref = {
      close: jest.fn((result?: any) => {
        this.isTokenEnrollmentFirstStepDialogOpen = false;
        this._firstStepClosed$.next(result);
        this._firstStepClosed$.complete();
        this._firstStepClosed$ = new Subject<any>();
      }),
      afterClosed: () => this._firstStepClosed$.asObservable()
    } as any;

    return ref;
  });

  closeTokenEnrollmentFirstStepDialog = jest.fn(() => {
    if (this.isTokenEnrollmentFirstStepDialogOpen) {
      this.isTokenEnrollmentFirstStepDialogOpen = false;
      this._firstStepClosed$.next(undefined);
      this._firstStepClosed$.complete();
      this._firstStepClosed$ = new Subject<any>();
    }
  });

  openTokenEnrollmentLastStepDialog = jest.fn((_args: { data: TokenEnrollmentLastStepDialogData }) => {
    const ref = {
      close: jest.fn((result?: any) => {
        this._lastStepClosed$.next(result);
        this._lastStepClosed$.complete();
        this._lastStepClosed$ = new Subject<any>();
      }),
      afterClosed: () => this._lastStepClosed$.asObservable()
    } as any;

    return ref;
  });

  closeTokenEnrollmentLastStepDialog = jest.fn(() => {
    this._lastStepClosed$.next(undefined);
    this._lastStepClosed$.complete();
    this._lastStepClosed$ = new Subject<any>();
  });
}

export class MockLoadingService {
  addLoading = jest.fn();
  removeLoading = jest.fn();
}

type TestApplicationsShape = {
  ssh: {
    options: {
      sshkey: {
        service_id: { value: string[] };
      };
    };
  };
};

export class MockApplicationService {
  applications: WritableSignal<TestApplicationsShape> = signal({
    ssh: {
      options: {
        sshkey: {
          service_id: { value: ["svc-1", "svc-2"] }
        }
      }
    }
  });
}

export class MockVersioningService {
  version = { set: jest.fn() } as any;
}

export class MockSystemService {
  nodes = jest.fn(() => [
    { uuid: "node-1", name: "Node 1" } as any,
    { uuid: "node-2", name: "Node 2" } as any
  ]);
}<|MERGE_RESOLUTION|>--- conflicted
+++ resolved
@@ -80,11 +80,13 @@
     error: jest.fn().mockReturnValue(null)
   };
 }
+
 const assert = (condition: boolean, message: string) => {
   if (!condition) {
     throw new Error(message);
   }
 };
+
 export class MockAuthData implements AuthData {
   log_level = 0;
   menus = [];
@@ -129,17 +131,22 @@
   };
   versionnumber = "";
 }
+
 export class MockAuthDetail implements AuthDetail {
   username = "";
 }
+
 export class MockHttpResourceRef<T> implements HttpResourceRef<T> {
   value: WritableSignal<T>;
+
   set(value: T): void {
     this.value.set(value);
   }
+
   update(updater: (value: T) => T): void {
     this.value.set(updater(this.value()));
   }
+
   asReadonly(): Resource<T> {
     return {
       value: this.value,
@@ -150,25 +157,32 @@
       isLoading: signal(false)
     };
   }
+
   headers: Signal<HttpHeaders | undefined> = signal(undefined);
   statusCode: Signal<number | undefined> = signal(undefined);
   progress: Signal<HttpProgressEvent | undefined> = signal(undefined);
+
   hasValue(): this is HttpResourceRef<Exclude<T, undefined>> {
     return this.value() !== undefined;
   }
+
   destroy(): void {}
+
   status: Signal<ResourceStatus> = signal(ResourceStatus.Resolved);
   error = signal<Error | null>(null);
   isLoading: Signal<boolean> = signal(false);
   reload = jest.fn();
+
   constructor(initial: T) {
     this.value = signal(initial) as WritableSignal<T>;
   }
 }
+
 export class MockBase64Service {
   base64URLToBytes = jest.fn((_: string) => new Uint8Array([1, 2]));
   bytesToBase64 = jest.fn(() => "b64");
 }
+
 export class MockPiResponse<Value, Detail = unknown> implements PiResponse<Value, Detail> {
   error?: {
     code: number;
@@ -190,6 +204,7 @@
   time: number;
   version: string;
   versionnumber: string;
+
   constructor(args: {
     detail: Detail;
     result?: {
@@ -219,6 +234,7 @@
     this.version = args.version ?? "1.0";
     this.versionnumber = args.versionnumber ?? "1.0";
   }
+
   static fromValue<Value, Detail = unknown>(
     value: Value,
     detail: Detail = {} as Detail
@@ -325,15 +341,18 @@
     this.selectedUserRealm.set("");
   }
 }
+
 export class MockNotificationService implements NotificationServiceInterface {
   totalDuration = 5000;
   remainingTime: number = this.totalDuration;
   timerSub: Subscription = new Subscription();
   startTime: number = 0;
+
   openSnackBar = jest.fn().mockImplementation((message: string) => {
     // Simulate showing a notification
   });
 }
+
 export class MockValidateService implements ValidateServiceInterface {
   testToken(tokenSerial: string, otpOrPinToTest: string, otponly?: string): Observable<ValidateCheckResponse> {
     return of({
@@ -350,9 +369,11 @@
       versionnumber: "1.0"
     });
   }
+
   authenticatePasskey(args?: { isTest?: boolean }): Observable<AuthResponse> {
     return of(MockPiResponse.fromValue<AuthData, AuthDetail>(new MockAuthData(), new MockAuthDetail()));
   }
+
   authenticateWebAuthn(args: {
     signRequest: any;
     transaction_id: string;
@@ -361,13 +382,14 @@
   }): Observable<AuthResponse> {
     return of(MockPiResponse.fromValue<AuthData, AuthDetail>(new MockAuthData(), new MockAuthDetail()));
   }
+
   pollTransaction(transactionId: string): Observable<boolean> {
     return of(true);
   }
 }
+
 export class MockRealmService implements RealmServiceInterface {
   selectedRealms = signal<string[]>([]);
-<<<<<<< HEAD
 
   realmResource: HttpResourceRef<PiResponse<Realms> | undefined> =
     new MockHttpResourceRef<PiResponse<Realms> | undefined>(
@@ -481,13 +503,8 @@
 
     return of(MockPiResponse.fromValue<number>(1));
   });
-=======
-  realmResource = new MockHttpResourceRef(MockPiResponse.fromValue<Realms>({}));
-  realmOptions = signal(["realm1", "realm2"]);
-  defaultRealmResource = new MockHttpResourceRef(MockPiResponse.fromValue<Realms>({}));
-  defaultRealm = signal("realm1");
->>>>>>> 9acc6e44
-}
+}
+
 export class MockContentService implements ContentServiceInterface {
   detailsUsername: WritableSignal<string> = signal("");
   router: Router = {
@@ -656,17 +673,22 @@
     throw new Error("Method not implemented.");
   }
 }
+
 export class MockOverflowService implements OverflowServiceInterface {
   private _overflow = false;
+
   setWidthOverflow(value: boolean) {
     this._overflow = value;
   }
+
   isWidthOverflowing(selector: string, threshold: number): boolean {
     return this._overflow;
   }
+
   isHeightOverflowing(args: { selector: string; threshold?: number; thresholdSelector?: string }): boolean {
     return this._overflow;
   }
+
   getOverflowThreshold(): number {
     return 1920;
   }
@@ -864,6 +886,7 @@
     .fn()
     .mockReturnValue(of({ result: { status: true, value: { tokens: [{ rollout_state: "enrolled" }] } } } as any));
 }
+
 export class MockMachineService implements MachineServiceInterface {
   baseUrl: string = "environment.mockProxyUrl + '/machine/'";
   filterValue: WritableSignal<Record<string, string>> = signal({});
@@ -881,6 +904,7 @@
       this.selectedApplicationType() === "ssh"
         ? [...this.sshApiFilter, ...this.sshAdvancedApiFilter]
         : [...this.offlineApiFilter, ...this.offlineAdvancedApiFilter];
+
     const filterPairs = Object.entries(this.filterValue())
       .map(([key, value]) => ({ key, value }))
       .filter(({ key }) => allowedKeywords.includes(key));
@@ -926,6 +950,7 @@
   }): Observable<any> {
     return of({} as any);
   }
+
   postTokenOption = jest.fn().mockReturnValue(of({} as any));
   getAuthItem = jest.fn().mockReturnValue(
     of({
@@ -965,6 +990,7 @@
     throw new Error("Method not implemented.");
   }
 }
+
 export class MockTableUtilsService implements TableUtilsServiceInterface {
   pageSizeOptions: WritableSignal<number[]> = signal([5, 10, 25, 50]);
   emptyDataSource = jest.fn().mockImplementation((_pageSize: number, _columns: { key: string; label: string }[]) => {
@@ -1013,6 +1039,7 @@
 
   handleColumnClick = jest.fn();
 }
+
 export class MockAuditService implements AuditServiceInterface {
   sort: WritableSignal<Sort> = signal({ active: "time", direction: "desc" });
   apiFilter = ["user", "success"];
@@ -1041,11 +1068,13 @@
   clearFilter = jest.fn().mockImplementation(() => {
     this.auditFilter.set(new FilterValue());
   });
+
   handleFilterInput = jest.fn().mockImplementation(($event: Event) => {
     const inputElement = $event.target as HTMLInputElement;
     this.auditFilter.set(new FilterValue({ value: inputElement.value }));
   });
 }
+
 export class MockLocalService implements LocalServiceInterface {
   private data: Record<string, string> = {};
   key: string = "mockLocalServiceKey";
