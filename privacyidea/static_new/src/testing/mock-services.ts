import { HttpClient, HttpHeaders, HttpParams, HttpProgressEvent, HttpResourceRef } from "@angular/common/http";
import { computed, linkedSignal, Resource, ResourceStatus, Signal, signal, WritableSignal } from "@angular/core";
import { Sort } from "@angular/material/sort";
import { MatTableDataSource } from "@angular/material/table";
import { Router } from "@angular/router";
import { Observable, of, Subject, Subscription } from "rxjs";
import { PiResponse } from "../app/app.component";
import {
  EnrollmentResponse,
  TokenApiPayloadMapper,
  TokenEnrollmentData
} from "../app/mappers/token-api-payload/_token-api-payload.mapper";
import { Audit, AuditServiceInterface } from "../app/services/audit/audit.service";
import { AuthData, AuthDetail, AuthResponse, AuthRole, AuthServiceInterface } from "../app/services/auth/auth.service";
import {
  ContainerDetailData,
  ContainerDetails,
  ContainerRegisterData,
  ContainerServiceInterface,
  ContainerTemplate,
  ContainerType,
  ContainerTypes
} from "../app/services/container/container.service";
import { ContentServiceInterface } from "../app/services/content/content.service";
import { LocalService, LocalServiceInterface } from "../app/services/local/local.service";
import { Machines, MachineServiceInterface, TokenApplication } from "../app/services/machine/machine.service";
import { NotificationServiceInterface } from "../app/services/notification/notification.service";
import { OverflowServiceInterface } from "../app/services/overflow/overflow.service";
import { Realm, Realms, RealmServiceInterface } from "../app/services/realm/realm.service";
import {
  FilterPair,
  TableUtilsService,
  TableUtilsServiceInterface
} from "../app/services/table-utils/table-utils.service";
import {
  LostTokenResponse,
  TokenDetails,
  TokenGroups,
  Tokens,
  TokenServiceInterface,
  TokenType
} from "../app/services/token/token.service";
import { UserData, UserServiceInterface } from "../app/services/user/user.service";
import { ValidateCheckResponse, ValidateServiceInterface } from "../app/services/validate/validate.service";
import { VersioningService } from "../app/services/version/version.service";

export function makeResource<T>(initial: T) {
  return {
    value: signal(initial) as WritableSignal<T>,
    reload: jest.fn(),
    error: jest.fn().mockReturnValue(null)
  };
}

const assert = (condition: boolean, message: string) => {
  if (!condition) {
    throw new Error(message);
  }
};

export class MockAuthData implements AuthData {
  log_level = 0;
  menus = [];
  realm = "";
  rights = [];
  role: AuthRole = "";
  token = "";
  username = "";
  logout_time = 0;
  audit_page_size = 10;
  token_page_size = 10;
  user_page_size = 10;
  policy_template_url = "";
  versionnumber = "";
  default_tokentype = "";
  default_container_type = "";
  user_details = false;
  token_wizard = false;
  token_wizard_2nd = false;
  admin_dashboard = false;
  dialog_no_token = false;
  search_on_enter = false;
  timeout_action = "";
  token_rollover: any = null;
  hide_welcome = false;
  hide_buttons = false;
  deletion_confirmation = false;
  show_seed = false;
  show_node = "";
  subscription_status = 0;
  subscription_status_push = 0;
  qr_image_android: string | null = null;
  qr_image_ios: string | null = null;
  qr_image_custom: string | null = null;
  logout_redirect_url = "";
  require_description = [];
  rss_age = 0;
  container_wizard = {
    enabled: false
  };
}

export class MockAuthDetail implements AuthDetail {
  username = "";
}

export class MockHttpResourceRef<T> implements HttpResourceRef<T> {
  value: WritableSignal<T>;
  reload = jest.fn();
  error = signal<Error | null>(null);
  headers: Signal<HttpHeaders | undefined> = signal(undefined);
  statusCode: Signal<number | undefined> = signal(undefined);
  progress: Signal<HttpProgressEvent | undefined> = signal(undefined);
  status: Signal<ResourceStatus> = signal(ResourceStatus.Resolved);
  isLoading: Signal<boolean> = signal(false);

  constructor(initial: T) {
    this.value = signal(initial) as WritableSignal<T>;
  }

  hasValue(): this is HttpResourceRef<Exclude<T, undefined>> {
    return this.value() !== undefined;
  }

  destroy(): void {}

  set(value: T): void {
    this.value.set(value);
  }

  update(updater: (value: T) => T): void {
    this.value.set(updater(this.value()));
  }

  asReadonly(): Resource<T> {
    return {
      value: this.value,
      reload: this.reload,
      error: this.error,
      hasValue: this.hasValue.bind(this),
      status: signal(ResourceStatus.Resolved),
      isLoading: signal(false)
    };
  }
}

export class MockPiResponse<Value, Detail = unknown> implements PiResponse<Value, Detail> {
  detail: Detail;
  result?: {
    authentication?: "CHALLENGE" | "POLL" | "PUSH";
    status: boolean;
    value?: Value;
    error?: {
      code: number;
      message: string;
    };
  };
  error?: {
    code: number;
    message: string;
  };

  id: number;
  jsonrpc: string;
  signature: string;
  time: number;
  version: string;
  versionnumber: string;

  constructor(args: {
    detail: Detail;
    result?: {
      authentication?: "CHALLENGE" | "POLL" | "PUSH";
      status: boolean;
      value?: Value;
      error?: { code: number; message: string };
    };
    error?: {
      code: number;
      message: string;
    };
    id?: number;
    jsonrpc?: string;
    signature?: string;
    time?: number;
    version?: string;
    versionnumber?: string;
  }) {
    this.detail = args.detail;
    this.result = args.result;
    this.error = args.error;
    this.id = args.id ?? 0;
    this.jsonrpc = args.jsonrpc ?? "2.0";
    this.signature = args.signature ?? "";
    this.time = args.time ?? Date.now();
    this.version = args.version ?? "1.0";
    this.versionnumber = args.versionnumber ?? "1.0";
  }

  static fromValue<Value, Detail = unknown>(
    value: Value,
    detail: Detail = {} as Detail
  ): MockPiResponse<Value, Detail> {
    return new MockPiResponse<Value, Detail>({
      detail,
      result: { status: true, value }
    });
  }
}

export class MockAuthService implements AuthServiceInterface {
  readonly authUrl = "environmentMock.proxyUrl + '/auth'";

  static MOCK_AUTH_DATA: AuthData = {
    log_level: 0,
    menus: ["token_overview", "token_self-service_menu", "container_overview"],
    realm: "default",
    rights: [],
    role: "admin",
    token: "",
    username: "alice",
    logout_time: 3600,
    audit_page_size: 10,
    token_page_size: 10,
    user_page_size: 10,
    policy_template_url: "",
    default_tokentype: "",
    default_container_type: "",
    user_details: false,
    token_wizard: false,
    token_wizard_2nd: false,
    admin_dashboard: false,
    dialog_no_token: false,
    search_on_enter: false,
    timeout_action: "",
    token_rollover: null,
    hide_welcome: false,
    hide_buttons: false,
    deletion_confirmation: false,
    show_seed: false,
    show_node: "",
    subscription_status: 0,
    subscription_status_push: 0,
    qr_image_android: null,
    qr_image_ios: null,
    qr_image_custom: null,
    logout_redirect_url: "",
    require_description: [],
    rss_age: 0,
    container_wizard: {
      enabled: false
    }
  };

  authData = signal(MockAuthService.MOCK_AUTH_DATA);

  isAuthenticated: WritableSignal<boolean> = signal(true);
  menus: WritableSignal<string[]> = signal(MockAuthService.MOCK_AUTH_DATA.menus);
  realm: WritableSignal<string> = signal(MockAuthService.MOCK_AUTH_DATA.realm);
  rights: WritableSignal<string[]> = signal(MockAuthService.MOCK_AUTH_DATA.rights);
  role: WritableSignal<AuthRole> = signal(MockAuthService.MOCK_AUTH_DATA.role);
  token: WritableSignal<string> = signal(MockAuthService.MOCK_AUTH_DATA.token);
  username: WritableSignal<string> = signal(MockAuthService.MOCK_AUTH_DATA.username);
  logoutTimeSeconds: WritableSignal<number> = signal(MockAuthService.MOCK_AUTH_DATA.logout_time);
  auditPageSize: WritableSignal<number> = signal(MockAuthService.MOCK_AUTH_DATA.audit_page_size);
  tokenPageSize: WritableSignal<number> = signal(MockAuthService.MOCK_AUTH_DATA.token_page_size);
  userPageSize: WritableSignal<number> = signal(MockAuthService.MOCK_AUTH_DATA.user_page_size);
  userDetails: WritableSignal<boolean> = signal(MockAuthService.MOCK_AUTH_DATA.user_details);
  tokenWizard: WritableSignal<boolean> = signal(MockAuthService.MOCK_AUTH_DATA.token_wizard);
  tokenWizard2nd: WritableSignal<boolean> = signal(MockAuthService.MOCK_AUTH_DATA.token_wizard_2nd);
  adminDashboard: WritableSignal<boolean> = signal(MockAuthService.MOCK_AUTH_DATA.admin_dashboard);
  dialogNoToken: WritableSignal<boolean> = signal(MockAuthService.MOCK_AUTH_DATA.dialog_no_token);
  searchOnEnter: WritableSignal<boolean> = signal(MockAuthService.MOCK_AUTH_DATA.search_on_enter);
  timeoutAction: WritableSignal<string> = signal(MockAuthService.MOCK_AUTH_DATA.timeout_action);
  tokenRollover: WritableSignal<any> = signal(MockAuthService.MOCK_AUTH_DATA.token_rollover);
  hideWelcome: WritableSignal<boolean> = signal(MockAuthService.MOCK_AUTH_DATA.hide_welcome);
  hideButtons: WritableSignal<boolean> = signal(MockAuthService.MOCK_AUTH_DATA.hide_buttons);
  deletionConfirmation: WritableSignal<boolean> = signal(MockAuthService.MOCK_AUTH_DATA.deletion_confirmation);
  showSeed: WritableSignal<boolean> = signal(MockAuthService.MOCK_AUTH_DATA.show_seed);
  showNode: WritableSignal<string> = signal(MockAuthService.MOCK_AUTH_DATA.show_node);
  subscriptionStatus: WritableSignal<number> = signal(MockAuthService.MOCK_AUTH_DATA.subscription_status);
  subscriptionStatusPush: WritableSignal<number> = signal(MockAuthService.MOCK_AUTH_DATA.subscription_status_push);
  qrImageAndroid: WritableSignal<string | null> = signal(MockAuthService.MOCK_AUTH_DATA.qr_image_android);
  qrImageIOS: WritableSignal<string | null> = signal(MockAuthService.MOCK_AUTH_DATA.qr_image_ios);
  qrImageCustom: WritableSignal<string | null> = signal(MockAuthService.MOCK_AUTH_DATA.qr_image_custom);
  logoutRedirectUrl: WritableSignal<string> = signal(MockAuthService.MOCK_AUTH_DATA.logout_redirect_url);
  requireDescription: WritableSignal<string[]> = signal(MockAuthService.MOCK_AUTH_DATA.require_description);
  rssAge: WritableSignal<number> = signal(MockAuthService.MOCK_AUTH_DATA.rss_age);
  containerWizard: WritableSignal<{ enabled: boolean }> = signal(MockAuthService.MOCK_AUTH_DATA.container_wizard);

  isSelfServiceUser: Signal<boolean> = signal(
    this.role() === "user" && this.menus().includes("token_self-service_menu")
  );
  authenticate = jest
    .fn()
    .mockReturnValue(of(MockPiResponse.fromValue<AuthData, AuthDetail>(new MockAuthData(), new MockAuthDetail())));
  acceptAuthentication = jest.fn().mockImplementation(() => {
    this.isAuthenticated.set(true);
    this.role.set("admin");
    this.username.set("alice");
    this.realm.set("default");
  });

  logout = jest.fn().mockImplementation(() => {
    this.isAuthenticated.set(false);
    this.role.set("");
    this.username.set("");
    this.realm.set("");
  });

<<<<<<< HEAD
  isAuthenticatedUser = jest
    .fn()
    .mockReturnValue(this.isAuthenticated());
=======
  isAuthenticatedUser = jest.fn().mockReturnValue(this.isAuthenticated() && this.role() === "user");
>>>>>>> c529ef89

  constructor(
    readonly http: HttpClient = new HttpClient({} as any),
    readonly notificationService: NotificationServiceInterface = new MockNotificationService(),
    readonly versioningService: VersioningService = new VersioningService()
  ) {}
}

export class MockUserService implements UserServiceInterface {
<<<<<<< HEAD
  filterValue: WritableSignal<Record<string, string>> = signal({});
  pageIndex: WritableSignal<number> = signal(0);
  pageSize: WritableSignal<number> = signal(10);
  apiFilter: string[] = [];
  advancedApiFilter: string[] = [];
  userResource: HttpResourceRef<PiResponse<UserData[]> | undefined> =
    new MockHttpResourceRef(MockPiResponse.fromValue([]));
=======
  userResource: HttpResourceRef<PiResponse<UserData[]> | undefined> = new MockHttpResourceRef(
    MockPiResponse.fromValue([])
  );
>>>>>>> c529ef89
  user: WritableSignal<UserData> = signal({
    description: "",
    editable: false,
    email: "",
    givenname: "",
    mobile: "",
    phone: "",
    resolver: "",
    surname: "",
    userid: "",
    username: ""
  });
  usersResource: HttpResourceRef<PiResponse<UserData[], undefined> | undefined> = new MockHttpResourceRef(
    MockPiResponse.fromValue([])
  );
  users: WritableSignal<UserData[]> = signal([]);
  allUsernames: Signal<string[]> = signal([]);
  usersOfRealmResource: HttpResourceRef<PiResponse<UserData[], undefined> | undefined> = new MockHttpResourceRef(
    MockPiResponse.fromValue([])
  );
  filteredUsernames: Signal<string[]> = signal([]);
  selectedUserRealm = signal("");
  selectedUsername = signal("");
  userFilter = signal("");
  userNameFilter = signal("");
  setDefaultRealm = jest.fn();
  filteredUsers = signal([]);
  selectedUser = signal<UserData | null>(null);

  displayUser(user: UserData | string): string {
    throw new Error("Method not implemented.");
  }

  resetUserSelection() {
    this.userFilter.set("");
    this.selectedUserRealm.set("");
  }
}

export class MockNotificationService implements NotificationServiceInterface {
  totalDuration = 5000;
  remainingTime: number = this.totalDuration;
  timerSub: Subscription = new Subscription();
  startTime: number = 0;

  openSnackBar = jest.fn().mockImplementation((message: string) => {
    // Simulate showing a notification
  });
}

export class MockValidateService implements ValidateServiceInterface {
  testToken(tokenSerial: string, otpOrPinToTest: string, otponly?: string): Observable<ValidateCheckResponse> {
    return of({
      id: 1,
      jsonrpc: "2.0",
      result: {
        status: true,
        value: true
      },
      detail: {},
      signature: "",
      time: Date.now(),
      version: "1.0",
      versionnumber: "1.0"
    });
  }

  authenticatePasskey(args?: { isTest?: boolean }): Observable<AuthResponse> {
    return of(MockPiResponse.fromValue<AuthData, AuthDetail>(new MockAuthData(), new MockAuthDetail()));
  }

  authenticateWebAuthn(args: {
    signRequest: any;
    transaction_id: string;
    username: string;
    isTest?: boolean;
  }): Observable<AuthResponse> {
    return of(
      MockPiResponse.fromValue<AuthData, AuthDetail>(
        new MockAuthData(),
        new MockAuthDetail()
      )
    );
  }

  pollTransaction(transactionId: string): Observable<boolean> {
    return of(true);
  }
}

export class MockRealmService implements RealmServiceInterface {
  realmResource = new MockHttpResourceRef(MockPiResponse.fromValue<Realms>(new Map<string, Realm>()));
  defaultRealmResource = new MockHttpResourceRef(MockPiResponse.fromValue<Realms>(new Map<string, Realm>()));

  realmOptions = signal(["realm1", "realm2"]);
  defaultRealm = signal("realm1");
  selectedRealms = signal<string[]>([]);
}

export class MockContentService implements ContentServiceInterface {
  router: Router = {
    url: "/home",
    events: of({} as any)
  } as any;
  routeUrl: Signal<string> = signal("/home");
  previousUrl: Signal<string> = signal("/home");
  tokenSerial: WritableSignal<string> = signal("");
  containerSerial: WritableSignal<string> = signal("");

  tokenSelected = jest.fn().mockImplementation((serial: string) => {
    this.tokenSerial.set(serial);
  });

  containerSelected = jest.fn().mockImplementation((serial: string) => {
    this.containerSerial.set(serial);
  });
  isProgrammaticTabChange = signal(false);

  constructor(public authService: MockAuthService = new MockAuthService()) {}
}

export class MockContainerService implements ContainerServiceInterface {
  containerBelongsToUser = jest.fn().mockReturnValue(true);
  #containerDetailSignal = signal({
    containers: [
      {
        serial: "CONT-1",
        users: [
          {
            user_realm: "",
            user_name: "",
            user_resolver: "",
            user_id: ""
          }
        ],
        tokens: [],
        realms: [],
        states: [],
        type: "",
        select: "",
        description: ""
      }
    ],
    count: 1
  });
  apiFilter: string[] = [];
  advancedApiFilter: string[] = [];
  stopPolling$: Subject<void> = new Subject<void>();
  containerBaseUrl: string = "mockEnvironment.proxyUrl + '/container'";
  eventPageSize: number = 10;
  sort: WritableSignal<Sort> = signal({ active: "serial", direction: "asc" });
  filterValue: WritableSignal<Record<string, string>> = signal({});
  filterParams: Signal<Record<string, string>> = computed(() =>
    Object.fromEntries(
      Object.entries(this.filterValue()).filter(([key]) => [...this.apiFilter, ...this.advancedApiFilter].includes(key))
    )
  );
  pageSize: WritableSignal<number> = signal(10);
  pageIndex: WritableSignal<number> = signal(0);
  loadAllContainers: Signal<boolean> = signal(false);
  containerResource: HttpResourceRef<PiResponse<ContainerDetails> | undefined> = new MockHttpResourceRef(
    MockPiResponse.fromValue({
      containers: [],
      count: 0
    })
  );
  containerOptions: WritableSignal<string[]> = signal([]);
  filteredContainerOptions: Signal<string[]> = computed(() => {
    const options = this.containerOptions();
    const filter = this.filterValue();
    return options.filter((option) => {
      return Object.keys(filter).every((key) => {
        return option.includes(filter[key]);
      });
    });
  });
  containerSelection: WritableSignal<ContainerDetailData[]> = signal([]);
  containerTypesResource: HttpResourceRef<PiResponse<ContainerTypes, unknown> | undefined> = new MockHttpResourceRef(
    MockPiResponse.fromValue<ContainerTypes>(new Map())
  );
  containerTypeOptions: Signal<ContainerType[]> = computed(() => {
    const types = this.containerTypesResource.value()?.result?.value;
    return types ? Object.values(types) : [];
  });
  selectedContainerType: WritableSignal<ContainerType> = signal({
    containerType: "generic",
    description: "",
    token_types: []
  });
  templatesResource: HttpResourceRef<PiResponse<{ templates: ContainerTemplate[] }, unknown> | undefined> =
    new MockHttpResourceRef(
      MockPiResponse.fromValue<{ templates: ContainerTemplate[] }>({
        templates: []
      })
    );
  templates: WritableSignal<ContainerTemplate[]> = signal([]);
  toggleActive = jest.fn().mockReturnValue(of({}));
  setContainerInfos = jest.fn().mockReturnValue(of({}));
  deleteInfo = jest.fn().mockReturnValue(of({}));
  deleteContainer = jest.fn().mockReturnValue(of({}));
  states = signal<string[]>([]);
  containerSerial = signal("CONT-1");
  containerDetailResource = new MockHttpResourceRef(
    MockPiResponse.fromValue({
      containers: [
        {
          serial: "CONT-1",
          users: [
            {
              user_realm: "",
              user_name: "",
              user_resolver: "",
              user_id: ""
            }
          ],
          tokens: [],
          realms: [],
          states: [],
          type: "",
          select: "",
          description: ""
        }
      ],
      count: 1
    })
  );
  unassignContainer = jest.fn().mockReturnValue(of(null));
  assignContainer = jest.fn().mockReturnValue(of(null));
  containerDetail = this.#containerDetailSignal;
  getContainerData = jest.fn().mockReturnValue(
    of({
      result: {
        value: {
          containers: [
            {
              serial: "CONT-1",
              users: [],
              tokens: [],
              realms: [],
              states: [],
              type: "",
              select: "",
              description: ""
            },
            {
              serial: "CONT-2",
              users: [],
              tokens: [],
              realms: [],
              states: [],
              type: "",
              select: "",
              description: ""
            }
          ],
          count: 2
        }
      }
    })
  );
  selectedContainer = signal("");
  addTokenToContainer = jest.fn().mockReturnValue(of(null));
  assignUser = jest.fn().mockReturnValue(of(null));
  unassignUser = jest.fn().mockReturnValue(of(null));
  setContainerRealm = jest.fn().mockReturnValue(of(null));
  setContainerDescription = jest.fn().mockReturnValue(of(null));
  deleteAllTokens = jest.fn().mockReturnValue(of(null));
  toggleAll = jest.fn().mockReturnValue(of(null));
  removeAll = jest.fn().mockReturnValue(of(null));
  removeTokenFromContainer = jest.fn().mockReturnValue(of(null));

  createContainer(param: {
    container_type: string;
    description?: string;
    user_realm?: string;
    template?: string;
    user?: string;
    realm?: string;
    options?: any;
  }): Observable<PiResponse<{ container_serial: string }, unknown>> {
    throw new Error("Method not implemented.");
  }

  registerContainer(params: {
    container_serial: string;
    passphrase_prompt: string;
    passphrase_response: string;
  }): Observable<PiResponse<ContainerRegisterData, unknown>> {
    throw new Error("Method not implemented.");
  }

  stopPolling(): void {
    throw new Error("Method not implemented.");
  }

  getContainerDetails(containerSerial: string): Observable<PiResponse<ContainerDetails, unknown>> {
    throw new Error("Method not implemented.");
  }

  pollContainerRolloutState(
    containerSerial: string,
    startTime: number
  ): Observable<PiResponse<ContainerDetails, unknown>> {
    throw new Error("Method not implemented.");
  }

  containerDetailFn = () => this.#containerDetailSignal();
}

export class MockOverflowService implements OverflowServiceInterface {
  private _overflow = false;

  getOverflowThreshold(): number {
    return 1920;
  }

  setWidthOverflow(value: boolean) {
    this._overflow = value;
  }

  isWidthOverflowing(selector: string, threshold: number): boolean {
    return this._overflow;
  }

  isHeightOverflowing(args: { selector: string; threshold?: number; thresholdSelector?: string }): boolean {
    return this._overflow;
  }
}

export class MockTokenService implements TokenServiceInterface {
  apiFilter: string[] = [];
  advancedApiFilter: string[] = [];
  hiddenApiFilter: string[] = [];
  tokenBaseUrl: string = "mockEnvironment.proxyUrl + '/token'";
  stopPolling$: Subject<void> = new Subject<void>();
  tokenIsActive: WritableSignal<boolean> = signal(true);
  tokenIsRevoked: WritableSignal<boolean> = signal(false);
  tokenTypesResource: HttpResourceRef<PiResponse<{}, unknown> | undefined> = new MockHttpResourceRef(
    MockPiResponse.fromValue({})
  );
  sort: WritableSignal<Sort> = signal({ active: "serial", direction: "asc" });

  filterParams: Signal<Record<string, string>> = signal({});

  saveTokenDetail = jest.fn().mockReturnValue(of(MockPiResponse.fromValue<boolean>(true)));
  showOnlyTokenNotInContainer = signal(false);
  tokenDetailResource = new MockHttpResourceRef(
    MockPiResponse.fromValue<Tokens>({
      count: 1,
      current: 1,
      tokens: [
        {
          tokentype: "hotp",
          active: true,
          revoked: false,
          container_serial: "CONT-1",
          realms: [],
          count: 0,
          count_window: 0,
          description: "",
          failcount: 0,
          id: 0,
          info: {},
          locked: false,
          maxfail: 0,
          otplen: 0,
          resolver: "",
          rollout_state: "",
          serial: "",
          sync_window: 0,
          tokengroup: [],
          user_id: "",
          user_realm: "",
          username: ""
        }
      ]
    })
  );
  tokenSerial = signal("");
  filterValue = signal<Record<string, string>>({});
  pageIndex = signal(0);
  pageSize = signal(10);
  tokenTypeOptions: WritableSignal<TokenType[]> = signal<TokenType[]>([
    {
      key: "hotp",
      info: "",
      text: "HMAC-based One-Time Password"
    },
    {
      key: "totp",
      info: "",
      text: "Time-based One-Time Password"
    },
    {
      key: "push",
      info: "",
      text: "Push Notification"
    }
  ]);
  tokenSelection: WritableSignal<TokenDetails[]> = signal<TokenDetails[]>([]);
  defaultSizeOptions: number[] = [10, 25, 50, 100];
  eventPageSize = 10;
  selectedTokenType: WritableSignal<TokenType> = signal({
    key: "hotp",
    info: "",
    text: "HMAC-based One-Time Password"
  });
  tokenResource = new MockHttpResourceRef(
    MockPiResponse.fromValue<Tokens>({
      count: 0,
      current: 0,
      tokens: []
    })
  );
  getTokenDetails = jest.fn().mockReturnValue(of({}));
  getRealms = jest.fn().mockReturnValue(of({ result: { value: [] } }));
  resetFailCount = jest.fn().mockReturnValue(of(null));
  assignUser = jest.fn().mockReturnValue(of(null));
  unassignUser = jest.fn().mockReturnValue(of(null));
  toggleActive = jest.fn().mockReturnValue(of({}));
  getTokenData = this.getTokenDetails;

  setTokenInfos(tokenSerial: string, infos: any): Observable<PiResponse<boolean, unknown>[]> {
    throw new Error("Method not implemented.");
  }

  deleteToken(tokenSerial: string): Observable<Object> {
    throw new Error("Method not implemented.");
  }

  deleteTokens(tokenSerials: string[]): Observable<Object[]> {
    throw new Error("Method not implemented.");
  }

  revokeToken(tokenSerial: string): Observable<Object> {
    throw new Error("Method not implemented.");
  }

  deleteInfo(tokenSerial: string, infoKey: string): Observable<Object> {
    throw new Error("Method not implemented.");
  }

  unassignUserFromAll(tokenSerials: string[]): Observable<PiResponse<boolean, unknown>[]> {
    throw new Error("Method not implemented.");
  }

  assignUserToAll(args: {
    tokenSerials: string[];
    username: string;
    realm: string;
    pin?: string;
  }): Observable<PiResponse<boolean, unknown>[]> {
    throw new Error("Method not implemented.");
  }

  setPin(tokenSerial: string, userPin: string): Observable<Object> {
    throw new Error("Method not implemented.");
  }

  setRandomPin(tokenSerial: string): Observable<Object> {
    throw new Error("Method not implemented.");
  }

  resyncOTPToken(tokenSerial: string, fristOTPValue: string, secondOTPValue: string): Observable<Object> {
    throw new Error("Method not implemented.");
  }

  setTokenRealm(tokenSerial: string, value: string[]): Observable<PiResponse<boolean, unknown>> {
    throw new Error("Method not implemented.");
  }

  setTokengroup(tokenSerial: string, value: string | string[]): Observable<Object> {
    throw new Error("Method not implemented.");
  }

  lostToken(tokenSerial: string): Observable<LostTokenResponse> {
    throw new Error("Method not implemented.");
  }

  enrollToken<T extends TokenEnrollmentData, R extends EnrollmentResponse>(args: {
    data: T;
    mapper: TokenApiPayloadMapper<T>;
  }): Observable<R> {
    throw new Error("Method not implemented.");
  }

  getTokengroups(): Observable<PiResponse<TokenGroups, unknown>> {
    throw new Error("Method not implemented.");
  }

  getSerial(otp: string, params: HttpParams): Observable<PiResponse<{ count: number; serial?: string }, unknown>> {
    throw new Error("Method not implemented.");
  }

  pollTokenRolloutState(args: { tokenSerial: string; initDelay: number }): Observable<PiResponse<Tokens>> {
    throw new Error("Method not implemented.");
  }

  stopPolling(): void {
    throw new Error("Method not implemented.");
  }
}

export class MockMachineService implements MachineServiceInterface {
  baseUrl: string = "environment.mockProxyUrl + '/machine/'";
  sshApiFilter: string[] = [];
  sshAdvancedApiFilter: string[] = [];
  offlineApiFilter: string[] = [];
  offlineAdvancedApiFilter: string[] = [];
  machinesResource = new MockHttpResourceRef(MockPiResponse.fromValue<Machines>([]));
  machines: WritableSignal<Machines> = signal<Machines>([]);
  filterValue: WritableSignal<Record<string, string>> = signal({});
  filterValueString: WritableSignal<string> = signal("");
  sort: WritableSignal<Sort> = signal({ active: "", direction: "" });
  tokenApplications: WritableSignal<TokenApplication[]> = signal([]);
  tokenApplicationResource: HttpResourceRef<PiResponse<TokenApplication[], undefined> | undefined> =
    new MockHttpResourceRef(MockPiResponse.fromValue([]));

  postTokenOption = jest.fn().mockReturnValue(of({} as any));
  getAuthItem = jest.fn().mockReturnValue(
    of({
      result: {
        value: { serial: "", machineid: "", resolver: "" }
      }
    })
  );
  postToken = jest.fn().mockReturnValue(of({} as any));
  getMachine = jest.fn().mockReturnValue(
    of({
      result: {
        value: {
          machines: [
            {
              hostname: "localhost",
              machineid: "machine1",
              resolver: "resolver1",
              serial: "serial1",
              type: "ssh",
              applications: []
            }
          ],
          count: 1
        }
      }
    })
  );
  deleteToken = jest.fn().mockReturnValue(of({} as any));
  deleteTokenMtid = jest.fn().mockReturnValue(of({} as any));
  onPageEvent = jest.fn();
  onSortEvent = jest.fn();
  selectedApplicationType = signal<"ssh" | "offline">("ssh");
  filterParams = computed(() => {
    let allowedKeywords =
      this.selectedApplicationType() === "ssh"
        ? [...this.sshApiFilter, ...this.sshAdvancedApiFilter]
        : [...this.offlineApiFilter, ...this.offlineAdvancedApiFilter];

    const filterPairs = Object.entries(this.filterValue())
      .map(([key, value]) => ({ key, value }))
      .filter(({ key }) => allowedKeywords.includes(key));
    if (filterPairs.length === 0) {
      return {};
    }
    let params: any = {};
    filterPairs.forEach(({ key, value }) => {
      if (["serial"].includes(key)) {
        params[key] = `*${value}*`;
      }
      if (["hostname", "machineid", "resolver"].includes(key)) {
        params[key] = value;
      }
      if (this.selectedApplicationType() === "ssh" && ["service_id"].includes(key)) {
        params[key] = `*${value}*`;
      }
      if (this.selectedApplicationType() === "offline" && ["count", "rounds"].includes(key)) {
        params[key] = value;
      }
    });
    return params;
  });
  pageSize = signal(10);
  pageIndex = signal(0);

  constructor(
    public http: HttpClient = new HttpClient({} as any),
    public localService: LocalService = new LocalService(),
    public tableUtilsService: TableUtilsService = new MockTableUtilsService()
  ) {}

  postAssignMachineToToken(args: {
    service_id: string;
    user: string;
    serial: string;
    application: string;
    machineid: string;
    resolver: string;
  }): Observable<any> {
    throw new Error("Mock method not implemented.");
  }
}

export class MockTableUtilsService implements AuthServiceInterface, TableUtilsServiceInterface {
  pageSizeOptions: WritableSignal<number[]> = signal([5, 10, 25, 50]);
  isAuthenticated: () => boolean = jest.fn().mockReturnValue(true);
  username: () => string = jest.fn().mockReturnValue("alice");
  realm: () => string = jest.fn().mockReturnValue("default");
  role: () => AuthRole = jest.fn().mockReturnValue("admin");
  menus: () => string[] = jest
    .fn()
    .mockReturnValue(["token_overview", "token_self-service_menu", "container_overview"]);
  isSelfServiceUser: () => boolean = jest
    .fn()
    .mockReturnValue(this.role() === "user" && this.menus().includes("token_self-service_menu"));
  authenticate: (params: any) => Observable<AuthResponse> = jest
    .fn()
    .mockReturnValue(of(MockPiResponse.fromValue<AuthData, AuthDetail>(new MockAuthData(), new MockAuthDetail())));
  isAuthenticatedUser: () => boolean = jest.fn().mockReturnValue(this.isAuthenticated() && this.role() === "user");
  acceptAuthentication: () => void = jest.fn().mockImplementation(() => {
    this.isAuthenticated = jest.fn().mockReturnValue(true);
    this.role = jest.fn().mockReturnValue("admin");
    this.username = jest.fn().mockReturnValue("alice");
    this.realm = jest.fn().mockReturnValue("default");
  });
  logout: () => void = jest.fn().mockImplementation(() => {
    this.isAuthenticated = jest.fn().mockReturnValue(false);
    this.role = jest.fn().mockReturnValue("");
    this.username = jest.fn().mockReturnValue("");
    this.realm = jest.fn().mockReturnValue("");
  });
  handleColumnClick = jest.fn();
  getClassForColumnKey = jest.fn();
  isLink = jest.fn().mockReturnValue(false);
  getClassForColumn = jest.fn();
  getDisplayText = jest.fn();
  getTooltipForColumn = jest.fn();
  recordsFromText = jest.fn((filterString: string) => {
    const records: { [key: string]: string } = {};
    filterString.split(" ").forEach((part) => {
      const [key, value] = part.split(": ");
      if (key && value) {
        records[key] = value;
      }
    });
    return records;
  });
  emptyDataSource = jest.fn().mockImplementation((_pageSize: number, _columns: { key: string; label: string }[]) => {
    const dataSource = new MatTableDataSource<TokenApplication>([]);
    (dataSource as any).isEmpty = true;
    return dataSource;
  });

  parseFilterString(
    filterValue: string,
    apiFilter: string[]
  ): { filterPairs: FilterPair[]; remainingFilterText: string } {
    throw new Error("Mock method not implemented.");
  }

  toggleKeywordInFilter(currentValue: string, keyword: string): string {
    throw new Error("Mock method not implemented.");
  }

  public toggleBooleanInFilter(args: { keyword: string; currentValue: string }): string {
    throw new Error("Mock method not implemented.");
  }

  getSpanClassForKey(args: { key: string; value?: any; maxfail?: any }): string {
    throw new Error("Mock method not implemented.");
  }

  getDivClassForKey(key: string): "" | "details-scrollable-container" | "details-value" {
    throw new Error("Mock method not implemented.");
  }

  getChildClassForColumnKey(columnKey: string): string {
    throw new Error("Mock method not implemented.");
  }

  getDisplayTextForKeyAndRevoked(key: string, value: any, revoked: boolean): string {
    throw new Error("Mock method not implemented.");
  }

  getTdClassForKey(key: string): string[] {
    throw new Error("Mock method not implemented.");
  }

  getSpanClassForState(state: string, clickable: boolean): string {
    throw new Error("Mock method not implemented.");
  }

  getDisplayTextForState(state: string): string {
    throw new Error("Mock method not implemented.");
  }
}

export class MockAuditService implements AuditServiceInterface {
  filterParams: Signal<Record<string, string>> = signal({});
  sort: WritableSignal<Sort> = signal({ active: "time", direction: "desc" });
  auditResource: HttpResourceRef<PiResponse<Audit> | undefined> = new MockHttpResourceRef(
    MockPiResponse.fromValue<Audit>({
      auditcolumns: [],
      auditdata: [],
      count: 0,
      current: 0
    })
  );
  apiFilter = ["user", "success"];
  advancedApiFilter = ["machineid", "resolver"];

  filterValue = signal<Record<string, string>>({});

  pageSize = linkedSignal({
    source: this.filterValue,
    computation: () => 10
  });

  pageIndex = linkedSignal({
    source: () => ({
      filterValue: this.filterValue(),
      pageSize: this.pageSize()
    }),
    computation: () => 0
  });
}

export class MockLocalService implements LocalServiceInterface {
  private data: Record<string, string> = {};
  key: string = "mockLocalServiceKey";
  bearerTokenKey: string = "mockBearerTokenKey";
  saveData = jest.fn().mockImplementation((key: string, value: string) => {
    this.data[key] = value;
  });

  getData = jest.fn().mockImplementation((key: string) => {
    const dataValue = this.data[key];
    if (dataValue === undefined) {
      console.warn(`MockLocalService: No data found for key: ${key}`);
      return "";
    }
    return dataValue;
  });
  removeData = jest.fn().mockImplementation((key: string) => {
    if (this.data[key] !== undefined) {
      delete this.data[key];
    } else {
      console.warn(`MockLocalService: No data found for key: ${key}`);
    }
  });

  getHeaders = jest.fn().mockReturnValue({ Authorization: "Bearer x" });
}<|MERGE_RESOLUTION|>--- conflicted
+++ resolved
@@ -11,7 +11,14 @@
   TokenEnrollmentData
 } from "../app/mappers/token-api-payload/_token-api-payload.mapper";
 import { Audit, AuditServiceInterface } from "../app/services/audit/audit.service";
-import { AuthData, AuthDetail, AuthResponse, AuthRole, AuthServiceInterface } from "../app/services/auth/auth.service";
+import {
+  AuthData,
+  AuthDetail,
+  AuthResponse,
+  AuthRole,
+  AuthServiceInterface,
+  JwtData
+} from "../app/services/auth/auth.service";
 import {
   ContainerDetailData,
   ContainerDetails,
@@ -210,6 +217,8 @@
 
 export class MockAuthService implements AuthServiceInterface {
   readonly authUrl = "environmentMock.proxyUrl + '/auth'";
+  readonly TOKEN_KEY = "bearer_token";
+  authtype: Signal<"cookie" | "none"> = signal("cookie");
 
   static MOCK_AUTH_DATA: AuthData = {
     log_level: 0,
@@ -255,6 +264,13 @@
   authData = signal(MockAuthService.MOCK_AUTH_DATA);
 
   isAuthenticated: WritableSignal<boolean> = signal(true);
+
+  public getHeaders(): HttpHeaders {
+    return new HttpHeaders({
+      "PI-Authorization": this.localService.getData(this.TOKEN_KEY) || ""
+    });
+  }
+
   menus: WritableSignal<string[]> = signal(MockAuthService.MOCK_AUTH_DATA.menus);
   realm: WritableSignal<string> = signal(MockAuthService.MOCK_AUTH_DATA.realm);
   rights: WritableSignal<string[]> = signal(MockAuthService.MOCK_AUTH_DATA.rights);
@@ -308,35 +324,55 @@
     this.realm.set("");
   });
 
-<<<<<<< HEAD
-  isAuthenticatedUser = jest
-    .fn()
-    .mockReturnValue(this.isAuthenticated());
-=======
   isAuthenticatedUser = jest.fn().mockReturnValue(this.isAuthenticated() && this.role() === "user");
->>>>>>> c529ef89
 
   constructor(
     readonly http: HttpClient = new HttpClient({} as any),
+    readonly authService: AuthServiceInterface = new MockLocalService(),
     readonly notificationService: NotificationServiceInterface = new MockNotificationService(),
     readonly versioningService: VersioningService = new VersioningService()
   ) {}
+  jwtData: WritableSignal<JwtData | null> = signal({
+    username: "",
+    realm: "",
+    nonce: "",
+    role: "admin",
+    authtype: "cookie",
+    exp: 0,
+    rights: []
+  });
+
+  jwtNonce: WritableSignal<string> = signal(this.jwtData()?.nonce || "");
+  jwtExpDate: Signal<Date | null> = computed(() => {
+    const exp = this.jwtData()?.exp;
+    return exp ? new Date(exp * 1000) : null;
+  });
+  authenticationAccepted: () => boolean = () => {
+    return this.isAuthenticated() && this.role() !== "";
+  };
+  logLevel: () => number = () => {
+    return this.authData().log_level;
+  };
+  policyTemplateUrl: () => string = () => {
+    return this.authData().policy_template_url;
+  };
+  defaultTokentype: () => string = () => {
+    return this.authData().default_tokentype;
+  };
+  defaultContainerType: () => string = () => {
+    return this.authData().default_container_type;
+  };
 }
 
 export class MockUserService implements UserServiceInterface {
-<<<<<<< HEAD
   filterValue: WritableSignal<Record<string, string>> = signal({});
   pageIndex: WritableSignal<number> = signal(0);
   pageSize: WritableSignal<number> = signal(10);
   apiFilter: string[] = [];
   advancedApiFilter: string[] = [];
-  userResource: HttpResourceRef<PiResponse<UserData[]> | undefined> =
-    new MockHttpResourceRef(MockPiResponse.fromValue([]));
-=======
   userResource: HttpResourceRef<PiResponse<UserData[]> | undefined> = new MockHttpResourceRef(
     MockPiResponse.fromValue([])
   );
->>>>>>> c529ef89
   user: WritableSignal<UserData> = signal({
     description: "",
     editable: false,
@@ -414,12 +450,7 @@
     username: string;
     isTest?: boolean;
   }): Observable<AuthResponse> {
-    return of(
-      MockPiResponse.fromValue<AuthData, AuthDetail>(
-        new MockAuthData(),
-        new MockAuthDetail()
-      )
-    );
+    return of(MockPiResponse.fromValue<AuthData, AuthDetail>(new MockAuthData(), new MockAuthDetail()));
   }
 
   pollTransaction(transactionId: string): Observable<boolean> {
@@ -922,7 +953,7 @@
 
   constructor(
     public http: HttpClient = new HttpClient({} as any),
-    public localService: LocalService = new LocalService(),
+    public authService: AuthService = new LocalService(),
     public tableUtilsService: TableUtilsService = new MockTableUtilsService()
   ) {}
 
@@ -1063,13 +1094,11 @@
 }
 
 export class MockLocalService implements LocalServiceInterface {
+  key: string = "mockLocalServiceKey";
   private data: Record<string, string> = {};
-  key: string = "mockLocalServiceKey";
-  bearerTokenKey: string = "mockBearerTokenKey";
   saveData = jest.fn().mockImplementation((key: string, value: string) => {
     this.data[key] = value;
   });
-
   getData = jest.fn().mockImplementation((key: string) => {
     const dataValue = this.data[key];
     if (dataValue === undefined) {
@@ -1085,6 +1114,5 @@
       console.warn(`MockLocalService: No data found for key: ${key}`);
     }
   });
-
   getHeaders = jest.fn().mockReturnValue({ Authorization: "Bearer x" });
 }