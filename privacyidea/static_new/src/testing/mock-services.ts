--- conflicted
+++ resolved
@@ -37,6 +37,7 @@
   TokenImportResult,
   Tokens,
   TokenService,
+  TokenServiceInterface,
   TokenType
 } from "../app/services/token/token.service";
 import { Machines, MachineServiceInterface, TokenApplication } from "../app/services/machine/machine.service";
@@ -229,118 +230,29 @@
   }
 }
 
-<<<<<<< HEAD
-=======
-export class MockAuthService extends AuthService {
-  override readonly notificationService: NotificationServiceInterface = inject(MockNotificationService);
-  override readonly authUrl = "environmentMock.proxyUrl + '/auth'";
-  override jwtData: WritableSignal<JwtData | null> = signal({
-    username: "",
-    realm: "",
-    nonce: "",
-    role: "admin",
-    authtype: "cookie",
-    exp: 0,
-    rights: MockAuthService.MOCK_AUTH_DATA.rights
-  });
-  override jwtNonce: WritableSignal<string> = signal(this.jwtData()?.nonce || "");
-  override authtype: Signal<"cookie" | "none"> = signal("cookie");
-  override jwtExpDate: Signal<Date | null> = computed(() => {
-    const exp = this.jwtData()?.exp;
-    return exp ? new Date(exp * 1000) : null;
-  });
-  override authData = signal(MockAuthService.MOCK_AUTH_DATA);
-  override isAuthenticated: WritableSignal<boolean> = signal(false);
-  override menus: WritableSignal<string[]> = signal(MockAuthService.MOCK_AUTH_DATA.menus);
-  override realm: WritableSignal<string> = signal(MockAuthService.MOCK_AUTH_DATA.realm);
-  override role: WritableSignal<AuthRole> = signal(MockAuthService.MOCK_AUTH_DATA.role);
-  override token: WritableSignal<string> = signal(MockAuthService.MOCK_AUTH_DATA.token);
-  override username: WritableSignal<string> = signal(MockAuthService.MOCK_AUTH_DATA.username);
-  override logoutTimeSeconds: WritableSignal<number> = signal(MockAuthService.MOCK_AUTH_DATA.logout_time);
-  override auditPageSize: WritableSignal<number> = signal(MockAuthService.MOCK_AUTH_DATA.audit_page_size);
-  override tokenPageSize: WritableSignal<number> = signal(MockAuthService.MOCK_AUTH_DATA.token_page_size);
-  override userPageSize: WritableSignal<number> = signal(MockAuthService.MOCK_AUTH_DATA.user_page_size);
-  override userDetails: WritableSignal<boolean> = signal(MockAuthService.MOCK_AUTH_DATA.user_details);
-  override tokenWizard2nd: WritableSignal<boolean> = signal(MockAuthService.MOCK_AUTH_DATA.token_wizard_2nd);
-  override adminDashboard: WritableSignal<boolean> = signal(MockAuthService.MOCK_AUTH_DATA.admin_dashboard);
-  override dialogNoToken: WritableSignal<boolean> = signal(MockAuthService.MOCK_AUTH_DATA.dialog_no_token);
-  override searchOnEnter: WritableSignal<boolean> = signal(MockAuthService.MOCK_AUTH_DATA.search_on_enter);
-  override timeoutAction: WritableSignal<string> = signal(MockAuthService.MOCK_AUTH_DATA.timeout_action);
-  override tokenRollover: WritableSignal<any> = signal(MockAuthService.MOCK_AUTH_DATA.token_rollover);
-  override hideWelcome: WritableSignal<boolean> = signal(MockAuthService.MOCK_AUTH_DATA.hide_welcome);
-  override hideButtons: WritableSignal<boolean> = signal(MockAuthService.MOCK_AUTH_DATA.hide_buttons);
-  override deletionConfirmation: WritableSignal<boolean> = signal(MockAuthService.MOCK_AUTH_DATA.deletion_confirmation);
-  override showSeed: WritableSignal<boolean> = signal(MockAuthService.MOCK_AUTH_DATA.show_seed);
-  override showNode: WritableSignal<string> = signal(MockAuthService.MOCK_AUTH_DATA.show_node);
-  override subscriptionStatus: WritableSignal<number> = signal(MockAuthService.MOCK_AUTH_DATA.subscription_status);
-  override subscriptionStatusPush: WritableSignal<number> = signal(
-    MockAuthService.MOCK_AUTH_DATA.subscription_status_push
-  );
-  override qrImageAndroid: WritableSignal<string | null> = signal(MockAuthService.MOCK_AUTH_DATA.qr_image_android);
-  override qrImageIOS: WritableSignal<string | null> = signal(MockAuthService.MOCK_AUTH_DATA.qr_image_ios);
-  override qrImageCustom: WritableSignal<string | null> = signal(MockAuthService.MOCK_AUTH_DATA.qr_image_custom);
-  override logoutRedirectUrl: WritableSignal<string> = signal(MockAuthService.MOCK_AUTH_DATA.logout_redirect_url);
-  override requireDescription: WritableSignal<string[]> = signal(MockAuthService.MOCK_AUTH_DATA.require_description);
-  override rssAge: WritableSignal<number> = signal(MockAuthService.MOCK_AUTH_DATA.rss_age);
-  override isSelfServiceUser: Signal<boolean> = signal(
-    this.role() === "user" && this.menus().includes("token_self-service_menu")
-  );
-  override authenticate = jest
-    .fn()
-    .mockReturnValue(of(MockPiResponse.fromValue<AuthData, AuthDetail>(new MockAuthData(), new MockAuthDetail())));
-  protected override readonly localService: LocalServiceInterface = inject(MockLocalService);
-  static MOCK_AUTH_DATA: AuthData = {
-    log_level: 0,
-    menus: ["token_overview", "token_self-service_menu", "container_overview"],
-    realm: "default",
-    rights: [],
-    role: "admin",
-    token: "",
-    username: "alice",
-    logout_time: 3600,
-    audit_page_size: 25,
-    token_page_size: 10,
-    user_page_size: 10,
-    policy_template_url: "",
-    default_tokentype: "",
-    default_container_type: "",
-    user_details: false,
-    token_wizard: false,
-    token_wizard_2nd: false,
-    admin_dashboard: false,
-    dialog_no_token: false,
-    search_on_enter: false,
-    timeout_action: "",
-    token_rollover: null,
-    hide_welcome: false,
-    hide_buttons: false,
-    deletion_confirmation: false,
-    show_seed: false,
-    show_node: "",
-    subscription_status: 0,
-    subscription_status_push: 0,
-    qr_image_android: null,
-    qr_image_ios: null,
-    qr_image_custom: null,
-    logout_redirect_url: "",
-    require_description: [],
-    rss_age: 0,
-    container_wizard: {
-      enabled: false,
-      type: "",
-      registration: false,
-      template: null
-    }
-  };
-  isAuthenticatedUser = jest.fn().mockReturnValue(this.isAuthenticated() && this.role() === "user");
-}
-
->>>>>>> 531b6bd8
 export class MockUserService implements UserServiceInterface {
-  usersOfRealmResource: HttpResourceRef<PiResponse<UserData[], undefined> | undefined> =
-    new MockHttpResourceRef(MockPiResponse.fromValue([]));
+  userAttributes: Signal<Record<string, string>> = signal({});
+  userAttributesList: Signal<{ key: string; value: string }[]> = signal([]);
+  userAttributesResource: HttpResourceRef<PiResponse<Record<string, string>, unknown> | undefined> =
+    new MockHttpResourceRef(MockPiResponse.fromValue({}));
+  deletableAttributes: Signal<string[]> = signal([]);
+  attributeSetMap: Signal<Record<string, string[]>> = signal({});
+  hasWildcardKey: Signal<boolean> = signal(false);
+  keyOptions: Signal<string[]> = signal([]);
+  selectedUser: Signal<UserData | null> = signal(null);
+  detailsUsername: WritableSignal<string> = signal("");
+  setUserAttribute(key: string, value: string) {
+    throw new Error("Method not implemented.");
+  }
+  deleteUserAttribute(key: string) {
+    throw new Error("Method not implemented.");
+  }
+  usersOfRealmResource: HttpResourceRef<PiResponse<UserData[], undefined> | undefined> = new MockHttpResourceRef(
+    MockPiResponse.fromValue([])
+  );
   selectedUsername = signal("");
-  setDefaultRealm = jest.fn();  attributePolicy: Signal<UserAttributePolicy> = signal<UserAttributePolicy>({
+  setDefaultRealm = jest.fn();
+  attributePolicy: Signal<UserAttributePolicy> = signal<UserAttributePolicy>({
     delete: ["department", "attr2", "attr1"],
     set: {
       "*": ["2", "1"],
@@ -349,69 +261,6 @@
     }
   });
 
-<<<<<<< HEAD
-=======
-  resetUserSelection() {
-    this.selectionFilter.set("");
-    this.selectedUserRealm.set("");
-  }
-
-  deletableAttributes: Signal<string[]> = computed(() => this.attributePolicy().delete ?? []);
-
-  attributeSetMap: Signal<Record<string, string[]>> = computed(() => this.attributePolicy().set ?? {});
-
-  hasWildcardKey: Signal<boolean> = computed(() =>
-    Object.prototype.hasOwnProperty.call(this.attributeSetMap(), "*")
-  );
-  keyOptions: Signal<string[]> = computed(() =>
-    Object.keys(this.attributeSetMap()).filter((k) => k !== "*").sort()
-  );
-
-  userAttributesResource: HttpResourceRef<PiResponse<Record<string, string>> | undefined> =
-    new MockHttpResourceRef<PiResponse<Record<string, string>> | undefined>(
-      MockPiResponse.fromValue<Record<string, string>>({
-        department: "sales",
-        city: "Berlin"
-      })
-    );
-
-  userAttributes: Signal<Record<string, string>> = computed(
-    () => this.userAttributesResource.value()?.result?.value ?? {}
-  );
-
-  userAttributesList: Signal<{ key: string; value: string }[]> = computed(() =>
-    Object.entries(this.userAttributes()).map(([key, raw]) => ({
-      key,
-      value: Array.isArray(raw) ? raw.join(", ") : String(raw ?? "")
-    }))
-  );
-
-  setUserAttribute = jest.fn().mockImplementation((key: string, value: string) => {
-    const current = { ...this.userAttributes() };
-    current[key] = value;
-
-    (this.userAttributesResource as MockHttpResourceRef<
-      PiResponse<Record<string, string>> | undefined
-    >).set(MockPiResponse.fromValue<Record<string, string>>(current));
-
-    return of(MockPiResponse.fromValue<number>(1));
-  });
-
-  deleteUserAttribute = jest.fn().mockImplementation((key: string) => {
-    const current = { ...this.userAttributes() };
-    delete current[key];
-
-    (this.userAttributesResource as MockHttpResourceRef<
-      PiResponse<Record<string, string>> | undefined
-    >).set(MockPiResponse.fromValue<Record<string, string>>(current));
-
-    return of(MockPiResponse.fromValue<boolean>(true));
-  });
-
-  detailsUsername: WritableSignal<string> = this.selectedUsername;
-  selectedUser = signal<UserData | null>(null);
-
->>>>>>> 531b6bd8
   resetFilter = jest.fn().mockImplementation(() => {
     this.apiUserFilter.set(new FilterValue());
   });
@@ -423,16 +272,13 @@
 
   apiUserFilter: WritableSignal<FilterValue> = signal(new FilterValue());
   pageIndex: WritableSignal<number> = signal(0);
-<<<<<<< HEAD
-
-=======
->>>>>>> 531b6bd8
   pageSize: WritableSignal<number> = signal(10);
   apiFilterOptions: string[] = [];
   advancedApiFilterOptions: string[] = [];
 
-  userResource: HttpResourceRef<PiResponse<UserData[]> | undefined> =
-    new MockHttpResourceRef(MockPiResponse.fromValue([]));
+  userResource: HttpResourceRef<PiResponse<UserData[]> | undefined> = new MockHttpResourceRef(
+    MockPiResponse.fromValue([])
+  );
 
   user: WritableSignal<UserData> = signal({
     description: "",
@@ -447,8 +293,9 @@
     username: ""
   });
 
-  usersResource: HttpResourceRef<PiResponse<UserData[], undefined> | undefined> =
-    new MockHttpResourceRef(MockPiResponse.fromValue([]));
+  usersResource: HttpResourceRef<PiResponse<UserData[], undefined> | undefined> = new MockHttpResourceRef(
+    MockPiResponse.fromValue([])
+  );
 
   users: WritableSignal<UserData[]> = signal([]);
   allUsernames: Signal<string[]> = signal([]);
@@ -469,21 +316,12 @@
     return filter?.username ?? "";
   });
 
-<<<<<<< HEAD
-  selectionFilteredUsers = signal([]);
-  displayUser = jest.fn().mockImplementation((username: string, realm: string) => {
-    this.selectedUsername.set(username);
-    this.selectedUserRealm.set(realm);
-    const user = this.users().find((u) => u.username === username && u.resolver === realm) || null;
-    this.selectedUser.set(user);
-=======
   selectionFilteredUsers = signal<UserData[]>([]);
 
   displayUser = jest.fn().mockImplementation((user: UserData | string): string => {
-    const name = typeof user === "string" ? user : user?.username ?? "";
+    const name = typeof user === "string" ? user : (user?.username ?? "");
     this.selectedUsername.set(name);
     return name;
->>>>>>> 531b6bd8
   });
   resetUserSelection() {
     this.selectionFilter.set("");
@@ -557,64 +395,28 @@
   isProgrammaticTabChange = signal(false);
 }
 export class MockContainerService implements ContainerServiceInterface {
-  selectedContainerType: Signal<ContainerType> = signal<ContainerType>({
-    containerType: "generic",
-    description: "",
-    token_types: []
-  });
-  containerDetail: WritableSignal<ContainerDetails> = signal({
-    containers: [],
-    count: 0
-  });
-
-<<<<<<< HEAD
-  addToken: (tokenSerial: string, containerSerial: string) => Observable<any> = jest.fn();
-  removeToken: (tokenSerial: string, containerSerial: string) => Observable<any> = jest.fn();
-  handleFilterInput = jest.fn().mockReturnValue(of({}));
-  clearFilter = jest.fn().mockReturnValue(of({}));
-  containerBelongsToUser = jest.fn().mockReturnValue(true);
-  #containerDetailSignal = signal({
-    containers: [
-      {
-        serial: "CONT-1",
-        users: [
-          {
-            user_realm: "",
-            user_name: "",
-            user_resolver: "",
-            user_id: ""
-          }
-        ],
-        tokens: [],
-        realms: [],
-        states: [],
-        type: "",
-        select: "",
-        description: ""
-      }
-    ],
-    count: 1
-  });
+  handleFilterInput($event: Event): void {
+    throw new Error("Method not implemented.");
+  }
+  clearFilter(): void {
+    throw new Error("Method not implemented.");
+  }
   apiFilter: string[] = [];
   advancedApiFilter: string[] = [];
   stopPolling$: Subject<void> = new Subject<void>();
-  containerBaseUrl: string = "mockEnvironment.proxyUrl + '/container'";
   eventPageSize: number = 10;
-  states = signal<string[]>([]);
-  containerSerial = signal("CONT-1");
-  selectedContainer = signal("");
-  sort: WritableSignal<Sort> = signal({ active: "serial", direction: "asc" });
-  containerFilter: WritableSignal<FilterValue> = signal(new FilterValue());
-  filterParams: Signal<Record<string, string>> = computed(() =>
-=======
-export class MockContainerService extends ContainerService {
-  override containerBaseUrl: string = "mockEnvironment.proxyUrl + '/container'";
-  override containerSerial = signal("CONT-1");
-  override selectedContainer = signal("");
-  override sort: WritableSignal<Sort> = signal({ active: "serial", direction: "asc" });
-  override containerFilter: WritableSignal<FilterValue> = signal(new FilterValue());
-  override filterParams: Signal<Record<string, string>> = computed(() =>
->>>>>>> 531b6bd8
+  states: WritableSignal<string[]> = signal([]);
+  selectedContainerType: Signal<ContainerType> = signal({ containerType: "generic", description: "", token_types: [] });
+  containerDetail: WritableSignal<ContainerDetails> = signal({ containers: [], count: 0 });
+  addToken: (tokenSerial: string, containerSerial: string) => Observable<any> = jest.fn().mockReturnValue(of(null));
+  removeToken: (tokenSerial: string, containerSerial: string) => Observable<any> = jest.fn().mockReturnValue(of(null));
+  containerBelongsToUser: (containerSerial: string) => false | true | undefined = jest.fn().mockReturnValue(false);
+  readonly containerBaseUrl: string = "mockEnvironment.proxyUrl + '/container'";
+  readonly containerSerial = signal("CONT-1");
+  readonly selectedContainer = signal("");
+  readonly sort: WritableSignal<Sort> = signal({ active: "serial", direction: "asc" });
+  readonly containerFilter: WritableSignal<FilterValue> = signal(new FilterValue());
+  readonly filterParams: Signal<Record<string, string>> = computed(() =>
     Object.fromEntries(
       Object.entries(this.containerFilter()).filter(([key]) =>
         [...this.apiFilter, ...this.advancedApiFilter].includes(key)
@@ -677,7 +479,6 @@
         templates: []
       })
     );
-<<<<<<< HEAD
   templates: WritableSignal<ContainerTemplate[]> = signal([]);
   assignContainer = jest.fn().mockReturnValue(of(null));
   unassignContainer = jest.fn().mockReturnValue(of(null));
@@ -695,27 +496,6 @@
   deleteContainer = jest.fn().mockReturnValue(of({}));
   deleteAllTokens = jest.fn().mockReturnValue(of(null));
   registerContainer(params: {
-=======
-  override templates: WritableSignal<ContainerTemplate[]> = signal([]);
-  override handleFilterInput = jest.fn().mockReturnValue(of({}));
-  override addToken = jest.fn().mockReturnValue(of(null));
-  override removeToken = jest.fn().mockReturnValue(of(null));
-  override setContainerRealm = jest.fn().mockReturnValue(of(null));
-  override setContainerDescription = jest.fn().mockReturnValue(of(null));
-  override toggleActive = jest.fn().mockReturnValue(of({}));
-  override unassignUser = jest.fn().mockReturnValue(of(null));
-  override assignUser = jest.fn().mockReturnValue(of(null));
-  override setContainerInfos = jest.fn().mockReturnValue(of({}));
-  override deleteInfo = jest.fn().mockReturnValue(of({}));
-  override addTokenToContainer = jest.fn().mockReturnValue(of(null));
-  override removeTokenFromContainer = jest.fn().mockReturnValue(of({}));
-  override toggleAll = jest.fn().mockReturnValue(of(null));
-  override removeAll = jest.fn().mockReturnValue(of(null));
-  override deleteContainer = jest.fn().mockReturnValue(of({}));
-  override deleteAllTokens = jest.fn().mockReturnValue(of(null));
-
-  override registerContainer(params: {
->>>>>>> 531b6bd8
     container_serial: string;
     passphrase_prompt: string;
     passphrase_response: string;
@@ -773,7 +553,7 @@
       }
     })
   );
-  containerDetailFn = () => this.#containerDetailSignal();
+
   getContainerDetails(containerSerial: string): Observable<PiResponse<ContainerDetails, unknown>> {
     throw new Error("Method not implemented.");
   }
@@ -839,9 +619,28 @@
   };
 }
 
-<<<<<<< HEAD
 export class MockTokenService implements TokenServiceInterface {
-  bulkDeleteWithConfirmDialog(serialList: TokenDetails[], dialog: any, afterDelete?: () => void): void {
+  detailsUsername: WritableSignal<string> = signal("");
+  defaultSizeOptions: number[] = [10, 25, 50];
+  apiFilter: string[] = [];
+  advancedApiFilter: string[] = [];
+  sort: WritableSignal<Sort> = signal({ active: "serial", direction: "asc" });
+  setPin(tokenSerial: string, userPin: string): Observable<any> {
+    throw new Error("Method not implemented.");
+  }
+  setRandomPin(tokenSerial: string): Observable<any> {
+    throw new Error("Method not implemented.");
+  }
+  setTokenRealm(tokenSerial: string, value: string[]): Observable<PiResponse<boolean>> {
+    throw new Error("Method not implemented.");
+  }
+  getTokengroups(): Observable<PiResponse<TokenGroups>> {
+    throw new Error("Method not implemented.");
+  }
+  setTokengroup(tokenSerial: string, value: string | string[]): Observable<Object> {
+    throw new Error("Method not implemented.");
+  }
+  bulkDeleteWithConfirmDialog(serialList: string[], dialog: any, afterDelete?: () => void): void {
     throw new Error("Method not implemented.");
   }
   importTokens(fileName: string, params: Record<string, any>): Observable<PiResponse<TokenImportResult>> {
@@ -857,40 +656,29 @@
   hiddenApiFilter: string[] = [];
   stopPolling$: Subject<void> = new Subject<void>();
   tokenBaseUrl: string = "mockEnvironment.proxyUrl + '/token'";
-  eventPageSize = 10;
+
   tokenSerial = signal("");
   selectedTokenType: WritableSignal<TokenType> = signal({
-=======
-export class MockTokenService extends TokenService {
-  override tokenBaseUrl: string = "mockEnvironment.proxyUrl + '/token'";
-  override tokenSerial = signal("MOCK_SERIAL");
-  override filterParams: Signal<Record<string, string>> = signal({});
-  override selectedTokenType: WritableSignal<TokenType> = signal({
->>>>>>> 531b6bd8
     key: "hotp",
     name: "HOTP",
     info: "",
     text: "HMAC-based One-Time Password"
   });
-<<<<<<< HEAD
   showOnlyTokenNotInContainer = signal(false);
-=======
-  override showOnlyTokenNotInContainer = signal(false);
-  override tokenFilter: WritableSignal<FilterValue> = signal(new FilterValue());
-
-  override eventPageSize = 10;
-  override userTokenResource: HttpResourceRef<PiResponse<Tokens> | undefined> =
-    new MockHttpResourceRef<PiResponse<Tokens> | undefined>(
-      MockPiResponse.fromValue<Tokens>({
-        count: 0,
-        current: 0,
-        tokens: []
-      })
-    );
->>>>>>> 531b6bd8
-
-  tokenDetailResource = new MockHttpResourceRef<PiResponse<Tokens>>(makeTokenDetailResponse("hotp"));
-  tokenTypesResource: HttpResourceRef<PiResponse<{}, unknown> | undefined> = new MockHttpResourceRef(
+
+  readonly eventPageSize = 10;
+  readonly userTokenResource: HttpResourceRef<PiResponse<Tokens> | undefined> = new MockHttpResourceRef<
+    PiResponse<Tokens> | undefined
+  >(
+    MockPiResponse.fromValue<Tokens>({
+      count: 0,
+      current: 0,
+      tokens: []
+    })
+  );
+
+  readonly tokenDetailResource = new MockHttpResourceRef<PiResponse<Tokens>>(makeTokenDetailResponse("hotp"));
+  readonly tokenTypesResource: HttpResourceRef<PiResponse<{}, unknown> | undefined> = new MockHttpResourceRef(
     MockPiResponse.fromValue({})
   );
   tokenTypeOptions: WritableSignal<TokenType[]> = signal<TokenType[]>([
@@ -913,88 +701,59 @@
       text: "Push Notification"
     }
   ]);
-<<<<<<< HEAD
-  pageSize = signal(10);
-  tokenIsActive: WritableSignal<boolean> = signal(true);
-  tokenIsRevoked: WritableSignal<boolean> = signal(false);
-  defaultSizeOptions: number[] = [10, 25, 50, 100];
-  apiFilter: string[] = [];
-  advancedApiFilter: string[] = [];
-  sort: WritableSignal<Sort> = signal({ active: "serial", direction: "asc" });
-  pageIndex = signal(0);
-  filterParams: Signal<Record<string, string>> = signal({});
-  tokenResource = new MockHttpResourceRef(
-    MockPiResponse.fromValue<Tokens>({
-      count: 0,
-      current: 0,
-      tokens: []
-    })
-  );
-  tokenSelection: WritableSignal<TokenDetails[]> = signal<TokenDetails[]>([]);
-  toggleActive = jest.fn().mockReturnValue(of({}));
-  resetFailCount = jest.fn().mockReturnValue(of(null));
-  saveTokenDetail = jest.fn().mockReturnValue(of(MockPiResponse.fromValue<boolean>(true)));
-  getSerial(otp: string, params: HttpParams): Observable<PiResponse<{ count: number; serial?: string }, unknown>> {
-    throw new Error("Method not implemented.");
-  }
-  resyncOTPToken = jest.fn().mockReturnValue(of(null));
-  setTokenInfos(tokenSerial: string, infos: any): Observable<PiResponse<boolean, unknown>[]> {
-    throw new Error("Method not implemented.");
-  }
-  deleteToken(tokenSerial: string): Observable<Object> {
-=======
-  override pageSize = signal(10);
-  override tokenIsActive: WritableSignal<boolean> = signal(true);
-  override tokenIsRevoked: WritableSignal<boolean> = signal(false);
-  override pageIndex = signal(0);
-  override tokenResource = new MockHttpResourceRef<PiResponse<Tokens> | undefined>(undefined as any);
-  override tokenSelection: WritableSignal<TokenDetails[]> = signal<TokenDetails[]>([]);
-
-  override bulkUnassignTokens(tokenDetails: TokenDetails[]): Observable<PiResponse<BulkResult, any>> {
-    throw new Error("Method not implemented.");
-  }
-
-  override bulkDeleteTokens = jest.fn().mockReturnValue(of(MockPiResponse.fromValue<BulkResult>({
-    failed: [],
-    unauthorized: [],
-    count_success: 1
-  })));
-  override toggleActive = jest.fn().mockReturnValue(of({}));
-  override resetFailCount = jest.fn().mockReturnValue(of(null));
-  override saveTokenDetail = jest.fn().mockReturnValue(of(MockPiResponse.fromValue<boolean>(true)));
-
-  override getSerial(otp: string, params: HttpParams): Observable<PiResponse<{
-    count: number;
-    serial?: string
-  }, unknown>> {
-    throw new Error("Method not implemented.");
-  }
-
-  override setTokenInfos = jest.fn().mockReturnValue(of({}));
-  override deleteToken = jest.fn().mockReturnValue(of({}));
-  override revokeToken = jest.fn().mockReturnValue(of({}));
-  override deleteInfo = jest.fn().mockReturnValue(of({}));
-  override unassignUserFromAll = jest.fn().mockReturnValue(of([]));
-  override unassignUser = jest.fn().mockReturnValue(of(null));
-  override assignUserToAll = jest.fn().mockReturnValue(of([]));
-  override assignUser = jest.fn().mockReturnValue(of(null));
-
-  override setPin(tokenSerial: string, userPin: string): Observable<Object> {
->>>>>>> 531b6bd8
-    throw new Error("Method not implemented.");
-  }
-
-  bulkDeleteTokens(selectedTokens: TokenDetails[]): Observable<PiResponse<BulkResult, any>> {
-    throw new Error("Method not implemented.");
-  }
-<<<<<<< HEAD
-  revokeToken(tokenSerial: string): Observable<Object> {
-=======
-
-  override resyncOTPToken = jest.fn().mockReturnValue(of(null));
-  override getTokenDetails = jest.fn().mockReturnValue(of({}));
-  override enrollToken = jest.fn().mockReturnValue(of({ detail: { serial: "X" } } as any));
-  override lostToken = jest.fn<ReturnType<TokenService["lostToken"]>, Parameters<TokenService["lostToken"]>>()
+  readonly pageSize = signal(10);
+  readonly tokenIsActive: WritableSignal<boolean> = signal(true);
+  readonly tokenIsRevoked: WritableSignal<boolean> = signal(false);
+  readonly pageIndex = signal(0);
+  readonly tokenResource = new MockHttpResourceRef<PiResponse<Tokens> | undefined>(undefined as any);
+  readonly tokenSelection: WritableSignal<TokenDetails[]> = signal<TokenDetails[]>([]);
+
+  bulkUnassignTokens(tokenDetails: TokenDetails[]): Observable<PiResponse<BulkResult, any>> {
+    throw new Error("Method not implemented.");
+  }
+
+  readonly bulkDeleteTokens = jest.fn().mockReturnValue(
+    of(
+      MockPiResponse.fromValue<BulkResult>({
+        failed: [],
+        unauthorized: [],
+        count_success: 1
+      })
+    )
+  );
+  readonly toggleActive = jest.fn().mockReturnValue(of({}));
+  readonly resetFailCount = jest.fn().mockReturnValue(of(null));
+  readonly saveTokenDetail = jest.fn().mockReturnValue(of(MockPiResponse.fromValue<boolean>(true)));
+
+  getSerial(
+    otp: string,
+    params: HttpParams
+  ): Observable<
+    PiResponse<
+      {
+        count: number;
+        serial?: string;
+      },
+      unknown
+    >
+  > {
+    throw new Error("Method not implemented.");
+  }
+
+  readonly setTokenInfos = jest.fn().mockReturnValue(of({}));
+  readonly deleteToken = jest.fn().mockReturnValue(of({}));
+  readonly revokeToken = jest.fn().mockReturnValue(of({}));
+  readonly deleteInfo = jest.fn().mockReturnValue(of({}));
+  readonly unassignUserFromAll = jest.fn().mockReturnValue(of([]));
+  readonly unassignUser = jest.fn().mockReturnValue(of(null));
+  readonly assignUserToAll = jest.fn().mockReturnValue(of([]));
+  readonly assignUser = jest.fn().mockReturnValue(of(null));
+
+  readonly resyncOTPToken = jest.fn().mockReturnValue(of(null));
+  readonly getTokenDetails = jest.fn().mockReturnValue(of({}));
+  readonly enrollToken = jest.fn().mockReturnValue(of({ detail: { serial: "X" } } as any));
+  readonly lostToken = jest
+    .fn<ReturnType<TokenService["lostToken"]>, Parameters<TokenService["lostToken"]>>()
     .mockImplementation((_serial: string) => {
       const response: LostTokenResponse = {
         id: 0,
@@ -1020,78 +779,10 @@
       };
       return of(response);
     });
-  override stopPolling = jest.fn();
-  override pollTokenRolloutState = jest
+  readonly stopPolling = jest.fn();
+  readonly pollTokenRolloutState = jest
     .fn()
     .mockReturnValue(of({ result: { status: true, value: { tokens: [{ rollout_state: "enrolled" }] } } } as any));
-
-  override setTokenRealm(tokenSerial: string, value: string[]): Observable<PiResponse<boolean, unknown>> {
->>>>>>> 531b6bd8
-    throw new Error("Method not implemented.");
-  }
-  deleteInfo(tokenSerial: string, infoKey: string): Observable<Object> {
-    throw new Error("Method not implemented.");
-  }
-  unassignUserFromAll(tokenSerials: string[]): Observable<PiResponse<boolean, unknown>[]> {
-    throw new Error("Method not implemented.");
-  }
-<<<<<<< HEAD
-  unassignUser = jest.fn().mockReturnValue(of(null));
-  bulkUnassignTokens(tokenDetails: TokenDetails[]): Observable<PiResponse<BulkResult, any>> {
-=======
-}
-
-export class MockMachineService implements MachineServiceInterface {
-  baseUrl: string = "environment.mockProxyUrl + '/machine/'";
-  filterValue: WritableSignal<Record<string, string>> = signal({});
-
-  handleFilterInput($event: Event): void {
->>>>>>> 531b6bd8
-    throw new Error("Method not implemented.");
-  }
-  assignUserToAll(args: {
-    tokenSerials: string[];
-    username: string;
-    realm: string;
-    pin?: string;
-  }): Observable<PiResponse<boolean, unknown>[]> {
-    throw new Error("Method not implemented.");
-  }
-  assignUser = jest.fn().mockReturnValue(of(null));
-  setPin(tokenSerial: string, userPin: string): Observable<Object> {
-    throw new Error("Method not implemented.");
-  }
-  setRandomPin(tokenSerial: string): Observable<Object> {
-    throw new Error("Method not implemented.");
-  }
-  getTokenDetails = jest.fn().mockReturnValue(of({}));
-  enrollToken<T extends TokenEnrollmentData, R extends EnrollmentResponse>(args: {
-    data: T;
-    mapper: TokenApiPayloadMapper<T>;
-  }): Observable<R> {
-    throw new Error("Method not implemented.");
-  }
-  lostToken(tokenSerial: string): Observable<LostTokenResponse> {
-    throw new Error("Method not implemented.");
-  }
-  stopPolling(): void {
-    throw new Error("Method not implemented.");
-  }
-  pollTokenRolloutState(args: { tokenSerial: string; initDelay: number }): Observable<PiResponse<Tokens>> {
-    throw new Error("Method not implemented.");
-  }
-  setTokenRealm(tokenSerial: string, value: string[]): Observable<PiResponse<boolean, unknown>> {
-    throw new Error("Method not implemented.");
-  }
-  getTokengroups(): Observable<PiResponse<TokenGroups, unknown>> {
-    throw new Error("Method not implemented.");
-  }
-  setTokengroup(tokenSerial: string, value: string | string[]): Observable<Object> {
-    throw new Error("Method not implemented.");
-  }
-  deleteTokens(tokenSerials: string[]): Observable<Object[]> {
-    throw new Error("Method not implemented.");
-  }
 }
 export class MockMachineService implements MachineServiceInterface {
   baseUrl: string = "environment.mockProxyUrl + '/machine/'";
@@ -1231,9 +922,9 @@
     cols: C
   ): {
     readonly [I in keyof C]: C[I] extends Readonly<{
-        key: infer KK extends ColumnKey;
-        label: string;
-      }>
+      key: infer KK extends ColumnKey;
+      label: string;
+    }>
       ? KK
       : never;
   } {
