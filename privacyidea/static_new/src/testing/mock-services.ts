/**
 * (c) NetKnights GmbH 2025,  https://netknights.it
 *
 * This code is free software; you can redistribute it and/or
 * modify it under the terms of the GNU AFFERO GENERAL PUBLIC LICENSE
 * as published by the Free Software Foundation; either
 * version 3 of the License, or any later version.
 *
 * This code is distributed in the hope that it will be useful,
 * but WITHOUT ANY WARRANTY; without even the implied warranty of
 * MERCHANTABILITY or FITNESS FOR A PARTICULAR PURPOSE. See the
 * GNU AFFERO GENERAL PUBLIC LICENSE for more details.
 *
 * You should have received a copy of the GNU Affero General Public
 * License along with this program.  If not, see <http://www.gnu.org/licenses/>.
 *
 * SPDX-License-Identifier: AGPL-3.0-or-later
 **/
import { Audit, AuditServiceInterface } from "../app/services/audit/audit.service";
import { AuthData, AuthDetail, AuthResponse, AuthRole } from "../app/services/auth/auth.service";
import {
  ContainerDetailData,
  ContainerDetails,
  ContainerRegisterData,
  ContainerServiceInterface,
  ContainerTemplate,
  ContainerType,
  ContainerTypes
} from "../app/services/container/container.service";
import { HttpHeaders, HttpParams, HttpProgressEvent, HttpResourceRef } from "@angular/common/http";
import {
  BulkResult,
  LostTokenResponse,
  TokenDetails,
  Tokens,
  TokenService,
  TokenServiceInterface,
  TokenType,
  TokenTypeKey
} from "../app/services/token/token.service";
import { Machines, MachineServiceInterface, TokenApplication } from "../app/services/machine/machine.service";
import { Observable, of, Subject, Subscription } from "rxjs";
import { Realm, Realms, RealmServiceInterface } from "../app/services/realm/realm.service";
import { computed, linkedSignal, Resource, ResourceStatus, Signal, signal, WritableSignal } from "@angular/core";
import { UserAttributePolicy, UserData, UserServiceInterface } from "../app/services/user/user.service";
import { ValidateCheckResponse, ValidateServiceInterface } from "../app/services/validate/validate.service";
import { ContentServiceInterface } from "../app/services/content/content.service";
import { FilterValue } from "../app/core/models/filter_value";
import { LocalServiceInterface } from "../app/services/local/local.service";
import { MatTableDataSource } from "@angular/material/table";
import { NotificationServiceInterface } from "../app/services/notification/notification.service";
import { OverflowServiceInterface } from "../app/services/overflow/overflow.service";
import { PiResponse } from "../app/app.component";
import { Router } from "@angular/router";
import { Sort } from "@angular/material/sort";
import { ColumnDef, ColumnKey, TableUtilsServiceInterface } from "../app/services/table-utils/table-utils.service";
import { TokenEnrollmentLastStepDialogData } from "../app/components/token/token-enrollment/token-enrollment-last-step-dialog/token-enrollment-last-step-dialog.component";
import { ROUTE_PATHS } from "../app/route_paths";

export function makeResource<T>(initial: T) {
  return {
    value: signal(initial) as WritableSignal<T>,
    reload: jest.fn(),
    error: jest.fn().mockReturnValue(null)
  };
}

const assert = (condition: boolean, message: string) => {
  if (!condition) {
    throw new Error(message);
  }
};

export class MockAuthData implements AuthData {
  log_level = 0;
  menus = [];
  realm = "";
  rights = [];
  role: AuthRole = "";
  token = "";
  username = "";
  logout_time = 0;
  audit_page_size = 10;
  token_page_size = 10;
  user_page_size = 10;
  policy_template_url = "";
  default_tokentype = "";
  default_container_type = "";
  user_details = false;
  token_wizard = false;
  token_wizard_2nd = false;
  admin_dashboard = false;
  dialog_no_token = false;
  search_on_enter = false;
  timeout_action = "";
  token_rollover: any = null;
  hide_welcome = false;
  hide_buttons = false;
  deletion_confirmation = false;
  show_seed = false;
  show_node = "";
  subscription_status = 0;
  subscription_status_push = 0;
  qr_image_android: string | null = null;
  qr_image_ios: string | null = null;
  qr_image_custom: string | null = null;
  logout_redirect_url = "";
  require_description = [];
  rss_age = 0;
  container_wizard = {
    enabled: false,
    type: "",
    registration: false,
    template: null
  };
  versionnumber = "";
}

export class MockAuthDetail implements AuthDetail {
  username = "";
}

export class MockHttpResourceRef<T> implements HttpResourceRef<T> {
  value: WritableSignal<T>;

  set(value: T): void {
    this.value.set(value);
  }

  update(updater: (value: T) => T): void {
    this.value.set(updater(this.value()));
  }

  asReadonly(): Resource<T> {
    return {
      value: this.value,
      reload: this.reload,
      error: this.error,
      hasValue: this.hasValue.bind(this),
      status: signal(ResourceStatus.Resolved),
      isLoading: signal(false)
    };
  }

  headers: Signal<HttpHeaders | undefined> = signal(undefined);
  statusCode: Signal<number | undefined> = signal(undefined);
  progress: Signal<HttpProgressEvent | undefined> = signal(undefined);

  hasValue(): this is HttpResourceRef<Exclude<T, undefined>> {
    return this.value() !== undefined;
  }

  destroy(): void {}

  status: Signal<ResourceStatus> = signal(ResourceStatus.Resolved);
  error = signal<Error | null>(null);
  isLoading: Signal<boolean> = signal(false);
  reload = jest.fn();

  constructor(initial: T) {
    this.value = signal(initial) as WritableSignal<T>;
  }
}

export class MockBase64Service {
  base64URLToBytes = jest.fn((_: string) => new Uint8Array([1, 2]));
  bytesToBase64 = jest.fn(() => "b64");
}

export class MockPiResponse<Value, Detail = unknown> implements PiResponse<Value, Detail> {
  error?: {
    code: number;
    message: string;
  };
  id: number;
  jsonrpc: string;
  detail: Detail;
  result?: {
    authentication?: "CHALLENGE" | "POLL" | "PUSH";
    status: boolean;
    value?: Value;
    error?: {
      code: number;
      message: string;
    };
  };
  signature: string;
  time: number;
  version: string;
  versionnumber: string;

  constructor(args: {
    detail: Detail;
    result?: {
      authentication?: "CHALLENGE" | "POLL" | "PUSH";
      status: boolean;
      value?: Value;
      error?: { code: number; message: string };
    };
    error?: {
      code: number;
      message: string;
    };
    id?: number;
    jsonrpc?: string;
    signature?: string;
    time?: number;
    version?: string;
    versionnumber?: string;
  }) {
    this.detail = args.detail;
    this.result = args.result;
    this.error = args.error;
    this.id = args.id ?? 0;
    this.jsonrpc = args.jsonrpc ?? "2.0";
    this.signature = args.signature ?? "";
    this.time = args.time ?? Date.now();
    this.version = args.version ?? "1.0";
    this.versionnumber = args.versionnumber ?? "1.0";
  }

  static fromValue<Value, Detail = unknown>(
    value: Value,
    detail: Detail = {} as Detail
  ): MockPiResponse<Value, Detail> {
    return new MockPiResponse<Value, Detail>({
      detail,
      result: { status: true, value }
    });
  }
}

export class MockUserService implements UserServiceInterface {
  userAttributes: Signal<Record<string, string>> = signal({});
  userAttributesList: WritableSignal<{ key: string; value: string }[]> = signal([]);
  userAttributesResource: HttpResourceRef<PiResponse<Record<string, string>, unknown> | undefined> =
    new MockHttpResourceRef(MockPiResponse.fromValue({}));
  attributePolicy: Signal<UserAttributePolicy> = signal<UserAttributePolicy>({
    delete: ["department", "attr2", "attr1"],
    set: {
      "*": ["2", "1"],
      city: ["*"],
      department: ["sales", "finance"]
    }
  });
  deletableAttributes: Signal<string[]> = signal([]);
  attributeSetMap = signal<Record<string, string[]>>({});
  hasWildcardKey: Signal<boolean> = signal(false);
  keyOptions: Signal<string[]> = signal([]);
<<<<<<< HEAD
  selectedUser = signal(null);
  detailsUsername: WritableSignal<string> = signal("");
  setUserAttribute = jest.fn().mockReturnValue(of({}));
  deleteUserAttribute = jest.fn().mockReturnValue(of({}));

=======
  selectedUser: Signal<UserData | null> = signal(null);
>>>>>>> 83544929
  usersOfRealmResource: HttpResourceRef<PiResponse<UserData[], undefined> | undefined> = new MockHttpResourceRef(
    MockPiResponse.fromValue([])
  );
  selectedUsername = signal("");
  setDefaultRealm = jest.fn();

  resetUserSelection() {
    this.selectionFilter.set("");
    this.selectedUserRealm.set("");
  }

  detailsUsername: WritableSignal<string> = signal("");

  setUserAttribute = jest.fn().mockReturnValue(of({}));

  deleteUserAttribute = jest.fn().mockReturnValue(of({}));

  resetFilter = jest.fn().mockImplementation(() => {
    this.apiUserFilter.set(new FilterValue());
  });

  handleFilterInput = jest.fn().mockImplementation(($event: Event) => {
    const inputElement = $event.target as HTMLInputElement;
    this.apiUserFilter.set(new FilterValue({ value: inputElement.value }));
  });

  apiUserFilter: WritableSignal<FilterValue> = signal(new FilterValue());
  pageIndex: WritableSignal<number> = signal(0);
  pageSize: WritableSignal<number> = signal(10);
  apiFilterOptions: string[] = [];
  advancedApiFilterOptions: string[] = [];

  userResource: HttpResourceRef<PiResponse<UserData[]> | undefined> = new MockHttpResourceRef(
    MockPiResponse.fromValue([])
  );

  user: WritableSignal<UserData> = signal({
    description: "",
    editable: false,
    email: "",
    givenname: "",
    mobile: "",
    phone: "",
    resolver: "",
    surname: "",
    userid: "",
    username: ""
  });

  usersResource: HttpResourceRef<PiResponse<UserData[], undefined> | undefined> = new MockHttpResourceRef(
    MockPiResponse.fromValue([])
  );

  users: WritableSignal<UserData[]> = signal([]);
  allUsernames: Signal<string[]> = signal([]);

  selectionFilteredUsernames: Signal<string[]> = signal([]);
  selectedUserRealm = signal("");

  selectionFilter = linkedSignal<string, UserData | string>({
    source: this.selectedUserRealm,
    computation: () => ""
  });

  selectionUsernameFilter = linkedSignal<string>(() => {
    const filter = this.selectionFilter();
    if (typeof filter === "string") {
      return filter;
    }
    return filter?.username ?? "";
  });

  selectionFilteredUsers = signal<UserData[]>([]);

  displayUser = jest.fn().mockImplementation((user: UserData | string): string => {
    const name = typeof user === "string" ? user : (user?.username ?? "");
    this.selectedUsername.set(name);
    return name;
  });


}

export class MockNotificationService implements NotificationServiceInterface {
  totalDuration = 5000;
  remainingTime: number = this.totalDuration;
  timerSub: Subscription = new Subscription();
  startTime: number = 0;

  openSnackBar = jest.fn().mockImplementation((message: string) => {
    // Simulate showing a notification
  });
}

export class MockValidateService implements ValidateServiceInterface {
  testToken(tokenSerial: string, otpOrPinToTest: string, otponly?: string): Observable<ValidateCheckResponse> {
    return of({
      id: 1,
      jsonrpc: "2.0",
      result: {
        status: true,
        value: true
      },
      detail: {},
      signature: "",
      time: Date.now(),
      version: "1.0",
      versionnumber: "1.0"
    });
  }

  authenticatePasskey(args?: { isTest?: boolean }): Observable<AuthResponse> {
    return of(MockPiResponse.fromValue<AuthData, AuthDetail>(new MockAuthData(), new MockAuthDetail()));
  }

  authenticateWebAuthn(args: {
    signRequest: any;
    transaction_id: string;
    username: string;
    isTest?: boolean;
  }): Observable<AuthResponse> {
    return of(MockPiResponse.fromValue<AuthData, AuthDetail>(new MockAuthData(), new MockAuthDetail()));
  }

  pollTransaction(transactionId: string): Observable<boolean> {
    return of(true);
  }
}

export class MockRealmService implements RealmServiceInterface {
  selectedRealms = signal<string[]>([]);

  realmResource: HttpResourceRef<PiResponse<Realms> | undefined> =
    new MockHttpResourceRef<PiResponse<Realms> | undefined>(
      MockPiResponse.fromValue<Realms>({} as any)
    );

  realmOptions: Signal<string[]> = computed(() => {
    const realms = this.realmResource.value()?.result?.value as any;
    return realms ? Object.keys(realms) : [];
  });

  defaultRealmResource: HttpResourceRef<PiResponse<Realms> | undefined> =
    new MockHttpResourceRef<PiResponse<Realms> | undefined>(
      MockPiResponse.fromValue<Realms>(
        {
          realm1: {
            default: true,
            id: 1,
            option: "",
            resolver: []
          } as Realm
        } as any
      )
    );

  defaultRealm: Signal<string> = computed(() => {
    const data = this.defaultRealmResource.value()?.result?.value as any;
    return data ? Object.keys(data)[0] : "";
  });

  createRealm = jest
    .fn()
    .mockImplementation(
      (realm: string, nodeId: string, resolvers: { name: string; priority?: number | null }[]) => {
        const current = (this.realmResource.value()?.result?.value as any) ?? {};
        const existing: Realm | undefined = current[realm];

        const newResolverEntries = resolvers.map((r) => ({
          name: r.name,
          node: nodeId,
          type: "mock",
          priority: r.priority ?? null
        }));

        const updatedRealm: Realm = existing
          ? {
            ...existing,
            resolver: [
              ...(existing.resolver ?? []),
              ...newResolverEntries
            ]
          }
          : {
            default: false,
            id: Object.keys(current).length + 1,
            option: "",
            resolver: newResolverEntries
          };

        const updatedRealms = {
          ...current,
          [realm]: updatedRealm
        };

        (this.realmResource as MockHttpResourceRef<PiResponse<Realms> | undefined>).set(
          MockPiResponse.fromValue<Realms>(updatedRealms as any)
        );

        return of(MockPiResponse.fromValue<any>({ realm, nodeId, resolvers }));
      }
    );

  deleteRealm = jest.fn().mockImplementation((realm: string) => {
    const current = (this.realmResource.value()?.result?.value as any) ?? {};
    if (current[realm]) {
      const { [realm]: _, ...rest } = current;
      (this.realmResource as MockHttpResourceRef<PiResponse<Realms> | undefined>).set(
        MockPiResponse.fromValue<Realms>(rest as any)
      );
    }
    return of(MockPiResponse.fromValue<number>(1));
  });

  setDefaultRealm = jest.fn().mockImplementation((realm: string) => {
    const current = (this.realmResource.value()?.result?.value as any) ?? {};

    Object.keys(current).forEach((key) => {
      current[key] = {
        ...(current[key] as Realm),
        default: key === realm
      };
    });

    (this.realmResource as MockHttpResourceRef<PiResponse<Realms> | undefined>).set(
      MockPiResponse.fromValue<Realms>(current as any)
    );

    (this.defaultRealmResource as MockHttpResourceRef<PiResponse<Realms> | undefined>).set(
      MockPiResponse.fromValue<Realms>(
        {
          [realm]: current[realm] ??
            ({
              default: true,
              id: 1,
              option: "",
              resolver: []
            } as Realm)
        } as any
      )
    );

    return of(MockPiResponse.fromValue<number>(1));
  });
}

export class MockContentService implements ContentServiceInterface {
  detailsUsername: WritableSignal<string> = signal("");

  router: Router = {
    url: "/home",
    events: of({} as any)
  } as any;

  routeUrl: WritableSignal<string> = signal("/home");
  previousUrl: Signal<string> = signal("/home");

  tokenSerial: WritableSignal<string> = signal("");
  containerSerial: WritableSignal<string> = signal("");

  onLogin: Signal<boolean> = computed(
    () => this.routeUrl() === ROUTE_PATHS.LOGIN
  );

  onAudit: Signal<boolean> = computed(
    () => this.routeUrl() === ROUTE_PATHS.AUDIT
  );

  onTokens: Signal<boolean> = computed(
    () => this.routeUrl() === ROUTE_PATHS.TOKENS
  );

  onUsers: Signal<boolean> = computed(
    () => this.routeUrl() === ROUTE_PATHS.USERS
  );

  onPolicies: Signal<boolean> = computed(
    () => this.routeUrl() === ROUTE_PATHS.POLICIES
  );

  onTokenDetails: Signal<boolean> = computed(
    () => this.routeUrl().startsWith(ROUTE_PATHS.TOKENS_DETAILS)
  );

  onUserDetails: Signal<boolean> = computed(
    () => this.routeUrl().startsWith(ROUTE_PATHS.USERS_DETAILS + "/")
  );

  onUserRealms: Signal<boolean> = computed(
    () => this.routeUrl() === ROUTE_PATHS.USERS);

  onTokensEnrollment: Signal<boolean> = computed(
    () => this.routeUrl() === ROUTE_PATHS.TOKENS_ENROLLMENT
  );

  onTokensChallenges: Signal<boolean> = computed(
    () => this.routeUrl() === ROUTE_PATHS.TOKENS_CHALLENGES
  );

  onTokensApplications: Signal<boolean> = computed(
    () => this.routeUrl() === ROUTE_PATHS.TOKENS_APPLICATIONS
  );

  onTokensGetSerial: Signal<boolean> = computed(
    () => this.routeUrl() === ROUTE_PATHS.TOKENS_GET_SERIAL
  );

  onTokensImport: Signal<boolean> = computed(
    () => this.routeUrl() === ROUTE_PATHS.TOKENS_IMPORT
  );

  onTokensContainers: Signal<boolean> = computed(
    () => this.routeUrl() === ROUTE_PATHS.TOKENS_CONTAINERS
  );

  onTokensContainersCreate: Signal<boolean> = computed(
    () => this.routeUrl() === ROUTE_PATHS.TOKENS_CONTAINERS_CREATE
  );

  onTokensContainersDetails: Signal<boolean> = computed(
    () => this.routeUrl().startsWith(ROUTE_PATHS.TOKENS_CONTAINERS_DETAILS)
  );

  onTokensAssignToken: Signal<boolean> = computed(
    () => this.routeUrl() === ROUTE_PATHS.TOKENS_ASSIGN_TOKEN
  );

  onTokensWizard: Signal<boolean> = computed(
    () => this.routeUrl() === ROUTE_PATHS.TOKENS_WIZARD
  );

  onTokensContainersWizard: Signal<boolean> = computed(
    () => this.routeUrl() === ROUTE_PATHS.TOKENS_CONTAINERS_WIZARD
  );

  onAnyTokensRoute: Signal<boolean> = computed(
    () =>
      this.routeUrl() === ROUTE_PATHS.TOKENS ||
      this.routeUrl().startsWith(ROUTE_PATHS.TOKENS + "/")
  );

  onAnyUsersRoute: Signal<boolean> = computed(
    () =>
      this.routeUrl() === ROUTE_PATHS.USERS ||
      this.routeUrl().startsWith(ROUTE_PATHS.USERS + "/")
  );

  tokenSelected = jest.fn().mockImplementation((serial: string) => {
    this.tokenSerial.set(serial);
  });

  containerSelected = jest.fn().mockImplementation((serial: string) => {
    this.containerSerial.set(serial);
  });

  userSelected: (username: any) => void = jest.fn();
}

export class MockContainerService implements ContainerServiceInterface {
  compatibleWithSelectedTokenType = signal<string | null>(null);
  isPollingActive: Signal<boolean> = signal(false);
  apiFilter: string[] = [];
  advancedApiFilter: string[] = [];
  stopPolling$: Subject<void> = new Subject<void>();
  readonly containerBaseUrl = "mockEnvironment.proxyUrl + '/container'";
  eventPageSize: number = 10;
  states = signal<string[]>([]);
<<<<<<< HEAD
  selectedContainerType = signal<ContainerType | undefined>(undefined);
  containerDetail = signal<ContainerDetails>({ containers: [], count: 0 });
  addToken = jest.fn().mockReturnValue(of(null));
  removeToken = jest.fn().mockReturnValue(of(null));
  containerBelongsToUser = jest.fn().mockReturnValue(false);
  readonly containerBaseUrl = "mockEnvironment.proxyUrl + '/container'";
=======
>>>>>>> 83544929
  readonly containerSerial = signal("CONT-1");
  readonly selectedContainer = signal("");
  readonly sort = signal<Sort>({ active: "serial", direction: "asc" });
  readonly containerFilter = signal<FilterValue>(new FilterValue());
  readonly filterParams = computed<Record<string, string>>(() =>
    Object.fromEntries(
      Object.entries(this.containerFilter()).filter(([key]) =>
        [...this.apiFilter, ...this.advancedApiFilter].includes(key)
      )
    )
  );
  pageSize = signal<number>(10);
  pageIndex = signal<number>(0);
  loadAllContainers = signal<boolean>(false);
  containerResource: HttpResourceRef<PiResponse<ContainerDetails> | undefined> = new MockHttpResourceRef(
    MockPiResponse.fromValue({
      containers: [],
      count: 0
    })
  );
  containerOptions: WritableSignal<string[]> = signal([]);
  filteredContainerOptions: Signal<string[]> = computed(() => {
    const options = this.containerOptions();
    const filter = this.containerFilter();
    return options.filter((option) => option.includes(filter.value) || option.includes(filter.hiddenValue));
  });
  containerSelection: WritableSignal<ContainerDetailData[]> = signal([]);
  containerTypesResource: HttpResourceRef<PiResponse<ContainerTypes, unknown> | undefined> = new MockHttpResourceRef(
    MockPiResponse.fromValue<ContainerTypes>(new Map())
  );
  containerTypeOptions: Signal<ContainerType[]> = computed(() => {
    return [
      { containerType: "generic", description: "", token_types: [] } as ContainerType,
      { containerType: "smartphone", description: "", token_types: [] } as ContainerType,
      { containerType: "yubikey", description: "", token_types: [] } as ContainerType
    ];
  });
  selectedContainerType = signal<ContainerType>({ containerType: "generic", description: "", token_types: [] });
  containerDetailResource = new MockHttpResourceRef(
    MockPiResponse.fromValue({
      containers: [
        {
          serial: "CONT-1",
          users: [
            {
              user_realm: "",
              user_name: "",
              user_resolver: "",
              user_id: ""
            }
          ],
          tokens: [],
          realms: [],
          states: [],
          type: "",
          select: "",
          description: "",
          info: {}
        }
      ],
      count: 1
    })
  );
  containerDetail = signal<ContainerDetails>({ containers: [], count: 0 });
  templatesResource: HttpResourceRef<PiResponse<{ templates: ContainerTemplate[] }, unknown> | undefined> =
    new MockHttpResourceRef(
      MockPiResponse.fromValue<{ templates: ContainerTemplate[] }>({
        templates: []
      })
    );
  templates: WritableSignal<ContainerTemplate[]> = signal([]);
  addToken = jest.fn().mockReturnValue(of(null));
  removeToken = jest.fn().mockReturnValue(of(null));
  setContainerRealm = jest.fn().mockReturnValue(of(null));
  setContainerDescription = jest.fn().mockReturnValue(of(null));
  toggleActive = jest.fn().mockReturnValue(of({}));
  unassignUser = jest.fn().mockReturnValue(of(null));
  assignUser = jest.fn().mockReturnValue(of(null));
  setContainerInfos = jest.fn().mockReturnValue(of({}));
  deleteInfo = jest.fn().mockReturnValue(of({}));
  addTokenToContainer = jest.fn().mockReturnValue(of(null));
  removeTokenFromContainer = jest.fn().mockReturnValue(of(null));
  toggleAll = jest.fn().mockReturnValue(of(null));
  removeAll = jest.fn().mockReturnValue(of(null));
  deleteContainer = jest.fn().mockReturnValue(of({}));
  deleteAllTokens = jest.fn().mockReturnValue(of(null));

  registerContainer(params: {
    container_serial: string;
    passphrase_prompt: string;
    passphrase_response: string;
  }): Observable<PiResponse<ContainerRegisterData, unknown>> {
    throw new Error("Method not implemented.");
  }

  readonly unregister = jest.fn().mockReturnValue(of({}));
  containerBelongsToUser = jest.fn().mockReturnValue(false);
  handleFilterInput = jest.fn();
  clearFilter = jest.fn();
  stopPolling = jest.fn();
  createContainer = jest.fn();
  startPolling = jest.fn();
  assignContainer = jest.fn().mockReturnValue(of(null));
  unassignContainer = jest.fn().mockReturnValue(of(null));
  pollContainerRolloutState = jest.fn();
  getContainerData = jest.fn().mockReturnValue(
    of({
      result: {
        value: {
          containers: [
            {
              serial: "CONT-1",
              users: [],
              tokens: [],
              realms: [],
              states: [],
              type: "",
              select: "",
              description: ""
            },
            {
              serial: "CONT-2",
              users: [],
              tokens: [],
              realms: [],
              states: [],
              type: "",
              select: "",
              description: ""
            }
          ],
          count: 2
        }
      }
    })
  );

  getContainerDetails(containerSerial: string): Observable<PiResponse<ContainerDetails, unknown>> {
    throw new Error("Method not implemented.");
  }
}

export class MockOverflowService implements OverflowServiceInterface {
  private _overflow = false;

  setWidthOverflow(value: boolean) {
    this._overflow = value;
  }

  isWidthOverflowing(selector: string, threshold: number): boolean {
    return this._overflow;
  }

  isHeightOverflowing(args: { selector: string; threshold?: number; thresholdSelector?: string }): boolean {
    return this._overflow;
  }

  getOverflowThreshold(): number {
    return 1920;
  }
}

function makeTokenDetailResponse(tokentype: TokenTypeKey): PiResponse<Tokens> {
  return {
    id: 0,
    jsonrpc: "2.0",
    signature: "",
    time: Date.now(),
    version: "1.0",
    versionnumber: "1.0",
    detail: {},
    result: {
      status: true,
      value: {
        count: 1,
        current: 1,
        tokens: [
          {
            tokentype,
            active: true,
            revoked: false,
            container_serial: "",
            realms: [],
            count: 0,
            count_window: 0,
            description: "",
            failcount: 0,
            id: 0,
            info: {},
            locked: false,
            maxfail: 0,
            otplen: 0,
            resolver: "",
            rollout_state: "",
            serial: "X",
            sync_window: 0,
            tokengroup: [],
            user_id: "",
            user_realm: "",
            username: ""
          }
        ]
      }
    }
  };
}

export class MockTokenService implements TokenServiceInterface {
  hiddenApiFilter: string[] = [];
  stopPolling$: Subject<void> = new Subject<void>();
  tokenBaseUrl: string = "mockEnvironment.proxyUrl + '/token'";
  readonly eventPageSize = 10;
  userRealm = signal("");

  tokenSerial = signal("");
  selectedTokenType: WritableSignal<TokenType> = signal({
    key: "hotp",
    name: "HOTP",
    info: "",
    text: "HMAC-based One-Time Password"
  });
  showOnlyTokenNotInContainer = signal(false);
  tokenFilter: WritableSignal<FilterValue> = signal(new FilterValue());
  readonly tokenDetailResource = new MockHttpResourceRef<PiResponse<Tokens>>(makeTokenDetailResponse("hotp"));
  readonly tokenTypesResource: HttpResourceRef<PiResponse<{}, unknown> | undefined> = new MockHttpResourceRef(
    MockPiResponse.fromValue({})
  );
  readonly userTokenResource: HttpResourceRef<PiResponse<Tokens> | undefined> = new MockHttpResourceRef<
    PiResponse<Tokens> | undefined
  >(
    MockPiResponse.fromValue<Tokens>({
      count: 0,
      current: 0,
      tokens: []
    })
  );
  detailsUsername: WritableSignal<string> = signal("");
  tokenTypeOptions: WritableSignal<TokenType[]> = signal<TokenType[]>([
    {
      key: "hotp",
      name: "HOTP",
      info: "",
      text: "HMAC-based One-Time Password"
    },
    {
      key: "totp",
      name: "TOTP",
      info: "",
      text: "Time-based One-Time Password"
    },
    {
      key: "push",
      name: "PUSH",
      info: "",
      text: "Push Notification"
    }
  ]);
  readonly pageSize = signal(10);
  readonly tokenIsActive: WritableSignal<boolean> = signal(true);
  readonly tokenIsRevoked: WritableSignal<boolean> = signal(false);
  defaultSizeOptions: number[] = [10, 25, 50];
  apiFilter: string[] = [];
  advancedApiFilter: string[] = [];
  sort: WritableSignal<Sort> = signal({ active: "serial", direction: "asc" });
  readonly pageIndex = signal(0);
  readonly tokenResource = new MockHttpResourceRef<PiResponse<Tokens> | undefined>(undefined as any);
  readonly tokenSelection: WritableSignal<TokenDetails[]> = signal<TokenDetails[]>([]);
  clearFilter = jest.fn();
  handleFilterInput = jest.fn();
  readonly toggleActive = jest.fn().mockReturnValue(of({}));
  readonly resetFailCount = jest.fn().mockReturnValue(of(null));
  readonly saveTokenDetail = jest.fn().mockReturnValue(of(MockPiResponse.fromValue<boolean>(true)));

  getSerial(
    otp: string,
    params: HttpParams
  ): Observable<
    PiResponse<
      {
        count: number;
        serial?: string;
      },
      unknown
    >
  > {
    throw new Error("Method not implemented.");
  }

  readonly setTokenInfos = jest.fn().mockReturnValue(of({}));
  readonly deleteToken = jest.fn().mockReturnValue(of({}));
  readonly bulkDeleteTokens = jest.fn().mockReturnValue(
    of(
      MockPiResponse.fromValue<BulkResult>({
        failed: [],
        unauthorized: [],
        count_success: 1
      })
    )
  );
  bulkDeleteWithConfirmDialog = jest.fn();
  readonly revokeToken = jest.fn().mockReturnValue(of({}));
  readonly deleteInfo = jest.fn().mockReturnValue(of({}));
  readonly unassignUserFromAll = jest.fn().mockReturnValue(of([]));
  readonly unassignUser = jest.fn().mockReturnValue(of(null));

  bulkUnassignTokens(tokenDetails: TokenDetails[]): Observable<PiResponse<BulkResult, any>> {
    throw new Error("Method not implemented.");
  }

  readonly assignUserToAll = jest.fn().mockReturnValue(of([]));
  readonly assignUser = jest.fn().mockReturnValue(of(null));
  setPin = jest.fn();
  setRandomPin = jest.fn();
  readonly resyncOTPToken = jest.fn().mockReturnValue(of(null));
  readonly getTokenDetails = jest.fn().mockReturnValue(of({}));
  readonly enrollToken = jest.fn().mockReturnValue(of({ detail: { serial: "X" } } as any));
  readonly lostToken = jest
    .fn<ReturnType<TokenService["lostToken"]>, Parameters<TokenService["lostToken"]>>()
    .mockImplementation((_serial: string) => {
      const response: LostTokenResponse = {
        id: 0,
        jsonrpc: "2.0",
        signature: "",
        time: Date.now(),
        version: "1.0",
        versionnumber: "1.0",
        detail: {},
        result: {
          status: true,
          value: {
            disable: 1,
            end_date: "2025-01-31",
            init: true,
            password: "****",
            pin: false,
            serial: _serial,
            user: true,
            valid_to: "2025-02-28"
          }
        }
      };
      return of(response);
    });
  readonly stopPolling = jest.fn();
  readonly pollTokenRolloutState = jest
    .fn()
    .mockReturnValue(of({ result: { status: true, value: { tokens: [{ rollout_state: "enrolled" }] } } } as any));
  setTokenRealm = jest.fn();
  getTokengroups = jest.fn();
  setTokengroup = jest.fn();
  importTokens = jest.fn();
}

export class MockMachineService implements MachineServiceInterface {
  baseUrl: string = "environment.mockProxyUrl + '/machine/'";
  filterValue: WritableSignal<Record<string, string>> = signal({});

  handleFilterInput($event: Event): void {
    throw new Error("Method not implemented.");
  }

  clearFilter(): void {
    throw new Error("Method not implemented.");
  }

  sshApiFilter: string[] = [];
  sshAdvancedApiFilter: string[] = [];
  offlineApiFilter: string[] = [];
  offlineAdvancedApiFilter: string[] = [];
  machines: WritableSignal<Machines> = signal<Machines>([]);
  tokenApplications: WritableSignal<TokenApplication[]> = signal([]);
  selectedApplicationType = signal<"ssh" | "offline">("ssh");
  pageSize = signal(10);
  machineFilter: WritableSignal<FilterValue> = signal(new FilterValue());
  filterParams = computed(() => {
    let allowedKeywords =
      this.selectedApplicationType() === "ssh"
        ? [...this.sshApiFilter, ...this.sshAdvancedApiFilter]
        : [...this.offlineApiFilter, ...this.offlineAdvancedApiFilter];

    const filterPairs = Object.entries(this.filterValue())
      .map(([key, value]) => ({ key, value }))
      .filter(({ key }) => allowedKeywords.includes(key));
    if (filterPairs.length === 0) {
      return {};
    }
    let params: any = {};
    filterPairs.forEach(({ key, value }) => {
      if (["serial"].includes(key)) {
        params[key] = `*${value}*`;
      }
      if (["hostname", "machineid", "resolver"].includes(key)) {
        params[key] = value;
      }
      if (this.selectedApplicationType() === "ssh" && ["service_id"].includes(key)) {
        params[key] = `*${value}*`;
      }
      if (this.selectedApplicationType() === "offline" && ["count", "rounds"].includes(key)) {
        params[key] = value;
      }
    });
    return params;
  });
  sort: WritableSignal<Sort> = signal({ active: "", direction: "" });
  pageIndex = signal(0);
  machinesResource = new MockHttpResourceRef(MockPiResponse.fromValue<Machines>([]));
  tokenApplicationResource: HttpResourceRef<PiResponse<TokenApplication[], undefined> | undefined> =
    new MockHttpResourceRef(MockPiResponse.fromValue([]));

  deleteAssignMachineToToken() {
    return of({} as any);
  }

  postAssignMachineToToken(args: {
    service_id?: string;
    user?: string;
    serial: string;
    application: "ssh" | "offline";
    machineid: number;
    resolver: string;
    count?: number;
    rounds?: number;
  }): Observable<any> {
    return of({} as any);
  }

  postTokenOption = jest.fn().mockReturnValue(of({} as any));
  getAuthItem = jest.fn().mockReturnValue(
    of({
      result: {
        value: { serial: "", machineid: "", resolver: "" }
      }
    })
  );
  postToken = jest.fn().mockReturnValue(of({} as any));
  getMachine = jest.fn().mockReturnValue(
    of({
      result: {
        value: {
          machines: [
            {
              hostname: "localhost",
              machineid: "machine1",
              resolver: "resolver1",
              serial: "serial1",
              type: "ssh",
              applications: []
            }
          ],
          count: 1
        }
      }
    })
  );
  deleteToken = jest.fn().mockReturnValue(of({} as any));
  deleteTokenMtid = jest.fn().mockReturnValue(of({} as any));
  onPageEvent = jest.fn();
  onSortEvent = jest.fn();
}

export class MockTableUtilsService implements TableUtilsServiceInterface {
  pageSizeOptions: WritableSignal<number[]> = signal([5, 10, 25, 50]);
  emptyDataSource = jest.fn().mockImplementation((_pageSize: number, _columns: { key: string; label: string }[]) => {
    const dataSource = new MatTableDataSource<TokenApplication>([]);
    (dataSource as any).isEmpty = true;
    return dataSource;
  });
  toggleKeywordInFilter = jest.fn();
  public toggleBooleanInFilter = jest.fn();
  isLink = jest.fn().mockReturnValue(false);
  getClassForColumn = jest.fn();
  getTooltipForColumn = jest.fn();
  getDisplayText = jest.fn();
  getSpanClassForKey = jest.fn().mockReturnValue("");
  getDivClassForKey = jest.fn().mockReturnValue("");
  getClassForColumnKey = jest.fn();
  getChildClassForColumnKey = jest.fn().mockReturnValue("");
  getDisplayTextForKeyAndRevoked = jest.fn().mockReturnValue("");
  getTdClassForKey = jest.fn().mockReturnValue("");
  getSpanClassForState = jest.fn().mockReturnValue("");
  getDisplayTextForState = jest.fn().mockReturnValue("");

  pickColumns<const K extends readonly ColumnKey[]>(
    ...keys: K
  ): {
    readonly [I in keyof K]: Readonly<{
      key: Extract<K[I], ColumnKey>;
      label: string;
    }>;
  } {
    return keys.map((k) => ({ key: k as Extract<typeof k, ColumnKey>, label: String(k) })) as any;
  }

  getColumnKeys<const C extends readonly ColumnDef[]>(
    cols: C
  ): {
    readonly [I in keyof C]: C[I] extends Readonly<{
        key: infer KK extends ColumnKey;
        label: string;
      }>
      ? KK
      : never;
  } {
    return cols.map((c) => c.key) as any;
  }

  handleColumnClick = jest.fn();
}

export class MockAuditService implements AuditServiceInterface {
  sort: WritableSignal<Sort> = signal({ active: "time", direction: "desc" });
  apiFilter = ["user", "success"];
  advancedApiFilter = ["machineid", "resolver"];
  auditFilter: WritableSignal<FilterValue> = signal(new FilterValue());
  filterParams: Signal<Record<string, string>> = signal({});
  pageSize = linkedSignal({
    source: this.auditFilter,
    computation: () => 10
  });
  pageIndex = linkedSignal({
    source: () => ({
      filterValue: this.auditFilter(),
      pageSize: this.pageSize()
    }),
    computation: () => 0
  });
  auditResource: HttpResourceRef<PiResponse<Audit> | undefined> = new MockHttpResourceRef(
    MockPiResponse.fromValue<Audit>({
      auditcolumns: [],
      auditdata: [],
      count: 0,
      current: 0
    })
  );
  clearFilter = jest.fn().mockImplementation(() => {
    this.auditFilter.set(new FilterValue());
  });

  handleFilterInput = jest.fn().mockImplementation(($event: Event) => {
    const inputElement = $event.target as HTMLInputElement;
    this.auditFilter.set(new FilterValue({ value: inputElement.value }));
  });
}

export class MockLocalService implements LocalServiceInterface {
  private data: Record<string, string> = {};
  key: string = "mockLocalServiceKey";
  saveData = jest.fn().mockImplementation((key: string, value: string) => {
    this.data[key] = value;
  });
  getData = jest.fn().mockImplementation((key: string) => {
    const dataValue = this.data[key];
    if (dataValue === undefined) {
      console.warn(`MockLocalService: No data found for key: ${key}`);
      return "";
    }
    return dataValue;
  });
  removeData = jest.fn().mockImplementation((key: string) => {
    if (this.data[key] !== undefined) {
      delete this.data[key];
    } else {
      console.warn(`MockLocalService: No data found for key: ${key}`);
    }
  });
}

export class MockSessionTimerService {
  remainingTime = signal(300);
}

export class MockChallengesService {
  challengesResource = { reload: jest.fn() };
}

export class MockDialogService {
  private _firstStepClosed$ = new Subject<any>();
  private _lastStepClosed$ = new Subject<any>();
  isTokenEnrollmentFirstStepDialogOpen = false;
  openTokenEnrollmentFirstStepDialog = jest.fn((_args: { data: { enrollmentResponse: any } }) => {
    this.isTokenEnrollmentFirstStepDialogOpen = true;

    const ref = {
      close: jest.fn((result?: any) => {
        this.isTokenEnrollmentFirstStepDialogOpen = false;
        this._firstStepClosed$.next(result);
        this._firstStepClosed$.complete();
        this._firstStepClosed$ = new Subject<any>();
      }),
      afterClosed: () => this._firstStepClosed$.asObservable()
    } as any;

    return ref;
  });

  closeTokenEnrollmentFirstStepDialog = jest.fn(() => {
    if (this.isTokenEnrollmentFirstStepDialogOpen) {
      this.isTokenEnrollmentFirstStepDialogOpen = false;
      this._firstStepClosed$.next(undefined);
      this._firstStepClosed$.complete();
      this._firstStepClosed$ = new Subject<any>();
    }
  });

  openTokenEnrollmentLastStepDialog = jest.fn((_args: { data: TokenEnrollmentLastStepDialogData }) => {
    const ref = {
      close: jest.fn((result?: any) => {
        this._lastStepClosed$.next(result);
        this._lastStepClosed$.complete();
        this._lastStepClosed$ = new Subject<any>();
      }),
      afterClosed: () => this._lastStepClosed$.asObservable()
    } as any;

    return ref;
  });

  closeTokenEnrollmentLastStepDialog = jest.fn(() => {
    this._lastStepClosed$.next(undefined);
    this._lastStepClosed$.complete();
    this._lastStepClosed$ = new Subject<any>();
  });
}

export class MockLoadingService {
  addLoading = jest.fn();
  removeLoading = jest.fn();
}

type TestApplicationsShape = {
  ssh: {
    options: {
      sshkey: {
        service_id: { value: string[] };
      };
    };
  };
};

export class MockApplicationService {
  applications: WritableSignal<TestApplicationsShape> = signal({
    ssh: {
      options: {
        sshkey: {
          service_id: { value: ["svc-1", "svc-2"] }
        }
      }
    }
  });
}

export class MockVersioningService {
  version = { set: jest.fn() } as any;
}

export class MockSystemService {
  nodes = jest.fn(() => [
    { uuid: "node-1", name: "Node 1" } as any,
    { uuid: "node-2", name: "Node 2" } as any
  ]);
}<|MERGE_RESOLUTION|>--- conflicted
+++ resolved
@@ -247,15 +247,7 @@
   attributeSetMap = signal<Record<string, string[]>>({});
   hasWildcardKey: Signal<boolean> = signal(false);
   keyOptions: Signal<string[]> = signal([]);
-<<<<<<< HEAD
-  selectedUser = signal(null);
-  detailsUsername: WritableSignal<string> = signal("");
-  setUserAttribute = jest.fn().mockReturnValue(of({}));
-  deleteUserAttribute = jest.fn().mockReturnValue(of({}));
-
-=======
   selectedUser: Signal<UserData | null> = signal(null);
->>>>>>> 83544929
   usersOfRealmResource: HttpResourceRef<PiResponse<UserData[], undefined> | undefined> = new MockHttpResourceRef(
     MockPiResponse.fromValue([])
   );
@@ -335,8 +327,6 @@
     this.selectedUsername.set(name);
     return name;
   });
-
-
 }
 
 export class MockNotificationService implements NotificationServiceInterface {
@@ -388,29 +378,27 @@
 export class MockRealmService implements RealmServiceInterface {
   selectedRealms = signal<string[]>([]);
 
-  realmResource: HttpResourceRef<PiResponse<Realms> | undefined> =
-    new MockHttpResourceRef<PiResponse<Realms> | undefined>(
-      MockPiResponse.fromValue<Realms>({} as any)
-    );
+  realmResource: HttpResourceRef<PiResponse<Realms> | undefined> = new MockHttpResourceRef<
+    PiResponse<Realms> | undefined
+  >(MockPiResponse.fromValue<Realms>({} as any));
 
   realmOptions: Signal<string[]> = computed(() => {
     const realms = this.realmResource.value()?.result?.value as any;
     return realms ? Object.keys(realms) : [];
   });
 
-  defaultRealmResource: HttpResourceRef<PiResponse<Realms> | undefined> =
-    new MockHttpResourceRef<PiResponse<Realms> | undefined>(
-      MockPiResponse.fromValue<Realms>(
-        {
-          realm1: {
-            default: true,
-            id: 1,
-            option: "",
-            resolver: []
-          } as Realm
-        } as any
-      )
-    );
+  defaultRealmResource: HttpResourceRef<PiResponse<Realms> | undefined> = new MockHttpResourceRef<
+    PiResponse<Realms> | undefined
+  >(
+    MockPiResponse.fromValue<Realms>({
+      realm1: {
+        default: true,
+        id: 1,
+        option: "",
+        resolver: []
+      } as Realm
+    } as any)
+  );
 
   defaultRealm: Signal<string> = computed(() => {
     const data = this.defaultRealmResource.value()?.result?.value as any;
@@ -419,45 +407,40 @@
 
   createRealm = jest
     .fn()
-    .mockImplementation(
-      (realm: string, nodeId: string, resolvers: { name: string; priority?: number | null }[]) => {
-        const current = (this.realmResource.value()?.result?.value as any) ?? {};
-        const existing: Realm | undefined = current[realm];
-
-        const newResolverEntries = resolvers.map((r) => ({
-          name: r.name,
-          node: nodeId,
-          type: "mock",
-          priority: r.priority ?? null
-        }));
-
-        const updatedRealm: Realm = existing
-          ? {
+    .mockImplementation((realm: string, nodeId: string, resolvers: { name: string; priority?: number | null }[]) => {
+      const current = (this.realmResource.value()?.result?.value as any) ?? {};
+      const existing: Realm | undefined = current[realm];
+
+      const newResolverEntries = resolvers.map((r) => ({
+        name: r.name,
+        node: nodeId,
+        type: "mock",
+        priority: r.priority ?? null
+      }));
+
+      const updatedRealm: Realm = existing
+        ? {
             ...existing,
-            resolver: [
-              ...(existing.resolver ?? []),
-              ...newResolverEntries
-            ]
+            resolver: [...(existing.resolver ?? []), ...newResolverEntries]
           }
-          : {
+        : {
             default: false,
             id: Object.keys(current).length + 1,
             option: "",
             resolver: newResolverEntries
           };
 
-        const updatedRealms = {
-          ...current,
-          [realm]: updatedRealm
-        };
-
-        (this.realmResource as MockHttpResourceRef<PiResponse<Realms> | undefined>).set(
-          MockPiResponse.fromValue<Realms>(updatedRealms as any)
-        );
-
-        return of(MockPiResponse.fromValue<any>({ realm, nodeId, resolvers }));
-      }
-    );
+      const updatedRealms = {
+        ...current,
+        [realm]: updatedRealm
+      };
+
+      (this.realmResource as MockHttpResourceRef<PiResponse<Realms> | undefined>).set(
+        MockPiResponse.fromValue<Realms>(updatedRealms as any)
+      );
+
+      return of(MockPiResponse.fromValue<any>({ realm, nodeId, resolvers }));
+    });
 
   deleteRealm = jest.fn().mockImplementation((realm: string) => {
     const current = (this.realmResource.value()?.result?.value as any) ?? {};
@@ -485,17 +468,16 @@
     );
 
     (this.defaultRealmResource as MockHttpResourceRef<PiResponse<Realms> | undefined>).set(
-      MockPiResponse.fromValue<Realms>(
-        {
-          [realm]: current[realm] ??
-            ({
-              default: true,
-              id: 1,
-              option: "",
-              resolver: []
-            } as Realm)
-        } as any
-      )
+      MockPiResponse.fromValue<Realms>({
+        [realm]:
+          current[realm] ??
+          ({
+            default: true,
+            id: 1,
+            option: "",
+            resolver: []
+          } as Realm)
+      } as any)
     );
 
     return of(MockPiResponse.fromValue<number>(1));
@@ -516,92 +498,55 @@
   tokenSerial: WritableSignal<string> = signal("");
   containerSerial: WritableSignal<string> = signal("");
 
-  onLogin: Signal<boolean> = computed(
-    () => this.routeUrl() === ROUTE_PATHS.LOGIN
-  );
-
-  onAudit: Signal<boolean> = computed(
-    () => this.routeUrl() === ROUTE_PATHS.AUDIT
-  );
-
-  onTokens: Signal<boolean> = computed(
-    () => this.routeUrl() === ROUTE_PATHS.TOKENS
-  );
-
-  onUsers: Signal<boolean> = computed(
-    () => this.routeUrl() === ROUTE_PATHS.USERS
-  );
-
-  onPolicies: Signal<boolean> = computed(
-    () => this.routeUrl() === ROUTE_PATHS.POLICIES
-  );
-
-  onTokenDetails: Signal<boolean> = computed(
-    () => this.routeUrl().startsWith(ROUTE_PATHS.TOKENS_DETAILS)
-  );
-
-  onUserDetails: Signal<boolean> = computed(
-    () => this.routeUrl().startsWith(ROUTE_PATHS.USERS_DETAILS + "/")
-  );
-
-  onUserRealms: Signal<boolean> = computed(
-    () => this.routeUrl() === ROUTE_PATHS.USERS);
-
-  onTokensEnrollment: Signal<boolean> = computed(
-    () => this.routeUrl() === ROUTE_PATHS.TOKENS_ENROLLMENT
-  );
-
-  onTokensChallenges: Signal<boolean> = computed(
-    () => this.routeUrl() === ROUTE_PATHS.TOKENS_CHALLENGES
-  );
-
-  onTokensApplications: Signal<boolean> = computed(
-    () => this.routeUrl() === ROUTE_PATHS.TOKENS_APPLICATIONS
-  );
-
-  onTokensGetSerial: Signal<boolean> = computed(
-    () => this.routeUrl() === ROUTE_PATHS.TOKENS_GET_SERIAL
-  );
-
-  onTokensImport: Signal<boolean> = computed(
-    () => this.routeUrl() === ROUTE_PATHS.TOKENS_IMPORT
-  );
-
-  onTokensContainers: Signal<boolean> = computed(
-    () => this.routeUrl() === ROUTE_PATHS.TOKENS_CONTAINERS
-  );
-
-  onTokensContainersCreate: Signal<boolean> = computed(
-    () => this.routeUrl() === ROUTE_PATHS.TOKENS_CONTAINERS_CREATE
-  );
-
-  onTokensContainersDetails: Signal<boolean> = computed(
-    () => this.routeUrl().startsWith(ROUTE_PATHS.TOKENS_CONTAINERS_DETAILS)
-  );
-
-  onTokensAssignToken: Signal<boolean> = computed(
-    () => this.routeUrl() === ROUTE_PATHS.TOKENS_ASSIGN_TOKEN
-  );
-
-  onTokensWizard: Signal<boolean> = computed(
-    () => this.routeUrl() === ROUTE_PATHS.TOKENS_WIZARD
-  );
-
-  onTokensContainersWizard: Signal<boolean> = computed(
-    () => this.routeUrl() === ROUTE_PATHS.TOKENS_CONTAINERS_WIZARD
-  );
+  onLogin: Signal<boolean> = computed(() => this.routeUrl() === ROUTE_PATHS.LOGIN);
+
+  onAudit: Signal<boolean> = computed(() => this.routeUrl() === ROUTE_PATHS.AUDIT);
+
+  onTokens: Signal<boolean> = computed(() => this.routeUrl() === ROUTE_PATHS.TOKENS);
+
+  onUsers: Signal<boolean> = computed(() => this.routeUrl() === ROUTE_PATHS.USERS);
+
+  onPolicies: Signal<boolean> = computed(() => this.routeUrl() === ROUTE_PATHS.POLICIES);
+
+  onTokenDetails: Signal<boolean> = computed(() => this.routeUrl().startsWith(ROUTE_PATHS.TOKENS_DETAILS));
+
+  onUserDetails: Signal<boolean> = computed(() => this.routeUrl().startsWith(ROUTE_PATHS.USERS_DETAILS + "/"));
+
+  onUserRealms: Signal<boolean> = computed(() => this.routeUrl() === ROUTE_PATHS.USERS);
+
+  onTokensEnrollment: Signal<boolean> = computed(() => this.routeUrl() === ROUTE_PATHS.TOKENS_ENROLLMENT);
+
+  onTokensChallenges: Signal<boolean> = computed(() => this.routeUrl() === ROUTE_PATHS.TOKENS_CHALLENGES);
+
+  onTokensApplications: Signal<boolean> = computed(() => this.routeUrl() === ROUTE_PATHS.TOKENS_APPLICATIONS);
+
+  onTokensGetSerial: Signal<boolean> = computed(() => this.routeUrl() === ROUTE_PATHS.TOKENS_GET_SERIAL);
+
+  onTokensImport: Signal<boolean> = computed(() => this.routeUrl() === ROUTE_PATHS.TOKENS_IMPORT);
+
+  onTokensContainers: Signal<boolean> = computed(() => this.routeUrl() === ROUTE_PATHS.TOKENS_CONTAINERS);
+
+  onTokensContainersCreate: Signal<boolean> = computed(() => this.routeUrl() === ROUTE_PATHS.TOKENS_CONTAINERS_CREATE);
+
+  onTokensContainersDetails: Signal<boolean> = computed(() =>
+    this.routeUrl().startsWith(ROUTE_PATHS.TOKENS_CONTAINERS_DETAILS)
+  );
+
+  onTokensAssignToken: Signal<boolean> = computed(() => this.routeUrl() === ROUTE_PATHS.TOKENS_ASSIGN_TOKEN);
+
+  onTokensWizard: Signal<boolean> = computed(() => this.routeUrl() === ROUTE_PATHS.TOKENS_WIZARD);
+
+  onTokensContainersWizard: Signal<boolean> = computed(() => this.routeUrl() === ROUTE_PATHS.TOKENS_CONTAINERS_WIZARD);
 
   onAnyTokensRoute: Signal<boolean> = computed(
-    () =>
-      this.routeUrl() === ROUTE_PATHS.TOKENS ||
-      this.routeUrl().startsWith(ROUTE_PATHS.TOKENS + "/")
+    () => this.routeUrl() === ROUTE_PATHS.TOKENS || this.routeUrl().startsWith(ROUTE_PATHS.TOKENS + "/")
   );
 
   onAnyUsersRoute: Signal<boolean> = computed(
-    () =>
-      this.routeUrl() === ROUTE_PATHS.USERS ||
-      this.routeUrl().startsWith(ROUTE_PATHS.USERS + "/")
-  );
+    () => this.routeUrl() === ROUTE_PATHS.USERS || this.routeUrl().startsWith(ROUTE_PATHS.USERS + "/")
+  );
+
+  onTokensContainersTemplates = signal(false); // Is mocked, not an actual implementation
 
   tokenSelected = jest.fn().mockImplementation((serial: string) => {
     this.tokenSerial.set(serial);
@@ -623,15 +568,8 @@
   readonly containerBaseUrl = "mockEnvironment.proxyUrl + '/container'";
   eventPageSize: number = 10;
   states = signal<string[]>([]);
-<<<<<<< HEAD
   selectedContainerType = signal<ContainerType | undefined>(undefined);
   containerDetail = signal<ContainerDetails>({ containers: [], count: 0 });
-  addToken = jest.fn().mockReturnValue(of(null));
-  removeToken = jest.fn().mockReturnValue(of(null));
-  containerBelongsToUser = jest.fn().mockReturnValue(false);
-  readonly containerBaseUrl = "mockEnvironment.proxyUrl + '/container'";
-=======
->>>>>>> 83544929
   readonly containerSerial = signal("CONT-1");
   readonly selectedContainer = signal("");
   readonly sort = signal<Sort>({ active: "serial", direction: "asc" });
@@ -669,7 +607,7 @@
       { containerType: "yubikey", description: "", token_types: [] } as ContainerType
     ];
   });
-  selectedContainerType = signal<ContainerType>({ containerType: "generic", description: "", token_types: [] });
+
   containerDetailResource = new MockHttpResourceRef(
     MockPiResponse.fromValue({
       containers: [
@@ -695,7 +633,6 @@
       count: 1
     })
   );
-  containerDetail = signal<ContainerDetails>({ containers: [], count: 0 });
   templatesResource: HttpResourceRef<PiResponse<{ templates: ContainerTemplate[] }, unknown> | undefined> =
     new MockHttpResourceRef(
       MockPiResponse.fromValue<{ templates: ContainerTemplate[] }>({
@@ -1129,9 +1066,9 @@
     cols: C
   ): {
     readonly [I in keyof C]: C[I] extends Readonly<{
-        key: infer KK extends ColumnKey;
-        label: string;
-      }>
+      key: infer KK extends ColumnKey;
+      label: string;
+    }>
       ? KK
       : never;
   } {
@@ -1288,8 +1225,5 @@
 }
 
 export class MockSystemService {
-  nodes = jest.fn(() => [
-    { uuid: "node-1", name: "Node 1" } as any,
-    { uuid: "node-2", name: "Node 2" } as any
-  ]);
+  nodes = jest.fn(() => [{ uuid: "node-1", name: "Node 1" } as any, { uuid: "node-2", name: "Node 2" } as any]);
 }