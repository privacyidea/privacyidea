/**
 * (c) NetKnights GmbH 2025,  https://netknights.it
 *
 * This code is free software; you can redistribute it and/or
 * modify it under the terms of the GNU AFFERO GENERAL PUBLIC LICENSE
 * as published by the Free Software Foundation; either
 * version 3 of the License, or any later version.
 *
 * This code is distributed in the hope that it will be useful,
 * but WITHOUT ANY WARRANTY; without even the implied warranty of
 * MERCHANTABILITY or FITNESS FOR A PARTICULAR PURPOSE. See the
 * GNU AFFERO GENERAL PUBLIC LICENSE for more details.
 *
 * You should have received a copy of the GNU Affero General Public
 * License along with this program.  If not, see <http://www.gnu.org/licenses/>.
 *
 * SPDX-License-Identifier: AGPL-3.0-or-later
 **/
import { Audit, AuditServiceInterface } from "../app/services/audit/audit.service";
import { AuthData, AuthDetail, AuthResponse, AuthRole, AuthService, JwtData } from "../app/services/auth/auth.service";
import {
  ContainerDetailData,
  ContainerDetails,
  ContainerRegisterData,
  ContainerService,
  ContainerTemplate,
  ContainerType,
  ContainerTypes
} from "../app/services/container/container.service";
import { HttpHeaders, HttpParams, HttpProgressEvent, HttpResourceRef } from "@angular/common/http";
import {
  BulkResult,
  LostTokenResponse,
  TokenDetails,
  TokenGroups,
  Tokens,
  TokenService,
  TokenServiceInterface,
  TokenType
} from "../app/services/token/token.service";
import { Machines, MachineServiceInterface, TokenApplication } from "../app/services/machine/machine.service";
import { Observable, of, Subject, Subscription } from "rxjs";
import { Realm, Realms, RealmServiceInterface } from "../app/services/realm/realm.service";
import {
  computed,
  inject,
  linkedSignal,
  Resource,
  ResourceStatus,
  Signal,
  signal,
  WritableSignal
} from "@angular/core";
import { UserData, UserServiceInterface } from "../app/services/user/user.service";
import { ValidateCheckResponse, ValidateServiceInterface } from "../app/services/validate/validate.service";

import { ContentServiceInterface } from "../app/services/content/content.service";
import { FilterValue } from "../app/core/models/filter_value";
import { LocalServiceInterface } from "../app/services/local/local.service";
import { MatTableDataSource } from "@angular/material/table";
import { NotificationServiceInterface } from "../app/services/notification/notification.service";
import { OverflowServiceInterface } from "../app/services/overflow/overflow.service";
import { PiResponse } from "../app/app.component";
import { Router } from "@angular/router";
import { Sort } from "@angular/material/sort";
import { TableUtilsServiceInterface } from "../app/services/table-utils/table-utils.service";
import { TokenEnrollmentLastStepDialogData } from "../app/components/token/token-enrollment/token-enrollment-last-step-dialog/token-enrollment-last-step-dialog.component";
import { TokenTypeOption } from "../app/components/token/token.component";

export function makeResource<T>(initial: T) {
  return {
    value: signal(initial) as WritableSignal<T>,
    reload: jest.fn(),
    error: jest.fn().mockReturnValue(null)
  };
}

const assert = (condition: boolean, message: string) => {
  if (!condition) {
    throw new Error(message);
  }
};

export class MockAuthData implements AuthData {
  log_level = 0;
  menus = [];
  realm = "";
  rights = [];
  role: AuthRole = "";
  token = "";
  username = "";
  logout_time = 0;
  audit_page_size = 10;
  token_page_size = 10;
  user_page_size = 10;
  policy_template_url = "";
  default_tokentype = "";
  default_container_type = "";
  user_details = false;
  token_wizard = false;
  token_wizard_2nd = false;
  admin_dashboard = false;
  dialog_no_token = false;
  search_on_enter = false;
  timeout_action = "";
  token_rollover: any = null;
  hide_welcome = false;
  hide_buttons = false;
  deletion_confirmation = false;
  show_seed = false;
  show_node = "";
  subscription_status = 0;
  subscription_status_push = 0;
  qr_image_android: string | null = null;
  qr_image_ios: string | null = null;
  qr_image_custom: string | null = null;
  logout_redirect_url = "";
  require_description = [];
  rss_age = 0;
  container_wizard = {
    enabled: false,
    type: "",
    registration: false,
    template: null
  };
  versionnumber = "";
}

export class MockAuthDetail implements AuthDetail {
  username = "";
}

export class MockHttpResourceRef<T> implements HttpResourceRef<T> {
  value: WritableSignal<T>;

  set(value: T): void {
    this.value.set(value);
  }

  update(updater: (value: T) => T): void {
    this.value.set(updater(this.value()));
  }

  asReadonly(): Resource<T> {
    return {
      value: this.value,
      reload: this.reload,
      error: this.error,
      hasValue: this.hasValue.bind(this),
      status: signal(ResourceStatus.Resolved),
      isLoading: signal(false)
    };
  }

  headers: Signal<HttpHeaders | undefined> = signal(undefined);
  statusCode: Signal<number | undefined> = signal(undefined);
  progress: Signal<HttpProgressEvent | undefined> = signal(undefined);

  hasValue(): this is HttpResourceRef<Exclude<T, undefined>> {
    return this.value() !== undefined;
  }

  destroy(): void {}

  status: Signal<ResourceStatus> = signal(ResourceStatus.Resolved);
  error = signal<Error | null>(null);
  isLoading: Signal<boolean> = signal(false);
  reload = jest.fn();

  constructor(initial: T) {
    this.value = signal(initial) as WritableSignal<T>;
  }
}

export class MockBase64Service {
  base64URLToBytes = jest.fn((_: string) => new Uint8Array([1, 2]));
  bytesToBase64 = jest.fn(() => "b64");
}

export class MockPiResponse<Value, Detail = unknown> implements PiResponse<Value, Detail> {
  error?: {
    code: number;
    message: string;
  };
  id: number;
  jsonrpc: string;
  detail: Detail;
  result?: {
    authentication?: "CHALLENGE" | "POLL" | "PUSH";
    status: boolean;
    value?: Value;
    error?: {
      code: number;
      message: string;
    };
  };
  signature: string;
  time: number;
  version: string;
  versionnumber: string;

  constructor(args: {
    detail: Detail;
    result?: {
      authentication?: "CHALLENGE" | "POLL" | "PUSH";
      status: boolean;
      value?: Value;
      error?: { code: number; message: string };
    };
    error?: {
      code: number;
      message: string;
    };
    id?: number;
    jsonrpc?: string;
    signature?: string;
    time?: number;
    version?: string;
    versionnumber?: string;
  }) {
    this.detail = args.detail;
    this.result = args.result;
    this.error = args.error;
    this.id = args.id ?? 0;
    this.jsonrpc = args.jsonrpc ?? "2.0";
    this.signature = args.signature ?? "";
    this.time = args.time ?? Date.now();
    this.version = args.version ?? "1.0";
    this.versionnumber = args.versionnumber ?? "1.0";
  }

  static fromValue<Value, Detail = unknown>(
    value: Value,
    detail: Detail = {} as Detail
  ): MockPiResponse<Value, Detail> {
    return new MockPiResponse<Value, Detail>({
      detail,
      result: { status: true, value }
    });
  }
}

export class MockAuthService extends AuthService {
  override readonly authUrl = "environmentMock.proxyUrl + '/auth'";
  override jwtData: WritableSignal<JwtData | null> = signal({
    username: "",
    realm: "",
    nonce: "",
    role: "admin",
    authtype: "cookie",
    exp: 0,
    rights: MockAuthService.MOCK_AUTH_DATA.rights
  });
  override jwtNonce: WritableSignal<string> = signal(this.jwtData()?.nonce || "");
  override authtype: Signal<"cookie" | "none"> = signal("cookie");
  override jwtExpDate: Signal<Date | null> = computed(() => {
    const exp = this.jwtData()?.exp;
    return exp ? new Date(exp * 1000) : null;
  });
  override authData = signal(MockAuthService.MOCK_AUTH_DATA);
  override isAuthenticated: WritableSignal<boolean> = signal(false);
  override menus: WritableSignal<string[]> = signal(MockAuthService.MOCK_AUTH_DATA.menus);
  override realm: WritableSignal<string> = signal(MockAuthService.MOCK_AUTH_DATA.realm);
  override role: WritableSignal<AuthRole> = signal(MockAuthService.MOCK_AUTH_DATA.role);
  override token: WritableSignal<string> = signal(MockAuthService.MOCK_AUTH_DATA.token);
  override username: WritableSignal<string> = signal(MockAuthService.MOCK_AUTH_DATA.username);
  override logoutTimeSeconds: WritableSignal<number> = signal(MockAuthService.MOCK_AUTH_DATA.logout_time);
  override auditPageSize: WritableSignal<number> = signal(MockAuthService.MOCK_AUTH_DATA.audit_page_size);
  override tokenPageSize: WritableSignal<number> = signal(MockAuthService.MOCK_AUTH_DATA.token_page_size);
  override userPageSize: WritableSignal<number> = signal(MockAuthService.MOCK_AUTH_DATA.user_page_size);
  override userDetails: WritableSignal<boolean> = signal(MockAuthService.MOCK_AUTH_DATA.user_details);
  override tokenWizard2nd: WritableSignal<boolean> = signal(MockAuthService.MOCK_AUTH_DATA.token_wizard_2nd);
  override adminDashboard: WritableSignal<boolean> = signal(MockAuthService.MOCK_AUTH_DATA.admin_dashboard);
  override dialogNoToken: WritableSignal<boolean> = signal(MockAuthService.MOCK_AUTH_DATA.dialog_no_token);
  override searchOnEnter: WritableSignal<boolean> = signal(MockAuthService.MOCK_AUTH_DATA.search_on_enter);
  override timeoutAction: WritableSignal<string> = signal(MockAuthService.MOCK_AUTH_DATA.timeout_action);
  override tokenRollover: WritableSignal<any> = signal(MockAuthService.MOCK_AUTH_DATA.token_rollover);
  override hideWelcome: WritableSignal<boolean> = signal(MockAuthService.MOCK_AUTH_DATA.hide_welcome);
  override hideButtons: WritableSignal<boolean> = signal(MockAuthService.MOCK_AUTH_DATA.hide_buttons);
  override deletionConfirmation: WritableSignal<boolean> = signal(MockAuthService.MOCK_AUTH_DATA.deletion_confirmation);
  override showSeed: WritableSignal<boolean> = signal(MockAuthService.MOCK_AUTH_DATA.show_seed);
  override showNode: WritableSignal<string> = signal(MockAuthService.MOCK_AUTH_DATA.show_node);
  override subscriptionStatus: WritableSignal<number> = signal(MockAuthService.MOCK_AUTH_DATA.subscription_status);
  override subscriptionStatusPush: WritableSignal<number> = signal(
    MockAuthService.MOCK_AUTH_DATA.subscription_status_push
  );
  override qrImageAndroid: WritableSignal<string | null> = signal(MockAuthService.MOCK_AUTH_DATA.qr_image_android);
  override qrImageIOS: WritableSignal<string | null> = signal(MockAuthService.MOCK_AUTH_DATA.qr_image_ios);
  override qrImageCustom: WritableSignal<string | null> = signal(MockAuthService.MOCK_AUTH_DATA.qr_image_custom);
  override logoutRedirectUrl: WritableSignal<string> = signal(MockAuthService.MOCK_AUTH_DATA.logout_redirect_url);
  override requireDescription: WritableSignal<string[]> = signal(MockAuthService.MOCK_AUTH_DATA.require_description);
  override rssAge: WritableSignal<number> = signal(MockAuthService.MOCK_AUTH_DATA.rss_age);
  override isSelfServiceUser: Signal<boolean> = signal(
    this.role() === "user" && this.menus().includes("token_self-service_menu")
  );
  override authenticate = jest
    .fn()
    .mockReturnValue(of(MockPiResponse.fromValue<AuthData, AuthDetail>(new MockAuthData(), new MockAuthDetail())));
  protected override readonly localService: LocalServiceInterface = inject(MockLocalService);
  override readonly notificationService: NotificationServiceInterface = inject(MockNotificationService);
  static MOCK_AUTH_DATA: AuthData = {
    log_level: 0,
    menus: ["token_overview", "token_self-service_menu", "container_overview"],
    realm: "default",
    rights: [],
    role: "admin",
    token: "Bearer FAKE_TOKEN",
    username: "alice",
    logout_time: 3600,
    audit_page_size: 25,
    token_page_size: 10,
    user_page_size: 10,
    policy_template_url: "",
    default_tokentype: "",
    default_container_type: "",
    user_details: false,
    token_wizard: false,
    token_wizard_2nd: false,
    admin_dashboard: false,
    dialog_no_token: false,
    search_on_enter: false,
    timeout_action: "",
    token_rollover: null,
    hide_welcome: false,
    hide_buttons: false,
    deletion_confirmation: false,
    show_seed: false,
    show_node: "",
    subscription_status: 0,
    subscription_status_push: 0,
    qr_image_android: null,
    qr_image_ios: null,
    qr_image_custom: null,
    logout_redirect_url: "",
    require_description: [],
    rss_age: 0,
    container_wizard: {
      enabled: false,
      type: "",
      registration: false,
      template: null
    }
  };
  isAuthenticatedUser = jest.fn().mockReturnValue(this.isAuthenticated() && this.role() === "user");
}

export class MockUserService implements UserServiceInterface {
  usersOfRealmResource: HttpResourceRef<PiResponse<UserData[], undefined> | undefined> = new MockHttpResourceRef(
    MockPiResponse.fromValue([])
  );
  selectedUsername = signal("");
  setDefaultRealm = jest.fn();
  selectedUser = signal<UserData | null>(null);

  resetUserSelection() {
    this.selectionFilter.set("");
    this.selectedUserRealm.set("");
  }

  resetFilter = jest.fn().mockImplementation(() => {
    this.apiUserFilter.set(new FilterValue());
  });


  handleFilterInput = jest.fn().mockImplementation(($event: Event) => {
    const inputElement = $event.target as HTMLInputElement;
    this.apiUserFilter.set(new FilterValue({ value: inputElement.value }));
  });


  apiUserFilter: WritableSignal<FilterValue> = signal(new FilterValue());

  pageIndex: WritableSignal<number> = signal(0);


  pageSize: WritableSignal<number> = signal(10);
  apiFilterOptions: string[] = [];
  advancedApiFilterOptions: string[] = [];
  userResource: HttpResourceRef<PiResponse<UserData[]> | undefined> = new MockHttpResourceRef(
    MockPiResponse.fromValue([])
  );
  user: WritableSignal<UserData> = signal({
    description: "",
    editable: false,
    email: "",
    givenname: "",
    mobile: "",
    phone: "",
    resolver: "",
    surname: "",
    userid: "",
    username: ""
  });
  usersResource: HttpResourceRef<PiResponse<UserData[], undefined> | undefined> = new MockHttpResourceRef(
    MockPiResponse.fromValue([])
  );
  users: WritableSignal<UserData[]> = signal([]);
  allUsernames: Signal<string[]> = signal([]);

  selectionFilteredUsernames: Signal<string[]> = signal([]);
  selectedUserRealm = signal("");

  selectionFilter = linkedSignal<string, UserData | string>({
    source: this.selectedUserRealm,
    computation: () => ""
  });
  selectionUsernameFilter = linkedSignal<string>(() => {
    const filter = this.selectionFilter();
    if (typeof filter === "string") {
      return filter;
    }
    return filter?.username ?? "";
  });

  selectionFilteredUsers = signal([]);


  displayUser = jest.fn().mockImplementation((username: string, realm: string) => {
    this.selectedUsername.set(username);
    this.selectedUserRealm.set(realm);
    const user = this.users().find((u) => u.username === username && u.resolver === realm) || null;
    this.selectedUser.set(user);
  });
}

export class MockNotificationService implements NotificationServiceInterface {
  totalDuration = 5000;
  remainingTime: number = this.totalDuration;
  timerSub: Subscription = new Subscription();
  startTime: number = 0;

  openSnackBar = jest.fn().mockImplementation((message: string) => {
    // Simulate showing a notification
  });
}

export class MockValidateService implements ValidateServiceInterface {
  testToken(tokenSerial: string, otpOrPinToTest: string, otponly?: string): Observable<ValidateCheckResponse> {
    return of({
      id: 1,
      jsonrpc: "2.0",
      result: {
        status: true,
        value: true
      },
      detail: {},
      signature: "",
      time: Date.now(),
      version: "1.0",
      versionnumber: "1.0"
    });
  }

  authenticatePasskey(args?: { isTest?: boolean }): Observable<AuthResponse> {
    return of(MockPiResponse.fromValue<AuthData, AuthDetail>(new MockAuthData(), new MockAuthDetail()));
  }

  authenticateWebAuthn(args: {
    signRequest: any;
    transaction_id: string;
    username: string;
    isTest?: boolean;
  }): Observable<AuthResponse> {
    return of(MockPiResponse.fromValue<AuthData, AuthDetail>(new MockAuthData(), new MockAuthDetail()));
  }

  pollTransaction(transactionId: string): Observable<boolean> {
    return of(true);
  }
}

export class MockRealmService implements RealmServiceInterface {
  selectedRealms = signal<string[]>([]);
  realmResource = new MockHttpResourceRef(MockPiResponse.fromValue<Realms>(new Map<string, Realm>()));
  realmOptions = signal(["realm1", "realm2"]);
  defaultRealmResource = new MockHttpResourceRef(MockPiResponse.fromValue<Realms>(new Map<string, Realm>()));
  defaultRealm = signal("realm1");
}

export class MockContentService implements ContentServiceInterface {
  router: Router = {
    url: "/home",
    events: of({} as any)
  } as any;
  routeUrl: WritableSignal<string> = signal("/home");
  previousUrl: Signal<string> = signal("/home");
  isProgrammaticTabChange = signal(false);
  tokenSerial: WritableSignal<string> = signal("");
  containerSerial: WritableSignal<string> = signal("");
  tokenSelected = jest.fn().mockImplementation((serial: string) => {
    this.tokenSerial.set(serial);
  });
  containerSelected = jest.fn().mockImplementation((serial: string) => {
    this.containerSerial.set(serial);
  });
}

export class MockContainerService extends ContainerService {
  override handleFilterInput = jest.fn().mockReturnValue(of({}));
  override containerBaseUrl: string = "mockEnvironment.proxyUrl + '/container'";
  override containerSerial = signal("CONT-1");
  override selectedContainer = signal("");
  override sort: WritableSignal<Sort> = signal({ active: "serial", direction: "asc" });
  override containerFilter: WritableSignal<FilterValue> = signal(new FilterValue());
  override filterParams: Signal<Record<string, string>> = computed(() =>
    Object.fromEntries(
      Object.entries(this.containerFilter()).filter(([key]) =>
        [...this.apiFilter, ...this.advancedApiFilter].includes(key)
      )
    )
  );
  override pageSize: WritableSignal<number> = signal(10);
  override pageIndex: WritableSignal<number> = signal(0);
  override loadAllContainers: Signal<boolean> = signal(false);
  override containerResource: HttpResourceRef<PiResponse<ContainerDetails> | undefined> = new MockHttpResourceRef(
    MockPiResponse.fromValue({
      containers: [],
      count: 0
    })
  );
  override containerOptions: WritableSignal<string[]> = signal([]);
  override filteredContainerOptions: Signal<string[]> = computed(() => {
    const options = this.containerOptions();
    const filter = this.containerFilter();
    return options.filter((option) => option.includes(filter.value) || option.includes(filter.hiddenValue));
  });
  override containerSelection: WritableSignal<ContainerDetailData[]> = signal([]);
  override containerTypesResource: HttpResourceRef<PiResponse<ContainerTypes, unknown> | undefined> = new MockHttpResourceRef(
    MockPiResponse.fromValue<ContainerTypes>(new Map())
  );
  override containerTypeOptions: Signal<ContainerType[]> = computed(() => {
    return [{ "containerType": "generic", "description": "", "token_types": [] } as ContainerType,
      { "containerType": "smartphone", "description": "", "token_types": [] } as ContainerType,
      { "containerType": "yubikey", "description": "", "token_types": [] } as ContainerType];
  });
  override containerDetailResource = new MockHttpResourceRef(
    MockPiResponse.fromValue({
      containers: [
        {
          serial: "CONT-1",
          users: [
            {
              user_realm: "",
              user_name: "",
              user_resolver: "",
              user_id: ""
            }
          ],
          tokens: [],
          realms: [],
          states: [],
          type: "",
          select: "",
          description: "",
          info: {}
        }
      ],
      count: 1
    })
  );
  override templatesResource: HttpResourceRef<PiResponse<{ templates: ContainerTemplate[] }, unknown> | undefined> =
    new MockHttpResourceRef(
      MockPiResponse.fromValue<{ templates: ContainerTemplate[] }>({
        templates: []
      })
    );
  override templates: WritableSignal<ContainerTemplate[]> = signal([]);
  override addToken = jest.fn().mockReturnValue(of(null));
  override removeToken = jest.fn().mockReturnValue(of(null));
  override setContainerRealm = jest.fn().mockReturnValue(of(null));
  override setContainerDescription = jest.fn().mockReturnValue(of(null));
  override toggleActive = jest.fn().mockReturnValue(of({}));
  override unassignUser = jest.fn().mockReturnValue(of(null));
  override assignUser = jest.fn().mockReturnValue(of(null));
  override setContainerInfos = jest.fn().mockReturnValue(of({}));
  override deleteInfo = jest.fn().mockReturnValue(of({}));
  override addTokenToContainer = jest.fn().mockReturnValue(of(null));
  override removeTokenFromContainer = jest.fn().mockReturnValue(of({}));
  override toggleAll = jest.fn().mockReturnValue(of(null));
  override removeAll = jest.fn().mockReturnValue(of(null));
  override deleteContainer = jest.fn().mockReturnValue(of({}));
  override deleteAllTokens = jest.fn().mockReturnValue(of(null));

  override registerContainer(params: {
    container_serial: string;
    passphrase_prompt: string;
    passphrase_response: string;
  }): Observable<PiResponse<ContainerRegisterData, unknown>> {
    throw new Error("Method not implemented.");
  }

<<<<<<< HEAD
  unregister = jest.fn().mockReturnValue(of({}));

  containerBelongsToUser = jest.fn().mockReturnValue(true);
=======
  override containerBelongsToUser = jest.fn().mockReturnValue(true);
>>>>>>> 213c8323

  override stopPolling(): void {
    throw new Error("Method not implemented.");
  }

  override createContainer(param: {
    container_type: string;
    description?: string;
    user_realm?: string;
    template?: string;
    user?: string;
    realm?: string;
    options?: any;
  }): Observable<PiResponse<{ container_serial: string }, unknown>> {
    throw new Error("Method not implemented.");
  }

  override pollContainerRolloutState(
    containerSerial: string,
    startTime: number
  ): Observable<PiResponse<ContainerDetails, unknown>> {
    throw new Error("Method not implemented.");
  }

  override getContainerDetails(containerSerial: string): Observable<PiResponse<ContainerDetails, unknown>> {
    throw new Error("Method not implemented.");
  }
}

export class MockOverflowService implements OverflowServiceInterface {
  private _overflow = false;

  setWidthOverflow(value: boolean) {
    this._overflow = value;
  }

  isWidthOverflowing(selector: string, threshold: number): boolean {
    return this._overflow;
  }

  isHeightOverflowing(args: { selector: string; threshold?: number; thresholdSelector?: string }): boolean {
    return this._overflow;
  }

  getOverflowThreshold(): number {
    return 1920;
  }
}

function makeTokenDetailResponse(tokentype: TokenTypeOption): PiResponse<Tokens> {
  return {
    id: 0,
    jsonrpc: "2.0",
    signature: "",
    time: Date.now(),
    version: "1.0",
    versionnumber: "1.0",
    detail: {},
    result: {
      status: true,
      value: {
        count: 1,
        current: 1,
        tokens: [
          {
            tokentype,
            active: true,
            revoked: false,
            container_serial: "",
            realms: [],
            count: 0,
            count_window: 0,
            description: "",
            failcount: 0,
            id: 0,
            info: {},
            locked: false,
            maxfail: 0,
            otplen: 0,
            resolver: "",
            rollout_state: "",
            serial: "X",
            sync_window: 0,
            tokengroup: [],
            user_id: "",
            user_realm: "",
            username: ""
          }
        ]
      }
    }
  };
}

export class MockTokenService extends TokenService {
  override tokenBaseUrl: string = "mockEnvironment.proxyUrl + '/token'";
  override tokenSerial = signal("MOCK_SERIAL");
  override selectedTokenType: WritableSignal<TokenType> = signal({
    key: "hotp",
    name: "HOTP",
    info: "",
    text: "HMAC-based One-Time Password"
  });
  override showOnlyTokenNotInContainer = signal(false);
  override tokenFilter: WritableSignal<FilterValue> = signal(new FilterValue());

  override handleFilterInput($event: Event): void {
    throw new Error("Method not implemented.");
  }

  override tokenDetailResource = new MockHttpResourceRef<PiResponse<Tokens>>(
    makeTokenDetailResponse("hotp")
  );
  override tokenTypesResource: HttpResourceRef<PiResponse<{}, unknown> | undefined> = new MockHttpResourceRef(
    MockPiResponse.fromValue({})
  );
  override tokenTypeOptions: WritableSignal<TokenType[]> = signal<TokenType[]>([
    {
      key: "hotp",
      name: "HOTP",
      info: "",
      text: "HMAC-based One-Time Password"
    },
    {
      key: "totp",
      name: "TOTP",
      info: "",
      text: "Time-based One-Time Password"
    },
    {
      key: "push",
      name: "PUSH",
      info: "",
      text: "Push Notification"
    }
  ]);
  override pageSize = signal(10);
  override tokenIsActive: WritableSignal<boolean> = signal(true);
  override tokenIsRevoked: WritableSignal<boolean> = signal(false);
  override pageIndex = signal(0);
  override tokenResource = new MockHttpResourceRef<PiResponse<Tokens> | undefined>(undefined as any);
  override tokenSelection: WritableSignal<TokenDetails[]> = signal<TokenDetails[]>([]);
  override toggleActive = jest.fn().mockReturnValue(of({}));
  override resetFailCount = jest.fn().mockReturnValue(of(null));
  override saveTokenDetail = jest.fn().mockReturnValue(of(MockPiResponse.fromValue<boolean>(true)));

  override getSerial(otp: string, params: HttpParams): Observable<PiResponse<{ count: number; serial?: string }, unknown>> {
    throw new Error("Method not implemented.");
  }

  override setTokenInfos = jest.fn().mockReturnValue(of({}));
  override deleteToken = jest.fn().mockReturnValue(of({}));

  override bulkDeleteTokens = jest.fn().mockReturnValue(of(MockPiResponse.fromValue<BulkResult>({
    failed: [],
    unauthorized: [],
    count_success: 1
  })));

  override revokeToken = jest.fn().mockReturnValue(of({}));

  override deleteInfo = jest.fn().mockReturnValue(of({}));

  override unassignUserFromAll = jest.fn().mockReturnValue(of([]));

  override unassignUser = jest.fn().mockReturnValue(of(null));

  override bulkUnassignTokens(tokenDetails: TokenDetails[]): Observable<PiResponse<BulkResult, any>> {
    throw new Error("Method not implemented.");
  }

  override assignUserToAll = jest.fn().mockReturnValue(of([]));

  override assignUser = jest.fn().mockReturnValue(of(null));

  override setPin(tokenSerial: string, userPin: string): Observable<Object> {
    throw new Error("Method not implemented.");
  }

  override setRandomPin(tokenSerial: string): Observable<Object> {
    throw new Error("Method not implemented.");
  }

  override resyncOTPToken = jest.fn().mockReturnValue(of(null));
  override getTokenDetails = jest.fn().mockReturnValue(of({}));
  override enrollToken = jest.fn().mockReturnValue(of({ detail: { serial: "X" } } as any));

  override lostToken = jest.fn<ReturnType<TokenService["lostToken"]>, Parameters<TokenService["lostToken"]>>()
    .mockImplementation((_serial: string) => {
      const response: LostTokenResponse = {
        id: 0,
        jsonrpc: "2.0",
        signature: "",
        time: Date.now(),
        version: "1.0",
        versionnumber: "1.0",
        detail: {},
        result: {
          status: true,
          value: {
            disable: 1,
            end_date: "2025-01-31",
            init: true,
            password: "****",
            pin: false,
            serial: _serial,
            user: true,
            valid_to: "2025-02-28"
          }
        }
      };
      return of(response);
    });

  override stopPolling = jest.fn();
  override pollTokenRolloutState = jest
    .fn()
    .mockReturnValue(of({ result: { status: true, value: { tokens: [{ rollout_state: "enrolled" }] } } } as any));

  override setTokenRealm(tokenSerial: string, value: string[]): Observable<PiResponse<boolean, unknown>> {
    throw new Error("Method not implemented.");
  }

  override getTokengroups(): Observable<PiResponse<TokenGroups, unknown>> {
    throw new Error("Method not implemented.");
  }

  override setTokengroup(tokenSerial: string, value: string | string[]): Observable<Object> {
    throw new Error("Method not implemented.");
  }

  override filterParams: Signal<Record<string, string>> = signal({});
}

export class MockMachineService implements MachineServiceInterface {
  baseUrl: string = "environment.mockProxyUrl + '/machine/'";
  filterValue: WritableSignal<Record<string, string>> = signal({});

  handleFilterInput($event: Event): void {
    throw new Error("Method not implemented.");
  }

  clearFilter(): void {
    throw new Error("Method not implemented.");
  }

  sshApiFilter: string[] = [];
  sshAdvancedApiFilter: string[] = [];
  offlineApiFilter: string[] = [];
  offlineAdvancedApiFilter: string[] = [];
  machines: WritableSignal<Machines> = signal<Machines>([]);
  tokenApplications: WritableSignal<TokenApplication[]> = signal([]);
  selectedApplicationType = signal<"ssh" | "offline">("ssh");
  pageSize = signal(10);
  machineFilter: WritableSignal<FilterValue> = signal(new FilterValue());
  filterParams = computed(() => {
    let allowedKeywords =
      this.selectedApplicationType() === "ssh"
        ? [...this.sshApiFilter, ...this.sshAdvancedApiFilter]
        : [...this.offlineApiFilter, ...this.offlineAdvancedApiFilter];

    const filterPairs = Object.entries(this.filterValue())
      .map(([key, value]) => ({ key, value }))
      .filter(({ key }) => allowedKeywords.includes(key));
    if (filterPairs.length === 0) {
      return {};
    }
    let params: any = {};
    filterPairs.forEach(({ key, value }) => {
      if (["serial"].includes(key)) {
        params[key] = `*${value}*`;
      }
      if (["hostname", "machineid", "resolver"].includes(key)) {
        params[key] = value;
      }
      if (this.selectedApplicationType() === "ssh" && ["service_id"].includes(key)) {
        params[key] = `*${value}*`;
      }
      if (this.selectedApplicationType() === "offline" && ["count", "rounds"].includes(key)) {
        params[key] = value;
      }
    });
    return params;
  });
  sort: WritableSignal<Sort> = signal({ active: "", direction: "" });
  pageIndex = signal(0);
  machinesResource = new MockHttpResourceRef(MockPiResponse.fromValue<Machines>([]));
  tokenApplicationResource: HttpResourceRef<PiResponse<TokenApplication[], undefined> | undefined> =
    new MockHttpResourceRef(MockPiResponse.fromValue([]));

  deleteAssignMachineToToken() {
    return of({} as any);
  }

  postAssignMachineToToken(args: {
    service_id?: string;
    user?: string;
    serial: string;
    application: "ssh" | "offline";
    machineid: number;
    resolver: string;
    count?: number;
    rounds?: number;
  }): Observable<any> {
    return of({} as any);
  }

  postTokenOption = jest.fn().mockReturnValue(of({} as any));
  getAuthItem = jest.fn().mockReturnValue(
    of({
      result: {
        value: { serial: "", machineid: "", resolver: "" }
      }
    })
  );
  postToken = jest.fn().mockReturnValue(of({} as any));
  getMachine = jest.fn().mockReturnValue(
    of({
      result: {
        value: {
          machines: [
            {
              hostname: "localhost",
              machineid: "machine1",
              resolver: "resolver1",
              serial: "serial1",
              type: "ssh",
              applications: []
            }
          ],
          count: 1
        }
      }
    })
  );
  deleteToken = jest.fn().mockReturnValue(of({} as any));
  deleteTokenMtid = jest.fn().mockReturnValue(of({} as any));
  onPageEvent = jest.fn();
  onSortEvent = jest.fn();
}

export class MockTableUtilsService implements TableUtilsServiceInterface {
  pageSizeOptions: WritableSignal<number[]> = signal([5, 10, 25, 50]);
  emptyDataSource = jest.fn().mockImplementation((_pageSize: number, _columns: { key: string; label: string }[]) => {
    const dataSource = new MatTableDataSource<TokenApplication>([]);
    (dataSource as any).isEmpty = true;
    return dataSource;
  });

  toggleKeywordInFilter = jest.fn();
  public toggleBooleanInFilter = jest.fn();
  isLink = jest.fn().mockReturnValue(false);
  getClassForColumn = jest.fn();
  getTooltipForColumn = jest.fn();
  getDisplayText = jest.fn();

  getSpanClassForKey = jest.fn().mockReturnValue("");
  getDivClassForKey = jest.fn().mockReturnValue("");
  getClassForColumnKey = jest.fn();
  getChildClassForColumnKey = jest.fn().mockReturnValue("");
  getDisplayTextForKeyAndRevoked = jest.fn().mockReturnValue("");
  getTdClassForKey = jest.fn().mockReturnValue("");
  getSpanClassForState = jest.fn().mockReturnValue("");
  getDisplayTextForState = jest.fn().mockReturnValue("");
  handleColumnClick = jest.fn();
}

export class MockAuditService implements AuditServiceInterface {
  sort: WritableSignal<Sort> = signal({ active: "time", direction: "desc" });
  apiFilter = ["user", "success"];
  advancedApiFilter = ["machineid", "resolver"];
  auditFilter: WritableSignal<FilterValue> = signal(new FilterValue());
  filterParams: Signal<Record<string, string>> = signal({});
  pageSize = linkedSignal({
    source: this.auditFilter,
    computation: () => 10
  });
  pageIndex = linkedSignal({
    source: () => ({
      filterValue: this.auditFilter(),
      pageSize: this.pageSize()
    }),
    computation: () => 0
  });
  auditResource: HttpResourceRef<PiResponse<Audit> | undefined> = new MockHttpResourceRef(
    MockPiResponse.fromValue<Audit>({
      auditcolumns: [],
      auditdata: [],
      count: 0,
      current: 0
    })
  );
  clearFilter = jest.fn().mockImplementation(() => {
    this.auditFilter.set(new FilterValue());
  });

  handleFilterInput = jest.fn().mockImplementation(($event: Event) => {
    const inputElement = $event.target as HTMLInputElement;
    this.auditFilter.set(new FilterValue({ value: inputElement.value }));
  });
}

export class MockLocalService implements LocalServiceInterface {
  private data: Record<string, string> = {};
  key: string = "mockLocalServiceKey";
  saveData = jest.fn().mockImplementation((key: string, value: string) => {
    this.data[key] = value;
  });
  getData = jest.fn().mockImplementation((key: string) => {
    const dataValue = this.data[key];
    if (dataValue === undefined) {
      console.warn(`MockLocalService: No data found for key: ${key}`);
      return "";
    }
    return dataValue;
  });
  removeData = jest.fn().mockImplementation((key: string) => {
    if (this.data[key] !== undefined) {
      delete this.data[key];
    } else {
      console.warn(`MockLocalService: No data found for key: ${key}`);
    }
  });
}

export class MockSessionTimerService {
  remainingTime = signal(300);
}


export class MockChallengesService {
  challengesResource = { reload: jest.fn() };
}


export class MockDialogService {
  private _firstStepClosed$ = new Subject<any>();
  private _lastStepClosed$ = new Subject<any>();
  isTokenEnrollmentFirstStepDialogOpen = false;
  openTokenEnrollmentFirstStepDialog = jest.fn((_args: { data: { enrollmentResponse: any } }) => {
    this.isTokenEnrollmentFirstStepDialogOpen = true;

    const ref = {
      close: jest.fn((result?: any) => {
        this.isTokenEnrollmentFirstStepDialogOpen = false;
        this._firstStepClosed$.next(result);
        this._firstStepClosed$.complete();
        this._firstStepClosed$ = new Subject<any>();
      }),
      afterClosed: () => this._firstStepClosed$.asObservable()
    } as any;

    return ref;
  });

  closeTokenEnrollmentFirstStepDialog = jest.fn(() => {
    if (this.isTokenEnrollmentFirstStepDialogOpen) {
      this.isTokenEnrollmentFirstStepDialogOpen = false;
      this._firstStepClosed$.next(undefined);
      this._firstStepClosed$.complete();
      this._firstStepClosed$ = new Subject<any>();
    }
  });

  openTokenEnrollmentLastStepDialog = jest.fn((_args: { data: TokenEnrollmentLastStepDialogData }) => {
    const ref = {
      close: jest.fn((result?: any) => {
        this._lastStepClosed$.next(result);
        this._lastStepClosed$.complete();
        this._lastStepClosed$ = new Subject<any>();
      }),
      afterClosed: () => this._lastStepClosed$.asObservable()
    } as any;

    return ref;
  });

  closeTokenEnrollmentLastStepDialog = jest.fn(() => {
    this._lastStepClosed$.next(undefined);
    this._lastStepClosed$.complete();
    this._lastStepClosed$ = new Subject<any>();
  });
}

export class MockLoadingService {
  addLoading = jest.fn();
  removeLoading = jest.fn();
}

type TestApplicationsShape = {
  ssh: {
    options: {
      sshkey: {
        service_id: { value: string[] };
      };
    };
  };
};

export class MockApplicationService {
  applications: WritableSignal<TestApplicationsShape> = signal({
    ssh: {
      options: {
        sshkey: {
          service_id: { value: ["svc-1", "svc-2"] }
        }
      }
    }
  });
}

export class MockVersioningService {
  version = { set: jest.fn() } as any;
}<|MERGE_RESOLUTION|>--- conflicted
+++ resolved
@@ -589,13 +589,9 @@
     throw new Error("Method not implemented.");
   }
 
-<<<<<<< HEAD
-  unregister = jest.fn().mockReturnValue(of({}));
-
-  containerBelongsToUser = jest.fn().mockReturnValue(true);
-=======
+  overrride unregister = jest.fn().mockReturnValue(of({}));
+
   override containerBelongsToUser = jest.fn().mockReturnValue(true);
->>>>>>> 213c8323
 
   override stopPolling(): void {
     throw new Error("Method not implemented.");
