/**
 * (c) NetKnights GmbH 2025,  https://netknights.it
 *
 * This code is free software; you can redistribute it and/or
 * modify it under the terms of the GNU AFFERO GENERAL PUBLIC LICENSE
 * as published by the Free Software Foundation; either
 * version 3 of the License, or any later version.
 *
 * This code is distributed in the hope that it will be useful,
 * but WITHOUT ANY WARRANTY; without even the implied warranty of
 * MERCHANTABILITY or FITNESS FOR A PARTICULAR PURPOSE. See the
 * GNU AFFERO GENERAL PUBLIC LICENSE for more details.
 *
 * You should have received a copy of the GNU Affero General Public
 * License along with this program.  If not, see <http://www.gnu.org/licenses/>.
 *
 * SPDX-License-Identifier: AGPL-3.0-or-later
 **/
import { Audit, AuditServiceInterface } from "../app/services/audit/audit.service";
import { AuthData, AuthDetail, AuthResponse, AuthRole, AuthService, JwtData } from "../app/services/auth/auth.service";
import {
  ContainerDetailData,
  ContainerDetails,
  ContainerRegisterData,
  ContainerService,
  ContainerTemplate,
  ContainerType,
  ContainerTypes
} from "../app/services/container/container.service";
import { HttpHeaders, HttpParams, HttpProgressEvent, HttpResourceRef } from "@angular/common/http";
import {
  BulkResult,
  LostTokenResponse,
  TokenDetails,
  TokenGroups,
  Tokens,
  TokenService,
  TokenType
} from "../app/services/token/token.service";
import { Machines, MachineServiceInterface, TokenApplication } from "../app/services/machine/machine.service";
import { Observable, of, Subject, Subscription } from "rxjs";
import { Realm, Realms, RealmServiceInterface } from "../app/services/realm/realm.service";
import {
  computed,
  inject,
  linkedSignal,
  Resource,
  ResourceStatus,
  Signal,
  signal,
  WritableSignal
} from "@angular/core";
import { UserAttributePolicy, UserData, UserServiceInterface } from "../app/services/user/user.service";
import { ValidateCheckResponse, ValidateServiceInterface } from "../app/services/validate/validate.service";

import { ContentServiceInterface } from "../app/services/content/content.service";
import { FilterValue } from "../app/core/models/filter_value";
import { LocalServiceInterface } from "../app/services/local/local.service";
import { MatTableDataSource } from "@angular/material/table";
import { NotificationServiceInterface } from "../app/services/notification/notification.service";
import { OverflowServiceInterface } from "../app/services/overflow/overflow.service";
import { PiResponse } from "../app/app.component";
import { Router } from "@angular/router";
import { Sort } from "@angular/material/sort";
import { ColumnDef, ColumnKey, TableUtilsServiceInterface } from "../app/services/table-utils/table-utils.service";
import { TokenEnrollmentLastStepDialogData } from "../app/components/token/token-enrollment/token-enrollment-last-step-dialog/token-enrollment-last-step-dialog.component";
import { TokenTypeOption } from "../app/components/token/token.component";

export function makeResource<T>(initial: T) {
  return {
    value: signal(initial) as WritableSignal<T>,
    reload: jest.fn(),
    error: jest.fn().mockReturnValue(null)
  };
}

const assert = (condition: boolean, message: string) => {
  if (!condition) {
    throw new Error(message);
  }
};

export class MockAuthData implements AuthData {
  log_level = 0;
  menus = [];
  realm = "";
  rights = [];
  role: AuthRole = "";
  token = "";
  username = "";
  logout_time = 0;
  audit_page_size = 10;
  token_page_size = 10;
  user_page_size = 10;
  policy_template_url = "";
  default_tokentype = "";
  default_container_type = "";
  user_details = false;
  token_wizard = false;
  token_wizard_2nd = false;
  admin_dashboard = false;
  dialog_no_token = false;
  search_on_enter = false;
  timeout_action = "";
  token_rollover: any = null;
  hide_welcome = false;
  hide_buttons = false;
  deletion_confirmation = false;
  show_seed = false;
  show_node = "";
  subscription_status = 0;
  subscription_status_push = 0;
  qr_image_android: string | null = null;
  qr_image_ios: string | null = null;
  qr_image_custom: string | null = null;
  logout_redirect_url = "";
  require_description = [];
  rss_age = 0;
  container_wizard = {
    enabled: false,
    type: "",
    registration: false,
    template: null
  };
  versionnumber = "";
}

export class MockAuthDetail implements AuthDetail {
  username = "";
}

export class MockHttpResourceRef<T> implements HttpResourceRef<T> {
  value: WritableSignal<T>;

  set(value: T): void {
    this.value.set(value);
  }

  update(updater: (value: T) => T): void {
    this.value.set(updater(this.value()));
  }

  asReadonly(): Resource<T> {
    return {
      value: this.value,
      reload: this.reload,
      error: this.error,
      hasValue: this.hasValue.bind(this),
      status: signal(ResourceStatus.Resolved),
      isLoading: signal(false)
    };
  }

  headers: Signal<HttpHeaders | undefined> = signal(undefined);
  statusCode: Signal<number | undefined> = signal(undefined);
  progress: Signal<HttpProgressEvent | undefined> = signal(undefined);

  hasValue(): this is HttpResourceRef<Exclude<T, undefined>> {
    return this.value() !== undefined;
  }

  destroy(): void {}

  status: Signal<ResourceStatus> = signal(ResourceStatus.Resolved);
  error = signal<Error | null>(null);
  isLoading: Signal<boolean> = signal(false);
  reload = jest.fn();

  constructor(initial: T) {
    this.value = signal(initial) as WritableSignal<T>;
  }
}

export class MockBase64Service {
  base64URLToBytes = jest.fn((_: string) => new Uint8Array([1, 2]));
  bytesToBase64 = jest.fn(() => "b64");
}

export class MockPiResponse<Value, Detail = unknown> implements PiResponse<Value, Detail> {
  error?: {
    code: number;
    message: string;
  };
  id: number;
  jsonrpc: string;
  detail: Detail;
  result?: {
    authentication?: "CHALLENGE" | "POLL" | "PUSH";
    status: boolean;
    value?: Value;
    error?: {
      code: number;
      message: string;
    };
  };
  signature: string;
  time: number;
  version: string;
  versionnumber: string;

  constructor(args: {
    detail: Detail;
    result?: {
      authentication?: "CHALLENGE" | "POLL" | "PUSH";
      status: boolean;
      value?: Value;
      error?: { code: number; message: string };
    };
    error?: {
      code: number;
      message: string;
    };
    id?: number;
    jsonrpc?: string;
    signature?: string;
    time?: number;
    version?: string;
    versionnumber?: string;
  }) {
    this.detail = args.detail;
    this.result = args.result;
    this.error = args.error;
    this.id = args.id ?? 0;
    this.jsonrpc = args.jsonrpc ?? "2.0";
    this.signature = args.signature ?? "";
    this.time = args.time ?? Date.now();
    this.version = args.version ?? "1.0";
    this.versionnumber = args.versionnumber ?? "1.0";
  }

  static fromValue<Value, Detail = unknown>(
    value: Value,
    detail: Detail = {} as Detail
  ): MockPiResponse<Value, Detail> {
    return new MockPiResponse<Value, Detail>({
      detail,
      result: { status: true, value }
    });
  }
}

export class MockAuthService extends AuthService {
  override readonly notificationService: NotificationServiceInterface = inject(MockNotificationService);
  override readonly authUrl = "environmentMock.proxyUrl + '/auth'";
  override jwtData: WritableSignal<JwtData | null> = signal({
    username: "",
    realm: "",
    nonce: "",
    role: "admin",
    authtype: "cookie",
    exp: 0,
    rights: MockAuthService.MOCK_AUTH_DATA.rights
  });
  override jwtNonce: WritableSignal<string> = signal(this.jwtData()?.nonce || "");
  override authtype: Signal<"cookie" | "none"> = signal("cookie");
  override jwtExpDate: Signal<Date | null> = computed(() => {
    const exp = this.jwtData()?.exp;
    return exp ? new Date(exp * 1000) : null;
  });
  override authData = signal(MockAuthService.MOCK_AUTH_DATA);
  override isAuthenticated: WritableSignal<boolean> = signal(false);
  override menus: WritableSignal<string[]> = signal(MockAuthService.MOCK_AUTH_DATA.menus);
  override realm: WritableSignal<string> = signal(MockAuthService.MOCK_AUTH_DATA.realm);
  override role: WritableSignal<AuthRole> = signal(MockAuthService.MOCK_AUTH_DATA.role);
  override token: WritableSignal<string> = signal(MockAuthService.MOCK_AUTH_DATA.token);
  override username: WritableSignal<string> = signal(MockAuthService.MOCK_AUTH_DATA.username);
  override logoutTimeSeconds: WritableSignal<number> = signal(MockAuthService.MOCK_AUTH_DATA.logout_time);
  override auditPageSize: WritableSignal<number> = signal(MockAuthService.MOCK_AUTH_DATA.audit_page_size);
  override tokenPageSize: WritableSignal<number> = signal(MockAuthService.MOCK_AUTH_DATA.token_page_size);
  override userPageSize: WritableSignal<number> = signal(MockAuthService.MOCK_AUTH_DATA.user_page_size);
  override userDetails: WritableSignal<boolean> = signal(MockAuthService.MOCK_AUTH_DATA.user_details);
  override tokenWizard2nd: WritableSignal<boolean> = signal(MockAuthService.MOCK_AUTH_DATA.token_wizard_2nd);
  override adminDashboard: WritableSignal<boolean> = signal(MockAuthService.MOCK_AUTH_DATA.admin_dashboard);
  override dialogNoToken: WritableSignal<boolean> = signal(MockAuthService.MOCK_AUTH_DATA.dialog_no_token);
  override searchOnEnter: WritableSignal<boolean> = signal(MockAuthService.MOCK_AUTH_DATA.search_on_enter);
  override timeoutAction: WritableSignal<string> = signal(MockAuthService.MOCK_AUTH_DATA.timeout_action);
  override tokenRollover: WritableSignal<any> = signal(MockAuthService.MOCK_AUTH_DATA.token_rollover);
  override hideWelcome: WritableSignal<boolean> = signal(MockAuthService.MOCK_AUTH_DATA.hide_welcome);
  override hideButtons: WritableSignal<boolean> = signal(MockAuthService.MOCK_AUTH_DATA.hide_buttons);
  override deletionConfirmation: WritableSignal<boolean> = signal(MockAuthService.MOCK_AUTH_DATA.deletion_confirmation);
  override showSeed: WritableSignal<boolean> = signal(MockAuthService.MOCK_AUTH_DATA.show_seed);
  override showNode: WritableSignal<string> = signal(MockAuthService.MOCK_AUTH_DATA.show_node);
  override subscriptionStatus: WritableSignal<number> = signal(MockAuthService.MOCK_AUTH_DATA.subscription_status);
  override subscriptionStatusPush: WritableSignal<number> = signal(
    MockAuthService.MOCK_AUTH_DATA.subscription_status_push
  );
  override qrImageAndroid: WritableSignal<string | null> = signal(MockAuthService.MOCK_AUTH_DATA.qr_image_android);
  override qrImageIOS: WritableSignal<string | null> = signal(MockAuthService.MOCK_AUTH_DATA.qr_image_ios);
  override qrImageCustom: WritableSignal<string | null> = signal(MockAuthService.MOCK_AUTH_DATA.qr_image_custom);
  override logoutRedirectUrl: WritableSignal<string> = signal(MockAuthService.MOCK_AUTH_DATA.logout_redirect_url);
  override requireDescription: WritableSignal<string[]> = signal(MockAuthService.MOCK_AUTH_DATA.require_description);
  override rssAge: WritableSignal<number> = signal(MockAuthService.MOCK_AUTH_DATA.rss_age);
  override isSelfServiceUser: Signal<boolean> = signal(
    this.role() === "user" && this.menus().includes("token_self-service_menu")
  );
  override authenticate = jest
    .fn()
    .mockReturnValue(of(MockPiResponse.fromValue<AuthData, AuthDetail>(new MockAuthData(), new MockAuthDetail())));
  protected override readonly localService: LocalServiceInterface = inject(MockLocalService);
  static MOCK_AUTH_DATA: AuthData = {
    log_level: 0,
    menus: ["token_overview", "token_self-service_menu", "container_overview"],
    realm: "default",
    rights: [],
    role: "admin",
    token: "Bearer FAKE_TOKEN",
    username: "alice",
    logout_time: 3600,
    audit_page_size: 25,
    token_page_size: 10,
    user_page_size: 10,
    policy_template_url: "",
    default_tokentype: "",
    default_container_type: "",
    user_details: false,
    token_wizard: false,
    token_wizard_2nd: false,
    admin_dashboard: false,
    dialog_no_token: false,
    search_on_enter: false,
    timeout_action: "",
    token_rollover: null,
    hide_welcome: false,
    hide_buttons: false,
    deletion_confirmation: false,
    show_seed: false,
    show_node: "",
    subscription_status: 0,
    subscription_status_push: 0,
    qr_image_android: null,
    qr_image_ios: null,
    qr_image_custom: null,
    logout_redirect_url: "",
    require_description: [],
    rss_age: 0,
    container_wizard: {
      enabled: false,
      type: "",
      registration: false,
      template: null
    }
  };
  isAuthenticatedUser = jest.fn().mockReturnValue(this.isAuthenticated() && this.role() === "user");
}

export class MockUserService implements UserServiceInterface {
  usersOfRealmResource: HttpResourceRef<PiResponse<UserData[], undefined> | undefined> =
    new MockHttpResourceRef(MockPiResponse.fromValue([]));
  selectedUsername = signal("");
  setDefaultRealm = jest.fn();  attributePolicy: Signal<UserAttributePolicy> = signal<UserAttributePolicy>({
    delete: ["department", "attr2", "attr1"],
    set: {
      "*": ["2", "1"],
      city: ["*"],
      department: ["sales", "finance"]
    }
  });

  resetUserSelection() {
    this.selectionFilter.set("");
    this.selectedUserRealm.set("");
  }

  deletableAttributes: Signal<string[]> = computed(() => this.attributePolicy().delete ?? []);

  attributeSetMap: Signal<Record<string, string[]>> = computed(() => this.attributePolicy().set ?? {});

  hasWildcardKey: Signal<boolean> = computed(() =>
    Object.prototype.hasOwnProperty.call(this.attributeSetMap(), "*")
  );
  keyOptions: Signal<string[]> = computed(() =>
    Object.keys(this.attributeSetMap()).filter((k) => k !== "*").sort()
  );

  userAttributesResource: HttpResourceRef<PiResponse<Record<string, string>> | undefined> =
    new MockHttpResourceRef<PiResponse<Record<string, string>> | undefined>(
      MockPiResponse.fromValue<Record<string, string>>({
        department: "sales",
        city: "Berlin"
      })
    );

  userAttributes: Signal<Record<string, string>> = computed(
    () => this.userAttributesResource.value()?.result?.value ?? {}
  );

  userAttributesList: Signal<{ key: string; value: string }[]> = computed(() =>
    Object.entries(this.userAttributes()).map(([key, raw]) => ({
      key,
      value: Array.isArray(raw) ? raw.join(", ") : String(raw ?? "")
    }))
  );

  setUserAttribute = jest.fn().mockImplementation((key: string, value: string) => {
    const current = { ...this.userAttributes() };
    current[key] = value;

    (this.userAttributesResource as MockHttpResourceRef<
      PiResponse<Record<string, string>> | undefined
    >).set(MockPiResponse.fromValue<Record<string, string>>(current));

    return of(MockPiResponse.fromValue<number>(1));
  });

  deleteUserAttribute = jest.fn().mockImplementation((key: string) => {
    const current = { ...this.userAttributes() };
    delete current[key];

    (this.userAttributesResource as MockHttpResourceRef<
      PiResponse<Record<string, string>> | undefined
    >).set(MockPiResponse.fromValue<Record<string, string>>(current));

    return of(MockPiResponse.fromValue<boolean>(true));
  });

  detailsUsername: WritableSignal<string> = this.selectedUsername;
  selectedUser = signal<UserData | null>(null);

  resetFilter = jest.fn().mockImplementation(() => {
    this.apiUserFilter.set(new FilterValue());
  });

  handleFilterInput = jest.fn().mockImplementation(($event: Event) => {
    const inputElement = $event.target as HTMLInputElement;
    this.apiUserFilter.set(new FilterValue({ value: inputElement.value }));
  });

  apiUserFilter: WritableSignal<FilterValue> = signal(new FilterValue());
  pageIndex: WritableSignal<number> = signal(0);
  pageSize: WritableSignal<number> = signal(10);
  apiFilterOptions: string[] = [];
  advancedApiFilterOptions: string[] = [];

  userResource: HttpResourceRef<PiResponse<UserData[]> | undefined> =
    new MockHttpResourceRef(MockPiResponse.fromValue([]));

  user: WritableSignal<UserData> = signal({
    description: "",
    editable: false,
    email: "",
    givenname: "",
    mobile: "",
    phone: "",
    resolver: "",
    surname: "",
    userid: "",
    username: ""
  });

  usersResource: HttpResourceRef<PiResponse<UserData[], undefined> | undefined> =
    new MockHttpResourceRef(MockPiResponse.fromValue([]));

  users: WritableSignal<UserData[]> = signal([]);
  allUsernames: Signal<string[]> = signal([]);

  selectionFilteredUsernames: Signal<string[]> = signal([]);
  selectedUserRealm = signal("");

  selectionFilter = linkedSignal<string, UserData | string>({
    source: this.selectedUserRealm,
    computation: () => ""
  });

  selectionUsernameFilter = linkedSignal<string>(() => {
    const filter = this.selectionFilter();
    if (typeof filter === "string") {
      return filter;
    }
    return filter?.username ?? "";
  });

  selectionFilteredUsers = signal<UserData[]>([]);

  displayUser = jest.fn().mockImplementation((user: UserData | string): string => {
    const name = typeof user === "string" ? user : user?.username ?? "";
    this.selectedUsername.set(name);
    return name;
  });
}

export class MockNotificationService implements NotificationServiceInterface {
  totalDuration = 5000;
  remainingTime: number = this.totalDuration;
  timerSub: Subscription = new Subscription();
  startTime: number = 0;

  openSnackBar = jest.fn().mockImplementation((message: string) => {
    // Simulate showing a notification
  });
}

export class MockValidateService implements ValidateServiceInterface {
  testToken(tokenSerial: string, otpOrPinToTest: string, otponly?: string): Observable<ValidateCheckResponse> {
    return of({
      id: 1,
      jsonrpc: "2.0",
      result: {
        status: true,
        value: true
      },
      detail: {},
      signature: "",
      time: Date.now(),
      version: "1.0",
      versionnumber: "1.0"
    });
  }

  authenticatePasskey(args?: { isTest?: boolean }): Observable<AuthResponse> {
    return of(MockPiResponse.fromValue<AuthData, AuthDetail>(new MockAuthData(), new MockAuthDetail()));
  }

  authenticateWebAuthn(args: {
    signRequest: any;
    transaction_id: string;
    username: string;
    isTest?: boolean;
  }): Observable<AuthResponse> {
    return of(MockPiResponse.fromValue<AuthData, AuthDetail>(new MockAuthData(), new MockAuthDetail()));
  }

  pollTransaction(transactionId: string): Observable<boolean> {
    return of(true);
  }
}

export class MockRealmService implements RealmServiceInterface {
  selectedRealms = signal<string[]>([]);
  realmResource = new MockHttpResourceRef(MockPiResponse.fromValue<Realms>(new Map<string, Realm>()));
  realmOptions = signal(["realm1", "realm2"]);
  defaultRealmResource = new MockHttpResourceRef(MockPiResponse.fromValue<Realms>(new Map<string, Realm>()));
  defaultRealm = signal("realm1");
}

export class MockContentService implements ContentServiceInterface {
  detailsUsername: WritableSignal<string> = signal("");
  router: Router = {
    url: "/home",
    events: of({} as any)
  } as any;
  routeUrl: WritableSignal<string> = signal("/home");
  previousUrl: Signal<string> = signal("/home");
  tokenSerial: WritableSignal<string> = signal("");
  containerSerial: WritableSignal<string> = signal("");
  tokenSelected = jest.fn().mockImplementation((serial: string) => {
    this.tokenSerial.set(serial);
  });
  containerSelected = jest.fn().mockImplementation((serial: string) => {
    this.containerSerial.set(serial);
  });
  userSelected: (username: any) => void = jest.fn();
  isProgrammaticTabChange = signal(false);
}

export class MockContainerService extends ContainerService {
  override containerBaseUrl: string = "mockEnvironment.proxyUrl + '/container'";
  override containerSerial = signal("CONT-1");
  override selectedContainer = signal("");
  override sort: WritableSignal<Sort> = signal({ active: "serial", direction: "asc" });
  override containerFilter: WritableSignal<FilterValue> = signal(new FilterValue());
  override filterParams: Signal<Record<string, string>> = computed(() =>
    Object.fromEntries(
      Object.entries(this.containerFilter()).filter(([key]) =>
        [...this.apiFilter, ...this.advancedApiFilter].includes(key)
      )
    )
  );
  override pageSize: WritableSignal<number> = signal(10);
  override pageIndex: WritableSignal<number> = signal(0);
  override loadAllContainers: Signal<boolean> = signal(false);
  override containerResource: HttpResourceRef<PiResponse<ContainerDetails> | undefined> = new MockHttpResourceRef(
    MockPiResponse.fromValue({
      containers: [],
      count: 0
    })
  );
  override containerOptions: WritableSignal<string[]> = signal([]);
  override filteredContainerOptions: Signal<string[]> = computed(() => {
    const options = this.containerOptions();
    const filter = this.containerFilter();
    return options.filter((option) => option.includes(filter.value) || option.includes(filter.hiddenValue));
  });
  override containerSelection: WritableSignal<ContainerDetailData[]> = signal([]);
  override containerTypesResource: HttpResourceRef<PiResponse<ContainerTypes, unknown> | undefined> = new MockHttpResourceRef(
    MockPiResponse.fromValue<ContainerTypes>(new Map())
  );
  override containerTypeOptions: Signal<ContainerType[]> = computed(() => {
    return [{ "containerType": "generic", "description": "", "token_types": [] } as ContainerType,
      { "containerType": "smartphone", "description": "", "token_types": [] } as ContainerType,
      { "containerType": "yubikey", "description": "", "token_types": [] } as ContainerType];
  });
  override containerDetailResource = new MockHttpResourceRef(
    MockPiResponse.fromValue({
      containers: [
        {
          serial: "CONT-1",
          users: [
            {
              user_realm: "",
              user_name: "",
              user_resolver: "",
              user_id: ""
            }
          ],
          tokens: [],
          realms: [],
          states: [],
          type: "",
          select: "",
          description: "",
          info: {}
        }
      ],
      count: 1
    })
  );
  override templatesResource: HttpResourceRef<PiResponse<{ templates: ContainerTemplate[] }, unknown> | undefined> =
    new MockHttpResourceRef(
      MockPiResponse.fromValue<{ templates: ContainerTemplate[] }>({
        templates: []
      })
    );
  override templates: WritableSignal<ContainerTemplate[]> = signal([]);
  override handleFilterInput = jest.fn().mockReturnValue(of({}));
  override addToken = jest.fn().mockReturnValue(of(null));
  override removeToken = jest.fn().mockReturnValue(of(null));
  override setContainerRealm = jest.fn().mockReturnValue(of(null));
  override setContainerDescription = jest.fn().mockReturnValue(of(null));
  override toggleActive = jest.fn().mockReturnValue(of({}));
  override unassignUser = jest.fn().mockReturnValue(of(null));
  override assignUser = jest.fn().mockReturnValue(of(null));
  override setContainerInfos = jest.fn().mockReturnValue(of({}));
  override deleteInfo = jest.fn().mockReturnValue(of({}));
  override addTokenToContainer = jest.fn().mockReturnValue(of(null));
  override removeTokenFromContainer = jest.fn().mockReturnValue(of({}));
  override toggleAll = jest.fn().mockReturnValue(of(null));
  override removeAll = jest.fn().mockReturnValue(of(null));
  override deleteContainer = jest.fn().mockReturnValue(of({}));
  override deleteAllTokens = jest.fn().mockReturnValue(of(null));

  override registerContainer(params: {
    container_serial: string;
    passphrase_prompt: string;
    passphrase_response: string;
  }): Observable<PiResponse<ContainerRegisterData, unknown>> {
    throw new Error("Method not implemented.");
  }

  override unregister = jest.fn().mockReturnValue(of({}));

  override containerBelongsToUser = jest.fn().mockReturnValue(true);

  override createContainer(param: {
    container_type: string;
    description?: string;
    user_realm?: string;
    template?: string;
    user?: string;
    realm?: string;
    options?: any;
  }): Observable<PiResponse<{ container_serial: string }, unknown>> {
    throw new Error("Method not implemented.");
  }
}

export class MockOverflowService implements OverflowServiceInterface {
  private _overflow = false;

  setWidthOverflow(value: boolean) {
    this._overflow = value;
  }

  isWidthOverflowing(selector: string, threshold: number): boolean {
    return this._overflow;
  }

  isHeightOverflowing(args: { selector: string; threshold?: number; thresholdSelector?: string }): boolean {
    return this._overflow;
  }

  getOverflowThreshold(): number {
    return 1920;
  }
}

function makeTokenDetailResponse(tokentype: TokenTypeOption): PiResponse<Tokens> {
  return {
    id: 0,
    jsonrpc: "2.0",
    signature: "",
    time: Date.now(),
    version: "1.0",
    versionnumber: "1.0",
    detail: {},
    result: {
      status: true,
      value: {
        count: 1,
        current: 1,
        tokens: [
          {
            tokentype,
            active: true,
            revoked: false,
            container_serial: "",
            realms: [],
            count: 0,
            count_window: 0,
            description: "",
            failcount: 0,
            id: 0,
            info: {},
            locked: false,
            maxfail: 0,
            otplen: 0,
            resolver: "",
            rollout_state: "",
            serial: "X",
            sync_window: 0,
            tokengroup: [],
            user_id: "",
            user_realm: "",
            username: ""
          }
        ]
      }
    }
  };
}

export class MockTokenService extends TokenService {
  override tokenBaseUrl: string = "mockEnvironment.proxyUrl + '/token'";
  override tokenSerial = signal("MOCK_SERIAL");
  override filterParams: Signal<Record<string, string>> = signal({});
  override selectedTokenType: WritableSignal<TokenType> = signal({
    key: "hotp",
    name: "HOTP",
    info: "",
    text: "HMAC-based One-Time Password"
  });
  override showOnlyTokenNotInContainer = signal(false);
  override tokenFilter: WritableSignal<FilterValue> = signal(new FilterValue());

  override eventPageSize = 10;
  override userTokenResource: HttpResourceRef<PiResponse<Tokens> | undefined> =
    new MockHttpResourceRef<PiResponse<Tokens> | undefined>(
      MockPiResponse.fromValue<Tokens>({
        count: 0,
        current: 0,
        tokens: []
      })
    );

  override tokenDetailResource = new MockHttpResourceRef<PiResponse<Tokens>>(
    makeTokenDetailResponse("hotp")
  );
  override tokenTypesResource: HttpResourceRef<PiResponse<{}, unknown> | undefined> = new MockHttpResourceRef(
    MockPiResponse.fromValue({})
  );
  override tokenTypeOptions: WritableSignal<TokenType[]> = signal<TokenType[]>([
    {
      key: "hotp",
      name: "HOTP",
      info: "",
      text: "HMAC-based One-Time Password"
    },
    {
      key: "totp",
      name: "TOTP",
      info: "",
      text: "Time-based One-Time Password"
    },
    {
      key: "push",
      name: "PUSH",
      info: "",
      text: "Push Notification"
    }
  ]);
  override pageSize = signal(10);
  override tokenIsActive: WritableSignal<boolean> = signal(true);
  override tokenIsRevoked: WritableSignal<boolean> = signal(false);
  override pageIndex = signal(0);
  override tokenResource = new MockHttpResourceRef<PiResponse<Tokens> | undefined>(undefined as any);
  override tokenSelection: WritableSignal<TokenDetails[]> = signal<TokenDetails[]>([]);

<<<<<<< HEAD
  override getSerial(otp: string, params: HttpParams): Observable<PiResponse<{
    count: number;
    serial?: string
  }, unknown>> {
=======
  override bulkUnassignTokens(tokenDetails: TokenDetails[]): Observable<PiResponse<BulkResult, any>> {
>>>>>>> 013ca945
    throw new Error("Method not implemented.");
  }

  override bulkDeleteTokens = jest.fn().mockReturnValue(of(MockPiResponse.fromValue<BulkResult>({
    failed: [],
    unauthorized: [],
    count_success: 1
  })));
  override toggleActive = jest.fn().mockReturnValue(of({}));
  override resetFailCount = jest.fn().mockReturnValue(of(null));
  override saveTokenDetail = jest.fn().mockReturnValue(of(MockPiResponse.fromValue<boolean>(true)));

  override getSerial(otp: string, params: HttpParams): Observable<PiResponse<{
    count: number;
    serial?: string
  }, unknown>> {
    throw new Error("Method not implemented.");
  }

  override setTokenInfos = jest.fn().mockReturnValue(of({}));
  override deleteToken = jest.fn().mockReturnValue(of({}));
  override revokeToken = jest.fn().mockReturnValue(of({}));
  override deleteInfo = jest.fn().mockReturnValue(of({}));
  override unassignUserFromAll = jest.fn().mockReturnValue(of([]));
  override unassignUser = jest.fn().mockReturnValue(of(null));
  override assignUserToAll = jest.fn().mockReturnValue(of([]));
  override assignUser = jest.fn().mockReturnValue(of(null));

  override setPin(tokenSerial: string, userPin: string): Observable<Object> {
    throw new Error("Method not implemented.");
  }

  override setRandomPin(tokenSerial: string): Observable<Object> {
    throw new Error("Method not implemented.");
  }

  override resyncOTPToken = jest.fn().mockReturnValue(of(null));
  override getTokenDetails = jest.fn().mockReturnValue(of({}));
  override enrollToken = jest.fn().mockReturnValue(of({ detail: { serial: "X" } } as any));
  override lostToken = jest.fn<ReturnType<TokenService["lostToken"]>, Parameters<TokenService["lostToken"]>>()
    .mockImplementation((_serial: string) => {
      const response: LostTokenResponse = {
        id: 0,
        jsonrpc: "2.0",
        signature: "",
        time: Date.now(),
        version: "1.0",
        versionnumber: "1.0",
        detail: {},
        result: {
          status: true,
          value: {
            disable: 1,
            end_date: "2025-01-31",
            init: true,
            password: "****",
            pin: false,
            serial: _serial,
            user: true,
            valid_to: "2025-02-28"
          }
        }
      };
      return of(response);
    });
  override stopPolling = jest.fn();
  override pollTokenRolloutState = jest
    .fn()
    .mockReturnValue(of({ result: { status: true, value: { tokens: [{ rollout_state: "enrolled" }] } } } as any));

  override setTokenRealm(tokenSerial: string, value: string[]): Observable<PiResponse<boolean, unknown>> {
    throw new Error("Method not implemented.");
  }

  override getTokengroups(): Observable<PiResponse<TokenGroups, unknown>> {
    throw new Error("Method not implemented.");
  }

  override setTokengroup(tokenSerial: string, value: string | string[]): Observable<Object> {
    throw new Error("Method not implemented.");
  }
}

export class MockMachineService implements MachineServiceInterface {
  baseUrl: string = "environment.mockProxyUrl + '/machine/'";
  filterValue: WritableSignal<Record<string, string>> = signal({});

  handleFilterInput($event: Event): void {
    throw new Error("Method not implemented.");
  }

  clearFilter(): void {
    throw new Error("Method not implemented.");
  }

  sshApiFilter: string[] = [];
  sshAdvancedApiFilter: string[] = [];
  offlineApiFilter: string[] = [];
  offlineAdvancedApiFilter: string[] = [];
  machines: WritableSignal<Machines> = signal<Machines>([]);
  tokenApplications: WritableSignal<TokenApplication[]> = signal([]);
  selectedApplicationType = signal<"ssh" | "offline">("ssh");
  pageSize = signal(10);
  machineFilter: WritableSignal<FilterValue> = signal(new FilterValue());
  filterParams = computed(() => {
    let allowedKeywords =
      this.selectedApplicationType() === "ssh"
        ? [...this.sshApiFilter, ...this.sshAdvancedApiFilter]
        : [...this.offlineApiFilter, ...this.offlineAdvancedApiFilter];

    const filterPairs = Object.entries(this.filterValue())
      .map(([key, value]) => ({ key, value }))
      .filter(({ key }) => allowedKeywords.includes(key));
    if (filterPairs.length === 0) {
      return {};
    }
    let params: any = {};
    filterPairs.forEach(({ key, value }) => {
      if (["serial"].includes(key)) {
        params[key] = `*${value}*`;
      }
      if (["hostname", "machineid", "resolver"].includes(key)) {
        params[key] = value;
      }
      if (this.selectedApplicationType() === "ssh" && ["service_id"].includes(key)) {
        params[key] = `*${value}*`;
      }
      if (this.selectedApplicationType() === "offline" && ["count", "rounds"].includes(key)) {
        params[key] = value;
      }
    });
    return params;
  });
  sort: WritableSignal<Sort> = signal({ active: "", direction: "" });
  pageIndex = signal(0);
  machinesResource = new MockHttpResourceRef(MockPiResponse.fromValue<Machines>([]));
  tokenApplicationResource: HttpResourceRef<PiResponse<TokenApplication[], undefined> | undefined> =
    new MockHttpResourceRef(MockPiResponse.fromValue([]));

  deleteAssignMachineToToken() {
    return of({} as any);
  }

  postAssignMachineToToken(args: {
    service_id?: string;
    user?: string;
    serial: string;
    application: "ssh" | "offline";
    machineid: number;
    resolver: string;
    count?: number;
    rounds?: number;
  }): Observable<any> {
    return of({} as any);
  }

  postTokenOption = jest.fn().mockReturnValue(of({} as any));
  getAuthItem = jest.fn().mockReturnValue(
    of({
      result: {
        value: { serial: "", machineid: "", resolver: "" }
      }
    })
  );
  postToken = jest.fn().mockReturnValue(of({} as any));
  getMachine = jest.fn().mockReturnValue(
    of({
      result: {
        value: {
          machines: [
            {
              hostname: "localhost",
              machineid: "machine1",
              resolver: "resolver1",
              serial: "serial1",
              type: "ssh",
              applications: []
            }
          ],
          count: 1
        }
      }
    })
  );
  deleteToken = jest.fn().mockReturnValue(of({} as any));
  deleteTokenMtid = jest.fn().mockReturnValue(of({} as any));
  onPageEvent = jest.fn();
  onSortEvent = jest.fn();
}

export class MockTableUtilsService implements TableUtilsServiceInterface {
  pageSizeOptions: WritableSignal<number[]> = signal([5, 10, 25, 50]);
  emptyDataSource = jest.fn().mockImplementation((_pageSize: number, _columns: { key: string; label: string }[]) => {
    const dataSource = new MatTableDataSource<TokenApplication>([]);
    (dataSource as any).isEmpty = true;
    return dataSource;
  });
  toggleKeywordInFilter = jest.fn();
  public toggleBooleanInFilter = jest.fn();
  isLink = jest.fn().mockReturnValue(false);
  getClassForColumn = jest.fn();
  getTooltipForColumn = jest.fn();
  getDisplayText = jest.fn();
  getSpanClassForKey = jest.fn().mockReturnValue("");
  getDivClassForKey = jest.fn().mockReturnValue("");
  getClassForColumnKey = jest.fn();
  getChildClassForColumnKey = jest.fn().mockReturnValue("");
  getDisplayTextForKeyAndRevoked = jest.fn().mockReturnValue("");
  getTdClassForKey = jest.fn().mockReturnValue("");
  getSpanClassForState = jest.fn().mockReturnValue("");
  getDisplayTextForState = jest.fn().mockReturnValue("");

  pickColumns<const K extends readonly ColumnKey[]>(
    ...keys: K
  ): {
    readonly [I in keyof K]: Readonly<{
      key: Extract<K[I], ColumnKey>;
      label: string;
    }>;
  } {
    return keys.map((k) => ({ key: k as Extract<typeof k, ColumnKey>, label: String(k) })) as any;
  }

  getColumnKeys<const C extends readonly ColumnDef[]>(
    cols: C
  ): {
    readonly [I in keyof C]: C[I] extends Readonly<{
        key: infer KK extends ColumnKey;
        label: string;
      }>
      ? KK
      : never;
  } {
    return cols.map((c) => c.key) as any;
  }

  handleColumnClick = jest.fn();
}

export class MockAuditService implements AuditServiceInterface {
  sort: WritableSignal<Sort> = signal({ active: "time", direction: "desc" });
  apiFilter = ["user", "success"];
  advancedApiFilter = ["machineid", "resolver"];
  auditFilter: WritableSignal<FilterValue> = signal(new FilterValue());
  filterParams: Signal<Record<string, string>> = signal({});
  pageSize = linkedSignal({
    source: this.auditFilter,
    computation: () => 10
  });
  pageIndex = linkedSignal({
    source: () => ({
      filterValue: this.auditFilter(),
      pageSize: this.pageSize()
    }),
    computation: () => 0
  });
  auditResource: HttpResourceRef<PiResponse<Audit> | undefined> = new MockHttpResourceRef(
    MockPiResponse.fromValue<Audit>({
      auditcolumns: [],
      auditdata: [],
      count: 0,
      current: 0
    })
  );
  clearFilter = jest.fn().mockImplementation(() => {
    this.auditFilter.set(new FilterValue());
  });

  handleFilterInput = jest.fn().mockImplementation(($event: Event) => {
    const inputElement = $event.target as HTMLInputElement;
    this.auditFilter.set(new FilterValue({ value: inputElement.value }));
  });
}

export class MockLocalService implements LocalServiceInterface {
  private data: Record<string, string> = {};
  key: string = "mockLocalServiceKey";
  saveData = jest.fn().mockImplementation((key: string, value: string) => {
    this.data[key] = value;
  });
  getData = jest.fn().mockImplementation((key: string) => {
    const dataValue = this.data[key];
    if (dataValue === undefined) {
      console.warn(`MockLocalService: No data found for key: ${key}`);
      return "";
    }
    return dataValue;
  });
  removeData = jest.fn().mockImplementation((key: string) => {
    if (this.data[key] !== undefined) {
      delete this.data[key];
    } else {
      console.warn(`MockLocalService: No data found for key: ${key}`);
    }
  });
}

export class MockSessionTimerService {
  remainingTime = signal(300);
}


export class MockChallengesService {
  challengesResource = { reload: jest.fn() };
}


export class MockDialogService {
  private _firstStepClosed$ = new Subject<any>();
  private _lastStepClosed$ = new Subject<any>();
  isTokenEnrollmentFirstStepDialogOpen = false;
  openTokenEnrollmentFirstStepDialog = jest.fn((_args: { data: { enrollmentResponse: any } }) => {
    this.isTokenEnrollmentFirstStepDialogOpen = true;

    const ref = {
      close: jest.fn((result?: any) => {
        this.isTokenEnrollmentFirstStepDialogOpen = false;
        this._firstStepClosed$.next(result);
        this._firstStepClosed$.complete();
        this._firstStepClosed$ = new Subject<any>();
      }),
      afterClosed: () => this._firstStepClosed$.asObservable()
    } as any;

    return ref;
  });

  closeTokenEnrollmentFirstStepDialog = jest.fn(() => {
    if (this.isTokenEnrollmentFirstStepDialogOpen) {
      this.isTokenEnrollmentFirstStepDialogOpen = false;
      this._firstStepClosed$.next(undefined);
      this._firstStepClosed$.complete();
      this._firstStepClosed$ = new Subject<any>();
    }
  });

  openTokenEnrollmentLastStepDialog = jest.fn((_args: { data: TokenEnrollmentLastStepDialogData }) => {
    const ref = {
      close: jest.fn((result?: any) => {
        this._lastStepClosed$.next(result);
        this._lastStepClosed$.complete();
        this._lastStepClosed$ = new Subject<any>();
      }),
      afterClosed: () => this._lastStepClosed$.asObservable()
    } as any;

    return ref;
  });

  closeTokenEnrollmentLastStepDialog = jest.fn(() => {
    this._lastStepClosed$.next(undefined);
    this._lastStepClosed$.complete();
    this._lastStepClosed$ = new Subject<any>();
  });
}

export class MockLoadingService {
  addLoading = jest.fn();
  removeLoading = jest.fn();
}

type TestApplicationsShape = {
  ssh: {
    options: {
      sshkey: {
        service_id: { value: string[] };
      };
    };
  };
};

export class MockApplicationService {
  applications: WritableSignal<TestApplicationsShape> = signal({
    ssh: {
      options: {
        sshkey: {
          service_id: { value: ["svc-1", "svc-2"] }
        }
      }
    }
  });
}

export class MockVersioningService {
  version = { set: jest.fn() } as any;
}<|MERGE_RESOLUTION|>--- conflicted
+++ resolved
@@ -784,14 +784,7 @@
   override tokenResource = new MockHttpResourceRef<PiResponse<Tokens> | undefined>(undefined as any);
   override tokenSelection: WritableSignal<TokenDetails[]> = signal<TokenDetails[]>([]);
 
-<<<<<<< HEAD
-  override getSerial(otp: string, params: HttpParams): Observable<PiResponse<{
-    count: number;
-    serial?: string
-  }, unknown>> {
-=======
   override bulkUnassignTokens(tokenDetails: TokenDetails[]): Observable<PiResponse<BulkResult, any>> {
->>>>>>> 013ca945
     throw new Error("Method not implemented.");
   }
 
