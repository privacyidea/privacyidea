--- conflicted
+++ resolved
@@ -1,37 +1,5 @@
-<<<<<<< HEAD
-=======
-import { HttpClient, HttpHeaders, HttpParams, HttpProgressEvent, HttpResourceRef } from "@angular/common/http";
-import {
-  computed,
-  inject,
-  linkedSignal,
-  Resource,
-  ResourceStatus,
-  Signal,
-  signal,
-  WritableSignal
-} from "@angular/core";
-import { Sort } from "@angular/material/sort";
-import { MatTableDataSource } from "@angular/material/table";
-import { Router } from "@angular/router";
-import { Observable, of, Subject, Subscription } from "rxjs";
-import { PiResponse } from "../app/app.component";
-import {
-  EnrollmentResponse,
-  TokenApiPayloadMapper,
-  TokenEnrollmentData
-} from "../app/mappers/token-api-payload/_token-api-payload.mapper";
->>>>>>> a587eebd
 import { Audit, AuditServiceInterface } from "../app/services/audit/audit.service";
-import {
-  AuthData,
-  AuthDetail,
-  AuthResponse,
-  AuthRole,
-  AuthService,
-  AuthServiceInterface,
-  JwtData
-} from "../app/services/auth/auth.service";
+import { AuthData, AuthDetail, AuthResponse, AuthRole, AuthService, JwtData } from "../app/services/auth/auth.service";
 import {
   ContainerDetailData,
   ContainerDetails,
@@ -46,7 +14,7 @@
   TokenApiPayloadMapper,
   TokenEnrollmentData
 } from "../app/mappers/token-api-payload/_token-api-payload.mapper";
-import { HttpClient, HttpHeaders, HttpParams, HttpProgressEvent, HttpResourceRef } from "@angular/common/http";
+import { HttpHeaders, HttpParams, HttpProgressEvent, HttpResourceRef } from "@angular/common/http";
 import {
   BatchResult,
   LostTokenResponse,
@@ -59,11 +27,20 @@
 import { MachineServiceInterface, Machines, TokenApplication } from "../app/services/machine/machine.service";
 import { Observable, Subject, Subscription, of } from "rxjs";
 import { Realm, RealmServiceInterface, Realms } from "../app/services/realm/realm.service";
-import { Resource, ResourceStatus, Signal, WritableSignal, computed, input, linkedSignal, signal } from "@angular/core";
+import {
+  Resource,
+  ResourceStatus,
+  Signal,
+  WritableSignal,
+  computed,
+  inject,
+  input,
+  linkedSignal,
+  signal
+} from "@angular/core";
 import { UserData, UserServiceInterface } from "../app/services/user/user.service";
 import { ValidateCheckResponse, ValidateServiceInterface } from "../app/services/validate/validate.service";
 
-import { BEARER_TOKEN_STORAGE_KEY } from "../app/core/constants";
 import { ContentServiceInterface } from "../app/services/content/content.service";
 import { FilterValue } from "../app/core/models/filter_value";
 import { LocalServiceInterface } from "../app/services/local/local.service";
@@ -74,7 +51,6 @@
 import { Router } from "@angular/router";
 import { Sort } from "@angular/material/sort";
 import { TableUtilsServiceInterface } from "../app/services/table-utils/table-utils.service";
-import { VersioningService } from "../app/services/version/version.service";
 
 export function makeResource<T>(initial: T) {
   return {
@@ -265,65 +241,6 @@
     const exp = this.jwtData()?.exp;
     return exp ? new Date(exp * 1000) : null;
   });
-<<<<<<< HEAD
-  authData = signal(MockAuthService.MOCK_AUTH_DATA);
-  authenticationAccepted: () => boolean = () => {
-    return this.isAuthenticated() && this.role() !== "";
-  };
-  isAuthenticated: WritableSignal<boolean> = signal(false);
-
-  public getHeaders(): HttpHeaders {
-    return new HttpHeaders({
-      "PI-Authorization": "Mock Bearer Token"
-    });
-  }
-
-  logLevel: () => number = () => {
-    return this.authData().log_level;
-  };
-  menus: WritableSignal<string[]> = signal(MockAuthService.MOCK_AUTH_DATA.menus);
-  realm: WritableSignal<string> = signal(MockAuthService.MOCK_AUTH_DATA.realm);
-  rights: WritableSignal<string[]> = signal(MockAuthService.MOCK_AUTH_DATA.rights);
-  role: WritableSignal<AuthRole> = signal(MockAuthService.MOCK_AUTH_DATA.role);
-  token: WritableSignal<string> = signal(MockAuthService.MOCK_AUTH_DATA.token);
-  username: WritableSignal<string> = signal(MockAuthService.MOCK_AUTH_DATA.username);
-  logoutTimeSeconds: WritableSignal<number> = signal(MockAuthService.MOCK_AUTH_DATA.logout_time);
-  auditPageSize: WritableSignal<number> = signal(MockAuthService.MOCK_AUTH_DATA.audit_page_size);
-  tokenPageSize: WritableSignal<number> = signal(MockAuthService.MOCK_AUTH_DATA.token_page_size);
-  userPageSize: WritableSignal<number> = signal(MockAuthService.MOCK_AUTH_DATA.user_page_size);
-  policyTemplateUrl: () => string = () => {
-    return this.authData().policy_template_url;
-  };
-  defaultTokentype: () => string = () => {
-    return this.authData().default_tokentype;
-  };
-  defaultContainerType: () => string = () => {
-    return this.authData().default_container_type;
-  };
-  userDetails: WritableSignal<boolean> = signal(MockAuthService.MOCK_AUTH_DATA.user_details);
-  tokenWizard: WritableSignal<boolean> = signal(MockAuthService.MOCK_AUTH_DATA.token_wizard);
-  tokenWizard2nd: WritableSignal<boolean> = signal(MockAuthService.MOCK_AUTH_DATA.token_wizard_2nd);
-  adminDashboard: WritableSignal<boolean> = signal(MockAuthService.MOCK_AUTH_DATA.admin_dashboard);
-  dialogNoToken: WritableSignal<boolean> = signal(MockAuthService.MOCK_AUTH_DATA.dialog_no_token);
-  searchOnEnter: WritableSignal<boolean> = signal(MockAuthService.MOCK_AUTH_DATA.search_on_enter);
-  timeoutAction: WritableSignal<string> = signal(MockAuthService.MOCK_AUTH_DATA.timeout_action);
-  tokenRollover: WritableSignal<any> = signal(MockAuthService.MOCK_AUTH_DATA.token_rollover);
-  hideWelcome: WritableSignal<boolean> = signal(MockAuthService.MOCK_AUTH_DATA.hide_welcome);
-  hideButtons: WritableSignal<boolean> = signal(MockAuthService.MOCK_AUTH_DATA.hide_buttons);
-  deletionConfirmation: WritableSignal<boolean> = signal(MockAuthService.MOCK_AUTH_DATA.deletion_confirmation);
-  showSeed: WritableSignal<boolean> = signal(MockAuthService.MOCK_AUTH_DATA.show_seed);
-  showNode: WritableSignal<string> = signal(MockAuthService.MOCK_AUTH_DATA.show_node);
-  subscriptionStatus: WritableSignal<number> = signal(MockAuthService.MOCK_AUTH_DATA.subscription_status);
-  subscriptionStatusPush: WritableSignal<number> = signal(MockAuthService.MOCK_AUTH_DATA.subscription_status_push);
-  qrImageAndroid: WritableSignal<string | null> = signal(MockAuthService.MOCK_AUTH_DATA.qr_image_android);
-  qrImageIOS: WritableSignal<string | null> = signal(MockAuthService.MOCK_AUTH_DATA.qr_image_ios);
-  qrImageCustom: WritableSignal<string | null> = signal(MockAuthService.MOCK_AUTH_DATA.qr_image_custom);
-  logoutRedirectUrl: WritableSignal<string> = signal(MockAuthService.MOCK_AUTH_DATA.logout_redirect_url);
-  requireDescription: WritableSignal<string[]> = signal(MockAuthService.MOCK_AUTH_DATA.require_description);
-  rssAge: WritableSignal<number> = signal(MockAuthService.MOCK_AUTH_DATA.rss_age);
-  containerWizard: WritableSignal<{ enabled: boolean }> = signal(MockAuthService.MOCK_AUTH_DATA.container_wizard);
-  isSelfServiceUser: Signal<boolean> = signal(
-=======
   override authData = signal(MockAuthService.MOCK_AUTH_DATA);
   override isAuthenticated: WritableSignal<boolean> = signal(false);
 
@@ -351,7 +268,9 @@
   override showSeed: WritableSignal<boolean> = signal(MockAuthService.MOCK_AUTH_DATA.show_seed);
   override showNode: WritableSignal<string> = signal(MockAuthService.MOCK_AUTH_DATA.show_node);
   override subscriptionStatus: WritableSignal<number> = signal(MockAuthService.MOCK_AUTH_DATA.subscription_status);
-  override subscriptionStatusPush: WritableSignal<number> = signal(MockAuthService.MOCK_AUTH_DATA.subscription_status_push);
+  override subscriptionStatusPush: WritableSignal<number> = signal(
+    MockAuthService.MOCK_AUTH_DATA.subscription_status_push
+  );
   override qrImageAndroid: WritableSignal<string | null> = signal(MockAuthService.MOCK_AUTH_DATA.qr_image_android);
   override qrImageIOS: WritableSignal<string | null> = signal(MockAuthService.MOCK_AUTH_DATA.qr_image_ios);
   override qrImageCustom: WritableSignal<string | null> = signal(MockAuthService.MOCK_AUTH_DATA.qr_image_custom);
@@ -359,10 +278,9 @@
   override requireDescription: WritableSignal<string[]> = signal(MockAuthService.MOCK_AUTH_DATA.require_description);
   override rssAge: WritableSignal<number> = signal(MockAuthService.MOCK_AUTH_DATA.rss_age);
   override containerWizard: WritableSignal<{
-    enabled: boolean
+    enabled: boolean;
   }> = signal(MockAuthService.MOCK_AUTH_DATA.container_wizard);
   override isSelfServiceUser: Signal<boolean> = signal(
->>>>>>> a587eebd
     this.role() === "user" && this.menus().includes("token_self-service_menu")
   );
   override authenticate = jest
@@ -409,10 +327,7 @@
       enabled: false
     }
   };
-<<<<<<< HEAD
   isAuthenticatedUser = jest.fn().mockReturnValue(this.isAuthenticated() && this.role() === "user");
-=======
->>>>>>> a587eebd
 }
 
 export class MockUserService implements UserServiceInterface {
@@ -958,7 +873,6 @@
   selectedApplicationType = signal<"ssh" | "offline">("ssh");
   pageSize = signal(10);
   filterValue: WritableSignal<Record<string, string>> = signal({});
-  filterValueString: WritableSignal<string> = signal("");
   filterParams = computed(() => {
     let allowedKeywords =
       this.selectedApplicationType() === "ssh"
