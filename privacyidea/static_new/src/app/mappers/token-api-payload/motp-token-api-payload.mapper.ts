import { TokenApiPayloadMapper, TokenEnrollmentData, TokenEnrollmentPayload } from "./_token-api-payload.mapper";
import { Injectable } from "@angular/core";

export interface MotpEnrollmentData extends TokenEnrollmentData {
  type: "motp";
  generateOnServer?: boolean;
  otpKey?: string;
  motpPin?: string;
}

export interface MotpEnrollmentPayload extends TokenEnrollmentPayload {
  otpkey: string | null;
  genkey: 0 | 1;
  motppin?: string;
  serial?: string | null;
}

@Injectable({ providedIn: "root" })
export class MotpApiPayloadMapper implements TokenApiPayloadMapper<MotpEnrollmentData> {
  toApiPayload(data: MotpEnrollmentData): MotpEnrollmentPayload {
    const payload: MotpEnrollmentPayload = {
      type: data.type,
      description: data.description,
      container_serial: data.containerSerial,
      validity_period_start: data.validityPeriodStart,
      validity_period_end: data.validityPeriodEnd,
      user: data.user,
      realm: data.user ? data.realm : null,
      pin: data.pin,
      otpkey: data.generateOnServer ? null : (data.otpKey ?? null),
      genkey: data.generateOnServer ? 1 : 0,
      motppin: data.motpPin,
      serial: data.serial ?? null
    };

<<<<<<< HEAD
    if (data.onlyAddToRealm) {
      payload.realm = data.realm;
      payload.user = null;
    }
    if (payload.motppin === undefined) {
      delete payload.motppin;
    }
=======
    if (payload.motppin === undefined) delete payload.motppin;
    if (payload.serial === null) delete payload.serial;
>>>>>>> 35031a35
    return payload;
  }

  fromApiPayload(payload: any): MotpEnrollmentData {
    // Placeholder: Implement transformation from API payload. We will replace this later.
    return payload as MotpEnrollmentData;
  }
}<|MERGE_RESOLUTION|>--- conflicted
+++ resolved
@@ -33,18 +33,12 @@
       serial: data.serial ?? null
     };
 
-<<<<<<< HEAD
     if (data.onlyAddToRealm) {
       payload.realm = data.realm;
       payload.user = null;
     }
-    if (payload.motppin === undefined) {
-      delete payload.motppin;
-    }
-=======
     if (payload.motppin === undefined) delete payload.motppin;
     if (payload.serial === null) delete payload.serial;
->>>>>>> 35031a35
     return payload;
   }
 
