import { Component, HostListener, inject, OnInit } from "@angular/core";
import { FormsModule } from "@angular/forms";
import { RouterOutlet } from "@angular/router";
import { AuthService, AuthServiceInterface } from "./services/auth/auth.service";
import { NotificationService, NotificationServiceInterface } from "./services/notification/notification.service";
import { SessionTimerService, SessionTimerServiceInterface } from "./services/session-timer/session-timer.service";

export interface PiResponse<Value, Detail = unknown> {
  id: number;
  jsonrpc: string;
  detail: Detail;
  result?: {
    authentication?: "CHALLENGE" | "POLL" | "PUSH" | "ACCEPT" | "REJECT";
    status: boolean;
    value?: Value;
    error?: {
      code: number;
      message: string;
    };
  };
  signature: string;
  time: number;
  version: string;
  versionnumber: string;
}

/**
 * Checks if a PiResponse indicates a successful authentication.
 *
 * An authentication is considered successful if:
 * - The `result.authentication` property is "ACCEPT".
 * - OR `result.authentication` is not present, AND there is no `detail.multi_challenge`,
 *   AND `result.status` is true, AND `result.value` exists.
 *
 * @param response The `PiResponse` object to check.
 * @returns `true` if the authentication is successful, otherwise `false`.
 */
export function isAuthenticationSuccessful<Value, Detail = unknown>(
  response: PiResponse<Value, Detail>
): response is PiResponse<Value, Detail> & { result: { value: Value, status: true } } {
  if (!response.result) {
    return false;
  }

  // Case 1: result.authentication is "ACCEPT"
  if (response.result.authentication === "ACCEPT") {
    // If authentication is ACCEPT, we must also ensure status is true and value exists
    return response.result.status === true && response.result.value !== undefined;
  }

  // Case 2: result.authentication is not present
  if (response.result.authentication === undefined) {
    const detailWithChallenge = response.detail as { multi_challenge?: unknown[] };
    const isChallengeFree = !detailWithChallenge?.multi_challenge?.length;
    return isChallengeFree && response.result.status && response.result.value !== undefined;
  }
  return false;
}

/**
 * Checks if a PiResponse indicates that a challenge has been triggered.
 *
 * A challenge is considered triggered if:
 * - The `result.authentication` property is "CHALLENGE".
 * - OR `result.authentication` is not present, AND `detail.multi_challenge` exists and is not empty.
 *
 * @param response The `PiResponse` object to check.
 * @returns `true` if a challenge was triggered, otherwise `false`.
 */
export function challengesTriggered<Value, Detail = unknown>(
  response: PiResponse<Value, Detail>
): boolean {
  // Case 1: The response explicitly states a challenge.
  if (response.result?.authentication === "CHALLENGE") {
    return true;
  }

  // Case 2: No explicit authentication status, but a multi_challenge is present.
  if (response.result?.authentication === undefined) {
    const detailWithChallenge = response.detail as { multi_challenge?: unknown[] };
    return !!detailWithChallenge?.multi_challenge?.length;
  }
  return false;
}


@Component({
  selector: "app-root",
  standalone: true,
  imports: [RouterOutlet, FormsModule],
  templateUrl: "./app.component.html",
  styleUrl: "./app.component.scss"
})
export class AppComponent implements OnInit {
  private readonly authService: AuthServiceInterface = inject(AuthService);
<<<<<<< HEAD
  private readonly notificationService: NotificationServiceInterface =
    inject(NotificationService);
  private readonly sessionTimerService: SessionTimerServiceInterface =
    inject(SessionTimerService);
=======
  private readonly notificationService: NotificationServiceInterface = inject(NotificationService);
  private readonly sessionTimerService: SessionTimerServiceInterface = inject(SessionTimerService);
  private readonly themeService: ThemeService = inject(ThemeService);
>>>>>>> c529ef89
  title = "privacyidea-webui";
  lastSessionReset = 0;

  constructor() {
    this.sessionTimerService.startTimer();

    if (this.authService.isAuthenticated()) {
      console.warn("User is already logged in.");
      this.notificationService.openSnackBar("User is already logged in.");
    }
  }

  ngOnInit(): void {}

  @HostListener("document:click")
  @HostListener("document:keydown")
  @HostListener("document:mousemove")
  @HostListener("document:scroll")
  resetSessionTimer() {
    const now = Date.now();
    if (now - this.lastSessionReset >= 1000) {
      this.lastSessionReset = now;
      this.sessionTimerService.resetTimer();
      this.sessionTimerService.startTimer();
    }
  }
}<|MERGE_RESOLUTION|>--- conflicted
+++ resolved
@@ -37,7 +37,7 @@
  */
 export function isAuthenticationSuccessful<Value, Detail = unknown>(
   response: PiResponse<Value, Detail>
-): response is PiResponse<Value, Detail> & { result: { value: Value, status: true } } {
+): response is PiResponse<Value, Detail> & { result: { value: Value; status: true } } {
   if (!response.result) {
     return false;
   }
@@ -67,9 +67,7 @@
  * @param response The `PiResponse` object to check.
  * @returns `true` if a challenge was triggered, otherwise `false`.
  */
-export function challengesTriggered<Value, Detail = unknown>(
-  response: PiResponse<Value, Detail>
-): boolean {
+export function challengesTriggered<Value, Detail = unknown>(response: PiResponse<Value, Detail>): boolean {
   // Case 1: The response explicitly states a challenge.
   if (response.result?.authentication === "CHALLENGE") {
     return true;
@@ -83,7 +81,6 @@
   return false;
 }
 
-
 @Component({
   selector: "app-root",
   standalone: true,
@@ -93,16 +90,9 @@
 })
 export class AppComponent implements OnInit {
   private readonly authService: AuthServiceInterface = inject(AuthService);
-<<<<<<< HEAD
-  private readonly notificationService: NotificationServiceInterface =
-    inject(NotificationService);
-  private readonly sessionTimerService: SessionTimerServiceInterface =
-    inject(SessionTimerService);
-=======
   private readonly notificationService: NotificationServiceInterface = inject(NotificationService);
   private readonly sessionTimerService: SessionTimerServiceInterface = inject(SessionTimerService);
-  private readonly themeService: ThemeService = inject(ThemeService);
->>>>>>> c529ef89
+
   title = "privacyidea-webui";
   lastSessionReset = 0;
 
