--- conflicted
+++ resolved
@@ -1,20 +1,3 @@
-<<<<<<< HEAD
-import { Routes } from '@angular/router';
-import { TokenComponent } from './components/token/token.component';
-import { TokenTableComponent } from './components/token/token-table/token-table.component';
-import { TokenEnrollmentComponent } from './components/token/token-enrollment/token-enrollment.component';
-import { TokenDetailsComponent } from './components/token/token-details/token-details.component';
-import { ChallengesTableComponent } from './components/token/challenges-table/challenges-table.component';
-import { TokenApplicationsComponent } from './components/token/token-applications/token-applications.component';
-import { TokenGetSerialComponent } from './components/token/token-get-serial/token-get-serial.component';
-import { ContainerTableComponent } from './components/token/container-table/container-table.component';
-import { ContainerCreateComponent } from './components/token/container-create/container-create.component';
-import { ContainerDetailsComponent } from './components/token/container-details/container-details.component';
-import { UserComponent } from './components/user/user.component';
-import { UserTableComponent } from './components/user/user-table/user-table.component';
-import { UserDetailsComponent } from './components/user/user-details/user-details.component';
-import { AuditComponent } from './components/audit/audit.component';
-=======
 import { Routes } from "@angular/router";
 import { TokenComponent } from "./components/token/token.component";
 import { TokenTableComponent } from "./components/token/token-table/token-table.component";
@@ -29,7 +12,7 @@
 import { UserComponent } from "./components/user/user.component";
 import { UserTableComponent } from "./components/user/user-table/user-table.component";
 import { UserDetailsComponent } from "./components/user/user-details/user-details.component";
->>>>>>> 785c5d63
+import { AuditComponent } from './components/audit/audit.component';
 
 export const routes: Routes = [
   {
@@ -56,18 +39,12 @@
     path: "users",
     component: UserComponent,
     children: [
-<<<<<<< HEAD
-      { path: '', component: UserTableComponent },
-      { path: 'details/:username', component: UserDetailsComponent },
-    ],
-  },
-  {
-    path: 'audit',
-    component: AuditComponent
-=======
       { path: "", component: UserTableComponent },
       { path: "details/:username", component: UserDetailsComponent }
     ]
->>>>>>> 785c5d63
+  },
+  {
+    path: "audit",
+    component: AuditComponent
   }
 ];