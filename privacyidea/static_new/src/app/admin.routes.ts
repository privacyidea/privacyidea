--- conflicted
+++ resolved
@@ -30,11 +30,8 @@
 import { UserDetailsComponent } from "./components/user/user-details/user-details.component";
 import { UserTableComponent } from "./components/user/user-table/user-table.component";
 import { AuditComponent } from "./components/audit/audit.component";
-<<<<<<< HEAD
 import { PoliciesComponent } from "./components/policies/policies.component";
-=======
 import { TokenImportComponent } from "./components/token/token-import/token-import.component";
->>>>>>> 2b5e6d84
 
 export const routes: Routes = [
   {
@@ -74,8 +71,6 @@
   {
     path: "audit",
     component: TokenComponent,
-    children: [
-      { path: "", component: AuditComponent }
-    ]
+    children: [{ path: "", component: AuditComponent }]
   }
 ];