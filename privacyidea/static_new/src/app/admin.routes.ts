/**
 * (c) NetKnights GmbH 2025,  https://netknights.it
 *
 * This code is free software; you can redistribute it and/or
 * modify it under the terms of the GNU AFFERO GENERAL PUBLIC LICENSE
 * as published by the Free Software Foundation; either
 * version 3 of the License, or any later version.
 *
 * This code is distributed in the hope that it will be useful,
 * but WITHOUT ANY WARRANTY; without even the implied warranty of
 * MERCHANTABILITY or FITNESS FOR A PARTICULAR PURPOSE. See the
 * GNU AFFERO GENERAL PUBLIC LICENSE for more details.
 *
 * You should have received a copy of the GNU Affero General Public
 * License along with this program.  If not, see <http://www.gnu.org/licenses/>.
 *
 * SPDX-License-Identifier: AGPL-3.0-or-later
 **/
import { Routes } from "@angular/router";
import { ChallengesTableComponent } from "./components/token/challenges-table/challenges-table.component";
import { ContainerCreateComponent } from "./components/token/container-create/container-create.component";
import { ContainerDetailsComponent } from "./components/token/container-details/container-details.component";
import { ContainerTableComponent } from "./components/token/container-table/container-table.component";
import { TokenApplicationsComponent } from "./components/token/token-applications/token-applications.component";
import { TokenDetailsComponent } from "./components/token/token-details/token-details.component";
import { TokenEnrollmentComponent } from "./components/token/token-enrollment/token-enrollment.component";
import { TokenGetSerialComponent } from "./components/token/token-get-serial/token-get-serial.component";
import { TokenTableComponent } from "./components/token/token-table/token-table.component";
import { TokenComponent } from "./components/token/token.component";
import { UserDetailsComponent } from "./components/user/user-details/user-details.component";
import { UserTableComponent } from "./components/user/user-table/user-table.component";
import { AuditComponent } from "./components/audit/audit.component";
import { PoliciesComponent } from "./components/policies/policies.component";
import { TokenImportComponent } from "./components/token/token-import/token-import.component";
import { ClientsComponent } from "./components/audit/clients/clients.component";

export const routes: Routes = [
  {
    path: "tokens",
    component: TokenComponent,
    children: [
      { path: "", component: TokenTableComponent },
      { path: "enrollment", component: TokenEnrollmentComponent },
      { path: "challenges", component: ChallengesTableComponent },
      { path: "applications", component: TokenApplicationsComponent },
      { path: "get-serial", component: TokenGetSerialComponent },
      {
        path: "containers",
        children: [
          { path: "", component: ContainerTableComponent },
          { path: "create", component: ContainerCreateComponent },
          { path: "details/:serial", component: ContainerDetailsComponent }
        ]
      },
      { path: "details/:serial", component: TokenDetailsComponent },
      { path: "import", component: TokenImportComponent }
    ]
  },
  {
    path: "users",
    component: TokenComponent,
    children: [
      { path: "", component: UserTableComponent },
      { path: "details/:username", component: UserDetailsComponent }
    ]
  },
  {
    path: "policies",
    component: TokenComponent,
    children: [{ path: "", component: PoliciesComponent }]
  },
  {
    path: "audit",
    component: TokenComponent,
<<<<<<< HEAD
    children: [
      { path: "", component: AuditComponent },
      { path: "clients", component: ClientsComponent}
    ]
=======
    children: [{ path: "", component: AuditComponent }]
>>>>>>> a01af928
  }
];<|MERGE_RESOLUTION|>--- conflicted
+++ resolved
@@ -72,13 +72,9 @@
   {
     path: "audit",
     component: TokenComponent,
-<<<<<<< HEAD
     children: [
       { path: "", component: AuditComponent },
       { path: "clients", component: ClientsComponent}
     ]
-=======
-    children: [{ path: "", component: AuditComponent }]
->>>>>>> a01af928
   }
 ];