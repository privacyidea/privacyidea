/**
 * (c) NetKnights GmbH 2025,  https://netknights.it
 *
 * This code is free software; you can redistribute it and/or
 * modify it under the terms of the GNU AFFERO GENERAL PUBLIC LICENSE
 * as published by the Free Software Foundation; either
 * version 3 of the License, or any later version.
 *
 * This code is distributed in the hope that it will be useful,
 * but WITHOUT ANY WARRANTY; without even the implied warranty of
 * MERCHANTABILITY or FITNESS FOR A PARTICULAR PURPOSE. See the
 * GNU AFFERO GENERAL PUBLIC LICENSE for more details.
 *
 * You should have received a copy of the GNU Affero General Public
 * License along with this program.  If not, see <http://www.gnu.org/licenses/>.
 *
 * SPDX-License-Identifier: AGPL-3.0-or-later
 **/
export class FilterValue {
  constructor(args: { value?: string; hiddenValue?: string } = {}) {
    this._value = args.value ? args.value : "";
    this._hiddenValue = args.hiddenValue ? args.hiddenValue : "";
  }

  private _value: string;

  get value(): string {
    return this._value;
  }

  private _hiddenValue: string;

  get hiddenValue(): string {
    return this._hiddenValue;
  }

  get isEmpty(): boolean {
    return this._value.length === 0;
  }

  get isNotEmpty(): boolean {
    return this._value.length > 0;
  }

  get filterString(): string {
    return this._value;
  }

  set setString(newValue: string) {
    this._value = newValue;
  }

  get filterMap(): Map<string, string> {
    return parseToMap(this._value);
  }

  get hiddenFilterMap(): Map<string, string> {
    return parseToMap(this._hiddenValue);
  }

  public copyWith(args?: { value?: string; hiddenValue?: string }): FilterValue {
    const newFilter = new FilterValue({
      value: args?.value ?? this._value,
      hiddenValue: args?.hiddenValue ?? this._hiddenValue
    });
    return newFilter;
  }

  public addKey(key: string): FilterValue {
    // Adds a new key to the string if it does not already exist.
    if (!keyPresenceRe(key).test(this._value)) {
      this._value = this._value ? `${this._value.trim()} ${key}: ` : `${key}: `;
    }
    return new FilterValue({ value: this._value, hiddenValue: this._hiddenValue });
  }

  public addHiddenKey(key: string): FilterValue {
    // Adds a new key to the string if it does not already exist.
    if (!keyPresenceRe(key).test(this._hiddenValue)) {
      this._hiddenValue = this._hiddenValue ? `${this._hiddenValue.trim()} ${key}: ` : `${key}: `;
    }
    return new FilterValue({ value: this._value, hiddenValue: this._hiddenValue });
  }

  public getValueOfKey(key: string): string | undefined {
    return this.filterMap.get(key);
  }

  public removeKey(key: string): FilterValue {
    this._value = this._value.replace(keySegmentRe(key), "").trim().replace(/\s+/g, " ");
    return new FilterValue({ value: this._value, hiddenValue: this._hiddenValue });
  }

  public removeHiddenKey(key: string): FilterValue {
    this._hiddenValue = this._hiddenValue.replace(keySegmentRe(key), "").trim().replace(/\s+/g, " ");
    return new FilterValue({ value: this._value, hiddenValue: this._hiddenValue });
  }

  public hasKey(key: string): boolean {
    return keyPresenceRe(key).test(this._value);
  }

  public toggleKey(key: string): FilterValue {
    if (this.hasKey(key)) {
      return this.removeKey(key);
    } else {
      return this.addKey(key);
    }
  }

  /**
   * Adds a new entry to the filter value.
   * If the key already exists, it updates the value.
   * @param key The key to add or update.
   * @param value The value associated with the key.
   */
  public addEntry(key: string, value: string): FilterValue {
    const map = this.filterMap;
    map.set(key, value);
    this.setFromMap(map);
    return new FilterValue({ value: this._value, hiddenValue: this._hiddenValue });
  }

  /**
   * Sets the filter value from a map of key-value pairs.
   * Converts the map to the normalized string format and updates _value.
   */
  public setFromMap(map: Map<string, string>): void {
    const needsQuoting = (v: string) => /[\s"']/.test(v);
    const quoteAndEscape = (v: string) =>
      `"${v.replace(/\\/g, "\\\\").replace(/"/g, "\\\"")}"`; // double-quote strategy

    const entries: string[] = [];
    map.forEach((value, key) => {
      const val = value ?? "";
      const rendered = val === "" ? "" : (needsQuoting(val) ? quoteAndEscape(val) : val);
      entries.push(`${key}: ${rendered}`);
    });
    this._value = entries.join(" ").trim();
  }
<<<<<<< HEAD
}

const PAIR_RE_SRC =
  String.raw`(?<=^|\s)([A-Za-z0-9_]+):\s*(?:"((?:\\.|[^"\\])*)"|'((?:\\.|[^'\\])*)'|(.*?))(?=\s*(?:[A-Za-z0-9_]+:|$))`;

function escapeRe(s: string): string {
  return s.replace(/[.*+?^${}()|[\]\\]/g, "\\$&");
}

function keySegmentRe(key: string): RegExp {
  return new RegExp(
    `(?<=^|\\s)(${key}):\\s*(?:"[^"]*"|'[^']*'|.*?)(?=\\s*(?:[A-Za-z0-9_]+:|$))`,
    "g"
  );
}

function keyPresenceRe(key: string): RegExp {
  const k = escapeRe(key);
  return new RegExp(`(?<=^|\\s)(${k}):(?=\\s|$)`, "g");
}

function parseToMap(text: string): Map<string, string> {
  const re = new RegExp(PAIR_RE_SRC, "g");
  const map = new Map<string, string>();
  let m: RegExpExecArray | null;
  while ((m = re.exec(text)) !== null) {
    const key = m[1];
    const val =
      m[2] != null
        ? m[2].replace(/\\\\/g, "\\").replace(/\\"/g, "\"")
        : m[3] != null
          ? m[3].replace(/\\\\/g, "\\").replace(/\\'/g, "'")
          : (m[4] ?? "").trim();
    map.set(key, val);
  }
  return map;
=======

  /**
   * Sets the hidden filter value from a map of key-value pairs.
   * Converts the map to the normalized string format and updates _hiddenValue.
   */
  public setHiddenFromMap(map: Map<string, string>): void {
    const entries: string[] = [];
    map.forEach((value, key) => {
      entries.push(`${key}: ${value}`);
    });
    this._hiddenValue = entries.join(" ");
  }

  /**
   * Adds or updates a hidden (key: value) pair in hiddenValue.
   */
  public updateHiddenEntry(key: string, value: string): FilterValue {
    const map = this.hiddenFilterMap;
    map.set(key, value);
    this.setHiddenFromMap(map);
    return new FilterValue({ value: this._value, hiddenValue: this._hiddenValue });
  }

>>>>>>> 013ca945
}<|MERGE_RESOLUTION|>--- conflicted
+++ resolved
@@ -138,7 +138,29 @@
     });
     this._value = entries.join(" ").trim();
   }
-<<<<<<< HEAD
+
+  /**
+   * Sets the hidden filter value from a map of key-value pairs.
+   * Converts the map to the normalized string format and updates _hiddenValue.
+   */
+  public setHiddenFromMap(map: Map<string, string>): void {
+    const entries: string[] = [];
+    map.forEach((value, key) => {
+      entries.push(`${key}: ${value}`);
+    });
+    this._hiddenValue = entries.join(" ");
+  }
+
+  /**
+   * Adds or updates a hidden (key: value) pair in hiddenValue.
+   */
+  public updateHiddenEntry(key: string, value: string): FilterValue {
+    const map = this.hiddenFilterMap;
+    map.set(key, value);
+    this.setHiddenFromMap(map);
+    return new FilterValue({ value: this._value, hiddenValue: this._hiddenValue });
+  }
+
 }
 
 const PAIR_RE_SRC =
@@ -175,29 +197,4 @@
     map.set(key, val);
   }
   return map;
-=======
-
-  /**
-   * Sets the hidden filter value from a map of key-value pairs.
-   * Converts the map to the normalized string format and updates _hiddenValue.
-   */
-  public setHiddenFromMap(map: Map<string, string>): void {
-    const entries: string[] = [];
-    map.forEach((value, key) => {
-      entries.push(`${key}: ${value}`);
-    });
-    this._hiddenValue = entries.join(" ");
-  }
-
-  /**
-   * Adds or updates a hidden (key: value) pair in hiddenValue.
-   */
-  public updateHiddenEntry(key: string, value: string): FilterValue {
-    const map = this.hiddenFilterMap;
-    map.set(key, value);
-    this.setHiddenFromMap(map);
-    return new FilterValue({ value: this._value, hiddenValue: this._hiddenValue });
-  }
-
->>>>>>> 013ca945
 }