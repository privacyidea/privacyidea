--- conflicted
+++ resolved
@@ -1,16 +1,12 @@
 import { computed, effect, inject, Injectable, Signal, signal } from "@angular/core";
 import { Router } from "@angular/router";
 import { AuthService, AuthServiceInterface } from "../auth/auth.service";
-import { LocalService, LocalServiceInterface } from "../local/local.service";
 import { NotificationService, NotificationServiceInterface } from "../notification/notification.service";
 
 export interface SessionTimerServiceInterface {
   remainingTime: Signal<number | undefined>;
-
   startTimer(): void;
-
   resetTimer(): void;
-
   startRefreshingRemainingTime(): void;
 }
 
@@ -20,7 +16,7 @@
 export class SessionTimerService implements SessionTimerServiceInterface {
   private readonly router: Router = inject(Router);
   private readonly notificationService: NotificationServiceInterface = inject(NotificationService);
-  private readonly localService: LocalServiceInterface = inject(LocalService);
+
   private readonly authService: AuthServiceInterface = inject(AuthService);
 
   private readonly sessionTimeoutMs = computed<number | undefined>(() => {
@@ -79,16 +75,8 @@
   }
 
   private handleSessionTimeout(): void {
-<<<<<<< HEAD
-    this.localService.removeData(this.localService.bearerTokenKey);
     this.authService.logout();
-    this.notificationService.openSnackBar(
-      "Session expired. Redirecting to login page."
-    );
-=======
-    this.authService.deauthenticate();
     this.notificationService.openSnackBar("Session expired. Redirecting to login page.");
->>>>>>> c529ef89
     this.router.navigate(["login"]);
     this.clearRefreshInterval();
   }
