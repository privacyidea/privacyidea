import { httpResource, HttpResourceRef } from "@angular/common/http";
import { inject, Injectable } from "@angular/core";
import { environment } from "../../../environments/environment";
import { AuthService, AuthServiceInterface } from "../auth/auth.service";

export interface SystemServiceInterface {
  systemConfigResource: HttpResourceRef<any>;
}

@Injectable({
  providedIn: "root"
})
export class SystemService implements SystemServiceInterface {
  private readonly authService: AuthServiceInterface = inject(AuthService);
  systemConfigResource = httpResource<any>(() => ({
    url: environment.proxyUrl + "/system/",
    method: "GET",
    headers: this.authService.getHeaders()
  }));
<<<<<<< HEAD

  constructor(private authService: AuthService) {
  }
=======
>>>>>>> e9083f2a
}<|MERGE_RESOLUTION|>--- conflicted
+++ resolved
@@ -1,7 +1,8 @@
-import { httpResource, HttpResourceRef } from "@angular/common/http";
-import { inject, Injectable } from "@angular/core";
+import { AuthService, AuthServiceInterface } from "../auth/auth.service";
+import { HttpResourceRef, httpResource } from "@angular/common/http";
+import { Injectable, inject } from "@angular/core";
+
 import { environment } from "../../../environments/environment";
-import { AuthService, AuthServiceInterface } from "../auth/auth.service";
 
 export interface SystemServiceInterface {
   systemConfigResource: HttpResourceRef<any>;
@@ -17,10 +18,4 @@
     method: "GET",
     headers: this.authService.getHeaders()
   }));
-<<<<<<< HEAD
-
-  constructor(private authService: AuthService) {
-  }
-=======
->>>>>>> e9083f2a
 }