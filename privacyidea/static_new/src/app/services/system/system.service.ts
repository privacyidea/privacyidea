--- conflicted
+++ resolved
@@ -1,48 +1,20 @@
-import { HttpClient, httpResource, HttpResourceRef } from "@angular/common/http";
+import { httpResource, HttpResourceRef } from "@angular/common/http";
 import { inject, Injectable } from "@angular/core";
 import { environment } from "../../../environments/environment";
-<<<<<<< HEAD
-import { LocalService } from "../local/local.service";
-import { Observable } from "rxjs";
-=======
-import { AuthService } from "../auth/auth.service";
->>>>>>> da6b3e6c
+import { AuthService, AuthServiceInterface } from "../auth/auth.service";
 
 export interface SystemServiceInterface {
   systemConfigResource: HttpResourceRef<any>;
-  getSystemConfigResource(): Observable<SystemConfigResponse>;
-}
-
-interface SystemConfigResponse {
-  result?: {
-    value?: Record<string, any>;
-    [key: string]: any;
-  };
-  [key: string]: any;
 }
 
 @Injectable({
   providedIn: "root"
 })
 export class SystemService implements SystemServiceInterface {
-  // Usable in signals
+  private readonly authService: AuthServiceInterface = inject(AuthService);
   systemConfigResource = httpResource<any>(() => ({
     url: environment.proxyUrl + "/system/",
     method: "GET",
     headers: this.authService.getHeaders()
   }));
-
-<<<<<<< HEAD
-  // Usable in observables (if the result needs to be processed immediately)
-  private readonly http: HttpClient = inject(HttpClient);
-  getSystemConfigResource(): Observable<SystemConfigResponse> {
-    const headers = this.localService.getHeaders();
-    return this.http.get(`${environment.proxyUrl}/system/`, {headers});
-  }
-
-  constructor(private localService: LocalService) {
-  }
-=======
-  constructor(private authService: AuthService) {}
->>>>>>> da6b3e6c
 }