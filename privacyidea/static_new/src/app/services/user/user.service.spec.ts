--- conflicted
+++ resolved
@@ -127,7 +127,118 @@
     });
   });
 
-<<<<<<< HEAD
+  describe("attribute policy + attributes", () => {
+    it("setUserAttribute issues POST /user/attribute with params", () => {
+      userService.setUserAttribute("department", "finance").subscribe();
+
+      const req = httpMock.expectOne(r =>
+        r.method === "POST" && r.url.endsWith("/user/attribute")
+      );
+      expect(req.request.params.get("user")).toBe("Alice");
+      expect(req.request.params.get("realm")).toBe("realm1");
+      expect(req.request.params.get("key")).toBe("department");
+      expect(req.request.params.get("value")).toBe("finance");
+
+      req.flush({ result: { value: 123 } });
+    });
+
+    it("deleteUserAttribute issues DELETE /user/attribute/<key>/<user>/<realm> with proper encoding", () => {
+      userService.detailsUsername.set("Alice Smith");
+      realmService.defaultRealm.set("r 1");
+
+      const key = "department/role";
+      userService.deleteUserAttribute(key).subscribe();
+
+      const expectedEnding =
+        "/user/attribute/" +
+        encodeURIComponent(key) +
+        "/" +
+        encodeURIComponent("Alice Smith") +
+        "/" +
+        encodeURIComponent("r 1");
+
+      const req = httpMock.expectOne(r =>
+        r.method === "DELETE" && r.url.endsWith(expectedEnding)
+      );
+
+      expect(req.request.headers).toBeTruthy();
+
+      req.flush({ result: { status: true, value: true } });
+    });
+  });
+
+  describe("attribute policy + attributes (no HTTP; drive signals directly)", () => {
+    it("attributePolicy defaults when attributesResource has no value", () => {
+      (userService as any).attributesResource = new MockHttpResourceRef<
+        any | undefined
+      >(undefined as any);
+
+      expect(userService.attributePolicy()).toEqual({ delete: [], set: {} });
+      expect(userService.deletableAttributes()).toEqual([]);
+      expect(userService.attributeSetMap()).toEqual({});
+      expect(userService.hasWildcardKey()).toBe(false);
+      expect(userService.keyOptions()).toEqual([]);
+    });
+
+    it("derives deletableAttributes, wildcard, and sorted keyOptions from attributesResource value", () => {
+      const policy = {
+        delete: ["department", "attr2", "attr1"],
+        set: {
+          "*": ["2", "1"],
+          city: ["*"],
+          department: ["sales", "finance"]
+        }
+      };
+
+      (userService as any).attributesResource = new MockHttpResourceRef(
+        MockPiResponse.fromValue(policy)
+      );
+
+      expect(userService.attributePolicy()).toEqual(policy);
+      expect(userService.deletableAttributes()).toEqual(["department", "attr2", "attr1"]);
+      expect(userService.attributeSetMap()).toEqual(policy.set);
+      expect(userService.hasWildcardKey()).toBe(true);
+      expect(userService.keyOptions()).toEqual(["city", "department"]);
+    });
+
+    it("userAttributes and userAttributesList derive from userAttributesResource value", () => {
+      const attrs = { city: "Berlin", department: ["sales", "finance"] };
+
+      (userService as any).userAttributesResource = new MockHttpResourceRef(
+        MockPiResponse.fromValue(attrs)
+      );
+
+      expect(userService.userAttributes()).toEqual(attrs);
+      expect(userService.userAttributesList()).toEqual([
+        { key: "city", value: "Berlin" },
+        { key: "department", value: "sales, finance" }
+      ]);
+    });
+
+    it("userAttributes falls back to {} when userAttributesResource becomes undefined", () => {
+      const ref = new MockHttpResourceRef(
+        MockPiResponse.fromValue({ city: "Berlin" })
+      );
+      (userService as any).userAttributesResource = ref;
+
+      expect(userService.userAttributes()).toEqual({ city: "Berlin" });
+
+      ref.set(undefined as any);
+
+      expect(userService.userAttributes()).toEqual({});
+      expect(userService.userAttributesList()).toEqual([]);
+    });
+
+    it("resetFilter replaces apiUserFilter with a fresh instance", () => {
+      const before = userService.apiUserFilter();
+      userService.resetFilter();
+      const after = userService.apiUserFilter();
+
+      expect(after).not.toBe(before);
+      expect(userService.filterParams()).toEqual({});
+    });
+  });
+
   it("should not include empty filter values in filterParams", () => {
     userService.apiUserFilter.set({
       filterMap: new Map([
@@ -143,117 +254,5 @@
     expect(params).not.toHaveProperty("givenname");
     expect(params).toHaveProperty("email", "*alice@test*");
     expect(params).not.toHaveProperty("surname");
-=======
-  describe("attribute policy + attributes", () => {
-    it("setUserAttribute issues POST /user/attribute with params", () => {
-      userService.setUserAttribute("department", "finance").subscribe();
-
-      const req = httpMock.expectOne(r =>
-        r.method === "POST" && r.url.endsWith("/user/attribute")
-      );
-      expect(req.request.params.get("user")).toBe("Alice");
-      expect(req.request.params.get("realm")).toBe("realm1");
-      expect(req.request.params.get("key")).toBe("department");
-      expect(req.request.params.get("value")).toBe("finance");
-
-      req.flush({ result: { value: 123 } });
-    });
-
-    it("deleteUserAttribute issues DELETE /user/attribute/<key>/<user>/<realm> with proper encoding", () => {
-      userService.detailsUsername.set("Alice Smith");
-      realmService.defaultRealm.set("r 1");
-
-      const key = "department/role";
-      userService.deleteUserAttribute(key).subscribe();
-
-      const expectedEnding =
-        "/user/attribute/" +
-        encodeURIComponent(key) +
-        "/" +
-        encodeURIComponent("Alice Smith") +
-        "/" +
-        encodeURIComponent("r 1");
-
-      const req = httpMock.expectOne(r =>
-        r.method === "DELETE" && r.url.endsWith(expectedEnding)
-      );
-
-      expect(req.request.headers).toBeTruthy();
-
-      req.flush({ result: { status: true, value: true } });
-    });
-  });
-
-  describe("attribute policy + attributes (no HTTP; drive signals directly)", () => {
-    it("attributePolicy defaults when attributesResource has no value", () => {
-      (userService as any).attributesResource = new MockHttpResourceRef<
-        any | undefined
-      >(undefined as any);
-
-      expect(userService.attributePolicy()).toEqual({ delete: [], set: {} });
-      expect(userService.deletableAttributes()).toEqual([]);
-      expect(userService.attributeSetMap()).toEqual({});
-      expect(userService.hasWildcardKey()).toBe(false);
-      expect(userService.keyOptions()).toEqual([]);
-    });
-
-    it("derives deletableAttributes, wildcard, and sorted keyOptions from attributesResource value", () => {
-      const policy = {
-        delete: ["department", "attr2", "attr1"],
-        set: {
-          "*": ["2", "1"],
-          city: ["*"],
-          department: ["sales", "finance"]
-        }
-      };
-
-      (userService as any).attributesResource = new MockHttpResourceRef(
-        MockPiResponse.fromValue(policy)
-      );
-
-      expect(userService.attributePolicy()).toEqual(policy);
-      expect(userService.deletableAttributes()).toEqual(["department", "attr2", "attr1"]);
-      expect(userService.attributeSetMap()).toEqual(policy.set);
-      expect(userService.hasWildcardKey()).toBe(true);
-      expect(userService.keyOptions()).toEqual(["city", "department"]);
-    });
-
-    it("userAttributes and userAttributesList derive from userAttributesResource value", () => {
-      const attrs = { city: "Berlin", department: ["sales", "finance"] };
-
-      (userService as any).userAttributesResource = new MockHttpResourceRef(
-        MockPiResponse.fromValue(attrs)
-      );
-
-      expect(userService.userAttributes()).toEqual(attrs);
-      expect(userService.userAttributesList()).toEqual([
-        { key: "city", value: "Berlin" },
-        { key: "department", value: "sales, finance" }
-      ]);
-    });
-
-    it("userAttributes falls back to {} when userAttributesResource becomes undefined", () => {
-      const ref = new MockHttpResourceRef(
-        MockPiResponse.fromValue({ city: "Berlin" })
-      );
-      (userService as any).userAttributesResource = ref;
-
-      expect(userService.userAttributes()).toEqual({ city: "Berlin" });
-
-      ref.set(undefined as any);
-
-      expect(userService.userAttributes()).toEqual({});
-      expect(userService.userAttributesList()).toEqual([]);
-    });
-
-    it("resetFilter replaces apiUserFilter with a fresh instance", () => {
-      const before = userService.apiUserFilter();
-      userService.resetFilter();
-      const after = userService.apiUserFilter();
-
-      expect(after).not.toBe(before);
-      expect(userService.filterParams()).toEqual({});
-    });
->>>>>>> 013ca945
   });
 });