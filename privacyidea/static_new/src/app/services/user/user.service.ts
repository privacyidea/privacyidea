import { AuthService, AuthServiceInterface } from "../auth/auth.service";
import { ContentService, ContentServiceInterface } from "../content/content.service";
import { HttpResourceRef, httpResource } from "@angular/common/http";
import { Injectable, Signal, WritableSignal, computed, inject, linkedSignal, signal } from "@angular/core";
import { RealmService, RealmServiceInterface } from "../realm/realm.service";
import { TokenService, TokenServiceInterface } from "../token/token.service";

import { FilterValue } from "../../core/models/filter_value";
import { PiResponse } from "../../app.component";
import { Sort } from "@angular/material/sort";
import { environment } from "../../../environments/environment";
import { ROUTE_PATHS } from "../../route_paths";

const apiFilter = ["description", "email", "givenname", "mobile", "phone", "resolver", "surname", "userid", "username"];
const advancedApiFilter: string[] = [];

export interface UserData {
  description: string;
  editable: boolean;
  email: string;
  givenname: string;
  mobile: string;
  phone: string;
  resolver: string;
  surname: string;
  userid: string;
  username: string;
}

export interface UserServiceInterface {
  selectedUser: Signal<UserData | null>;
  selectionFilter: WritableSignal<string | UserData | null>;
  selectionFilteredUsers: Signal<UserData[]>;

  allUsernames: Signal<string[]>;
  selectionUsernameFilter: Signal<string>;
  selectionFilteredUsernames: Signal<string[]>;

  selectedUserRealm: WritableSignal<string>;

  userResource: HttpResourceRef<PiResponse<UserData[]> | undefined>;
  user: WritableSignal<UserData>;
  usersResource: HttpResourceRef<PiResponse<UserData[]> | undefined>;
  users: WritableSignal<UserData[]>;

  apiUserFilter: WritableSignal<FilterValue>;
  pageIndex: WritableSignal<number>;
  pageSize: WritableSignal<number>;
  apiFilterOptions: string[];
  advancedApiFilterOptions: string[];
  resetFilter(): void;
  handleFilterInput($event: Event): void;

  displayUser(user: UserData | string): string;
}

@Injectable({
  providedIn: "root"
})
export class UserService implements UserServiceInterface {
  private readonly realmService: RealmServiceInterface = inject(RealmService);
  private readonly contentService: ContentServiceInterface = inject(ContentService);
  private readonly tokenService: TokenServiceInterface = inject(TokenService);
  private readonly authService: AuthServiceInterface = inject(AuthService);
<<<<<<< HEAD
  readonly apiFilterOptions = apiFilter;
  readonly advancedApiFilterOptions = advancedApiFilter;
  private baseUrl = environment.proxyUrl + "/user/";
  apiUserFilter = signal(new FilterValue());
=======
  private baseUrl = environment.proxyUrl + "/user/";
  selectedUserRealm = linkedSignal({
    source: () => ({
      routeUrl: this.contentService.routeUrl(),
      defaultRealm: this.realmService.defaultRealm(),
      selectedTokenType: this.tokenService.selectedTokenType(),
      authRole: this.authService.role(),
      authRealm: this.authService.realm()
    }),
    computation: (source) => {
      if (source.authRole === "user") {
        return source.authRealm;
      }
      return source.defaultRealm;
    }
  });
  sort = signal({ active: "serial", direction: "asc" } as Sort);
>>>>>>> a587eebd
  filterParams = computed<Record<string, string>>(() => {
    const allowedFilters = [...this.apiFilterOptions, ...this.advancedApiFilterOptions];
    const filterPairs = Array.from(this.apiUserFilter().filterMap.entries())
      .map(([key, value]) => ({ key, value }))
      .filter(({ key }) => allowedFilters.includes(key));
    if (filterPairs.length === 0) {
      return {};
    }
    return filterPairs.reduce(
      (acc, { key, value }) => ({
        ...acc,
        [key]: `*${value}*`
      }),
      {} as Record<string, string>
    );
  });

  readonly apiFilter = apiFilter;
  readonly advancedApiFilter = advancedApiFilter;

  filterValue = signal({} as Record<string, string>);

  pageSize = linkedSignal({
<<<<<<< HEAD
    source: this.apiUserFilter,
    computation: () => 10
=======
    source: () => this.authService.userPageSize(),
    computation: (pageSize) => (pageSize > 0 ? pageSize : 10)
>>>>>>> a587eebd
  });
  pageIndex = linkedSignal({
    source: () => ({
      filterValue: this.apiUserFilter(),
      pageSize: this.pageSize(),
      routeUrl: this.contentService.routeUrl()
    }),
    computation: () => 0
  });
<<<<<<< HEAD
  selectedUserRealm = linkedSignal({
    source: () => ({
      routeUrl: this.contentService.routeUrl(),
      defaultRealm: this.realmService.defaultRealm(),
      selectedTokenType: this.tokenService.selectedTokenType(),
      authRole: this.authService.role(),
      authRealm: this.authService.realm()
    }),
    computation: (source) => {
      if (source.authRole === "user") {
        return source.authRealm;
      }
      return source.defaultRealm;
    }
  });
  selectionFilter = linkedSignal<string, UserData | string>({
=======

  userFilter = linkedSignal<string, UserData | string>({
>>>>>>> a587eebd
    source: this.selectedUserRealm,
    computation: () => ""
  });
  selectionUsernameFilter = computed<string>(() => {
    const filter = this.selectionFilter();
    if (typeof filter === "string") {
      return filter;
    }
    return filter?.username ?? "";
  });
  userResource = httpResource<PiResponse<UserData[]>>(() => {
    if (!this.authService.actionAllowed("userlist")) {
      return undefined;
    }
    return {
      url: this.baseUrl,
      method: "GET",
      headers: this.authService.getHeaders()
    };
  });
  user: WritableSignal<UserData> = linkedSignal({
    source: this.userResource.value,
    computation: (source, previous) => {
      return (
        source?.result?.value?.[0] ??
        previous?.value ?? {
          description: "",
          editable: false,
          email: "",
          givenname: "",
          mobile: "",
          phone: "",
          resolver: "",
          surname: "",
          userid: "",
          username: ""
        }
      );
    }
  });
  usersResource = httpResource<PiResponse<UserData[]>>(() => {
    const selectedUserRealm = this.selectedUserRealm();
    if (
      selectedUserRealm === "" ||
      !this.authService.actionAllowed("userlist") ||
      (!this.contentService.routeUrl().startsWith(ROUTE_PATHS.TOKENS_DETAILS) &&
        !this.contentService.routeUrl().startsWith(ROUTE_PATHS.TOKENS_CONTAINERS_DETAILS) &&
        ![
          ROUTE_PATHS.TOKENS,
          ROUTE_PATHS.USERS,
          ROUTE_PATHS.TOKENS_CONTAINERS_CREATE,
          ROUTE_PATHS.TOKENS_ENROLLMENT
        ].includes(this.contentService.routeUrl()))
    ) {
      return undefined;
    }
    return {
      url: this.baseUrl,
      method: "GET",
      headers: this.authService.getHeaders(),
      params: {
        realm: selectedUserRealm,
        ...this.filterParams()
      }
    };
  });

  users: WritableSignal<UserData[]> = linkedSignal({
    source: this.usersResource.value,
    computation: (source, previous) => source?.result?.value ?? previous?.value ?? []
  });
  selectedUser = computed<UserData | null>(() => {
    var userName = "";
    if (this.authService.role() === "user") {
      userName = this.authService.username();
    } else {
      userName = this.selectionUsernameFilter();
    }
    if (!userName) {
      return null;
    }
    const users = this.users();
    const user = users.find((user) => user.username === userName);
    if (user) {
      return user;
    } else {
      return null;
    }
  });
  allUsernames = computed<string[]>(() => this.users().map((user) => user.username));
  selectionFilteredUsers = computed<UserData[]>(() => {
    var userFilter = this.selectionFilter();
    if (typeof userFilter !== "string" || userFilter.trim() === "") {
      return this.users();
    }
    const filterValue = userFilter.toLowerCase().trim();
    return this.users().filter((user) => user.username.toLowerCase().includes(filterValue));
  });
  selectionFilteredUsernames = computed<string[]>(() => this.selectionFilteredUsers().map((user) => user.username));

  displayUser(user: UserData | string): string {
    if (typeof user === "string") {
      return user;
    }
    return user ? user.username : "";
  }

  resetFilter(): void {
    this.apiUserFilter.set(new FilterValue());
  }
  handleFilterInput($event: Event): void {
    const input = $event.target as HTMLInputElement;
    const newFilter = this.apiUserFilter().copyWith({ value: input.value });
    this.apiUserFilter.set(newFilter);
  }
}<|MERGE_RESOLUTION|>--- conflicted
+++ resolved
@@ -62,13 +62,44 @@
   private readonly contentService: ContentServiceInterface = inject(ContentService);
   private readonly tokenService: TokenServiceInterface = inject(TokenService);
   private readonly authService: AuthServiceInterface = inject(AuthService);
-<<<<<<< HEAD
   readonly apiFilterOptions = apiFilter;
   readonly advancedApiFilterOptions = advancedApiFilter;
   private baseUrl = environment.proxyUrl + "/user/";
   apiUserFilter = signal(new FilterValue());
-=======
-  private baseUrl = environment.proxyUrl + "/user/";
+  filterParams = computed<Record<string, string>>(() => {
+    const allowedFilters = [...this.apiFilterOptions, ...this.advancedApiFilterOptions];
+    const filterPairs = Array.from(this.apiUserFilter().filterMap.entries())
+      .map(([key, value]) => ({ key, value }))
+      .filter(({ key }) => allowedFilters.includes(key));
+    if (filterPairs.length === 0) {
+      return {};
+    }
+    return filterPairs.reduce(
+      (acc, { key, value }) => ({
+        ...acc,
+        [key]: `*${value}*`
+      }),
+      {} as Record<string, string>
+    );
+  });
+
+  readonly apiFilter = apiFilter;
+  readonly advancedApiFilter = advancedApiFilter;
+
+  filterValue = signal({} as Record<string, string>);
+
+  pageSize = linkedSignal({
+    source: () => this.authService.userPageSize(),
+    computation: (pageSize) => (pageSize > 0 ? pageSize : 10)
+  });
+  pageIndex = linkedSignal({
+    source: () => ({
+      filterValue: this.apiUserFilter(),
+      pageSize: this.pageSize(),
+      routeUrl: this.contentService.routeUrl()
+    }),
+    computation: () => 0
+  });
   selectedUserRealm = linkedSignal({
     source: () => ({
       routeUrl: this.contentService.routeUrl(),
@@ -84,68 +115,7 @@
       return source.defaultRealm;
     }
   });
-  sort = signal({ active: "serial", direction: "asc" } as Sort);
->>>>>>> a587eebd
-  filterParams = computed<Record<string, string>>(() => {
-    const allowedFilters = [...this.apiFilterOptions, ...this.advancedApiFilterOptions];
-    const filterPairs = Array.from(this.apiUserFilter().filterMap.entries())
-      .map(([key, value]) => ({ key, value }))
-      .filter(({ key }) => allowedFilters.includes(key));
-    if (filterPairs.length === 0) {
-      return {};
-    }
-    return filterPairs.reduce(
-      (acc, { key, value }) => ({
-        ...acc,
-        [key]: `*${value}*`
-      }),
-      {} as Record<string, string>
-    );
-  });
-
-  readonly apiFilter = apiFilter;
-  readonly advancedApiFilter = advancedApiFilter;
-
-  filterValue = signal({} as Record<string, string>);
-
-  pageSize = linkedSignal({
-<<<<<<< HEAD
-    source: this.apiUserFilter,
-    computation: () => 10
-=======
-    source: () => this.authService.userPageSize(),
-    computation: (pageSize) => (pageSize > 0 ? pageSize : 10)
->>>>>>> a587eebd
-  });
-  pageIndex = linkedSignal({
-    source: () => ({
-      filterValue: this.apiUserFilter(),
-      pageSize: this.pageSize(),
-      routeUrl: this.contentService.routeUrl()
-    }),
-    computation: () => 0
-  });
-<<<<<<< HEAD
-  selectedUserRealm = linkedSignal({
-    source: () => ({
-      routeUrl: this.contentService.routeUrl(),
-      defaultRealm: this.realmService.defaultRealm(),
-      selectedTokenType: this.tokenService.selectedTokenType(),
-      authRole: this.authService.role(),
-      authRealm: this.authService.realm()
-    }),
-    computation: (source) => {
-      if (source.authRole === "user") {
-        return source.authRealm;
-      }
-      return source.defaultRealm;
-    }
-  });
   selectionFilter = linkedSignal<string, UserData | string>({
-=======
-
-  userFilter = linkedSignal<string, UserData | string>({
->>>>>>> a587eebd
     source: this.selectedUserRealm,
     computation: () => ""
   });
