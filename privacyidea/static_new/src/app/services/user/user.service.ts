import { httpResource, HttpResourceRef } from "@angular/common/http";
<<<<<<< HEAD
import { computed, effect, inject, Injectable, linkedSignal, signal, Signal, WritableSignal } from "@angular/core";
=======
import { computed, inject, Injectable, linkedSignal, signal, Signal, WritableSignal } from "@angular/core";
import { Sort } from "@angular/material/sort";
>>>>>>> 7484e10b
import { environment } from "../../../environments/environment";
import { PiResponse } from "../../app.component";
import { ROUTE_PATHS } from "../../app.routes";
import { AuthService, AuthServiceInterface } from "../auth/auth.service";
import { ContentService, ContentServiceInterface } from "../content/content.service";
import { LocalService, LocalServiceInterface } from "../local/local.service";
import { RealmService, RealmServiceInterface } from "../realm/realm.service";
import { TokenService, TokenServiceInterface } from "../token/token.service";

const apiFilter = ["description", "email", "givenname", "mobile", "phone", "resolver", "surname", "userid", "username"];
const advancedApiFilter: string[] = [];

export interface UserData {
  description: string;
  editable: boolean;
  email: string;
  givenname: string;
  mobile: string;
  phone: string;
  resolver: string;
  surname: string;
  userid: string;
  username: string;
}

export interface UserServiceInterface {
  selectedUserRealm: WritableSignal<string>;
  selectedUser: Signal<UserData | null>;
  userFilter: WritableSignal<string | UserData>;
  userNameFilter: Signal<string>;
  userResource: HttpResourceRef<PiResponse<UserData[]> | undefined>;
  user: WritableSignal<UserData>;
  usersResource: HttpResourceRef<PiResponse<UserData[]> | undefined>;
  users: WritableSignal<UserData[]>;
  allUsernames: Signal<string[]>;
  filteredUsernames: Signal<string[]>;
  filteredUsers: Signal<UserData[]>;
  filterValue: WritableSignal<Record<string, string>>;
  pageIndex: WritableSignal<number>;
  pageSize: WritableSignal<number>;
  apiFilter: string[];
  advancedApiFilter: string[];

  displayUser(user: UserData | string): string;
}

@Injectable({
  providedIn: "root"
})
export class UserService implements UserServiceInterface {
  private readonly localService: LocalServiceInterface = inject(LocalService);
  private readonly realmService: RealmServiceInterface = inject(RealmService);
  private readonly contentService: ContentServiceInterface = inject(ContentService);
  private readonly tokenService: TokenServiceInterface = inject(TokenService);
  private readonly authService: AuthServiceInterface = inject(AuthService);
  readonly apiFilter = apiFilter;
  readonly advancedApiFilter = advancedApiFilter;
  private baseUrl = environment.proxyUrl + "/user/";
  filterValue = signal({} as Record<string, string>);
  filterParams = computed<Record<string, string>>(() => {
    const allowedFilters = [...this.apiFilter, ...this.advancedApiFilter];
    const filterPairs = Object.entries(this.filterValue())
      .map(([key, value]) => ({ key, value }))
      .filter(({ key }) => allowedFilters.includes(key));
    if (filterPairs.length === 0) {
      return {};
    }
    return filterPairs.reduce(
      (acc, { key, value }) => ({
        ...acc,
        [key]: `*${value}*`
      }),
      {} as Record<string, string>
    );
  });
  pageSize = linkedSignal({
    source: this.filterValue,
    computation: () => 10
  });
  pageIndex = linkedSignal({
    source: () => ({
      filterValue: this.filterValue(),
      pageSize: this.pageSize(),
      routeUrl: this.contentService.routeUrl()
    }),
    computation: () => 0
  });
  selectedUserRealm = linkedSignal({
    source: () => ({
      routeUrl: this.contentService.routeUrl(),
      defaultRealm: this.realmService.defaultRealm(),
      selectedTokenType: this.tokenService.selectedTokenType(),
      authRole: this.authService.role(),
      authRealm: this.authService.realm()
    }),
    computation: (source) => {
      if (source.authRole === "user") {
        return source.authRealm;
      }
      return source.defaultRealm;
    }
  });
  userFilter = linkedSignal<string, UserData | string>({
    source: this.selectedUserRealm,
    computation: () => ""
  });

  constructor() {
    effect(() => {
      console.log(this.userFilter())
    });
  }
  userNameFilter = computed<string>(() => {
    const filter = this.userFilter();
    if (typeof filter === "string") {
      return filter;
    }
    return filter?.username ?? "";
  });
  userResource = httpResource<PiResponse<UserData[]>>(() => {
    if (this.authService.role() !== "user") {
      return undefined;
    }
    return {
      url: this.baseUrl,
      method: "GET",
      headers: this.localService.getHeaders()
    };
  });
  user: WritableSignal<UserData> = linkedSignal({
    source: this.userResource.value,
    computation: (source, previous) => {
      return (
        source?.result?.value?.[0] ??
        previous?.value ?? {
          description: "",
          editable: false,
          email: "",
          givenname: "",
          mobile: "",
          phone: "",
          resolver: "",
          surname: "",
          userid: "",
          username: ""
        }
      );
    }
  });
  usersResource = httpResource<PiResponse<UserData[]>>(() => {
    const selectedUserRealm = this.selectedUserRealm();
    if (
      selectedUserRealm === "" ||
      this.authService.role() === "user" ||
      (!this.contentService.routeUrl().startsWith(ROUTE_PATHS.TOKENS_DETAILS) &&
        !this.contentService.routeUrl().startsWith(ROUTE_PATHS.TOKENS_CONTAINERS_DETAILS) &&
        ![
          ROUTE_PATHS.TOKENS,
          ROUTE_PATHS.USERS,
          ROUTE_PATHS.TOKENS_CONTAINERS_CREATE,
          ROUTE_PATHS.TOKENS_ENROLLMENT
        ].includes(this.contentService.routeUrl()))
    ) {
      return undefined;
    }
    return {
      url: this.baseUrl,
      method: "GET",
      headers: this.localService.getHeaders(),
      params: {
        realm: selectedUserRealm,
        ...this.filterParams()
      }
    };
  });
  sort = signal({ active: "serial", direction: "asc" } as Sort);
  users: WritableSignal<UserData[]> = linkedSignal({
    source: this.usersResource.value,
    computation: (source, previous) => source?.result?.value ?? previous?.value ?? []
  });
  selectedUser = computed<UserData | null>(() => {
    var userName = "";
    if (this.authService.role() === "user") {
      userName = this.authService.username();
    } else {
      userName = this.userNameFilter();
    }
    if (!userName) {
      return null;
    }
    const users = this.users();
    const user = users.find((user) => user.username === userName);
    if (user) {
      return user;
    } else {
      return null;
    }
  });
  allUsernames = computed<string[]>(() => this.users().map((user) => user.username));
  filteredUsers = computed<UserData[]>(() => {
    var userFilter = this.userFilter();
    if (typeof userFilter !== "string" || userFilter.trim() === "") {
      return this.users();
    }
    const filterValue = userFilter.toLowerCase().trim();
    return this.users().filter((user) => user.username.toLowerCase().includes(filterValue));
  });
  filteredUsernames = computed<string[]>(() => this.filteredUsers().map((user) => user.username));

  displayUser(user: UserData | string): string {
    if (typeof user === "string") {
      return user;
    }
    return user ? user.username : "";
  }
}<|MERGE_RESOLUTION|>--- conflicted
+++ resolved
@@ -1,10 +1,6 @@
 import { httpResource, HttpResourceRef } from "@angular/common/http";
-<<<<<<< HEAD
-import { computed, effect, inject, Injectable, linkedSignal, signal, Signal, WritableSignal } from "@angular/core";
-=======
 import { computed, inject, Injectable, linkedSignal, signal, Signal, WritableSignal } from "@angular/core";
 import { Sort } from "@angular/material/sort";
->>>>>>> 7484e10b
 import { environment } from "../../../environments/environment";
 import { PiResponse } from "../../app.component";
 import { ROUTE_PATHS } from "../../app.routes";
@@ -111,12 +107,6 @@
     source: this.selectedUserRealm,
     computation: () => ""
   });
-
-  constructor() {
-    effect(() => {
-      console.log(this.userFilter())
-    });
-  }
   userNameFilter = computed<string>(() => {
     const filter = this.userFilter();
     if (typeof filter === "string") {
