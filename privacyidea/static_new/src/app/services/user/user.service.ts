/**
 * (c) NetKnights GmbH 2025,  https://netknights.it
 *
 * This code is free software; you can redistribute it and/or
 * modify it under the terms of the GNU AFFERO GENERAL PUBLIC LICENSE
 * as published by the Free Software Foundation; either
 * version 3 of the License, or any later version.
 *
 * This code is distributed in the hope that it will be useful,
 * but WITHOUT ANY WARRANTY; without even the implied warranty of
 * MERCHANTABILITY or FITNESS FOR A PARTICULAR PURPOSE. See the
 * GNU AFFERO GENERAL PUBLIC LICENSE for more details.
 *
 * You should have received a copy of the GNU Affero General Public
 * License along with this program.  If not, see <http://www.gnu.org/licenses/>.
 *
 * SPDX-License-Identifier: AGPL-3.0-or-later
 **/
import { AuthService, AuthServiceInterface } from "../auth/auth.service";
import { ContentService, ContentServiceInterface } from "../content/content.service";
import { HttpClient, httpResource, HttpResourceRef } from "@angular/common/http";
import { computed, inject, Injectable, linkedSignal, Signal, signal, WritableSignal } from "@angular/core";
import { RealmService, RealmServiceInterface } from "../realm/realm.service";
import { TokenService, TokenServiceInterface } from "../token/token.service";

import { FilterValue } from "../../core/models/filter_value";
import { PiResponse } from "../../app.component";
import { environment } from "../../../environments/environment";
import { ROUTE_PATHS } from "../../route_paths";
import { StringUtils } from "../../utils/string.utils";
import { Observable } from "rxjs";

const apiFilter = ["description", "email", "givenname", "mobile", "phone", "resolver", "surname", "userid", "username"];
const advancedApiFilter: string[] = [];

export interface UserData {
  description: string;
  editable: boolean;
  email: string;
  givenname: string;
  mobile: string;
  phone: string;
  resolver: string;
  surname: string;
  userid: string;
  username: string;
}

export interface UserAttributePolicy {
  delete: string[];
  set: Record<string, string[]>;
}

export interface UserServiceInterface {
  userAttributes: Signal<Record<string, string>>;
  userAttributesList: Signal<{ key: string; value: string }[]>;
  userAttributesResource: HttpResourceRef<PiResponse<Record<string, string>> | undefined>;

  attributePolicy: Signal<UserAttributePolicy>;
  deletableAttributes: Signal<string[]>;
  attributeSetMap: Signal<Record<string, string[]>>;
  hasWildcardKey: Signal<boolean>;
  keyOptions: Signal<string[]>;

  selectedUser: Signal<UserData | null>;
  selectionFilter: WritableSignal<string | UserData | null>;
  selectionFilteredUsers: Signal<UserData[]>;

  allUsernames: Signal<string[]>;
  selectionUsernameFilter: Signal<string>;
  selectionFilteredUsernames: Signal<string[]>;

  selectedUserRealm: WritableSignal<string>;

  userResource: HttpResourceRef<PiResponse<UserData[]> | undefined>;
  user: WritableSignal<UserData>;
  usersResource: HttpResourceRef<PiResponse<UserData[]> | undefined>;
  users: WritableSignal<UserData[]>;

  apiUserFilter: WritableSignal<FilterValue>;
  pageIndex: WritableSignal<number>;
  pageSize: WritableSignal<number>;
  apiFilterOptions: string[];
  advancedApiFilterOptions: string[];

  detailsUsername: WritableSignal<string>;

  setUserAttribute(key: string, value: string): Observable<PiResponse<number, unknown>>;

  deleteUserAttribute(key: string): Observable<PiResponse<any, unknown>>;

  resetFilter(): void;

  handleFilterInput($event: Event): void;

  displayUser(user: UserData | string): string;
}

@Injectable({
  providedIn: "root"
})
export class UserService implements UserServiceInterface {
  private readonly realmService: RealmServiceInterface = inject(RealmService);
  private readonly contentService: ContentServiceInterface = inject(ContentService);
  private readonly tokenService: TokenServiceInterface = inject(TokenService);
  private readonly authService: AuthServiceInterface = inject(AuthService);
  private readonly http = inject(HttpClient);
  readonly apiFilter = apiFilter;
  readonly advancedApiFilter = advancedApiFilter;
  private baseUrl = environment.proxyUrl + "/user/";
  filterValue = signal({} as Record<string, string>);
  filterParams = computed<Record<string, string>>(() => {
    const allowedFilters = [...this.apiFilterOptions, ...this.advancedApiFilterOptions];
    const entries = Array.from(this.apiUserFilter().filterMap.entries())
      .filter(([key]) => allowedFilters.includes(key))
      .map(([key, value]) => {
        const v = (value ?? "").toString().trim();
        return [key, v ? `*${v}*` : v] as const;
      })
      .filter(([, v]) => StringUtils.validFilterValue(v));
    return Object.fromEntries(entries) as Record<string, string>;
  });
  readonly apiFilterOptions = apiFilter;

<<<<<<< HEAD
=======

>>>>>>> bbd654f4
  attributePolicy = computed<UserAttributePolicy>(
    () => this.attributesResource.value()?.result?.value ?? { delete: [], set: {} }
  );
  deletableAttributes = computed<string[]>(() => this.attributePolicy().delete ?? []);
  attributesResource = httpResource<PiResponse<UserAttributePolicy>>(() => {
    if (!this.contentService.routeUrl().startsWith(ROUTE_PATHS.USERS_DETAILS)) {
      return undefined;
    }
    return {
      url: this.baseUrl + "editable_attributes/",
      method: "GET",
      headers: this.authService.getHeaders(),
      params: { user: this.detailsUsername(), realm: this.selectedUserRealm() }
    };
  });
  attributeSetMap = computed<Record<string, string[]>>(() => this.attributePolicy().set ?? {});
  hasWildcardKey = computed<boolean>(() => Object.prototype.hasOwnProperty.call(this.attributeSetMap(), "*"));
  keyOptions = computed<string[]>(() =>
    Object.keys(this.attributeSetMap())
      .filter((k) => k !== "*")
      .sort()
  );
  userAttributes = computed<Record<string, string>>(() => this.userAttributesResource.value()?.result?.value ?? {});
  userAttributesList = computed(() =>
    Object.entries(this.userAttributes()).map(([key, raw]) => ({
      key,
      value: Array.isArray(raw) ? raw.join(", ") : String(raw ?? "")
    }))
  );

  userAttributesResource = httpResource<PiResponse<Record<string, string>>>(() => {
    if (!this.contentService.routeUrl().startsWith(ROUTE_PATHS.USERS_DETAILS)) {
      return undefined;
    }
    return {
      url: this.baseUrl + "attribute",
      method: "GET",
      headers: this.authService.getHeaders(),
      params: { user: this.detailsUsername(), realm: this.selectedUserRealm() }
    };
  });

  readonly advancedApiFilterOptions = advancedApiFilter;
  detailsUsername = this.tokenService.detailsUsername;
  apiUserFilter = signal(new FilterValue());
  pageSize = linkedSignal({
    source: () => this.authService.userPageSize(),
    computation: (pageSize) => (pageSize > 0 ? pageSize : 10)
  });
  pageIndex = linkedSignal({
    source: () => ({
      filterValue: this.apiUserFilter(),
      pageSize: this.pageSize(),
      routeUrl: this.contentService.routeUrl()
    }),
    computation: () => 0
  });
  selectedUserRealm: WritableSignal<string> = linkedSignal({
    source: () => ({
      routeUrl: this.contentService.routeUrl(),
      defaultRealm: this.realmService.defaultRealm(),
      selectedTokenType: this.tokenService.selectedTokenType(),
      authRole: this.authService.role(),
      authRealm: this.authService.realm()
    }),
    computation: (source, previous): string => {
      if (source.routeUrl.startsWith(ROUTE_PATHS.USERS) && previous?.value) {
        return previous.value;
      }
      return source.authRole === "user" ? source.authRealm : source.defaultRealm;
    }
  });
  selectionFilter = linkedSignal<string, UserData | string>({
    source: this.selectedUserRealm,
    computation: () => ""
  });
  selectionUsernameFilter = computed<string>(() => {
    const filter = this.selectionFilter();
    if (typeof filter === "string") {
      return filter;
    }
    return filter?.username ?? "";
  });
  userResource = httpResource<PiResponse<UserData[]>>(() => {
    if (!this.authService.actionAllowed("userlist")) {
      return undefined;
    }
    return {
      url: this.baseUrl,
      method: "GET",
      headers: this.authService.getHeaders(),
      params: {
        ...(this.detailsUsername() && { user: this.detailsUsername() })
      }
    };
  });
  user: WritableSignal<UserData> = linkedSignal({
    source: () => ({
      userResource: this.userResource.value,
      detailsUsername: this.detailsUsername()
    }),
    computation: (source, previous) => {
      return (
        source?.userResource()?.result?.value?.[0] ?? {
          description: "",
          editable: false,
          email: "",
          givenname: "",
          mobile: "",
          phone: "",
          resolver: "",
          surname: "",
          userid: "",
          username: ""
        }
      );
    }
  });
  usersResource = httpResource<PiResponse<UserData[]>>(() => {
    const selectedUserRealm = this.selectedUserRealm();
    if (
      selectedUserRealm === "" ||
      !this.authService.actionAllowed("userlist") ||
      (!this.contentService.routeUrl().startsWith(ROUTE_PATHS.TOKENS_DETAILS) &&
        !this.contentService.routeUrl().startsWith(ROUTE_PATHS.TOKENS_CONTAINERS_DETAILS) &&
        !this.contentService.routeUrl().startsWith(ROUTE_PATHS.USERS_DETAILS) &&
        ![
          ROUTE_PATHS.TOKENS,
          ROUTE_PATHS.USERS,
          ROUTE_PATHS.TOKENS_CONTAINERS_CREATE,
          ROUTE_PATHS.TOKENS_ENROLLMENT
        ].includes(this.contentService.routeUrl()))
    ) {
      return undefined;
    }
    return {
      url: this.baseUrl,
      method: "GET",
      headers: this.authService.getHeaders(),
      params: {
        realm: selectedUserRealm,
        ...this.filterParams()
      }
    };
  });

  users: WritableSignal<UserData[]> = linkedSignal({
    source: this.usersResource.value,
    computation: (source, previous) => source?.result?.value ?? previous?.value ?? []
  });
  selectedUser = computed<UserData | null>(() => {
<<<<<<< HEAD
    let userName = "";
    let user = null;
    if (this.authService.role() === "user") {
      userName = this.authService.username();
      user = {
        username: userName,
        description: "",
        editable: false,
        email: "",
        givenname: "",
        mobile: "",
        phone: "",
        resolver: "",
        surname: "",
        userid: ""
      } as UserData;
=======
    const onTokenDetails = this.contentService.routeUrl().startsWith(ROUTE_PATHS.TOKENS_DETAILS);
    let tokenUsername = "";
    if (onTokenDetails) {
      const token = this.tokenService.tokenDetailResource.value()?.result?.value?.tokens?.[0];
      tokenUsername = token?.username ?? "";
    }

    let targetUsername = "";
    if (tokenUsername) {
      targetUsername = tokenUsername;
    } else if (this.authService.role() === "user") {
      targetUsername = this.authService.username();
>>>>>>> bbd654f4
    } else {
      targetUsername = this.selectionUsernameFilter();
      if (!targetUsername) {
        return null;
      }
    }

    const users = this.users();
    const found = users.find((u) => u.username === targetUsername);
    if (found) return found;

    return {
      username: targetUsername,
      description: "",
      editable: false,
      email: "",
      givenname: "",
      mobile: "",
      phone: "",
      resolver: "",
      surname: "",
      userid: ""
    } as UserData;
  });
  allUsernames = computed<string[]>(() => this.users().map((user) => user.username));
  selectionFilteredUsers = computed<UserData[]>(() => {
    let userFilter = this.selectionFilter();
    if (typeof userFilter !== "string" || userFilter.trim() === "") {
      return this.users();
    }
    const filterValue = userFilter.toLowerCase().trim();
    return this.users().filter((user) => user.username.toLowerCase().includes(filterValue));
  });
  selectionFilteredUsernames = computed<string[]>(() => this.selectionFilteredUsers().map((user) => user.username));

  displayUser(user: UserData | string): string {
    if (typeof user === "string") {
      return user;
    }
    return user ? user.username : "";
  }

  resetFilter(): void {
    this.apiUserFilter.set(new FilterValue());
  }

  handleFilterInput($event: Event): void {
    const input = $event.target as HTMLInputElement;
    const newFilter = this.apiUserFilter().copyWith({ value: input.value });
    this.apiUserFilter.set(newFilter);
  }

  setUserAttribute(key: string, value: string) {
    const params: Record<string, string> = {
      user: this.detailsUsername(),
      realm: this.selectedUserRealm(),
      key,
      value
    };
    return this.http.post<PiResponse<number>>(this.baseUrl + "attribute", null, {
      headers: this.authService.getHeaders(),
      params
    });
  }

  deleteUserAttribute(key: string) {
    const username = this.detailsUsername();
    const realm = this.selectedUserRealm();
    const url =
      this.baseUrl +
      `attribute/${encodeURIComponent(key)}/${encodeURIComponent(username)}/${encodeURIComponent(realm)}`;
    return this.http.delete<PiResponse<any>>(url, { headers: this.authService.getHeaders() });
  }
}<|MERGE_RESOLUTION|>--- conflicted
+++ resolved
@@ -122,10 +122,6 @@
   });
   readonly apiFilterOptions = apiFilter;
 
-<<<<<<< HEAD
-=======
-
->>>>>>> bbd654f4
   attributePolicy = computed<UserAttributePolicy>(
     () => this.attributesResource.value()?.result?.value ?? { delete: [], set: {} }
   );
@@ -277,24 +273,6 @@
     computation: (source, previous) => source?.result?.value ?? previous?.value ?? []
   });
   selectedUser = computed<UserData | null>(() => {
-<<<<<<< HEAD
-    let userName = "";
-    let user = null;
-    if (this.authService.role() === "user") {
-      userName = this.authService.username();
-      user = {
-        username: userName,
-        description: "",
-        editable: false,
-        email: "",
-        givenname: "",
-        mobile: "",
-        phone: "",
-        resolver: "",
-        surname: "",
-        userid: ""
-      } as UserData;
-=======
     const onTokenDetails = this.contentService.routeUrl().startsWith(ROUTE_PATHS.TOKENS_DETAILS);
     let tokenUsername = "";
     if (onTokenDetails) {
@@ -307,7 +285,6 @@
       targetUsername = tokenUsername;
     } else if (this.authService.role() === "user") {
       targetUsername = this.authService.username();
->>>>>>> bbd654f4
     } else {
       targetUsername = this.selectionUsernameFilter();
       if (!targetUsername) {
