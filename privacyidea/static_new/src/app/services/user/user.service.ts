import { httpResource, HttpResourceRef } from "@angular/common/http";
<<<<<<< HEAD
import {
  computed,
  inject,
  Injectable,
  linkedSignal,
  signal,
  Signal,
  WritableSignal,
} from "@angular/core";
import { Sort } from "@angular/material/sort";
=======
import { computed, inject, Injectable, linkedSignal, signal, Signal, WritableSignal } from "@angular/core";
>>>>>>> 35031a35
import { environment } from "../../../environments/environment";
import { PiResponse } from "../../app.component";
import { ROUTE_PATHS } from "../../app.routes";
import { AuthService, AuthServiceInterface } from "../auth/auth.service";
import { ContentService, ContentServiceInterface } from "../content/content.service";
import { LocalService, LocalServiceInterface } from "../local/local.service";
import { RealmService, RealmServiceInterface } from "../realm/realm.service";
import { TokenService, TokenServiceInterface } from "../token/token.service";

const apiFilter = [
  "description",
  "email",
  "givenname",
  "mobile",
  "phone",
  "resolver",
  "surname",
  "userid",
  "username",
];
const advancedApiFilter: string[] = [];

export interface UserData {
  description: string;
  editable: boolean;
  email: string;
  givenname: string;
  mobile: string;
  phone: string;
  resolver: string;
  surname: string;
  userid: string;
  username: string;
}

export interface UserServiceInterface {
  selectedUserRealm: WritableSignal<string>;
  selectedUser: Signal<UserData | null>;
  userFilter: WritableSignal<string | UserData>;
  userNameFilter: Signal<string>;
  userResource: HttpResourceRef<PiResponse<UserData[]> | undefined>;
  user: WritableSignal<UserData>;
  usersResource: HttpResourceRef<PiResponse<UserData[]> | undefined>;
  users: WritableSignal<UserData[]>;
  allUsernames: Signal<string[]>;
  filteredUsernames: Signal<string[]>;
  filteredUsers: Signal<UserData[]>;
  filterValue: WritableSignal<Record<string, string>>;
  pageIndex: WritableSignal<number>;
  pageSize: WritableSignal<number>;
  apiFilter: string[];
  advancedApiFilter: string[];

  displayUser(user: UserData | string): string;
}

@Injectable({
  providedIn: "root",
})
export class UserService implements UserServiceInterface {
  private readonly localService: LocalServiceInterface = inject(LocalService);
  private readonly realmService: RealmServiceInterface = inject(RealmService);
  private readonly contentService: ContentServiceInterface = inject(ContentService);
  private readonly tokenService: TokenServiceInterface = inject(TokenService);
  private readonly authService: AuthServiceInterface = inject(AuthService);
  readonly apiFilter = apiFilter;
  readonly advancedApiFilter = advancedApiFilter;
  private baseUrl = environment.proxyUrl + "/user/";
  filterValue = signal({} as Record<string, string>);
  filterParams = computed<Record<string, string>>(() => {
    const allowedFilters = [...this.apiFilter, ...this.advancedApiFilter];
    const filterPairs = Object.entries(this.filterValue())
      .map(([key, value]) => ({ key, value }))
      .filter(({ key }) => allowedFilters.includes(key));
    if (filterPairs.length === 0) {
      return {};
    }
    return filterPairs.reduce(
      (acc, { key, value }) => ({
        ...acc,
        [key]: `*${value}*`,
      }),
      {} as Record<string, string>,
    );
  });
  pageSize = linkedSignal({
    source: this.filterValue,
    computation: () => 10,
  });
  pageIndex = linkedSignal({
    source: () => ({
      filterValue: this.filterValue(),
      pageSize: this.pageSize(),
      routeUrl: this.contentService.routeUrl(),
    }),
    computation: () => 0,
  });
  selectedUserRealm = linkedSignal({
    source: () => ({
      routeUrl: this.contentService.routeUrl(),
      defaultRealm: this.realmService.defaultRealm(),
      selectedTokenType: this.tokenService.selectedTokenType(),
      authRole: this.authService.role(),
      authRealm: this.authService.realm(),
    }),
    computation: (source) => {
      if (source.authRole === "user") {
        return source.authRealm;
      }
      return source.defaultRealm;
    },
  });
  userFilter = linkedSignal<string, UserData | string>({
    source: this.selectedUserRealm,
    computation: () => "",
  });
  userNameFilter = computed<string>(() => {
    const filter = this.userFilter();
    if (typeof filter === "string") {
      return filter;
    }
    return filter?.username ?? "";
  });
  userResource = httpResource<PiResponse<UserData[]>>(() => {
    if (this.authService.role() !== "user") {
      return undefined;
    }
    return {
      url: this.baseUrl,
      method: "GET",
      headers: this.localService.getHeaders(),
    };
  });
  user: WritableSignal<UserData> = linkedSignal({
    source: this.userResource.value,
    computation: (source, previous) => {
      return (
        source?.result?.value?.[0] ??
        previous?.value ?? {
          description: "",
          editable: false,
          email: "",
          givenname: "",
          mobile: "",
          phone: "",
          resolver: "",
          surname: "",
          userid: "",
          username: "",
        }
      );
    },
  });
  usersResource = httpResource<PiResponse<UserData[]>>(() => {
    const selectedUserRealm = this.selectedUserRealm();
    if (
      selectedUserRealm === "" ||
      this.authService.role() === "user" ||
      (!this.contentService.routeUrl().startsWith(ROUTE_PATHS.TOKENS_DETAILS) &&
        !this.contentService.routeUrl().startsWith(ROUTE_PATHS.TOKENS_CONTAINERS_DETAILS) &&
        ![
          ROUTE_PATHS.TOKENS,
          ROUTE_PATHS.USERS,
          ROUTE_PATHS.TOKENS_CONTAINERS_CREATE,
          ROUTE_PATHS.TOKENS_ENROLLMENT,
        ].includes(this.contentService.routeUrl()))
    ) {
      return undefined;
    }
    return {
      url: this.baseUrl,
      method: "GET",
      headers: this.localService.getHeaders(),
      params: {
        realm: selectedUserRealm,
        ...this.filterParams(),
      },
    };
  });
  sort = signal({ active: "serial", direction: "asc" } as Sort);
  users: WritableSignal<UserData[]> = linkedSignal({
    source: this.usersResource.value,
    computation: (source, previous) => source?.result?.value ?? previous?.value ?? [],
  });
  selectedUser = computed<UserData | null>(() => {
    var userName = "";
    if (this.authService.role() === "user") {
      userName = this.authService.username();
    } else {
      userName = this.userNameFilter();
    }
    if (!userName) {
      return null;
    }
    const users = this.users();
    const user = users.find((user) => user.username === userName);
    if (user) {
      return user;
    } else {
      return null;
    }
  });
  allUsernames = computed<string[]>(() => this.users().map((user) => user.username));
  filteredUsers = computed<UserData[]>(() => {
    var userFilter = this.userFilter();
    if (typeof userFilter !== "string" || userFilter.trim() === "") {
      return this.users();
    }
    const filterValue = userFilter.toLowerCase().trim();
    return this.users().filter((user) => user.username.toLowerCase().includes(filterValue));
  });
  filteredUsernames = computed<string[]>(() => this.filteredUsers().map((user) => user.username));

  displayUser(user: UserData | string): string {
    if (typeof user === "string") {
      return user;
    }
    return user ? user.username : "";
  }
}<|MERGE_RESOLUTION|>--- conflicted
+++ resolved
@@ -1,18 +1,6 @@
 import { httpResource, HttpResourceRef } from "@angular/common/http";
-<<<<<<< HEAD
-import {
-  computed,
-  inject,
-  Injectable,
-  linkedSignal,
-  signal,
-  Signal,
-  WritableSignal,
-} from "@angular/core";
+import { computed, inject, Injectable, linkedSignal, signal, Signal, WritableSignal } from "@angular/core";
 import { Sort } from "@angular/material/sort";
-=======
-import { computed, inject, Injectable, linkedSignal, signal, Signal, WritableSignal } from "@angular/core";
->>>>>>> 35031a35
 import { environment } from "../../../environments/environment";
 import { PiResponse } from "../../app.component";
 import { ROUTE_PATHS } from "../../app.routes";
