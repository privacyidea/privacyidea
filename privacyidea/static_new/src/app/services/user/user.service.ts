--- conflicted
+++ resolved
@@ -1,39 +1,14 @@
-<<<<<<< HEAD
-import { httpResource, HttpResourceRef } from '@angular/common/http';
-import {
-  computed,
-  inject,
-  Injectable,
-  linkedSignal,
-  signal,
-  Signal,
-  WritableSignal,
-} from '@angular/core';
-import { Sort } from '@angular/material/sort';
-import { environment } from '../../../environments/environment';
-import { PiResponse } from '../../app.component';
-import { ROUTE_PATHS } from '../../app.routes';
-import { AuthService, AuthServiceInterface } from '../auth/auth.service';
-import {
-  ContentService,
-  ContentServiceInterface,
-} from '../content/content.service';
-import { LocalService, LocalServiceInterface } from '../local/local.service';
-import { RealmService, RealmServiceInterface } from '../realm/realm.service';
-import { TokenService, TokenServiceInterface } from '../token/token.service';
-=======
 import { httpResource, HttpResourceRef } from "@angular/common/http";
 import { computed, inject, Injectable, linkedSignal, signal, Signal, WritableSignal } from "@angular/core";
+import { Sort } from "@angular/material/sort";
 import { environment } from "../../../environments/environment";
 import { PiResponse } from "../../app.component";
+import { ROUTE_PATHS } from "../../app.routes";
 import { AuthService, AuthServiceInterface } from "../auth/auth.service";
 import { ContentService, ContentServiceInterface } from "../content/content.service";
 import { LocalService, LocalServiceInterface } from "../local/local.service";
 import { RealmService, RealmServiceInterface } from "../realm/realm.service";
 import { TokenService, TokenServiceInterface } from "../token/token.service";
-import { Sort } from "@angular/material/sort";
-import { ROUTE_PATHS } from "../../app.routes";
->>>>>>> 35031a35
 
 const apiFilter = [
   "description",
