--- conflicted
+++ resolved
@@ -226,12 +226,8 @@
   });
 
   userResource = httpResource<PiResponse<UserData[]>>(() => {
-<<<<<<< HEAD
     // Do not load user details if the action is not allowed.
     if (!this.authService.actionAllowed("userlist")) {
-=======
-    if (!this.authService.actionAllowed("userlist") || !this.contentService.routeUrl().startsWith(ROUTE_PATHS.USERS_DETAILS)) {
->>>>>>> 3344b893
       return undefined;
     }
     // Only load user details on the user details page.
@@ -275,7 +271,6 @@
 
   usersResource = httpResource<PiResponse<UserData[]>>(() => {
     const selectedUserRealm = this.selectedUserRealm();
-<<<<<<< HEAD
     const tokenSelection = this.tokenService.tokenSelection();
     // Do not load users if the action is not allowed.
     if (!this.authService.actionAllowed("userlist")) {
@@ -295,20 +290,6 @@
       this.contentService.onTokensEnrollment();
 
     if (!onAllowedRoute) {
-=======
-    if (
-      selectedUserRealm === "" ||
-      !this.authService.actionAllowed("userlist") ||
-      (!this.contentService.routeUrl().startsWith(ROUTE_PATHS.TOKENS_DETAILS) &&
-        !this.contentService.routeUrl().startsWith(ROUTE_PATHS.TOKENS_CONTAINERS_DETAILS) &&
-        ![
-          ROUTE_PATHS.TOKENS,
-          ROUTE_PATHS.USERS,
-          ROUTE_PATHS.TOKENS_CONTAINERS_CREATE,
-          ROUTE_PATHS.TOKENS_ENROLLMENT
-        ].includes(this.contentService.routeUrl()))
-    ) {
->>>>>>> 3344b893
       return undefined;
     }
     // On the tokens route we require at least one selected token before loading users.
