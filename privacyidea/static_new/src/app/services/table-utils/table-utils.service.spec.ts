import { TestBed } from "@angular/core/testing";
import { TableUtilsService } from "./table-utils.service";
import { provideHttpClient } from "@angular/common/http";
import { provideHttpClientTesting } from "@angular/common/http/testing";
import { MatTableDataSource } from "@angular/material/table";
<<<<<<< HEAD
import { FilterValue } from "../../core/models/filter_value";
=======
import { AuthService, JwtData } from "../auth/auth.service";
>>>>>>> a587eebd

describe("TableUtilsService", () => {
  let service: TableUtilsService;
  let authService: AuthService;

  beforeEach(() => {
    TestBed.resetTestingModule();
    TestBed.configureTestingModule({
      providers: [TableUtilsService, provideHttpClient(), provideHttpClientTesting()]
    });
    service = TestBed.inject(TableUtilsService);
    authService = TestBed.inject(AuthService);
  });

  it("should be created", () => {
    expect(service).toBeTruthy();
  });

  describe("emptyDataSource", () => {
    it.each([2, 3])("returns a MatTableDataSource with %i blank rows", (rows) => {
      const ds = service.emptyDataSource<{ id: string; name: string }>(rows, [
        { key: "id", label: "ID" },
        { key: "name", label: "Name" }
      ]);
      expect(ds).toBeInstanceOf(MatTableDataSource);
      expect(ds.data.length).toBe(rows);
      ds.data.forEach((row) => expect(row).toEqual({ id: "", name: "" }));
    });
  });

  describe("toggleKeywordInFilter", () => {
    it("adds a missing keyword placeholder", () => {
      // expect(service.toggleKeywordInFilter("", "username")).toBe("username: ");
      expect(service.toggleKeywordInFilter({ keyword: "username", currentValue: new FilterValue() }).filterString).toBe(
        "username: "
      );
    });

    it("removes an existing keyword (idempotent)", () => {
      const once = service.toggleKeywordInFilter({
        keyword: "username",
        currentValue: new FilterValue({ value: "username: " })
      }).filterString;
      expect(once).toBe("");
      const twice = service.toggleKeywordInFilter({
        keyword: "machineid & resolver",
        currentValue: new FilterValue({ value: "machineid: 1 resolver: x" })
      }).filterString;
      expect(twice).toBe("");
    });

    it("adds a composite keyword placeholder", () => {
      const value = service.toggleKeywordInFilter({
        keyword: "machineid & resolver",
        currentValue: new FilterValue()
      }).filterString;
      expect(value).toBe("machineid: resolver: ");
    });
  });

  describe("toggleBooleanInFilter", () => {
    it("cycles through true → false → (removed)", () => {
      const step1 = service.toggleBooleanInFilter({
        keyword: "active",
        currentValue: new FilterValue()
      });
      expect(step1.filterString).toBe("active: true");
      const step2 = service.toggleBooleanInFilter({
        keyword: "active",
        currentValue: step1
      });
      expect(step2.filterString).toBe("active: false");
      const step3 = service.toggleBooleanInFilter({
        keyword: "active",
        currentValue: step2
      });
      expect(step3.filterString).toBe("");
    });

    it("converts non‑boolean value to true", () => {
      const out = service.toggleBooleanInFilter({
        keyword: "flag",
        currentValue: new FilterValue({ value: "flag: maybe" })
      });
      expect(out.filterString).toBe("flag: true");
    });
  });

  it.each([
    // TODO should be true once these links are reachable
    ["username", false],
    ["realms", false],
    ["unknown", false]
  ])('isLink("%s") → %s', (key, expected) => {
    expect(service.isLink(key)).toBe(expected);
  });

  describe("getClassForColumn", () => {
    it("returns highlight-disabled when locked", () => {
      expect(service.getClassForColumn("any", { locked: true })).toBe("highlight-disabled");
    });

    it("returns the correct class for active column", () => {
<<<<<<< HEAD
      expect(service.getClassForColumn("active", { active: true })).toBe("highlight-true-clickable");
      expect(service.getClassForColumn("active", { active: false })).toBe("highlight-false-clickable");
    });

    it("returns the correct class for failcount column", () => {
      expect(service.getClassForColumn("failcount", { failcount: 0, maxfail: 5 })).toBe("highlight-true");
      expect(service.getClassForColumn("failcount", { failcount: 2, maxfail: 5 })).toBe("highlight-warning-clickable");
      expect(service.getClassForColumn("failcount", { failcount: 5, maxfail: 5 })).toBe("highlight-false-clickable");
=======
      // No enable / disable rights
      expect(service.getClassForColumn("active", { active: true })).toBe(
        "highlight-true"
      );
      expect(service.getClassForColumn("active", { active: false })).toBe(
        "highlight-false"
      );
      // Allow enable / disable
      let jwtData = {
        username: "", realm: "", nonce: "", role: "", authtype: "", exp: 0, rights: ["disable", "enable"]
      };
      authService.jwtData.set(jwtData as JwtData);
      expect(service.getClassForColumn("active", { active: true })).toBe(
        "highlight-true-clickable"
      );
      expect(service.getClassForColumn("active", { active: false })).toBe(
        "highlight-false-clickable"
      );
    });

    it("returns the correct class for failcount column", () => {
      expect(
        service.getClassForColumn("failcount", { failcount: 0, maxfail: 5 })
      ).toBe("highlight-true");
      // reset not allowed
      expect(
        service.getClassForColumn("failcount", { failcount: 2, maxfail: 5 })
      ).toBe("highlight-warning");
      expect(
        service.getClassForColumn("failcount", { failcount: 5, maxfail: 5 })
      ).toBe("highlight-false");
      // Allow reset failcount
      let jwtData = {
        username: "", realm: "", nonce: "", role: "", authtype: "", exp: 0, rights: ["reset"]
      };
      authService.jwtData.set(jwtData as JwtData);
      expect(
        service.getClassForColumn("failcount", { failcount: 2, maxfail: 5 })
      ).toBe("highlight-warning-clickable");
      expect(
        service.getClassForColumn("failcount", { failcount: 5, maxfail: 5 })
      ).toBe("highlight-false-clickable");
>>>>>>> a587eebd
    });

    it('returns "" when failcount is empty string', () => {
      expect(service.getClassForColumn("failcount", { failcount: "", maxfail: 5 })).toBe("");
    });

    it('returns "" when active is undefined', () => {
      expect(service.getClassForColumn("active", { active: undefined })).toBe("");
    });
  });

  describe("getTooltipForColumn", () => {
    it("returns tooltip for active column", () => {
      expect(service.getTooltipForColumn("active", { active: true })).toBe("Deactivate Token");
      expect(service.getTooltipForColumn("active", { active: false })).toBe("Activate Token");
    });

    it("returns Locked / Revoked first", () => {
      expect(service.getTooltipForColumn("active", { locked: true })).toBe("Locked");
      expect(service.getTooltipForColumn("failcount", { revoked: true })).toBe("Revoked");
    });

    it('returns empty string when active = ""', () => {
      expect(service.getTooltipForColumn("active", { active: "" })).toBe("");
    });

    it("returns Reset Fail Counter only when failcount > 0", () => {
      expect(service.getTooltipForColumn("failcount", { failcount: 3 })).toBe("Reset Fail Counter");
      expect(service.getTooltipForColumn("failcount", { failcount: 0 })).toBe("");
    });
  });

  describe("getDisplayText", () => {
    it.each([
      [{ active: true }, "active"],
      [{ active: false }, "deactivated"],
      [{ active: true, locked: true }, "locked"],
      [{ active: false, revoked: true }, "revoked"],
      [{ active: "" }, ""]
    ])('maps element → "%s"', (element, expected) => {
      expect(service.getDisplayText("active", element)).toBe(expected);
    });

    it("returns raw value for non‑special column", () => {
      expect(service.getDisplayText("name", { name: "bob" })).toBe("bob");
    });
  });

  describe("getSpanClassForKey", () => {
    it.each([
      [{ key: "success", value: "" }, ""],
      [{ key: "success", value: true }, "highlight-true"],
      [{ key: "success", value: false }, "highlight-false"],
      [{ key: "description", value: "x" }, "details-table-item details-description"],
      [{ key: "active", value: "" }, ""],
      [{ key: "active", value: true }, "highlight-true"],
      [{ key: "active", value: false }, "highlight-false"],
      [{ key: "failcount", value: "", maxfail: 5 }, ""],
      [{ key: "failcount", value: 0, maxfail: 5 }, "highlight-true"],
      [{ key: "failcount", value: 2, maxfail: 5 }, "highlight-warning"],
      [{ key: "failcount", value: 5, maxfail: 5 }, "highlight-false"],
      [{ key: "other", value: null }, "details-table-item"]
    ])("maps %o → %s", (args, expected) => {
      expect(service.getSpanClassForKey(args)).toBe(expected);
    });
  });

  it.each([
    ["description", "details-scrollable-container"],
    ["maxfail", "details-value"],
    ["count_window", "details-value"],
    ["sync_window", "details-value"],
    ["other", ""]
  ])('getDivClassForKey("%s") → "%s"', (key, expected) => {
    expect(service.getDivClassForKey(key)).toBe(expected);
  });

  it.each([
    ["active", "flex-center"],
    ["failcount", "flex-center"],
    ["realms", "table-scroll-container"],
    ["description", "table-scroll-container"],
    ["xyz", "flex-center-vertical"]
  ])('getClassForColumnKey("%s") → "%s"', (col, expected) => {
    expect(service.getClassForColumnKey(col)).toBe(expected);
  });

  it('getChildClassForColumnKey returns "scroll-item" only for scroll containers', () => {
    expect(service.getChildClassForColumnKey("realms")).toBe("scroll-item");
    expect(service.getChildClassForColumnKey("active")).toBe("");
  });

  it.each([
    ["active", "", false, ""],
    ["active", true, false, "active"],
    ["active", false, false, "deactivated"],
    ["active", true, true, "revoked"],
    ["title", "hello", false, "hello"]
  ])("getDisplayTextForKeyAndRevoked(%s, %s, %s) → %s", (k, v, r, expected) => {
    expect(service.getDisplayTextForKeyAndRevoked(k, v, r)).toBe(expected);
  });

  it.each([
    ["description", "height-104"],
    ["realms", "height-78"],
    ["tokengroup", "height-78"],
    ["id", "height-52"]
  ])('getTdClassForKey("%s") includes %s', (key, expectedPart) => {
    expect(service.getTdClassForKey(key)).toContain(expectedPart);
  });

  it.each([
    ["active", false, "highlight-true"],
    ["disabled", false, "highlight-false"],
    ["other", false, ""],
    ["active", true, "highlight-true-clickable"],
    ["disabled", true, "highlight-false-clickable"],
    ["other", true, ""]
  ])('getSpanClassForState("%s", %s) → %s', (state, clickable, expected) => {
    expect(service.getSpanClassForState(state, clickable)).toBe(expected);
  });

  it.each([
    ["active", "active"],
    ["disabled", "deactivated"],
    ["mystery", "mystery"]
  ])('getDisplayTextForState("%s") → %s', (state, expected) => {
    expect(service.getDisplayTextForState(state)).toBe(expected);
  });
});<|MERGE_RESOLUTION|>--- conflicted
+++ resolved
@@ -3,11 +3,8 @@
 import { provideHttpClient } from "@angular/common/http";
 import { provideHttpClientTesting } from "@angular/common/http/testing";
 import { MatTableDataSource } from "@angular/material/table";
-<<<<<<< HEAD
 import { FilterValue } from "../../core/models/filter_value";
-=======
 import { AuthService, JwtData } from "../auth/auth.service";
->>>>>>> a587eebd
 
 describe("TableUtilsService", () => {
   let service: TableUtilsService;
@@ -111,59 +108,42 @@
     });
 
     it("returns the correct class for active column", () => {
-<<<<<<< HEAD
+      // No enable / disable rights
+      expect(service.getClassForColumn("active", { active: true })).toBe("highlight-true");
+      expect(service.getClassForColumn("active", { active: false })).toBe("highlight-false");
+      // Allow enable / disable
+      let jwtData = {
+        username: "",
+        realm: "",
+        nonce: "",
+        role: "",
+        authtype: "",
+        exp: 0,
+        rights: ["disable", "enable"]
+      };
+      authService.jwtData.set(jwtData as JwtData);
       expect(service.getClassForColumn("active", { active: true })).toBe("highlight-true-clickable");
       expect(service.getClassForColumn("active", { active: false })).toBe("highlight-false-clickable");
     });
 
     it("returns the correct class for failcount column", () => {
       expect(service.getClassForColumn("failcount", { failcount: 0, maxfail: 5 })).toBe("highlight-true");
+      // reset not allowed
+      expect(service.getClassForColumn("failcount", { failcount: 2, maxfail: 5 })).toBe("highlight-warning");
+      expect(service.getClassForColumn("failcount", { failcount: 5, maxfail: 5 })).toBe("highlight-false");
+      // Allow reset failcount
+      let jwtData = {
+        username: "",
+        realm: "",
+        nonce: "",
+        role: "",
+        authtype: "",
+        exp: 0,
+        rights: ["reset"]
+      };
+      authService.jwtData.set(jwtData as JwtData);
       expect(service.getClassForColumn("failcount", { failcount: 2, maxfail: 5 })).toBe("highlight-warning-clickable");
       expect(service.getClassForColumn("failcount", { failcount: 5, maxfail: 5 })).toBe("highlight-false-clickable");
-=======
-      // No enable / disable rights
-      expect(service.getClassForColumn("active", { active: true })).toBe(
-        "highlight-true"
-      );
-      expect(service.getClassForColumn("active", { active: false })).toBe(
-        "highlight-false"
-      );
-      // Allow enable / disable
-      let jwtData = {
-        username: "", realm: "", nonce: "", role: "", authtype: "", exp: 0, rights: ["disable", "enable"]
-      };
-      authService.jwtData.set(jwtData as JwtData);
-      expect(service.getClassForColumn("active", { active: true })).toBe(
-        "highlight-true-clickable"
-      );
-      expect(service.getClassForColumn("active", { active: false })).toBe(
-        "highlight-false-clickable"
-      );
-    });
-
-    it("returns the correct class for failcount column", () => {
-      expect(
-        service.getClassForColumn("failcount", { failcount: 0, maxfail: 5 })
-      ).toBe("highlight-true");
-      // reset not allowed
-      expect(
-        service.getClassForColumn("failcount", { failcount: 2, maxfail: 5 })
-      ).toBe("highlight-warning");
-      expect(
-        service.getClassForColumn("failcount", { failcount: 5, maxfail: 5 })
-      ).toBe("highlight-false");
-      // Allow reset failcount
-      let jwtData = {
-        username: "", realm: "", nonce: "", role: "", authtype: "", exp: 0, rights: ["reset"]
-      };
-      authService.jwtData.set(jwtData as JwtData);
-      expect(
-        service.getClassForColumn("failcount", { failcount: 2, maxfail: 5 })
-      ).toBe("highlight-warning-clickable");
-      expect(
-        service.getClassForColumn("failcount", { failcount: 5, maxfail: 5 })
-      ).toBe("highlight-false-clickable");
->>>>>>> a587eebd
     });
 
     it('returns "" when failcount is empty string', () => {
