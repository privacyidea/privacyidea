<<<<<<< HEAD
import { Injectable, WritableSignal, signal } from "@angular/core";
=======
import { Injectable, signal, WritableSignal } from "@angular/core";

import { MatTableDataSource } from "@angular/material/table";
>>>>>>> 066e15ea

import { MatTableDataSource } from "@angular/material/table";

export interface TableUtilsServiceInterface {
  pageSizeOptions: WritableSignal<number[]>;

  emptyDataSource<T>(pageSize: number, columnsKeyMap: { key: string; label: string }[]): MatTableDataSource<T>;
<<<<<<< HEAD
=======

  parseFilterString(
    filterValue: string,
    apiFilter: string[]
  ): {
    filterPairs: FilterPair[];
    remainingFilterText: string;
  };
>>>>>>> 066e15ea

  toggleKeywordInFilter(currentValue: string, keyword: string): string;

  toggleBooleanInFilter(args: { keyword: string; currentValue: string }): string;
<<<<<<< HEAD
=======

  recordsFromText(textValue: string): Record<string, string>;
>>>>>>> 066e15ea

  isLink(columnKey: string): boolean;

  getClassForColumn(columnKey: string, element: any): string;

  getTooltipForColumn(columnKey: string, element: any): string;

  getDisplayText(columnKey: string, element: any): string;

  getSpanClassForKey(args: { key: string; value?: any; maxfail?: any }): string;

  getDivClassForKey(key: string): string;

  getClassForColumnKey(columnKey: string): string;

  getChildClassForColumnKey(columnKey: string): string;

  getDisplayTextForKeyAndRevoked(key: string, value: any, revoked: boolean): string;

  getTdClassForKey(key: string): string[];

  getSpanClassForState(state: string, clickable: boolean): string;

  getDisplayTextForState(state: string): string;
}

@Injectable({
  providedIn: "root"
})
export class TableUtilsService implements TableUtilsServiceInterface {
  pageSizeOptions = signal([5, 10, 25, 50]);

  emptyDataSource<T>(pageSize: number, columnsKeyMap: { key: string; label: string }[]): MatTableDataSource<T> {
    return new MatTableDataSource(
      Array.from({ length: pageSize }, () => {
        const emptyRow: any = {};
        columnsKeyMap.forEach((column) => {
          emptyRow[column.key] = "";
        });
        return emptyRow;
      })
    );
  }

  toggleKeywordInFilter(currentValue: string, keyword: string): string {
    if (keyword.includes("&")) {
      const keywords = keyword.split("&").map((k) => k.trim());
      let newValue = currentValue;
      for (const key of keywords) {
        newValue = this.toggleKeywordInFilter(newValue, key);
      }
      return newValue;
    }
    const keywordPattern = new RegExp(`\\b${keyword}:.*?(?=(\\s+\\w+:|$))`, "i");
    if (keywordPattern.test(currentValue)) {
      return currentValue
        .replace(keywordPattern, " ")
        .trimStart()
        .replace(/\s{2,}/g, " ");
    } else {
      if (currentValue.length > 0) {
        return (currentValue + ` ${keyword}: `).replace(/\s{2,}/g, " ");
      } else {
        return `${keyword}: `;
      }
    }
  }

  public toggleBooleanInFilter(args: { keyword: string; currentValue: string }): string {
    const { keyword, currentValue } = args;
    const regex = new RegExp(`\\b${keyword}:\\s?([\\w\\d]*)(?![\\w\\d]*:)`, "i");
    const match = currentValue.match(regex);

    if (!match) {
      return (currentValue.trim() + ` ${keyword}: true`).trim();
    } else {
      const existingValue = match[1].toLowerCase();

      if (existingValue === "true") {
        return currentValue.replace(regex, keyword + ": false");
      } else if (existingValue === "false") {
        const removed = currentValue.replace(regex, "").trim();
        return removed.replace(/\s{2,}/g, " ");
      } else {
        return currentValue.replace(regex, keyword + ": true");
      }
    }
  }

  public recordsFromText(textValue: string): Record<string, string> {
    const mapValue = {} as Record<string, string>;
    const regex = /(\w+):\s*([^:]*?)(?=\s+\w+:|$)/g;
    let match;
    while ((match = regex.exec(textValue)) !== null) {
      const key = match[1].trim();
      const value = match[2].trim();
      if (key) {
        mapValue[key] = value;
      }
    }
    return mapValue;
  }

  isLink(columnKey: string): boolean {
    return (
      columnKey === "container_serial" //||
      //columnKey === 'username' ||
      //columnKey === 'user_realm' ||
      //columnKey === 'users' ||
      //columnKey === 'realms'
    );
  }

  getClassForColumn(columnKey: string, element: any): string {
    if (element["locked"] || element["revoked"]) return "highlight-disabled";

    switch (columnKey) {
      case "active":
        if (element["active"]) return "highlight-true-clickable";
        if (element["active"] === false) return "highlight-false-clickable";
        return "";

      case "failcount":
        if (element["failcount"] === "") return "";
        if (element["failcount"] <= 0) return "highlight-true";
        if (element["failcount"] < element["maxfail"]) {
          return "highlight-warning-clickable";
        }
        return "highlight-false-clickable";
    }
    return "";
  }

  getTooltipForColumn(columnKey: string, element: any): string {
    if (element["locked"]) return "Locked";
    if (element["revoked"]) return "Revoked";

    switch (columnKey) {
      case "active":
        if (element["active"] === "") return "";
        return element["active"] ? "Deactivate Token" : "Activate Token";

      case "failcount":
        return element["failcount"] ? "Reset Fail Counter" : "";
    }
    return "";
  }

  getDisplayText(columnKey: string, element: any): string {
    switch (columnKey) {
      case "active":
        if (element["active"] === "") return "";
        if (element["revoked"]) return "revoked";
        if (element["locked"]) return "locked";
        if (element["active"]) return "active";
        if (element["active"] === false) return "deactivated";
        break;
    }
    return element[columnKey];
  }

  getSpanClassForKey(args: { key: string; value?: any; maxfail?: any }): string {
    const { key, value, maxfail } = args;
    if (key === "success") {
      if (value === "" || value === null || value === undefined) {
        return "";
      }
      if (value) return "highlight-true";
      return "highlight-false";
    }
    if (key === "description") {
      return "details-table-item details-description";
    }
    if (key === "active") {
      if (value === "") {
        return "";
      }
      return value === true ? "highlight-true" : "highlight-false";
    }
    if (key === "failcount") {
      if (value === "") {
        return "";
      } else if (value === 0) {
        return "highlight-true";
      } else if (value >= 1 && value < maxfail) {
        return "highlight-warning";
      } else {
        return "highlight-false";
      }
    }
    return "details-table-item";
  }

  getDivClassForKey(key: string) {
    if (key === "description") {
      return "details-scrollable-container";
    } else if (key === "maxfail" || key === "count_window" || key === "sync_window") {
      return "details-value";
    }

    return "";
  }

  getClassForColumnKey(columnKey: string): string {
    switch (columnKey) {
      case "failcount":
      case "active":
      case "revoke":
      case "delete":
        return "flex-center";
      case "realms":
      case "description":
        return "table-scroll-container";
      default:
        return "flex-center-vertical";
    }
  }

  getChildClassForColumnKey(columnKey: string): string {
    if (this.getClassForColumnKey(columnKey).includes("table-scroll-container")) {
      return "scroll-item";
    }
    return "";
  }

  getDisplayTextForKeyAndRevoked(key: string, value: any, revoked: boolean): string {
    if (value === "") {
      return "";
    }
    if (key === "active") {
      return revoked ? "revoked" : value ? "active" : "deactivated";
    }
    return value;
  }

  getTdClassForKey(key: string) {
    const classes = ["fix-width-20-padr-0"];
    if (key === "description") {
      classes.push("height-104");
    } else if (["realms", "tokengroup"].includes(key)) {
      classes.push("height-78");
    } else {
      classes.push("height-52");
    }
    return classes;
  }

  getSpanClassForState(state: string, clickable: boolean): string {
    switch (clickable) {
      case false:
        if (state === "active") {
          return "highlight-true";
        } else if (state === "disabled") {
          return "highlight-false";
        } else {
          return "";
        }
      case true:
        if (state === "active") {
          return "highlight-true-clickable";
        } else if (state === "disabled") {
          return "highlight-false-clickable";
        } else {
          return "";
        }
    }
  }

  getDisplayTextForState(state: string) {
    if (state === "active") {
      return "active";
    } else if (state === "disabled") {
      return "deactivated";
    } else {
      return state;
    }
  }
}<|MERGE_RESOLUTION|>--- conflicted
+++ resolved
@@ -1,10 +1,4 @@
-<<<<<<< HEAD
-import { Injectable, WritableSignal, signal } from "@angular/core";
-=======
 import { Injectable, signal, WritableSignal } from "@angular/core";
-
-import { MatTableDataSource } from "@angular/material/table";
->>>>>>> 066e15ea
 
 import { MatTableDataSource } from "@angular/material/table";
 
@@ -12,26 +6,10 @@
   pageSizeOptions: WritableSignal<number[]>;
 
   emptyDataSource<T>(pageSize: number, columnsKeyMap: { key: string; label: string }[]): MatTableDataSource<T>;
-<<<<<<< HEAD
-=======
-
-  parseFilterString(
-    filterValue: string,
-    apiFilter: string[]
-  ): {
-    filterPairs: FilterPair[];
-    remainingFilterText: string;
-  };
->>>>>>> 066e15ea
 
   toggleKeywordInFilter(currentValue: string, keyword: string): string;
 
   toggleBooleanInFilter(args: { keyword: string; currentValue: string }): string;
-<<<<<<< HEAD
-=======
-
-  recordsFromText(textValue: string): Record<string, string>;
->>>>>>> 066e15ea
 
   isLink(columnKey: string): boolean;
 
