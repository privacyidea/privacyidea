--- conflicted
+++ resolved
@@ -1,15 +1,12 @@
 import { inject, Injectable, signal, WritableSignal } from "@angular/core";
 import { MatTableDataSource } from "@angular/material/table";
-<<<<<<< HEAD
 import { FilterValue } from "../../core/models/filter_value";
-=======
 import { AuthService, AuthServiceInterface } from "../auth/auth.service";
 
 export interface FilterPair {
   key: string;
   value: string;
 }
->>>>>>> a587eebd
 
 export interface TableUtilsServiceInterface {
   pageSizeOptions: WritableSignal<number[]>;
