/**
 * (c) NetKnights GmbH 2025,  https://netknights.it
 *
 * This code is free software; you can redistribute it and/or
 * modify it under the terms of the GNU AFFERO GENERAL PUBLIC LICENSE
 * as published by the Free Software Foundation; either
 * version 3 of the License, or any later version.
 *
 * This code is distributed in the hope that it will be useful,
 * but WITHOUT ANY WARRANTY; without even the implied warranty of
 * MERCHANTABILITY or FITNESS FOR A PARTICULAR PURPOSE. See the
 * GNU AFFERO GENERAL PUBLIC LICENSE for more details.
 *
 * You should have received a copy of the GNU Affero General Public
 * License along with this program.  If not, see <http://www.gnu.org/licenses/>.
 *
 * SPDX-License-Identifier: AGPL-3.0-or-later
 **/
<<<<<<< HEAD
import { HttpClient, HttpErrorResponse, httpResource, HttpResourceRef } from "@angular/common/http";
import { computed, effect, inject, Injectable, Signal, signal, WritableSignal } from "@angular/core";
=======
import { httpResource, HttpResourceRef } from "@angular/common/http";
import { computed, inject, Injectable, Signal, signal, WritableSignal } from "@angular/core";
>>>>>>> 9acc6e44
import { environment } from "../../../environments/environment";
import { PiResponse } from "../../app.component";
import { ROUTE_PATHS } from "../../route_paths";
import { AuthService, AuthServiceInterface } from "../auth/auth.service";
import { ContentService, ContentServiceInterface } from "../content/content.service";
<<<<<<< HEAD
import { NotificationService, NotificationServiceInterface } from "../notification/notification.service";
import { Observable } from "rxjs";
=======
>>>>>>> 9acc6e44

export type Realms = { [key: string]: Realm };

export interface Realm {
  default: boolean;
  id: number;
  option: string;
  resolver: RealmResolvers;
}

export interface ResolverDisplay {
  name: string;
  type: string;
  priority: number | null;
}

export interface ResolverGroup {
  nodeId: string;
  nodeLabel: string;
  resolvers: ResolverDisplay[];
}

export interface RealmRow {
  name: string;
  isDefault: boolean;
  resolverGroups: ResolverGroup[];
  resolversText: string;
}

export type RealmResolvers = Array<RealmResolver>;

export interface RealmResolver {
  name: string;
  node: string;
  type: string;
  priority: number | null;
}

export interface RealmServiceInterface {
  selectedRealms: WritableSignal<string[]>;
  realmResource: HttpResourceRef<PiResponse<Realms> | undefined>;
  realmOptions: Signal<string[]>;
  defaultRealmResource: HttpResourceRef<PiResponse<Realms> | undefined>;
  defaultRealm: Signal<string>;

  createRealm(
    realm: string,
    nodeId: string,
    resolvers: { name: string; priority?: number | null }[]
  ): Observable<PiResponse<any>>;

  deleteRealm(realm: string): Observable<PiResponse<number | any>>;

  setDefaultRealm(realm: string): Observable<PiResponse<number | any>>;
}

@Injectable({
  providedIn: "root"
})
export class RealmService implements RealmServiceInterface {
  private readonly authService: AuthServiceInterface = inject(AuthService);
  private readonly contentService: ContentServiceInterface = inject(ContentService);
  private readonly http: HttpClient = inject(HttpClient);
  selectedRealms = signal<string[]>([]);

  realmResource = httpResource<PiResponse<Realms>>(() => {
    if (
      this.authService.role() === "user" ||
      (!this.contentService.routeUrl().startsWith(ROUTE_PATHS.TOKENS_DETAILS) &&
        !this.contentService.routeUrl().startsWith(ROUTE_PATHS.TOKENS_CONTAINERS_DETAILS) &&
        ![
          ROUTE_PATHS.TOKENS,
          ROUTE_PATHS.USERS,
          ROUTE_PATHS.TOKENS_CONTAINERS_CREATE,
          ROUTE_PATHS.TOKENS_ENROLLMENT,
          ROUTE_PATHS.TOKENS_IMPORT,
<<<<<<< HEAD
          ROUTE_PATHS.USERS_REALMS
=======
          ROUTE_PATHS.POLICIES
>>>>>>> 9acc6e44
        ].includes(this.contentService.routeUrl()))
    ) {
      return undefined;
    }
    return {
      url: environment.proxyUrl + "/realm/",
      method: "GET",
      headers: this.authService.getHeaders()
    };
  });
  realmOptions = computed(() => {
    const realms = this.realmResource.value()?.result?.value;
    return realms ? Object.keys(realms) : [];
  });

  defaultRealmResource = httpResource<PiResponse<Realms>>(() => {
    if (
      this.authService.role() === "user" ||
      (!this.contentService.routeUrl().startsWith(ROUTE_PATHS.TOKENS_DETAILS) &&
        !this.contentService.routeUrl().startsWith(ROUTE_PATHS.TOKENS_CONTAINERS_DETAILS) &&
        ![
          ROUTE_PATHS.TOKENS,
          ROUTE_PATHS.USERS,
          ROUTE_PATHS.TOKENS_CONTAINERS_CREATE,
          ROUTE_PATHS.TOKENS_ENROLLMENT,
          ROUTE_PATHS.TOKENS_IMPORT,
          ROUTE_PATHS.POLICIES
        ].includes(this.contentService.routeUrl()))
    ) {
      return undefined;
    }
    return {
      url: environment.proxyUrl + "/defaultrealm",
      method: "GET",
      headers: this.authService.getHeaders()
    };
  });
  defaultRealm = computed<string>(() => {
    const data = this.defaultRealmResource.value();
    if (data?.result?.value) {
      return Object.keys(data.result?.value)[0] ?? "";
    }
    return "";
  });
<<<<<<< HEAD

  createRealm(
    realm: string,
    nodeId: string,
    resolvers: { name: string; priority?: number | null }[]
  ): Observable<PiResponse<any>> {

    let url: string;
    let body: any;

    if (!nodeId) {
      url = `${environment.proxyUrl}/realm/${encodeURIComponent(realm)}`;

      const resolverNames = resolvers.map(r => r.name);
      body = {
        resolvers: resolverNames
      };

      resolvers.forEach(r => {
        const num = Number(r.priority);
        if (r.priority !== null && r.priority !== undefined && !Number.isNaN(num)) {
          body[`priority.${r.name}`] = num;
        }
      });
    } else {
      url = `${environment.proxyUrl}/realm/${encodeURIComponent(realm)}/node/${nodeId}`;
      body = {
        resolver: resolvers.map(r => {
          const base: any = { name: r.name };
          const num = Number(r.priority);
          if (r.priority !== null && r.priority !== undefined && !Number.isNaN(num)) {
            base.priority = num;
          }
          return base;
        })
      };
    }

    return this.http.post<PiResponse<any>>(url, body, {
      headers: this.authService.getHeaders()
    });
  }

  deleteRealm(realm: string): Observable<PiResponse<number | any>> {
    const encodedRealm = encodeURIComponent(realm);
    const url = `${environment.proxyUrl}/realm/${encodedRealm}`;

    return this.http.delete<PiResponse<number | any>>(url, {
      headers: this.authService.getHeaders()
    });
  }

  setDefaultRealm(realm: string): Observable<PiResponse<number | any>> {
    const encodedRealm = encodeURIComponent(realm);
    const url = `${environment.proxyUrl}/defaultrealm/${encodedRealm}`;

    return this.http.post<PiResponse<number | any>>(
      url,
      {},
      { headers: this.authService.getHeaders() }
    );
  }

  constructor() {
    effect(() => {
      if (this.realmResource.error()) {
        const realmError = this.realmResource.error() as HttpErrorResponse;
        console.error("Failed to get realms.", realmError.message);
        const message = realmError.error?.result?.error?.message || realmError.message;
        this.notificationService.openSnackBar("Failed to get realms. " + message);
      }
    });

    effect(() => {
      if (this.defaultRealmResource.error()) {
        const defaultRealmError = this.defaultRealmResource.error() as HttpErrorResponse;
        console.error("Failed to get default realm.", defaultRealmError.message);
        const message = defaultRealmError.error?.result?.error?.message || defaultRealmError.message;
        this.notificationService.openSnackBar("Failed to get default realm. " + message);
      }
    });
  }
=======
>>>>>>> 9acc6e44
}<|MERGE_RESOLUTION|>--- conflicted
+++ resolved
@@ -16,23 +16,17 @@
  *
  * SPDX-License-Identifier: AGPL-3.0-or-later
  **/
-<<<<<<< HEAD
+import { httpResource, HttpResourceRef } from "@angular/common/http";
+import { computed, inject, Injectable, Signal, signal, WritableSignal } from "@angular/core";
 import { HttpClient, HttpErrorResponse, httpResource, HttpResourceRef } from "@angular/common/http";
 import { computed, effect, inject, Injectable, Signal, signal, WritableSignal } from "@angular/core";
-=======
-import { httpResource, HttpResourceRef } from "@angular/common/http";
-import { computed, inject, Injectable, Signal, signal, WritableSignal } from "@angular/core";
->>>>>>> 9acc6e44
 import { environment } from "../../../environments/environment";
 import { PiResponse } from "../../app.component";
 import { ROUTE_PATHS } from "../../route_paths";
 import { AuthService, AuthServiceInterface } from "../auth/auth.service";
 import { ContentService, ContentServiceInterface } from "../content/content.service";
-<<<<<<< HEAD
 import { NotificationService, NotificationServiceInterface } from "../notification/notification.service";
 import { Observable } from "rxjs";
-=======
->>>>>>> 9acc6e44
 
 export type Realms = { [key: string]: Realm };
 
@@ -109,11 +103,8 @@
           ROUTE_PATHS.TOKENS_CONTAINERS_CREATE,
           ROUTE_PATHS.TOKENS_ENROLLMENT,
           ROUTE_PATHS.TOKENS_IMPORT,
-<<<<<<< HEAD
+          ROUTE_PATHS.POLICIES,
           ROUTE_PATHS.USERS_REALMS
-=======
-          ROUTE_PATHS.POLICIES
->>>>>>> 9acc6e44
         ].includes(this.contentService.routeUrl()))
     ) {
       return undefined;
@@ -158,7 +149,6 @@
     }
     return "";
   });
-<<<<<<< HEAD
 
   createRealm(
     realm: string,
@@ -241,6 +231,4 @@
       }
     });
   }
-=======
->>>>>>> 9acc6e44
 }