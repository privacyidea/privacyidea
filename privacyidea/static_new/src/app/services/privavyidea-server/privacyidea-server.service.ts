--- conflicted
+++ resolved
@@ -1,8 +1,8 @@
 import { httpResource, HttpResourceRef } from "@angular/common/http";
-import { Injectable, linkedSignal, WritableSignal } from "@angular/core";
+import { inject, Injectable, linkedSignal, WritableSignal } from "@angular/core";
 import { environment } from "../../../environments/environment";
 import { PiResponse } from "../../app.component";
-import { AuthService } from "../auth/auth.service";
+import { AuthService, AuthServiceInterface } from "../auth/auth.service";
 
 export type RemoteServerOptions = RemoteServer[];
 
@@ -21,6 +21,7 @@
   providedIn: "root"
 })
 export class PrivacyideaServerService implements PrivacyideaServerServiceInterface {
+  private readonly authService: AuthServiceInterface = inject(AuthService);
   remoteServerResource = httpResource<PiResponse<RemoteServerOptions>>(() => ({
     url: environment.proxyUrl + "/privacyideaserver/",
     method: "GET",
@@ -28,7 +29,6 @@
   }));
   remoteServerOptions: WritableSignal<RemoteServerOptions> = linkedSignal({
     source: this.remoteServerResource.value,
-<<<<<<< HEAD
     computation: (source, previous) => {
       let servers = previous?.value ?? [];
       if (source?.result?.value) {
@@ -43,11 +43,5 @@
       }
       return servers;
     }
-=======
-    computation: (source, previous) =>
-      Array.isArray(source?.result?.value) ? source.result?.value : (previous?.value ?? [])
->>>>>>> da6b3e6c
   });
-
-  constructor(private authService: AuthService) {}
 }