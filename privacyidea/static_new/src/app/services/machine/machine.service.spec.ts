import { HttpClient, HttpHeaders, HttpParams } from "@angular/common/http";
import { MockContentService, MockLocalService, MockTableUtilsService } from "../../../testing/mock-services";
import { lastValueFrom, of } from "rxjs";

import { ContentService } from "../content/content.service";
import { LocalService } from "../local/local.service";
import { MachineService } from "./machine.service";
import { TableUtilsService } from "../table-utils/table-utils.service";
import { TestBed } from "@angular/core/testing";
import { environment } from "../../../environments/environment";
<<<<<<< HEAD
=======
import {
  MockContentService,
  MockLocalService,
  MockNotificationService,
  MockTableUtilsService
} from "../../../testing/mock-services";
>>>>>>> a587eebd

environment.proxyUrl = "/api";

const httpStub = {
  get: jest.fn(),
  post: jest.fn(),
  delete: jest.fn()
};

describe("MachineService (with mock classes)", () => {
  let machineService: MachineService;

  beforeEach(() => {
    TestBed.resetTestingModule();
    TestBed.configureTestingModule({
      providers: [
        { provide: HttpClient, useValue: httpStub },
        { provide: LocalService, useClass: MockLocalService },
        { provide: TableUtilsService, useClass: MockTableUtilsService },
        { provide: ContentService, useClass: MockContentService },
        MachineService,
        MockLocalService,
        MockNotificationService
      ]
    });

    httpStub.get.mockReturnValue(of({}));

    machineService = TestBed.inject(MachineService);
  });

  it("postAssignMachineToToken posts args with auth header", async () => {
    httpStub.post.mockReturnValue(of({ ok: true }));
    const args = {
      service_id: "svc",
      user: "alice",
      serial: "serial",
      application: "ssh",
      machineid: "MID",
      resolver: "RES"
    };
    await lastValueFrom(machineService.postAssignMachineToToken(args));
    const [url, body, opts] = (httpStub.post as jest.Mock).mock.calls[0];
    expect(url).toBe("/api/machine/token");
    expect(body).toEqual({
      service_id: "svc",
      user: "alice",
      serial: "serial",
      application: "ssh",
      machineid: "MID",
      resolver: "RES"
    });
    expect(opts.headers instanceof HttpHeaders).toBe(true);
  });

  it("postTokenOption builds correct request body", async () => {
    httpStub.post.mockReturnValue(of({}));
    await lastValueFrom(machineService.postTokenOption("host", "mid", "res", "serial", "ssh", "mtid"));
    const [url, body, opts] = (httpStub.post as jest.Mock).mock.calls[0];
    expect(url).toBe("/api/machine/tokenoption");
    expect(body).toEqual({
      hostname: "host",
      machineid: "mid",
      resolver: "res",
      serial: "serial",
      application: "ssh",
      mtid: "mtid"
    });
    expect(opts.headers instanceof HttpHeaders).toBe(true);
  });

  it("postToken hits /token endpoint", async () => {
    httpStub.post.mockReturnValue(of({}));
    await lastValueFrom(machineService.postToken("host", "mid", "res", "serial", "offline"));
    const [url, body, opts] = (httpStub.post as jest.Mock).mock.calls[0];
    expect(url).toBe("/api/machine/token");
    expect(body).toEqual({
      hostname: "host",
      machineid: "mid",
      resolver: "res",
      serial: "serial",
      application: "offline"
    });
    expect(opts.headers instanceof HttpHeaders).toBe(true);
  });

  it("getAuthItem chooses URL with and without application", () => {
    httpStub.get.mockReturnValue(of({}));

    machineService.getAuthItem("ch", "h", "ssh").subscribe();
    const [, optsA] = httpStub.get.mock.calls.at(-1);
    expect(httpStub.get).toHaveBeenLastCalledWith("/api/machine/authitem/ssh", expect.any(Object));
    expect(optsA.params.get("challenge")).toBe("ch");
    expect(optsA.params.get("hostname")).toBe("h");

    machineService.getAuthItem("c2", "h2").subscribe();
    const [urlB, optsB] = httpStub.get.mock.calls.at(-1);
    expect(urlB).toBe("/api/machine/authitem");
    expect(optsB.params.get("challenge")).toBe("c2");
    expect(optsB.params.get("hostname")).toBe("h2");
  });

  it("getMachine forwards only defined params", () => {
    httpStub.get.mockReturnValue(of({}));
    machineService
      .getMachine({
        hostname: "h",
        ip: "1.2.3.4",
        id: "ID",
        resolver: "R",
        any: "X"
      })
      .subscribe();

    const [, opts] = httpStub.get.mock.calls.at(-1);
    const p = opts.params as HttpParams;
    expect(p.get("hostname")).toBe("h");
    expect(p.get("ip")).toBe("1.2.3.4");
    expect(p.get("id")).toBe("ID");
    expect(p.get("resolver")).toBe("R");
    expect(p.get("any")).toBe("X");
  });

  it("deleteToken & deleteTokenMtid craft correct URLs", async () => {
    httpStub.delete.mockReturnValue(of({}));
    await lastValueFrom(machineService.deleteToken("S", "M", "R", "ssh"));
    const [url] = (httpStub.delete as jest.Mock).mock.calls[0];
    expect(url).toBe("/api/machine/token/S/M/R/ssh");
    await lastValueFrom(machineService.deleteTokenMtid("S2", "offline", "MT"));
    const [url2] = (httpStub.delete as jest.Mock).mock.calls[1];
    expect(url2).toBe("/api/machine/token/S2/offline/MT");
  });

  it("filterParams produces expected object for ssh", () => {
    machineService.machineFilter.set({ serial: "abc", hostname: "host" });
    expect(machineService.filterParams()).toEqual({
      serial: "*abc*",
      hostname: "host"
    });
  });

  it("filterParams handles offline application type", () => {
    machineService.selectedApplicationType.set("offline");
    machineService.machineFilter.set({
      serial: "xyz",
      hostname: "h",
      count: "5",
      rounds: "10",
      service_id: "svc"
    } as any);
    expect(machineService.filterParams()).toEqual({
      serial: "*xyz*",
      hostname: "h",
      count: "5",
      rounds: "10"
    });
  });

  it("onPageEvent & onSortEvent update linked signals", () => {
    machineService.onPageEvent({ pageSize: 25, pageIndex: 3 } as any);
    expect(machineService.pageSize()).toBe(25);
    expect(machineService.pageIndex()).toBe(3);

    machineService.onSortEvent({
      active: "hostname",
      direction: "desc"
    } as any);
    expect(machineService.sort()).toEqual({
      active: "hostname",
      direction: "desc"
    });
  });
});<|MERGE_RESOLUTION|>--- conflicted
+++ resolved
@@ -1,5 +1,10 @@
 import { HttpClient, HttpHeaders, HttpParams } from "@angular/common/http";
-import { MockContentService, MockLocalService, MockTableUtilsService } from "../../../testing/mock-services";
+import {
+  MockContentService,
+  MockLocalService,
+  MockNotificationService,
+  MockTableUtilsService
+} from "../../../testing/mock-services";
 import { lastValueFrom, of } from "rxjs";
 
 import { ContentService } from "../content/content.service";
@@ -8,15 +13,6 @@
 import { TableUtilsService } from "../table-utils/table-utils.service";
 import { TestBed } from "@angular/core/testing";
 import { environment } from "../../../environments/environment";
-<<<<<<< HEAD
-=======
-import {
-  MockContentService,
-  MockLocalService,
-  MockNotificationService,
-  MockTableUtilsService
-} from "../../../testing/mock-services";
->>>>>>> a587eebd
 
 environment.proxyUrl = "/api";
 
