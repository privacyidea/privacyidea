--- conflicted
+++ resolved
@@ -253,11 +253,7 @@
 
   filterParams = computed<Record<string, string>>(() => {
     const allowed = [...this.apiFilter, ...this.advancedApiFilter];
-<<<<<<< HEAD
-    const plainKeys = new Set(["user", "type", "container_serial", "token_serial", "realm"]);
-=======
     const plainKeys = new Set(["user"]);
->>>>>>> 7c5f5396
 
     const entries = Array.from(this.containerFilter().filterMap.entries())
       .filter(([key]) => allowed.includes(key))
