--- conflicted
+++ resolved
@@ -30,11 +30,7 @@
 import { FilterValue } from "../../core/models/filter_value";
 import { Sort } from "@angular/material/sort";
 import { TokenService, TokenServiceInterface } from "../token/token.service";
-<<<<<<< HEAD
-import { UserService, UserServiceInterface } from "../user/user.service";
-=======
 import { StringUtils } from "../../utils/string.utils";
->>>>>>> 22204b30
 
 const apiFilter = ["container_serial", "type", "user"];
 const advancedApiFilter = ["token_serial"];
@@ -233,12 +229,8 @@
   private readonly notificationService: NotificationServiceInterface = inject(NotificationService);
   private readonly contentService: ContentServiceInterface = inject(ContentService);
   private readonly authService: AuthServiceInterface = inject(AuthService);
-<<<<<<< HEAD
-  private readonly userService: UserServiceInterface = inject(UserService);
-=======
   private readonly pollingTrigger = signal<number>(0);
   private readonly isRolloverPolling = signal(false);
->>>>>>> 22204b30
 
   readonly isPollingActive = signal(false);
   readonly apiFilter = apiFilter;
@@ -325,8 +317,7 @@
         }),
         sortby: this.sort().active,
         sortdir: this.sort().direction,
-        ...this.filterParams(),
-        user: this.userService.selectedUser()?.username ?? ""
+        ...this.filterParams()
       }
     };
   });
