/**
 * (c) NetKnights GmbH 2025,  https://netknights.it
 *
 * This code is free software; you can redistribute it and/or
 * modify it under the terms of the GNU AFFERO GENERAL PUBLIC LICENSE
 * as published by the Free Software Foundation; either
 * version 3 of the License, or any later version.
 *
 * This code is distributed in the hope that it will be useful,
 * but WITHOUT ANY WARRANTY; without even the implied warranty of
 * MERCHANTABILITY or FITNESS FOR A PARTICULAR PURPOSE. See the
 * GNU AFFERO GENERAL PUBLIC LICENSE for more details.
 *
 * You should have received a copy of the GNU Affero General Public
 * License along with this program.  If not, see <http://www.gnu.org/licenses/>.
 *
 * SPDX-License-Identifier: AGPL-3.0-or-later
 **/
import { HttpClient, HttpErrorResponse, HttpParams, httpResource, HttpResourceRef } from "@angular/common/http";
import { computed, effect, inject, Injectable, linkedSignal, Signal, signal, WritableSignal } from "@angular/core";
import { Sort } from "@angular/material/sort";
import { forkJoin, Observable, Subject, switchMap, throwError, timer } from "rxjs";
import { catchError, shareReplay, takeUntil, takeWhile } from "rxjs/operators";
import { environment } from "../../../environments/environment";
import { PiResponse } from "../../app.component";
import { ROUTE_PATHS } from "../../route_paths";
import { TokenTypeOption as TokenTypeKey } from "../../components/token/token.component";
import {
  EnrollmentResponse,
  TokenApiPayloadMapper,
  TokenEnrollmentData
} from "../../mappers/token-api-payload/_token-api-payload.mapper";
import { NotificationService, NotificationServiceInterface } from "../notification/notification.service";
import { tokenTypes } from "../../utils/token.utils";
import { FilterValue } from "../../core/models/filter_value";
import { AuthService, AuthServiceInterface } from "../auth/auth.service";
import { ContentService, ContentServiceInterface } from "../content/content.service";
import { ConfirmationDialogComponent } from "../../components/shared/confirmation-dialog/confirmation-dialog.component";

const apiFilter = [
  "serial",
  "type",
  "active",
  "description",
  "rollout_state",
  "user",
  "tokenrealm",
  "container_serial"
];
const advancedApiFilter = ["infokey & infovalue", "userid", "resolver", "assigned"];
const hiddenApiFilter = ["type_list"];

export interface Tokens {
  count: number;
  current: number;
  next?: number;
  page?: number;
  tokens: TokenDetails[];
}

export interface TokenDetails {
  active: boolean;
  container_serial: string;
  count: number;
  count_window: number;
  description: string;
  failcount: number;
  id: number;
  info: any;
  locked: boolean;
  maxfail: number;
  otplen: number;
  realms: string[];
  resolver: string;
  revoked: boolean;
  rollout_state: string;
  serial: string;
  sync_window: number;
  tokengroup: TokenGroup[];
  tokentype: TokenTypeKey;
  user_id: string;
  user_realm: string;
  username: string;
}

export type TokenGroups = Map<string, TokenGroup[]>;

export interface TokenGroup {
  id: number;
  description: string;
}

export interface TokenType {
  key: TokenTypeKey;
  name: string;
  info: string;
  text: string;
}

export interface WebAuthnRegisterRequest {
  attestation: string;
  authenticatorSelection: {
    userVerification: string;
  };
  displayName: string;
  message: string;
  name: string;
  nonce: string;
  excludeCredentials?: any;
  extensions?: any;
  pubKeyCredAlgorithms: {
    alg: number;
    type: string;
  }[];
  relyingParty: {
    id: string;
    name: string;
  };
  serialNumber: string;
  timeout: number;
  transaction_id: string;
}

export type LostTokenResponse = PiResponse<LostTokenData>;

export interface LostTokenData {
  disable: number;
  end_date: string;
  init: boolean;
  password: string;
  pin: boolean;
  serial: string;
  user: boolean;
  valid_to: string;
}

export interface BulkResult {
  failed: string[];
  unauthorized: string[];
  count_success: number;
}

export interface TokenImportResult {
  n_imported: number;
  n_not_imported: number;
}

export interface TokenServiceInterface {
  stopPolling$: Subject<void>;
  tokenBaseUrl: string;
  eventPageSize: number;
  tokenSerial: WritableSignal<string>;
  selectedTokenType: Signal<TokenType>;
  showOnlyTokenNotInContainer: WritableSignal<boolean>;
  tokenFilter: WritableSignal<FilterValue>;
  tokenDetailResource: HttpResourceRef<PiResponse<Tokens> | undefined>;
  tokenTypesResource: HttpResourceRef<PiResponse<{}> | undefined>;
  userTokenResource: HttpResourceRef<PiResponse<Tokens> | undefined>;
  detailsUsername: WritableSignal<string>;
  tokenTypeOptions: Signal<TokenType[]>;
  pageSize: WritableSignal<number>;
  tokenIsActive: WritableSignal<boolean>;
  tokenIsRevoked: WritableSignal<boolean>;
  defaultSizeOptions: number[];
  apiFilter: string[];
  advancedApiFilter: string[];
  sort: WritableSignal<Sort>;
  pageIndex: WritableSignal<number>;
  tokenResource: HttpResourceRef<PiResponse<Tokens> | undefined>;
  tokenSelection: WritableSignal<TokenDetails[]>;

  clearFilter(): void;

  handleFilterInput($event: Event): void;

  toggleActive(tokenSerial: string, active: boolean): Observable<PiResponse<boolean>>;

  resetFailCount(tokenSerial: string): Observable<PiResponse<boolean>>;

  saveTokenDetail(tokenSerial: string, key: string, value: any): Observable<PiResponse<boolean>>;

  getSerial(
    otp: string,
    params: HttpParams
  ): Observable<PiResponse<{ count: number; serial?: string | undefined }>>;

  setTokenInfos(tokenSerial: string, infos: any): Observable<PiResponse<boolean>[]>;

  deleteToken(tokenSerial: string): Observable<Object>;

  bulkDeleteTokens(selectedTokens: string[]): Observable<PiResponse<BulkResult, any>>;

  bulkDeleteWithConfirmDialog(serialList: string[], dialog: any, afterDelete?: () => void): void;

  revokeToken(tokenSerial: string): Observable<any>;

  deleteInfo(tokenSerial: string, infoKey: string): Observable<Object>;

  unassignUserFromAll(tokenSerials: string[]): Observable<PiResponse<boolean>[]>;

  unassignUser(tokenSerial: string): Observable<PiResponse<boolean>>;

  bulkUnassignTokens(tokenDetails: TokenDetails[]): Observable<PiResponse<BulkResult, any>>;

  assignUserToAll(args: {
    tokenSerials: string[];
    username: string;
    realm: string;
    pin?: string;
  }): Observable<PiResponse<boolean>[]>;

  assignUser(args: {
    tokenSerial: string;
    username: string;
    realm: string;
    pin?: string;
  }): Observable<PiResponse<boolean>>;

  setPin(tokenSerial: string, userPin: string): Observable<any>;

  setRandomPin(tokenSerial: string): Observable<any>;

  resyncOTPToken(tokenSerial: string, firstOTPValue: string, secondOTPValue: string): Observable<Object>;

  getTokenDetails(tokenSerial: string): Observable<PiResponse<Tokens>>;

  enrollToken<T extends TokenEnrollmentData, R extends EnrollmentResponse>(args: {
    data: T;
    mapper: TokenApiPayloadMapper<T>;
  }): Observable<R>;

  lostToken(tokenSerial: string): Observable<LostTokenResponse>;

  stopPolling(): void;

  pollTokenRolloutState(args: { tokenSerial: string; initDelay: number }): Observable<PiResponse<Tokens>>;

  setTokenRealm(tokenSerial: string, value: string[]): Observable<PiResponse<boolean>>;

  getTokengroups(): Observable<PiResponse<TokenGroups>>;

  setTokengroup(tokenSerial: string, value: string | string[]): Observable<Object>;

  importTokens(fileName: string, params: Record<string, any>): Observable<PiResponse<TokenImportResult>>;
}

@Injectable({
  providedIn: "root"
})
export class TokenService implements TokenServiceInterface {
  private readonly http: HttpClient = inject(HttpClient);

  private readonly authService: AuthServiceInterface = inject(AuthService);
  private readonly notificationService: NotificationServiceInterface = inject(NotificationService);
  private readonly contentService: ContentServiceInterface = inject(ContentService);
  readonly hiddenApiFilter = hiddenApiFilter;
  stopPolling$ = new Subject<void>();
  tokenBaseUrl = environment.proxyUrl + "/token/";
  eventPageSize = 10;
  tokenSerial = this.contentService.tokenSerial;
  detailsUsername = this.contentService.detailsUsername;
  filterParams = computed<Record<string, string>>(() => {
    const allowedFilters = [...this.apiFilter, ...this.advancedApiFilter, ...this.hiddenApiFilter];

    let filterPairs = [
      ...Array.from(this.tokenFilter().filterMap.entries()),
      ...Array.from(this.tokenFilter().hiddenFilterMap.entries())
    ];
    let filterPairsMap = filterPairs
      .filter(([key]) => allowedFilters.includes(key))
      .map(([key, value]) => ({ key, value }));
    return filterPairsMap.reduce(
      (acc, { key, value }) => ({
        ...acc,
        [key]: ["user", "infokey", "infovalue", "active", "assigned", "container_serial"].includes(key)
          ? `${value}`
          : `*${value}*`
      }),
      {} as Record<string, string>
    );
  });  selectedTokenType = linkedSignal({
    source: () => ({
      tokenTypeOptions: this.tokenTypeOptions(),
      routeUrl: this.contentService.routeUrl()
    }),
    computation: (source) =>
      source.tokenTypeOptions.find((type) => type.key === this.authService.defaultTokentype()) ||
      source.tokenTypeOptions[0] ||
      ({ key: "hotp", info: "", text: "" } as TokenType)
  });

  constructor() {
    effect(() => {
      if (this.tokenResource.error()) {
        let tokensResourceError = this.tokenResource.error() as HttpErrorResponse;
        console.error("Failed to get token data.", tokensResourceError.message);
        this.notificationService.openSnackBar(tokensResourceError.message);
      }
    });
    effect(() => {
      if (this.tokenTypesResource.error()) {
        let tokenTypesResourceError = this.tokenTypesResource.error() as HttpErrorResponse;
        console.error("Failed to get token type data.", tokenTypesResourceError.message);
        this.notificationService.openSnackBar(tokenTypesResourceError.message);
      }
    });
  }  showOnlyTokenNotInContainer = linkedSignal({
    source: this.contentService.routeUrl,
    computation: (routeUrl) => {
      return routeUrl.startsWith(ROUTE_PATHS.TOKENS_CONTAINERS_DETAILS);
    }
  });
  tokenFilter: WritableSignal<FilterValue> = linkedSignal({
    source: () => ({
      showOnlyTokenNotInContainer: this.showOnlyTokenNotInContainer(),
      routeUrl: this.contentService.routeUrl()
    }),
    computation: (source, previous) => {
      const inContainerDetails = source.routeUrl.startsWith(ROUTE_PATHS.TOKENS_CONTAINERS_DETAILS);
      const inUserDetails = source.routeUrl.includes(ROUTE_PATHS.USERS_DETAILS);

      if (!inContainerDetails && !inUserDetails) {
        return new FilterValue();
      }

      if (!previous || source.routeUrl !== previous.source.routeUrl) {
        let filterValue = new FilterValue({
          hiddenValue: inContainerDetails
            ? (source.showOnlyTokenNotInContainer ? "container_serial:" : " ")
            : ""
        });

        if (inUserDetails) {
          filterValue = filterValue.upsertHiddenEntry("assigned", "false");
        }
        return filterValue;
      }

      let filterValue = previous.value;

      if (inContainerDetails) {
        filterValue = source.showOnlyTokenNotInContainer
          ? filterValue.addHiddenKey("container_serial")
          : filterValue.removeHiddenKey("container_serial");
      } else {
        filterValue = filterValue.removeHiddenKey("container_serial");
      }

      if (inUserDetails) {
        filterValue = filterValue.upsertHiddenEntry("assigned", "false");
      } else {
        filterValue = filterValue.removeHiddenKey("assigned");
      }
      return filterValue;
    }
  });

  clearFilter(): void {
    this.tokenFilter.set(new FilterValue());
  }

  handleFilterInput($event: Event): void {
    const input = $event.target as HTMLInputElement;
    const newFilter = this.tokenFilter().copyWith({ value: input.value.trim() });
    this.tokenFilter.set(newFilter);
  }

  tokenDetailResource = httpResource<PiResponse<Tokens>>(() => {
    if (!this.contentService.routeUrl().includes(ROUTE_PATHS.TOKENS_DETAILS, 0)) {
      return undefined;
    }
    return {
      url: this.tokenBaseUrl,
      method: "GET",
      headers: this.authService.getHeaders(),
      params: { serial: this.tokenSerial() }
    };
  });
  tokenTypesResource = httpResource<PiResponse<{}>>(() => {
    if (![ROUTE_PATHS.TOKENS_ENROLLMENT, ROUTE_PATHS.TOKENS_GET_SERIAL].includes(this.contentService.routeUrl())) {
      return undefined;
    }
    return {
      url: environment.proxyUrl + "/auth/rights",
      method: "GET",
      headers: this.authService.getHeaders()
    };
  });
  userTokenResource = httpResource<PiResponse<Tokens> | undefined>(() => {
    if (!this.contentService.routeUrl().includes(ROUTE_PATHS.USERS_DETAILS)) {
      return undefined;
    }
    return {
      url: this.tokenBaseUrl,
      method: "GET",
      headers: this.authService.getHeaders(),
      params: { user: this.detailsUsername() }
    };
  });
  tokenTypeOptions = computed<TokenType[]>(() => {
    const obj = this.tokenTypesResource?.value()?.result?.value;
    if (!obj) return [];
    return Object.entries(obj).map(([key, info]) => ({
      key: key as TokenTypeKey,
      name: tokenTypes.find((t) => t.key === key)?.name || key,
      info: String(info),
      text: tokenTypes.find((t) => t.key === key)?.text || ""
    }));
  });
  pageSize = linkedSignal<{ role: string }, number>({
    source: () => ({
      role: this.authService.role()
    }),
    computation: (source, previous) => {
      if (previous && source.role === previous.source.role) {
        return previous.value;
      }
      if (this.authService.tokenPageSize() != null && this.authService.tokenPageSize()! > 0) {
        return this.authService.tokenPageSize()!;
      }
      return source.role === "user" ? 5 : 10;
    }
  });
  tokenIsActive = signal(true);
  tokenIsRevoked = signal(true);
  readonly defaultSizeOptions = [5, 10, 25, 50];
  readonly apiFilter = apiFilter;
  readonly advancedApiFilter = advancedApiFilter;
  sort = signal({ active: "serial", direction: "asc" } as Sort);
  pageIndex = linkedSignal({
    source: () => ({
      filterValue: this.tokenFilter(),
      pageSize: this.pageSize(),
      routeUrl: this.contentService.routeUrl(),
      sort: this.sort()
    }),
    computation: () => 0
  });

  tokenResource = httpResource<PiResponse<Tokens>>(() => {
    if (
      this.contentService.routeUrl() !== ROUTE_PATHS.TOKENS &&
      !this.contentService.routeUrl().includes(ROUTE_PATHS.TOKENS_CONTAINERS_DETAILS) &&
      !this.contentService.routeUrl().includes(ROUTE_PATHS.USERS_DETAILS)
    ) {
      return undefined;
    }
    return {
      url: this.tokenBaseUrl,
      method: "GET",
      headers: this.authService.getHeaders(),
      params: {
        page: this.pageIndex() + 1,
        pagesize: this.pageSize(),
        sortby: this.sort()?.active || "serial",
        sortdir: this.sort()?.direction || "asc",
        ...this.filterParams()
      }
    };
  });
  tokenSelection: WritableSignal<TokenDetails[]> = linkedSignal({
    source: () => ({
      routeUrl: this.contentService.routeUrl(),
      tokenResource: this.tokenResource.value()
    }),
    computation: () => []
  });

  bulkUnassignTokens(tokenDetails: TokenDetails[]): Observable<PiResponse<BulkResult, any>> {
    const headers = this.authService.getHeaders();
    return this.http
      .post<PiResponse<BulkResult, any>>(
        this.tokenBaseUrl + "unassign",
        {
          serials: tokenDetails.map((token) => token.serial)
        },
        { headers }
      )
      .pipe(
        catchError((error) => {
          console.error("Failed to unassign tokens.", error);
          const message = error.error?.result?.error?.message || "";
          this.notificationService.openSnackBar("Failed to unassign tokens. " + message);
          return throwError(() => error);
        })
      );
  }

  bulkDeleteTokens(selectedTokens: string[]): Observable<PiResponse<BulkResult, any>> {
    const headers = this.authService.getHeaders();
    const body = { serials: selectedTokens };

    return this.http.delete<PiResponse<BulkResult, any>>(this.tokenBaseUrl, { headers, body }).pipe(
      catchError((error) => {
        console.error("Failed to delete tokens.", error);
        const message = error.result?.error?.message || "";
        this.notificationService.openSnackBar("Failed to delete tokens. " + message);
        return throwError(() => error);
      })
    );
  }

  bulkDeleteWithConfirmDialog(serialList: string[], dialog: any, afterDelete?: () => void) {
    dialog
      .open(ConfirmationDialogComponent, {
        data: {
          serialList: serialList,
          title: "Delete Selected Tokens",
          type: "token",
          action: "delete",
          numberOfTokens: serialList.length
        }
      })
      .afterClosed()
      .subscribe({
        next: (result: any) => {
          if (result) {
            this.bulkDeleteTokens(serialList).subscribe({
              next: (response: PiResponse<BulkResult, any>) => {
                const failedTokens = response.result?.value?.failed || [];
                const unauthorizedTokens = response.result?.value?.unauthorized || [];
                const count_success = response.result?.value?.count_success || 0;
                const messages: string[] = [];
                if (count_success) {
                  messages.push(`Successfully deleted ${count_success} token${count_success === 1 ? '' : 's'}.`);
                }

                if (failedTokens.length > 0) {
                  messages.push(`The following tokens failed to delete: ${failedTokens.join(", ")}`);
                }

                if (unauthorizedTokens.length > 0) {
                  messages.push(
                    `You are not authorized to delete the following tokens: ${unauthorizedTokens.join(", ")}`
                  );
                }

                if (messages.length > 0) {
                  this.notificationService.openSnackBar(messages.join("\n"));
                }

                if (afterDelete) {
                  afterDelete();
                }
              },
              error: (err) => {
                let message = "An error occurred while deleting tokens.";
                if (err.error?.result?.error?.message) {
                  message = err.error.result.error.message;
                }
                this.notificationService.openSnackBar(message);
              }
            });
          }
        }
      });
  }

  toggleActive(tokenSerial: string, active: boolean): Observable<PiResponse<boolean>> {
    const headers = this.authService.getHeaders();
    const action = active ? "disable" : "enable";
    return this.http
      .post<PiResponse<boolean>>(`${this.tokenBaseUrl}${action}`, { serial: tokenSerial }, { headers })
      .pipe(
        catchError((error) => {
          console.error("Failed to toggle active.", error);
          const message = error.error?.result?.error?.message || "";
          this.notificationService.openSnackBar("Failed to toggle active. " + message);
          return throwError(() => error);
        })
      );
  }

  resetFailCount(tokenSerial: string): Observable<PiResponse<boolean>> {
    const headers = this.authService.getHeaders();
    return this.http.post<PiResponse<boolean>>(this.tokenBaseUrl + "reset", { serial: tokenSerial }, { headers }).pipe(
      catchError((error) => {
        console.error("Failed to reset fail count.", error);
        const message = error.error?.result?.error?.message || "";
        this.notificationService.openSnackBar("Failed to reset fail count. " + message);
        return throwError(() => error);
      })
    );
  }

  saveTokenDetail(tokenSerial: string, key: string, value: any): Observable<PiResponse<boolean>> {
    const headers = this.authService.getHeaders();
    const set_url = `${this.tokenBaseUrl}set`;

    const params =
      key === "maxfail" ? { serial: tokenSerial, max_failcount: value } : { serial: tokenSerial, [key]: value };

    return this.http.post<PiResponse<boolean>>(set_url, params, { headers }).pipe(
      catchError((error) => {
        console.error("Failed to set token detail.", error);
        const message = error.error?.result?.error?.message || "";
        this.notificationService.openSnackBar("Failed to set token detail. " + message);
        return throwError(() => error);
      })
    );
  }

  getSerial(
    otp: string,
    params: HttpParams
  ): Observable<PiResponse<{ count: number; serial?: string | undefined }, unknown>> {
    const headers = this.authService.getHeaders();
    return this.http
      .get<PiResponse<{ count: number; serial?: string }>>(`${this.tokenBaseUrl}getserial/${otp}`, {
        params: params,
        headers: headers
      })
      .pipe(
        catchError((error) => {
          console.error("Failed to get count.", error);
          const message = error.error?.result?.error?.message || "";
          this.notificationService.openSnackBar("Failed to get count. " + message);
          return throwError(() => error);
        })
      );
  }

  setTokenInfos(tokenSerial: string, infos: any): Observable<PiResponse<boolean>[]> {
    const headers = this.authService.getHeaders();
    const set_url = `${this.tokenBaseUrl}set`;
    const info_url = `${this.tokenBaseUrl}info`;

    const postRequest = (url: string, body: any) => {
      return this.http.post<PiResponse<boolean>>(url, body, { headers }).pipe(
        catchError((error) => {
          console.error("Failed to set token info.", error);
          const message = error.error?.result?.error?.message || "";
          this.notificationService.openSnackBar("Failed to set token info. " + message);
          return throwError(() => error);
        })
      );
    };

    const requests = Object.keys(infos).map((infoKey) => {
      const infoValue = infos[infoKey];
      if (
        infoKey === "count_auth_max" ||
        infoKey === "count_auth_success_max" ||
        infoKey === "hashlib" ||
        infoKey === "validity_period_start" ||
        infoKey === "validity_period_end"
      ) {
        return postRequest(set_url, {
          serial: tokenSerial,
          [infoKey]: infoValue
        });
      } else {
        return postRequest(`${info_url}/${tokenSerial}/${infoKey}`, {
          value: infoValue
        });
      }
    });
    return forkJoin(requests);
  }

  deleteToken(tokenSerial: string): Observable<Object> {
    const headers = this.authService.getHeaders();
    return this.http.delete(this.tokenBaseUrl + tokenSerial, { headers });
  }

  revokeToken(tokenSerial: string): Observable<any> {
    const headers = this.authService.getHeaders();
    return this.http.post(`${this.tokenBaseUrl}revoke`, { serial: tokenSerial }, { headers }).pipe(
      catchError((error) => {
        console.error("Failed to revoke token.", error);
        const message = error.error?.result?.error?.message || "";
        this.notificationService.openSnackBar("Failed to revoke token. " + message);
        return throwError(() => error);
      })
    );
  }

  deleteInfo(tokenSerial: string, infoKey: string): Observable<Object> {
    const headers = this.authService.getHeaders();
    return this.http
      .delete(`${this.tokenBaseUrl}info/` + tokenSerial + "/" + infoKey, {
        headers
      })
      .pipe(
        catchError((error) => {
          console.error("Failed to delete token info.", error);
          const message = error.error?.result?.error?.message || "";
          this.notificationService.openSnackBar("Failed to delete token info. " + message);
          return throwError(() => error);
        })
      );
  }

  unassignUserFromAll(tokenSerials: string[]): Observable<PiResponse<boolean>[]> {
    if (tokenSerials.length === 0) {
      return new Observable<PiResponse<boolean>[]>((subscriber) => {
        subscriber.next([]);
        subscriber.complete();
      });
    }
    const observables = tokenSerials.map((tokenSerial) => this.unassignUser(tokenSerial));
    return forkJoin(observables).pipe(
      catchError((error) => {
        console.error("Failed to unassign user from all tokens.", error);
        const message = error.error?.result?.error?.message || "";
        this.notificationService.openSnackBar("Failed to unassign user from all tokens. " + message);
        return throwError(() => error);
      })
    );
  }

  unassignUser(tokenSerial: string): Observable<PiResponse<boolean>> {
    const headers = this.authService.getHeaders();
    return this.http
      .post<PiResponse<boolean>>(`${this.tokenBaseUrl}unassign`, { serial: tokenSerial }, { headers })
      .pipe(
        catchError((error) => {
          console.error("Failed to unassign user.", error);
          const message = error.error?.result?.error?.message || "";
          this.notificationService.openSnackBar("Failed to unassign user. " + message);
          return throwError(() => error);
        })
      );
  }

  assignUserToAll(args: {
    tokenSerials: string[];
    username: string;
    realm: string;
    pin?: string;
  }): Observable<PiResponse<boolean>[]> {
    const { tokenSerials, username, realm, pin } = args;
    const observables = tokenSerials.map((tokenSerial) =>
      this.assignUser({
        tokenSerial: tokenSerial,
        username: username,
        realm: realm,
        pin: pin || ""
      })
    );
    return forkJoin(observables).pipe(
      catchError((error) => {
        console.error("Failed to assign user to all tokens.", error);
        const message = error.error?.result?.error?.message || "";
        this.notificationService.openSnackBar("Failed to assign user to all tokens. " + message);
        return throwError(() => error);
      })
    );
  }

  assignUser(args: {
    tokenSerial: string;
    username: string;
    realm: string;
    pin?: string;
  }): Observable<PiResponse<boolean>> {
    const { tokenSerial, username, realm, pin } = args;
    const headers = this.authService.getHeaders();
    return this.http
      .post<PiResponse<boolean>>(
        `${this.tokenBaseUrl}assign`,
        {
          serial: tokenSerial,
          user: username !== "" ? username : null,
          realm: realm !== "" ? realm : null,
          pin: pin || ""
        },
        { headers }
      )
      .pipe(
        catchError((error) => {
          console.error("Failed to assign user.", error);
          const message = error.error?.result?.error?.message || "";
          this.notificationService.openSnackBar("Failed to assign user. " + message);
          return throwError(() => error);
        })
      );
  }

  setPin(tokenSerial: string, userPin: string): Observable<any> {
    const headers = this.authService.getHeaders();
    return this.http
      .post(
        `${this.tokenBaseUrl}setpin`,
        {
          serial: tokenSerial,
          otppin: userPin
        },
        { headers }
      )
      .pipe(
        catchError((error) => {
          console.error("Failed to set PIN.", error);
          const message = error.error?.result?.error?.message || "";
          this.notificationService.openSnackBar("Failed to set PIN. " + message);
          return throwError(() => error);
        })
      );
  }

  setRandomPin(tokenSerial: string): Observable<any> {
    const headers = this.authService.getHeaders();
    return this.http
      .post(
        `${this.tokenBaseUrl}setrandompin`,
        {
          serial: tokenSerial
        },
        { headers }
      )
      .pipe(
        catchError((error) => {
          console.error("Failed to set random PIN.", error);
          const message = error.error?.result?.error?.message || "";
          this.notificationService.openSnackBar("Failed to set random PIN. " + message);
          return throwError(() => error);
        })
      );
  }

  resyncOTPToken(tokenSerial: string, fristOTPValue: string, secondOTPValue: string): Observable<Object> {
    const headers = this.authService.getHeaders();
    return this.http
      .post(
        `${this.tokenBaseUrl}resync`,
        {
          serial: tokenSerial,
          otp1: fristOTPValue,
          otp2: secondOTPValue
        },
        { headers }
      )
      .pipe(
        catchError((error) => {
          console.error("Failed to resync OTP token.", error);
          const message = error.error?.result?.error?.message || "";
          this.notificationService.openSnackBar("Failed to resync OTP token. " + message);
          return throwError(() => error);
        })
      );
  }

  getTokenDetails(tokenSerial: string): Observable<PiResponse<Tokens>> {
    const headers = this.authService.getHeaders();
    let params = new HttpParams().set("serial", tokenSerial);
    return this.http.get<PiResponse<Tokens>>(this.tokenBaseUrl, {
      headers,
      params
    });
  }

  enrollToken<T extends TokenEnrollmentData, R extends EnrollmentResponse>(args: {
    data: T;
    mapper: TokenApiPayloadMapper<T>;
  }): Observable<R> {
    const { data, mapper } = args;
    const headers = this.authService.getHeaders();
    const params = mapper.toApiPayload(data);

    return this.http
      .post<R>(`${this.tokenBaseUrl}init`, params, {
        headers
      })
      .pipe(
        catchError((error) => {
          console.error("Failed to enroll token.", error);
          const message = error.error?.result?.error?.message || "";
          this.notificationService.openSnackBar("Failed to enroll token. " + message);
          return throwError(() => error);
        })
      );
  }

  lostToken(tokenSerial: string): Observable<LostTokenResponse> {
    const headers = this.authService.getHeaders();
    return this.http.post<LostTokenResponse>(`${this.tokenBaseUrl}lost/` + tokenSerial, {}, { headers }).pipe(
      catchError((error) => {
        console.error("Failed to mark token as lost.", error);
        const message = error.error?.result?.error?.message || "";
        this.notificationService.openSnackBar("Failed to mark token as lost. " + message);
        return throwError(() => error);
      })
    );
  }

  stopPolling(): void {
    this.stopPolling$.next();
  }

  pollTokenRolloutState(args: { tokenSerial: string; initDelay: number }): Observable<PiResponse<Tokens>> {
    const { tokenSerial, initDelay } = args;
    this.tokenSerial.set(tokenSerial);
    return timer(initDelay, 2000).pipe(
      takeUntil(this.stopPolling$),
      switchMap(() => {
        return this.getTokenDetails(this.tokenSerial());
      }),
      takeWhile((response: any) => response.result?.value.tokens[0].rollout_state === "clientwait", true),
      catchError((error) => {
        console.error("Failed to poll token state.", error);
        const message = error.error?.result?.error?.message || "";
        this.notificationService.openSnackBar("Failed to poll token state. " + message);
        return throwError(() => error);
      }),
      shareReplay({ bufferSize: 1, refCount: true })
    );
  }

  setTokenRealm(tokenSerial: string, value: string[]): Observable<PiResponse<boolean>> {
    const headers = this.authService.getHeaders();

    return this.http
      .post<PiResponse<boolean>>(
        `${this.tokenBaseUrl}realm/` + tokenSerial,
        {
          realms: value
        },
        { headers }
      )
      .pipe(
        catchError((error) => {
          console.error("Failed to set token realm.", error);
          const message = error.error?.result?.error?.message || "";
          this.notificationService.openSnackBar("Failed to set token realm. " + message);
          return throwError(() => error);
        })
      );
  }

  getTokengroups(): Observable<PiResponse<TokenGroups>> {
    const headers = this.authService.getHeaders();
    return this.http.get<PiResponse<TokenGroups>>(environment.proxyUrl + `/tokengroup/`, { headers }).pipe(
      catchError((error) => {
        console.error("Failed to get token groups.", error);
        const message = error.error?.result?.error?.message || "";
        this.notificationService.openSnackBar("Failed to get tokengroups. " + message);
        return throwError(() => error);
      })
    );
  }

  setTokengroup(tokenSerial: string, value: string | string[]): Observable<Object> {
    const headers = this.authService.getHeaders();

    const valueArray: string[] = Array.isArray(value)
      ? value
      : typeof value === "object" && value !== null
        ? Object.values(value)
        : [value];
    return this.http
      .post(
        `${this.tokenBaseUrl}group/` + tokenSerial,
        {
          groups: valueArray
        },
        { headers }
      )
      .pipe(
        catchError((error) => {
          console.error("Failed to set token group.", error);
          const message = error.error?.result?.error?.message || "";
          this.notificationService.openSnackBar("Failed to set token group. " + message);
          return throwError(() => error);
        })
      );
  }
<<<<<<< HEAD
=======

  pollTokenRolloutState(args: { tokenSerial: string; initDelay: number }): Observable<PiResponse<Tokens>> {
    const { tokenSerial, initDelay } = args;
    this.tokenSerial.set(tokenSerial);
    return timer(initDelay, 2000).pipe(
      takeUntil(this.stopPolling$),
      switchMap(() => {
        return this.getTokenDetails(this.tokenSerial());
      }),
      takeWhile((response: any) => response.result?.value.tokens[0].rollout_state === "clientwait", true),
      catchError((error) => {
        console.error("Failed to poll token state.", error);
        const message = error.error?.result?.error?.message || "";
        this.notificationService.openSnackBar("Failed to poll token state. " + message);
        return throwError(() => error);
      }),
      shareReplay({ bufferSize: 1, refCount: true })
    );
  }

  stopPolling(): void {
    this.stopPolling$.next();
  }

  importTokens(fileName: string, params: Record<string, any>): Observable<PiResponse<TokenImportResult>> {
    const headers = this.authService.getHeaders();
    return this.http
      .post<PiResponse<TokenImportResult>>(`${this.tokenBaseUrl}load/${fileName}`, params, {
        headers: headers
      })
      .pipe(
        catchError((error) => {
          console.error("Failed to import tokens.", error);
          const message = error.error?.result?.error?.message || "";
          this.notificationService.openSnackBar("Failed to import tokens. " + message);
          return throwError(() => error);
        })
      );
  }
>>>>>>> 2b5e6d84
}<|MERGE_RESOLUTION|>--- conflicted
+++ resolved
@@ -964,31 +964,6 @@
         })
       );
   }
-<<<<<<< HEAD
-=======
-
-  pollTokenRolloutState(args: { tokenSerial: string; initDelay: number }): Observable<PiResponse<Tokens>> {
-    const { tokenSerial, initDelay } = args;
-    this.tokenSerial.set(tokenSerial);
-    return timer(initDelay, 2000).pipe(
-      takeUntil(this.stopPolling$),
-      switchMap(() => {
-        return this.getTokenDetails(this.tokenSerial());
-      }),
-      takeWhile((response: any) => response.result?.value.tokens[0].rollout_state === "clientwait", true),
-      catchError((error) => {
-        console.error("Failed to poll token state.", error);
-        const message = error.error?.result?.error?.message || "";
-        this.notificationService.openSnackBar("Failed to poll token state. " + message);
-        return throwError(() => error);
-      }),
-      shareReplay({ bufferSize: 1, refCount: true })
-    );
-  }
-
-  stopPolling(): void {
-    this.stopPolling$.next();
-  }
 
   importTokens(fileName: string, params: Record<string, any>): Observable<PiResponse<TokenImportResult>> {
     const headers = this.authService.getHeaders();
@@ -1005,5 +980,4 @@
         })
       );
   }
->>>>>>> 2b5e6d84
 }