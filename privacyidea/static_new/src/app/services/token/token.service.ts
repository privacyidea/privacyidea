import { AuthService, AuthServiceInterface } from "../auth/auth.service";
import { ContentService, ContentServiceInterface } from "../content/content.service";
import {
  EnrollmentResponse,
  TokenApiPayloadMapper,
  TokenEnrollmentData
} from "../../mappers/token-api-payload/_token-api-payload.mapper";
import { HttpClient, HttpErrorResponse, HttpParams, HttpResourceRef, httpResource } from "@angular/common/http";
import { Injectable, Signal, WritableSignal, computed, effect, inject, linkedSignal, signal } from "@angular/core";
import { NotificationService, NotificationServiceInterface } from "../notification/notification.service";
import { Observable, Subject, forkJoin, switchMap, throwError, timer } from "rxjs";
import { TokenComponent, TokenTypeOption as TokenTypeKey } from "../../components/token/token.component";
import { catchError, shareReplay, takeUntil, takeWhile } from "rxjs/operators";

import { FilterValue } from "../../core/models/filter_value";
import { PiResponse } from "../../app.component";
import { ROUTE_PATHS } from "../../app.routes";
import { Sort } from "@angular/material/sort";
import { environment } from "../../../environments/environment";

const apiFilter = [
  "serial",
  "type",
  "active",
  "description",
  "rollout_state",
  "user",
  "tokenrealm",
  "container_serial"
];
const advancedApiFilter = [
  "infokey & infovalue",
  "userid",
  "resolver",
  "assigned"
];
const hiddenApiFilter = ["type_list"];

export interface Tokens {
  count: number;
  current: number;
  next?: number;
  page?: number;
  tokens: TokenDetails[];
}

export interface TokenDetails {
  active: boolean;
  container_serial: string;
  count: number;
  count_window: number;
  description: string;
  failcount: number;
  id: number;
  info: any;
  locked: boolean;
  maxfail: number;
  otplen: number;
  realms: string[];
  resolver: string;
  revoked: boolean;
  rollout_state: string;
  serial: string;
  sync_window: number;
  tokengroup: TokenGroup[];
  tokentype: TokenTypeKey;
  user_id: string;
  user_realm: string;
  username: string;
}

export type TokenGroups = Map<string, TokenGroup[]>;

export interface TokenGroup {
  id: number;
  description: string;
}

export interface TokenType {
  key: TokenTypeKey;
  info: string;
  text: string;
}

export interface WebAuthnRegisterRequest {
  attestation: string;
  authenticatorSelection: {
    userVerification: string;
  };
  displayName: string;
  message: string;
  name: string;
  nonce: string;
  excludeCredentials?: any;
  extensions?: any;
  pubKeyCredAlgorithms: {
    alg: number;
    type: string;
  }[];
  relyingParty: {
    id: string;
    name: string;
  };
  serialNumber: string;
  timeout: number;
  transaction_id: string;
}

export type LostTokenResponse = PiResponse<LostTokenData>;

export interface LostTokenData {
  disable: number;
  end_date: string;
  init: boolean;
  password: string;
  pin: boolean;
  serial: string;
  user: boolean;
  valid_to: string;
}

export interface BatchResult {
  failed: string[];
  unauthorized: string[];
}

export interface TokenServiceInterface {
  stopPolling$: Subject<void>;
  tokenBaseUrl: string;
  eventPageSize: number;
  tokenSerial: WritableSignal<string>;
  selectedTokenType: Signal<TokenType>;
  showOnlyTokenNotInContainer: WritableSignal<boolean>;
  tokenFilter: WritableSignal<FilterValue>;
  clearFilter(): void;
  handleFilterInput($event: Event): void;
  tokenDetailResource: HttpResourceRef<PiResponse<Tokens> | undefined>;
  tokenTypesResource: HttpResourceRef<PiResponse<{}> | undefined>;
  tokenTypeOptions: Signal<TokenType[]>;
  pageSize: WritableSignal<number>;
  tokenIsActive: WritableSignal<boolean>;
  tokenIsRevoked: WritableSignal<boolean>;
  defaultSizeOptions: number[];
  apiFilter: string[];
  advancedApiFilter: string[];

  sort: WritableSignal<Sort>;
  pageIndex: WritableSignal<number>;
  tokenResource: HttpResourceRef<PiResponse<Tokens> | undefined>;
  tokenSelection: WritableSignal<TokenDetails[]>;

  toggleActive(
    tokenSerial: string,
    active: boolean
  ): Observable<PiResponse<boolean>>;

  resetFailCount(tokenSerial: string): Observable<PiResponse<boolean>>;

  saveTokenDetail(
    tokenSerial: string,
    key: string,
    value: any
  ): Observable<PiResponse<boolean>>;

  getSerial(
    otp: string,
    params: HttpParams
  ): Observable<
    PiResponse<{ count: number; serial?: string | undefined }, unknown>
  >;

  setTokenInfos(
    tokenSerial: string,
    infos: any
  ): Observable<PiResponse<boolean>[]>;

  deleteToken(tokenSerial: string): Observable<Object>;

  batchDeleteTokens(selectedTokens: TokenDetails[]): Observable<PiResponse<BatchResult, any>>;

  revokeToken(tokenSerial: string): Observable<any>;

  deleteInfo(tokenSerial: string, infoKey: string): Observable<Object>;

  unassignUserFromAll(
    tokenSerials: string[]
  ): Observable<PiResponse<boolean>[]>;

  unassignUser(tokenSerial: string): Observable<PiResponse<boolean>>;

  batchUnassignTokens(tokenDetails: TokenDetails[]): Observable<PiResponse<BatchResult, any>>;

  assignUserToAll(args: {
    tokenSerials: string[];
    username: string;
    realm: string;
    pin?: string;
  }): Observable<PiResponse<boolean>[]>;

  assignUser(args: {
    tokenSerial: string;
    username: string;
    realm: string;
    pin?: string;
  }): Observable<PiResponse<boolean>>;

  setPin(tokenSerial: string, userPin: string): Observable<any>;

  setRandomPin(tokenSerial: string): Observable<any>;

  resyncOTPToken(tokenSerial: string, firstOTPValue: string, secondOTPValue: string): Observable<Object>;

  getTokenDetails(tokenSerial: string): Observable<PiResponse<Tokens>>;

  enrollToken<
    T extends TokenEnrollmentData,
    R extends EnrollmentResponse,
  >(args: {
    data: T;
    mapper: TokenApiPayloadMapper<T>;
  }): Observable<R>;

  lostToken(tokenSerial: string): Observable<LostTokenResponse>;

  stopPolling(): void;

  pollTokenRolloutState(args: { tokenSerial: string; initDelay: number }): Observable<PiResponse<Tokens>>;

  setTokenRealm(
    tokenSerial: string,
    value: string[]
  ): Observable<PiResponse<boolean>>;

  getTokengroups(): Observable<PiResponse<TokenGroups>>;

  setTokengroup(
    tokenSerial: string,
    value: string | string[]
  ): Observable<Object>;

}

@Injectable({
  providedIn: "root"
})
export class TokenService implements TokenServiceInterface {
  private readonly http: HttpClient = inject(HttpClient);

  private readonly authService: AuthServiceInterface = inject(AuthService);
  private readonly notificationService: NotificationServiceInterface = inject(NotificationService);
  private readonly contentService: ContentServiceInterface = inject(ContentService);

  readonly apiFilter = apiFilter;
  readonly advancedApiFilter = advancedApiFilter;
  readonly hiddenApiFilter = hiddenApiFilter;
  readonly defaultSizeOptions = [5, 10, 25, 50];

  tokenBaseUrl = environment.proxyUrl + "/token/";
  eventPageSize = 10;
  stopPolling$ = new Subject<void>();
  tokenIsActive = signal(true);
  tokenIsRevoked = signal(true);
  tokenSerial = this.contentService.tokenSerial;

  constructor() {
    effect(() => {
      if (this.tokenResource.error()) {
        let tokensResourceError =
          this.tokenResource.error() as HttpErrorResponse;
        console.error("Failed to get token data.", tokensResourceError.message);
        this.notificationService.openSnackBar(tokensResourceError.message);
      }
    });
    effect(() => {
      if (this.tokenTypesResource.error()) {
        let tokenTypesResourceError =
          this.tokenTypesResource.error() as HttpErrorResponse;
        console.error(
          "Failed to get token type data.",
          tokenTypesResourceError.message
        );
        this.notificationService.openSnackBar(tokenTypesResourceError.message);
      }
    });
  }

  showOnlyTokenNotInContainer = linkedSignal({
    source: this.contentService.routeUrl,
    computation: (routeUrl) => {
      return routeUrl.startsWith(ROUTE_PATHS.TOKENS_CONTAINERS_DETAILS);
    }
  });
<<<<<<< HEAD
  tokenFilter: WritableSignal<FilterValue> = linkedSignal({
=======

  filterValue: WritableSignal<Record<string, string>> = linkedSignal({
>>>>>>> de9c876f
    source: () => ({
      showOnlyTokenNotInContainer: this.showOnlyTokenNotInContainer(),
      routeUrl: this.contentService.routeUrl()
    }),
    computation: (source, previous) => {
      if (!source.routeUrl.startsWith(ROUTE_PATHS.TOKENS_CONTAINERS_DETAILS)) {
        return new FilterValue();
      }
      if (!previous || source.routeUrl !== previous.source.routeUrl) {
        return new FilterValue({ hiddenValue: source.showOnlyTokenNotInContainer ? "container_serial: " : "" });
      }
      const filterValue = previous.value;
      if (source.showOnlyTokenNotInContainer) {
        filterValue.addHiddenKey("container_serial");
      } else {
        filterValue.removeHiddenKey("container_serial");
      }
      return filterValue;
    }
  });

<<<<<<< HEAD
  clearFilter(): void {
    this.tokenFilter.set(new FilterValue());
  }

  handleFilterInput(event: Event) {
    const input = event.target as HTMLInputElement;
    this.tokenFilter.set(new FilterValue({ value: input.value.trim() }));
  }

=======
>>>>>>> de9c876f
  tokenDetailResource = httpResource<PiResponse<Tokens>>(() => {
    if (
      !this.contentService.routeUrl().includes(ROUTE_PATHS.TOKENS_DETAILS, 0)
    ) {
      return undefined;
    }
    return {
      url: this.tokenBaseUrl,
      method: "GET",
      headers: this.authService.getHeaders(),
      params: { serial: this.tokenSerial() }
    };
  });

  tokenTypesResource = httpResource<PiResponse<{}>>(() => {
    if (this.contentService.routeUrl() !== ROUTE_PATHS.TOKENS_ENROLLMENT) {
      return undefined;
    }
    return {
      url: environment.proxyUrl + "/auth/rights",
      method: "GET",
      headers: this.authService.getHeaders()
    };
  });

  tokenTypeOptions = computed<TokenType[]>(() => {
    const obj = this.tokenTypesResource?.value()?.result?.value;
    if (!obj) return [];
    return Object.entries(obj).map(([key, info]) => ({
      key: key as TokenTypeKey,
      info: String(info),
      text:
        TokenComponent.tokenTypeTexts.find((t) => t.key === key)?.text || ""
    }));
  });

  selectedTokenType = linkedSignal({
    source: () => ({
      tokenTypeOptions: this.tokenTypeOptions(),
      routeUrl: this.contentService.routeUrl()
    }),
    computation: (source) =>
      source.tokenTypeOptions.find((type) => type.key === "hotp") ||
      source.tokenTypeOptions[0] ||
      ({ key: "hotp", info: "", text: "" } as TokenType)
  });
<<<<<<< HEAD
  pageSize = linkedSignal<FilterValue, number>({
    source: this.tokenFilter,
=======

  pageSize = linkedSignal<Record<string, string>, number>({
    source: this.filterValue,
>>>>>>> de9c876f
    computation: (_, previous) => {
      const previousValue = previous?.value ?? 10;

      if (!this.defaultSizeOptions.includes(previousValue)) {
        return (
          this.defaultSizeOptions
            .slice()
            .reverse()
            .find((size) => size <= previousValue) ?? 10
        );
      }
      return previousValue;
    }
  });
  sort = signal({ active: "serial", direction: "asc" } as Sort);

  pageIndex = linkedSignal({
    source: () => ({
      filterValue: this.tokenFilter(),
      pageSize: this.pageSize(),
      routeUrl: this.contentService.routeUrl(),
      sort: this.sort()
    }),
    computation: () => 0
  });

  filterParams = computed<Record<string, string>>(() => {
<<<<<<< HEAD
    const allowedFilters = [...this.apiFilter, ...this.advancedApiFilter, ...this.hiddenApiFilter];
    let filterPairs = [...this.tokenFilter().filterMap, ...this.tokenFilter().hiddenFilterMap];
    let filterPairsMap = filterPairs
=======
    const allowedFilters = [
      ...this.apiFilter,
      ...this.advancedApiFilter,
      ...this.hiddenApiFilter
    ];
    const filterPairs = Object.entries(this.filterValue())
>>>>>>> de9c876f
      .filter(([key]) => allowedFilters.includes(key))
      .map(([key, value]) => ({ key, value }));

    return filterPairsMap.reduce(
      (acc, { key, value }) => ({
        ...acc,
        [key]: ["user", "infokey", "infovalue", "active", "assigned", "container_serial"].includes(key)
          ? `${value}`
          : `*${value}*`
      }),
      {} as Record<string, string>
    );
  });

  tokenResource = httpResource<PiResponse<Tokens>>(() => {
    if (
      this.contentService.routeUrl() !== ROUTE_PATHS.TOKENS &&
      !this.contentService
        .routeUrl()
        .includes(ROUTE_PATHS.TOKENS_CONTAINERS_DETAILS)
    ) {
      return undefined;
    }
    return {
      url: this.tokenBaseUrl,
      method: "GET",
      headers: this.authService.getHeaders(),
      params: {
        page: this.pageIndex() + 1,
        pagesize: this.pageSize(),
        sortby: this.sort()?.active || "serial",
        sortdir: this.sort()?.direction || "asc",
        ...this.filterParams()
      }
    };
  });

  tokenSelection: WritableSignal<TokenDetails[]> = linkedSignal({
    source: () => ({
      routeUrl: this.contentService.routeUrl(),
      tokenResource: this.tokenResource.value()
    }),
    computation: () => []
  });

  batchUnassignTokens(tokenDetails: TokenDetails[]): Observable<PiResponse<BatchResult, any>> {
    const headers = this.authService.getHeaders();
    return this.http
      .post<PiResponse<BatchResult, any>>(
        this.tokenBaseUrl + "unassign",
        {
          serials: tokenDetails.map((token) => token.serial)
        },
        { headers }
      )
      .pipe(
        catchError((error) => {
          console.error("Failed to unassign tokens.", error);
          const message = error.error?.result?.error?.message || "";
          this.notificationService.openSnackBar(
            "Failed to unassign tokens. " + message
          );
          return throwError(() => error);
        })
      );
  }

  batchDeleteTokens(selectedTokens: TokenDetails[]): Observable<PiResponse<BatchResult, any>> {
    const headers = this.authService.getHeaders();
    const body = { serials: selectedTokens.map(t => t.serial) };

    return this.http
      .delete<PiResponse<BatchResult, any>>(this.tokenBaseUrl, { headers, body })
      .pipe(
        catchError((error) => {
          console.error("Failed to delete tokens.", error);
          const message = error.result?.error?.message || "";
          this.notificationService.openSnackBar("Failed to delete tokens. " + message);
          return throwError(() => error);
        })
      );
  }

  toggleActive(tokenSerial: string, active: boolean): Observable<PiResponse<boolean>> {
    const headers = this.authService.getHeaders();
    const action = active ? "disable" : "enable";
    return this.http
      .post<PiResponse<boolean>>(`${this.tokenBaseUrl}${action}`, { serial: tokenSerial }, { headers })
      .pipe(
        catchError((error) => {
          console.error("Failed to toggle active.", error);
          const message = error.error?.result?.error?.message || "";
          this.notificationService.openSnackBar(
            "Failed to toggle active. " + message
          );
          return throwError(() => error);
        })
      );
  }

  resetFailCount(tokenSerial: string): Observable<PiResponse<boolean>> {
    const headers = this.authService.getHeaders();
    return this.http.post<PiResponse<boolean>>(this.tokenBaseUrl + "reset", { serial: tokenSerial }, { headers }).pipe(
      catchError((error) => {
        console.error("Failed to reset fail count.", error);
        const message = error.error?.result?.error?.message || "";
        this.notificationService.openSnackBar("Failed to reset fail count. " + message);
        return throwError(() => error);
      })
    );
  }

  saveTokenDetail(tokenSerial: string, key: string, value: any): Observable<PiResponse<boolean>> {
    const headers = this.authService.getHeaders();
    const set_url = `${this.tokenBaseUrl}set`;

    const params =
      key === "maxfail" ? { serial: tokenSerial, max_failcount: value } : { serial: tokenSerial, [key]: value };

    return this.http
      .post<PiResponse<boolean>>(set_url, params, { headers })
      .pipe(
        catchError((error) => {
          console.error("Failed to set token detail.", error);
          const message = error.error?.result?.error?.message || "";
          this.notificationService.openSnackBar(
            "Failed to set token detail. " + message
          );
          return throwError(() => error);
        })
      );
  }

  setTokenInfos(tokenSerial: string, infos: any): Observable<PiResponse<boolean>[]> {
    const headers = this.authService.getHeaders();
    const set_url = `${this.tokenBaseUrl}set`;
    const info_url = `${this.tokenBaseUrl}info`;

    const postRequest = (url: string, body: any) => {
      return this.http.post<PiResponse<boolean>>(url, body, { headers }).pipe(
        catchError((error) => {
          console.error("Failed to set token info.", error);
          const message = error.error?.result?.error?.message || "";
          this.notificationService.openSnackBar(
            "Failed to set token info. " + message
          );
          return throwError(() => error);
        })
      );
    };

    const requests = Object.keys(infos).map((infoKey) => {
      const infoValue = infos[infoKey];
      if (
        infoKey === "count_auth_max" ||
        infoKey === "count_auth_success_max" ||
        infoKey === "hashlib" ||
        infoKey === "validity_period_start" ||
        infoKey === "validity_period_end"
      ) {
        return postRequest(set_url, {
          serial: tokenSerial,
          [infoKey]: infoValue
        });
      } else {
        return postRequest(`${info_url}/${tokenSerial}/${infoKey}`, {
          value: infoValue
        });
      }
    });
    return forkJoin(requests);
  }

  deleteToken(tokenSerial: string): Observable<Object> {
    const headers = this.authService.getHeaders();
    return this.http.delete(this.tokenBaseUrl + tokenSerial, { headers });
  }

  revokeToken(tokenSerial: string): Observable<any> {
    const headers = this.authService.getHeaders();
    return this.http.post(`${this.tokenBaseUrl}revoke`, { serial: tokenSerial }, { headers }).pipe(
      catchError((error) => {
        console.error("Failed to revoke token.", error);
        const message = error.error?.result?.error?.message || "";
        this.notificationService.openSnackBar("Failed to revoke token. " + message);
        return throwError(() => error);
      })
    );
  }

  deleteInfo(tokenSerial: string, infoKey: string): Observable<Object> {
    const headers = this.authService.getHeaders();
    return this.http
      .delete(`${this.tokenBaseUrl}info/` + tokenSerial + "/" + infoKey, {
        headers
      })
      .pipe(
        catchError((error) => {
          console.error("Failed to delete token info.", error);
          const message = error.error?.result?.error?.message || "";
          this.notificationService.openSnackBar(
            "Failed to delete token info. " + message
          );
          return throwError(() => error);
        })
      );
  }

  unassignUserFromAll(
    tokenSerials: string[]
  ): Observable<PiResponse<boolean>[]> {
    if (tokenSerials.length === 0) {
      return new Observable<PiResponse<boolean>[]>((subscriber) => {
        subscriber.next([]);
        subscriber.complete();
      });
    }
    const observables = tokenSerials.map((tokenSerial) =>
      this.unassignUser(tokenSerial)
    );
    return forkJoin(observables).pipe(
      catchError((error) => {
        console.error("Failed to unassign user from all tokens.", error);
        const message = error.error?.result?.error?.message || "";
        this.notificationService.openSnackBar("Failed to unassign user from all tokens. " + message);
        return throwError(() => error);
      })
    );
  }

  unassignUser(tokenSerial: string): Observable<PiResponse<boolean>> {
    const headers = this.authService.getHeaders();
    return this.http
      .post<PiResponse<boolean>>(`${this.tokenBaseUrl}unassign`, { serial: tokenSerial }, { headers })
      .pipe(
        catchError((error) => {
          console.error("Failed to unassign user.", error);
          const message = error.error?.result?.error?.message || "";
          this.notificationService.openSnackBar(
            "Failed to unassign user. " + message
          );
          return throwError(() => error);
        })
      );
  }

  assignUserToAll(args: {
    tokenSerials: string[];
    username: string;
    realm: string;
    pin?: string;
  }): Observable<PiResponse<boolean>[]> {
    const { tokenSerials, username, realm, pin } = args;
    const observables = tokenSerials.map((tokenSerial) =>
      this.assignUser({
        tokenSerial: tokenSerial,
        username: username,
        realm: realm,
        pin: pin || ""
      })
    );
    return forkJoin(observables).pipe(
      catchError((error) => {
        console.error("Failed to assign user to all tokens.", error);
        const message = error.error?.result?.error?.message || "";
        this.notificationService.openSnackBar(
          "Failed to assign user to all tokens. " + message
        );
        return throwError(() => error);
      })
    );
  }

  assignUser(args: {
    tokenSerial: string;
    username: string;
    realm: string;
    pin?: string;
  }): Observable<PiResponse<boolean>> {
    const { tokenSerial, username, realm, pin } = args;
    const headers = this.authService.getHeaders();
    return this.http
      .post<PiResponse<boolean>>(
        `${this.tokenBaseUrl}assign`,
        {
          serial: tokenSerial,
          user: username !== "" ? username : null,
          realm: realm !== "" ? realm : null,
          pin: pin || ""
        },
        { headers }
      )
      .pipe(
        catchError((error) => {
          console.error("Failed to assign user.", error);
          const message = error.error?.result?.error?.message || "";
          this.notificationService.openSnackBar(
            "Failed to assign user. " + message
          );
          return throwError(() => error);
        })
      );
  }

  setPin(tokenSerial: string, userPin: string): Observable<any> {
    const headers = this.authService.getHeaders();
    return this.http
      .post(
        `${this.tokenBaseUrl}setpin`,
        {
          serial: tokenSerial,
          otppin: userPin
        },
        { headers }
      )
      .pipe(
        catchError((error) => {
          console.error("Failed to set PIN.", error);
          const message = error.error?.result?.error?.message || "";
          this.notificationService.openSnackBar(
            "Failed to set PIN. " + message
          );
          return throwError(() => error);
        })
      );
  }

  setRandomPin(tokenSerial: string): Observable<any> {
    const headers = this.authService.getHeaders();
    return this.http
      .post(
        `${this.tokenBaseUrl}setrandompin`,
        {
          serial: tokenSerial
        },
        { headers }
      )
      .pipe(
        catchError((error) => {
          console.error("Failed to set random PIN.", error);
          const message = error.error?.result?.error?.message || "";
          this.notificationService.openSnackBar(
            "Failed to set random PIN. " + message
          );
          return throwError(() => error);
        })
      );
  }

  resyncOTPToken(tokenSerial: string, fristOTPValue: string, secondOTPValue: string): Observable<Object> {
    const headers = this.authService.getHeaders();
    return this.http
      .post(
        `${this.tokenBaseUrl}resync`,
        {
          serial: tokenSerial,
          otp1: fristOTPValue,
          otp2: secondOTPValue
        },
        { headers }
      )
      .pipe(
        catchError((error) => {
          console.error("Failed to resync OTP token.", error);
          const message = error.error?.result?.error?.message || "";
          this.notificationService.openSnackBar(
            "Failed to resync OTP token. " + message
          );
          return throwError(() => error);
        })
      );
  }

  setTokenRealm(tokenSerial: string, value: string[]): Observable<PiResponse<boolean>> {
    const headers = this.authService.getHeaders();

    return this.http
      .post<PiResponse<boolean>>(
        `${this.tokenBaseUrl}realm/` + tokenSerial,
        {
          realms: value
        },
        { headers }
      )
      .pipe(
        catchError((error) => {
          console.error("Failed to set token realm.", error);
          const message = error.error?.result?.error?.message || "";
          this.notificationService.openSnackBar(
            "Failed to set token realm. " + message
          );
          return throwError(() => error);
        })
      );
  }

  setTokengroup(tokenSerial: string, value: string | string[]): Observable<Object> {
    const headers = this.authService.getHeaders();

    const valueArray: string[] = Array.isArray(value)
      ? value
      : typeof value === "object" && value !== null
        ? Object.values(value)
        : [value];
    return this.http
      .post(
        `${this.tokenBaseUrl}group/` + tokenSerial,
        {
          groups: valueArray
        },
        { headers }
      )
      .pipe(
        catchError((error) => {
          console.error("Failed to set token group.", error);
          const message = error.error?.result?.error?.message || "";
          this.notificationService.openSnackBar(
            "Failed to set token group. " + message
          );
          return throwError(() => error);
        })
      );
  }

  lostToken(tokenSerial: string): Observable<LostTokenResponse> {
    const headers = this.authService.getHeaders();
    return this.http.post<LostTokenResponse>(`${this.tokenBaseUrl}lost/` + tokenSerial, {}, { headers }).pipe(
      catchError((error) => {
        console.error("Failed to mark token as lost.", error);
        const message = error.error?.result?.error?.message || "";
        this.notificationService.openSnackBar("Failed to mark token as lost. " + message);
        return throwError(() => error);
      })
    );
  }

  enrollToken<
    T extends TokenEnrollmentData,
    R extends EnrollmentResponse,
  >(args: { data: T; mapper: TokenApiPayloadMapper<T> }): Observable<R> {
    const { data, mapper } = args;
    const headers = this.authService.getHeaders();
    const params = mapper.toApiPayload(data);

    return this.http
      .post<R>(`${this.tokenBaseUrl}init`, params, {
        headers
      })
      .pipe(
        catchError((error) => {
          console.error("Failed to enroll token.", error);
          const message = error.error?.result?.error?.message || "";
          this.notificationService.openSnackBar(
            "Failed to enroll token. " + message
          );
          return throwError(() => error);
        })
      );
  }

  getTokenDetails(tokenSerial: string): Observable<PiResponse<Tokens>> {
    const headers = this.authService.getHeaders();
    let params = new HttpParams().set("serial", tokenSerial);
    return this.http.get<PiResponse<Tokens>>(this.tokenBaseUrl, {
      headers,
      params
    });
  }

  getTokengroups(): Observable<PiResponse<TokenGroups>> {
    const headers = this.authService.getHeaders();
    return this.http.get<PiResponse<TokenGroups>>(environment.proxyUrl + `/tokengroup/`, { headers }).pipe(
      catchError((error) => {
        console.error("Failed to get token groups.", error);
        const message = error.error?.result?.error?.message || "";
        this.notificationService.openSnackBar("Failed to get tokengroups. " + message);
        return throwError(() => error);
      })
    );
  }

  getSerial(
    otp: string,
    params: HttpParams
  ): Observable<PiResponse<{ count: number; serial?: string | undefined }, unknown>> {
    const headers = this.authService.getHeaders();
    return this.http
      .get<PiResponse<{ count: number; serial?: string }>>(
        `${this.tokenBaseUrl}getserial/${otp}`,
        {
          params: params,
          headers: headers
        }
      )
      .pipe(
        catchError((error) => {
          console.error("Failed to get count.", error);
          const message = error.error?.result?.error?.message || "";
          this.notificationService.openSnackBar(
            "Failed to get count. " + message
          );
          return throwError(() => error);
        })
      );
  }

  pollTokenRolloutState(args: { tokenSerial: string; initDelay: number }): Observable<PiResponse<Tokens>> {
    const { tokenSerial, initDelay } = args;
    this.tokenSerial.set(tokenSerial);
    return timer(initDelay, 2000).pipe(
      takeUntil(this.stopPolling$),
      switchMap(() => {
        return this.getTokenDetails(this.tokenSerial());
      }),
      takeWhile((response: any) => response.result?.value.tokens[0].rollout_state === "clientwait", true),
      catchError((error) => {
        console.error("Failed to poll token state.", error);
        const message = error.error?.result?.error?.message || "";
        this.notificationService.openSnackBar(
          "Failed to poll token state. " + message
        );
        return throwError(() => error);
      }),
      shareReplay({ bufferSize: 1, refCount: true })
    );
  }

  stopPolling(): void {
    this.stopPolling$.next();
  }
}<|MERGE_RESOLUTION|>--- conflicted
+++ resolved
@@ -28,12 +28,7 @@
   "tokenrealm",
   "container_serial"
 ];
-const advancedApiFilter = [
-  "infokey & infovalue",
-  "userid",
-  "resolver",
-  "assigned"
-];
+const advancedApiFilter = ["infokey & infovalue", "userid", "resolver", "assigned"];
 const hiddenApiFilter = ["type_list"];
 
 export interface Tokens {
@@ -149,30 +144,18 @@
   tokenResource: HttpResourceRef<PiResponse<Tokens> | undefined>;
   tokenSelection: WritableSignal<TokenDetails[]>;
 
-  toggleActive(
-    tokenSerial: string,
-    active: boolean
-  ): Observable<PiResponse<boolean>>;
+  toggleActive(tokenSerial: string, active: boolean): Observable<PiResponse<boolean>>;
 
   resetFailCount(tokenSerial: string): Observable<PiResponse<boolean>>;
 
-  saveTokenDetail(
-    tokenSerial: string,
-    key: string,
-    value: any
-  ): Observable<PiResponse<boolean>>;
+  saveTokenDetail(tokenSerial: string, key: string, value: any): Observable<PiResponse<boolean>>;
 
   getSerial(
     otp: string,
     params: HttpParams
-  ): Observable<
-    PiResponse<{ count: number; serial?: string | undefined }, unknown>
-  >;
-
-  setTokenInfos(
-    tokenSerial: string,
-    infos: any
-  ): Observable<PiResponse<boolean>[]>;
+  ): Observable<PiResponse<{ count: number; serial?: string | undefined }, unknown>>;
+
+  setTokenInfos(tokenSerial: string, infos: any): Observable<PiResponse<boolean>[]>;
 
   deleteToken(tokenSerial: string): Observable<Object>;
 
@@ -182,9 +165,7 @@
 
   deleteInfo(tokenSerial: string, infoKey: string): Observable<Object>;
 
-  unassignUserFromAll(
-    tokenSerials: string[]
-  ): Observable<PiResponse<boolean>[]>;
+  unassignUserFromAll(tokenSerials: string[]): Observable<PiResponse<boolean>[]>;
 
   unassignUser(tokenSerial: string): Observable<PiResponse<boolean>>;
 
@@ -212,10 +193,7 @@
 
   getTokenDetails(tokenSerial: string): Observable<PiResponse<Tokens>>;
 
-  enrollToken<
-    T extends TokenEnrollmentData,
-    R extends EnrollmentResponse,
-  >(args: {
+  enrollToken<T extends TokenEnrollmentData, R extends EnrollmentResponse>(args: {
     data: T;
     mapper: TokenApiPayloadMapper<T>;
   }): Observable<R>;
@@ -226,18 +204,11 @@
 
   pollTokenRolloutState(args: { tokenSerial: string; initDelay: number }): Observable<PiResponse<Tokens>>;
 
-  setTokenRealm(
-    tokenSerial: string,
-    value: string[]
-  ): Observable<PiResponse<boolean>>;
+  setTokenRealm(tokenSerial: string, value: string[]): Observable<PiResponse<boolean>>;
 
   getTokengroups(): Observable<PiResponse<TokenGroups>>;
 
-  setTokengroup(
-    tokenSerial: string,
-    value: string | string[]
-  ): Observable<Object>;
-
+  setTokengroup(tokenSerial: string, value: string | string[]): Observable<Object>;
 }
 
 @Injectable({
@@ -265,20 +236,15 @@
   constructor() {
     effect(() => {
       if (this.tokenResource.error()) {
-        let tokensResourceError =
-          this.tokenResource.error() as HttpErrorResponse;
+        let tokensResourceError = this.tokenResource.error() as HttpErrorResponse;
         console.error("Failed to get token data.", tokensResourceError.message);
         this.notificationService.openSnackBar(tokensResourceError.message);
       }
     });
     effect(() => {
       if (this.tokenTypesResource.error()) {
-        let tokenTypesResourceError =
-          this.tokenTypesResource.error() as HttpErrorResponse;
-        console.error(
-          "Failed to get token type data.",
-          tokenTypesResourceError.message
-        );
+        let tokenTypesResourceError = this.tokenTypesResource.error() as HttpErrorResponse;
+        console.error("Failed to get token type data.", tokenTypesResourceError.message);
         this.notificationService.openSnackBar(tokenTypesResourceError.message);
       }
     });
@@ -290,12 +256,7 @@
       return routeUrl.startsWith(ROUTE_PATHS.TOKENS_CONTAINERS_DETAILS);
     }
   });
-<<<<<<< HEAD
   tokenFilter: WritableSignal<FilterValue> = linkedSignal({
-=======
-
-  filterValue: WritableSignal<Record<string, string>> = linkedSignal({
->>>>>>> de9c876f
     source: () => ({
       showOnlyTokenNotInContainer: this.showOnlyTokenNotInContainer(),
       routeUrl: this.contentService.routeUrl()
@@ -317,7 +278,6 @@
     }
   });
 
-<<<<<<< HEAD
   clearFilter(): void {
     this.tokenFilter.set(new FilterValue());
   }
@@ -327,12 +287,8 @@
     this.tokenFilter.set(new FilterValue({ value: input.value.trim() }));
   }
 
-=======
->>>>>>> de9c876f
   tokenDetailResource = httpResource<PiResponse<Tokens>>(() => {
-    if (
-      !this.contentService.routeUrl().includes(ROUTE_PATHS.TOKENS_DETAILS, 0)
-    ) {
+    if (!this.contentService.routeUrl().includes(ROUTE_PATHS.TOKENS_DETAILS, 0)) {
       return undefined;
     }
     return {
@@ -360,8 +316,7 @@
     return Object.entries(obj).map(([key, info]) => ({
       key: key as TokenTypeKey,
       info: String(info),
-      text:
-        TokenComponent.tokenTypeTexts.find((t) => t.key === key)?.text || ""
+      text: TokenComponent.tokenTypeTexts.find((t) => t.key === key)?.text || ""
     }));
   });
 
@@ -375,14 +330,8 @@
       source.tokenTypeOptions[0] ||
       ({ key: "hotp", info: "", text: "" } as TokenType)
   });
-<<<<<<< HEAD
   pageSize = linkedSignal<FilterValue, number>({
     source: this.tokenFilter,
-=======
-
-  pageSize = linkedSignal<Record<string, string>, number>({
-    source: this.filterValue,
->>>>>>> de9c876f
     computation: (_, previous) => {
       const previousValue = previous?.value ?? 10;
 
@@ -410,18 +359,12 @@
   });
 
   filterParams = computed<Record<string, string>>(() => {
-<<<<<<< HEAD
     const allowedFilters = [...this.apiFilter, ...this.advancedApiFilter, ...this.hiddenApiFilter];
-    let filterPairs = [...this.tokenFilter().filterMap, ...this.tokenFilter().hiddenFilterMap];
+    let filterPairs = [
+      ...Array.from(this.tokenFilter().filterMap.entries()),
+      ...Array.from(this.tokenFilter().hiddenFilterMap.entries())
+    ];
     let filterPairsMap = filterPairs
-=======
-    const allowedFilters = [
-      ...this.apiFilter,
-      ...this.advancedApiFilter,
-      ...this.hiddenApiFilter
-    ];
-    const filterPairs = Object.entries(this.filterValue())
->>>>>>> de9c876f
       .filter(([key]) => allowedFilters.includes(key))
       .map(([key, value]) => ({ key, value }));
 
@@ -439,9 +382,7 @@
   tokenResource = httpResource<PiResponse<Tokens>>(() => {
     if (
       this.contentService.routeUrl() !== ROUTE_PATHS.TOKENS &&
-      !this.contentService
-        .routeUrl()
-        .includes(ROUTE_PATHS.TOKENS_CONTAINERS_DETAILS)
+      !this.contentService.routeUrl().includes(ROUTE_PATHS.TOKENS_CONTAINERS_DETAILS)
     ) {
       return undefined;
     }
@@ -481,9 +422,7 @@
         catchError((error) => {
           console.error("Failed to unassign tokens.", error);
           const message = error.error?.result?.error?.message || "";
-          this.notificationService.openSnackBar(
-            "Failed to unassign tokens. " + message
-          );
+          this.notificationService.openSnackBar("Failed to unassign tokens. " + message);
           return throwError(() => error);
         })
       );
@@ -491,18 +430,16 @@
 
   batchDeleteTokens(selectedTokens: TokenDetails[]): Observable<PiResponse<BatchResult, any>> {
     const headers = this.authService.getHeaders();
-    const body = { serials: selectedTokens.map(t => t.serial) };
-
-    return this.http
-      .delete<PiResponse<BatchResult, any>>(this.tokenBaseUrl, { headers, body })
-      .pipe(
-        catchError((error) => {
-          console.error("Failed to delete tokens.", error);
-          const message = error.result?.error?.message || "";
-          this.notificationService.openSnackBar("Failed to delete tokens. " + message);
-          return throwError(() => error);
-        })
-      );
+    const body = { serials: selectedTokens.map((t) => t.serial) };
+
+    return this.http.delete<PiResponse<BatchResult, any>>(this.tokenBaseUrl, { headers, body }).pipe(
+      catchError((error) => {
+        console.error("Failed to delete tokens.", error);
+        const message = error.result?.error?.message || "";
+        this.notificationService.openSnackBar("Failed to delete tokens. " + message);
+        return throwError(() => error);
+      })
+    );
   }
 
   toggleActive(tokenSerial: string, active: boolean): Observable<PiResponse<boolean>> {
@@ -514,9 +451,7 @@
         catchError((error) => {
           console.error("Failed to toggle active.", error);
           const message = error.error?.result?.error?.message || "";
-          this.notificationService.openSnackBar(
-            "Failed to toggle active. " + message
-          );
+          this.notificationService.openSnackBar("Failed to toggle active. " + message);
           return throwError(() => error);
         })
       );
@@ -541,18 +476,14 @@
     const params =
       key === "maxfail" ? { serial: tokenSerial, max_failcount: value } : { serial: tokenSerial, [key]: value };
 
-    return this.http
-      .post<PiResponse<boolean>>(set_url, params, { headers })
-      .pipe(
-        catchError((error) => {
-          console.error("Failed to set token detail.", error);
-          const message = error.error?.result?.error?.message || "";
-          this.notificationService.openSnackBar(
-            "Failed to set token detail. " + message
-          );
-          return throwError(() => error);
-        })
-      );
+    return this.http.post<PiResponse<boolean>>(set_url, params, { headers }).pipe(
+      catchError((error) => {
+        console.error("Failed to set token detail.", error);
+        const message = error.error?.result?.error?.message || "";
+        this.notificationService.openSnackBar("Failed to set token detail. " + message);
+        return throwError(() => error);
+      })
+    );
   }
 
   setTokenInfos(tokenSerial: string, infos: any): Observable<PiResponse<boolean>[]> {
@@ -565,9 +496,7 @@
         catchError((error) => {
           console.error("Failed to set token info.", error);
           const message = error.error?.result?.error?.message || "";
-          this.notificationService.openSnackBar(
-            "Failed to set token info. " + message
-          );
+          this.notificationService.openSnackBar("Failed to set token info. " + message);
           return throwError(() => error);
         })
       );
@@ -622,26 +551,20 @@
         catchError((error) => {
           console.error("Failed to delete token info.", error);
           const message = error.error?.result?.error?.message || "";
-          this.notificationService.openSnackBar(
-            "Failed to delete token info. " + message
-          );
-          return throwError(() => error);
-        })
-      );
-  }
-
-  unassignUserFromAll(
-    tokenSerials: string[]
-  ): Observable<PiResponse<boolean>[]> {
+          this.notificationService.openSnackBar("Failed to delete token info. " + message);
+          return throwError(() => error);
+        })
+      );
+  }
+
+  unassignUserFromAll(tokenSerials: string[]): Observable<PiResponse<boolean>[]> {
     if (tokenSerials.length === 0) {
       return new Observable<PiResponse<boolean>[]>((subscriber) => {
         subscriber.next([]);
         subscriber.complete();
       });
     }
-    const observables = tokenSerials.map((tokenSerial) =>
-      this.unassignUser(tokenSerial)
-    );
+    const observables = tokenSerials.map((tokenSerial) => this.unassignUser(tokenSerial));
     return forkJoin(observables).pipe(
       catchError((error) => {
         console.error("Failed to unassign user from all tokens.", error);
@@ -660,9 +583,7 @@
         catchError((error) => {
           console.error("Failed to unassign user.", error);
           const message = error.error?.result?.error?.message || "";
-          this.notificationService.openSnackBar(
-            "Failed to unassign user. " + message
-          );
+          this.notificationService.openSnackBar("Failed to unassign user. " + message);
           return throwError(() => error);
         })
       );
@@ -687,9 +608,7 @@
       catchError((error) => {
         console.error("Failed to assign user to all tokens.", error);
         const message = error.error?.result?.error?.message || "";
-        this.notificationService.openSnackBar(
-          "Failed to assign user to all tokens. " + message
-        );
+        this.notificationService.openSnackBar("Failed to assign user to all tokens. " + message);
         return throwError(() => error);
       })
     );
@@ -718,9 +637,7 @@
         catchError((error) => {
           console.error("Failed to assign user.", error);
           const message = error.error?.result?.error?.message || "";
-          this.notificationService.openSnackBar(
-            "Failed to assign user. " + message
-          );
+          this.notificationService.openSnackBar("Failed to assign user. " + message);
           return throwError(() => error);
         })
       );
@@ -741,9 +658,7 @@
         catchError((error) => {
           console.error("Failed to set PIN.", error);
           const message = error.error?.result?.error?.message || "";
-          this.notificationService.openSnackBar(
-            "Failed to set PIN. " + message
-          );
+          this.notificationService.openSnackBar("Failed to set PIN. " + message);
           return throwError(() => error);
         })
       );
@@ -763,9 +678,7 @@
         catchError((error) => {
           console.error("Failed to set random PIN.", error);
           const message = error.error?.result?.error?.message || "";
-          this.notificationService.openSnackBar(
-            "Failed to set random PIN. " + message
-          );
+          this.notificationService.openSnackBar("Failed to set random PIN. " + message);
           return throwError(() => error);
         })
       );
@@ -787,9 +700,7 @@
         catchError((error) => {
           console.error("Failed to resync OTP token.", error);
           const message = error.error?.result?.error?.message || "";
-          this.notificationService.openSnackBar(
-            "Failed to resync OTP token. " + message
-          );
+          this.notificationService.openSnackBar("Failed to resync OTP token. " + message);
           return throwError(() => error);
         })
       );
@@ -810,9 +721,7 @@
         catchError((error) => {
           console.error("Failed to set token realm.", error);
           const message = error.error?.result?.error?.message || "";
-          this.notificationService.openSnackBar(
-            "Failed to set token realm. " + message
-          );
+          this.notificationService.openSnackBar("Failed to set token realm. " + message);
           return throwError(() => error);
         })
       );
@@ -838,9 +747,7 @@
         catchError((error) => {
           console.error("Failed to set token group.", error);
           const message = error.error?.result?.error?.message || "";
-          this.notificationService.openSnackBar(
-            "Failed to set token group. " + message
-          );
+          this.notificationService.openSnackBar("Failed to set token group. " + message);
           return throwError(() => error);
         })
       );
@@ -858,10 +765,10 @@
     );
   }
 
-  enrollToken<
-    T extends TokenEnrollmentData,
-    R extends EnrollmentResponse,
-  >(args: { data: T; mapper: TokenApiPayloadMapper<T> }): Observable<R> {
+  enrollToken<T extends TokenEnrollmentData, R extends EnrollmentResponse>(args: {
+    data: T;
+    mapper: TokenApiPayloadMapper<T>;
+  }): Observable<R> {
     const { data, mapper } = args;
     const headers = this.authService.getHeaders();
     const params = mapper.toApiPayload(data);
@@ -874,9 +781,7 @@
         catchError((error) => {
           console.error("Failed to enroll token.", error);
           const message = error.error?.result?.error?.message || "";
-          this.notificationService.openSnackBar(
-            "Failed to enroll token. " + message
-          );
+          this.notificationService.openSnackBar("Failed to enroll token. " + message);
           return throwError(() => error);
         })
       );
@@ -909,20 +814,15 @@
   ): Observable<PiResponse<{ count: number; serial?: string | undefined }, unknown>> {
     const headers = this.authService.getHeaders();
     return this.http
-      .get<PiResponse<{ count: number; serial?: string }>>(
-        `${this.tokenBaseUrl}getserial/${otp}`,
-        {
-          params: params,
-          headers: headers
-        }
-      )
+      .get<PiResponse<{ count: number; serial?: string }>>(`${this.tokenBaseUrl}getserial/${otp}`, {
+        params: params,
+        headers: headers
+      })
       .pipe(
         catchError((error) => {
           console.error("Failed to get count.", error);
           const message = error.error?.result?.error?.message || "";
-          this.notificationService.openSnackBar(
-            "Failed to get count. " + message
-          );
+          this.notificationService.openSnackBar("Failed to get count. " + message);
           return throwError(() => error);
         })
       );
@@ -940,9 +840,7 @@
       catchError((error) => {
         console.error("Failed to poll token state.", error);
         const message = error.error?.result?.error?.message || "";
-        this.notificationService.openSnackBar(
-          "Failed to poll token state. " + message
-        );
+        this.notificationService.openSnackBar("Failed to poll token state. " + message);
         return throwError(() => error);
       }),
       shareReplay({ bufferSize: 1, refCount: true })
