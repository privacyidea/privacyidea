<<<<<<< HEAD
import { Injectable } from '@angular/core';
import { HttpClient, HttpParams, HttpResponse } from '@angular/common/http';
import { forkJoin, Observable } from 'rxjs';
import { LocalService } from '../local/local.service';
import { Sort } from '@angular/material/sort';
import { TableUtilsService } from '../table-utils/table-utils.service';
=======
import {Injectable} from '@angular/core';
import {HttpClient, HttpParams} from '@angular/common/http';
import {forkJoin, Observable} from 'rxjs';
import {LocalService} from '../local/local.service';
import {Sort} from '@angular/material/sort';
import {TableUtilsService} from '../table-utils/table-utils.service';
>>>>>>> 137663f9

@Injectable({
  providedIn: 'root',
})
export class TokenService {
  apiFilter = [
    'serial',
    'type',
    'active',
    'description',
    'rollout_state',
    'user',
    'tokenrealm',
    'container_serial',
  ];
  advancedApiFilter = ['infokey & infovalue', 'userid', 'resolver', 'assigned'];
  private tokenBaseUrl = '/token/';

  constructor(
    private http: HttpClient,
    private localService: LocalService,
    private tableUtilsService: TableUtilsService
  ) {
  }

  toggleActive(tokenSerial: string, active: boolean): Observable<any> {
    const headers = this.localService.getHeaders();
    const action = active ? 'disable' : 'enable';
    return this.http.post(
      `${this.tokenBaseUrl}${action}`,
      {serial: tokenSerial},
      {headers}
    );
  }

  resetFailCount(tokenSerial: string): Observable<any> {
    const headers = this.localService.getHeaders();
    return this.http.post(
      this.tokenBaseUrl + 'reset',
      {serial: tokenSerial},
      {headers}
    );
  }

  getTokenData(
    page: number,
    pageSize: number,
    sort?: Sort,
    filterValue?: string
  ): Observable<any> {
    const headers = this.localService.getHeaders();
    let params = new HttpParams()
      .set('page', page.toString())
      .set('pagesize', pageSize.toString());

    if (sort) {
      params = params.set('sortby', sort.active).set('sortdir', sort.direction);
    }

    if (filterValue) {
      const combinedFilters = [...this.apiFilter, ...this.advancedApiFilter];
      const {filterPairs, remainingFilterText} =
        this.tableUtilsService.parseFilterString(filterValue, combinedFilters);
      filterPairs.forEach(({label, value}) => {
        if (
          label === 'user' ||
          label === 'infokey' ||
          label === 'infovalue' ||
          label === 'active' ||
          label === 'assigned' ||
          label === 'container_serial'
        ) {
          params = params.set(label, `${value}`);
        } else {
          params = params.set(label, `*${value}*`);
        }
      });

      /* TODO global filtering is missing in api
      if (remainingFilterText) {
        params = params.set('globalfilter', `*${remainingFilterText}*`);
      }
      */
    }

    return this.http.get<any>(this.tokenBaseUrl, {headers, params});
  }

  getTokenDetails(tokenSerial: string): Observable<any> {
    const headers = this.localService.getHeaders();
    let params = new HttpParams().set('serial', tokenSerial);
    return this.http.get(this.tokenBaseUrl, {headers, params});
  }

  setTokenDetail(
    tokenSerial: string,
    key: string,
    value: any
  ): Observable<any> {
    const headers = this.localService.getHeaders();
    const set_url = `${this.tokenBaseUrl}set`;
    if (key === 'maxfail') {
      return this.http.post(
        set_url,
        {serial: tokenSerial, ['max_failcount']: value},
        {headers}
      );
    } else {
      return this.http.post(
        set_url,
        {serial: tokenSerial, [key]: value},
        {headers}
      );
    }
  }

  setTokenInfos(tokenSerial: string, infos: any): Observable<any> {
    const headers = this.localService.getHeaders();
    const set_url = `${this.tokenBaseUrl}set`;
    const info_url = `${this.tokenBaseUrl}info`;
    const requests = Object.keys(infos).map((info) => {
      const infoKey = info;
      const infoValue = infos[infoKey];
      if (
        infoKey === 'count_auth_max' ||
        infoKey === 'count_auth_success_max' ||
        infoKey === 'hashlib' ||
        infoKey === 'validity_period_start' ||
        infoKey === 'validity_period_end'
      ) {
        return this.http.post(
          set_url,
          {serial: tokenSerial, [infoKey]: infoValue},
          {headers}
        );
      } else {
        return this.http.post(
          `${info_url}/${tokenSerial}/${infoKey}`,
          {['value']: infoValue},
          {headers}
        );
      }
    });
    return forkJoin(requests);
  }

  deleteToken(tokenSerial: string) {
    const headers = this.localService.getHeaders();
    return this.http.delete(this.tokenBaseUrl + tokenSerial, {headers});
  }

  revokeToken(tokenSerial: string) {
    const headers = this.localService.getHeaders();
    return this.http.post(
      `${this.tokenBaseUrl}revoke`,
      {serial: tokenSerial},
      {headers}
    );
  }

  deleteInfo(tokenSerial: string, infoKey: string) {
    const headers = this.localService.getHeaders();
    return this.http.delete(
      `${this.tokenBaseUrl}info/` + tokenSerial + '/' + infoKey,
      {headers}
    );
  }

  unassignUser(tokenSerial: string) {
    const headers = this.localService.getHeaders();
    return this.http.post(
      `${this.tokenBaseUrl}unassign`,
      {serial: tokenSerial},
      {headers}
    );
  }

  assignUser(
    tokenSerial: string,
    username: string | null,
    realm: string,
    pin: string
  ) {
    const headers = this.localService.getHeaders();
    return this.http.post(
      `${this.tokenBaseUrl}assign`,
      {
        serial: tokenSerial,
        user: username,
        realm: realm,
        pin: pin,
      },
      {headers}
    );
  }

  setPin(tokenSerial: string, userPin: string) {
    const headers = this.localService.getHeaders();
    return this.http.post(
      `${this.tokenBaseUrl}setpin`,
      {
        serial: tokenSerial,
        otppin: userPin,
      },
      {headers}
    );
  }

  setRandomPin(tokenSerial: string) {
    const headers = this.localService.getHeaders();
    return this.http.post(
      `${this.tokenBaseUrl}setrandompin`,
      {
        serial: tokenSerial,
      },
      {headers}
    );
  }

  resyncOTPToken(
    tokenSerial: string,
    fristOTPValue: string,
    secondOTPValue: string
  ) {
    const headers = this.localService.getHeaders();
    return this.http.post(
      `${this.tokenBaseUrl}resync`,
      {
        serial: tokenSerial,
        otp1: fristOTPValue,
        otp2: secondOTPValue,
      },
      {headers}
    );
  }

  setTokenRealm(tokenSerial: string, value: string[] | null) {
    const headers = this.localService.getHeaders();
    return this.http.post(
      `${this.tokenBaseUrl}realm/` + tokenSerial,
      {
        realms: value,
      },
      {headers}
    );
  }

  setTokengroup(tokenSerial: string, value: any) {
    const headers = this.localService.getHeaders();
    const valueArray = Array.isArray(value) ? value : Object.values(value);
    return this.http.post(
      `${this.tokenBaseUrl}group/` + tokenSerial,
      {
        groups: valueArray,
      },
      {headers}
    );
  }

  getTokengroups() {
    const headers = this.localService.getHeaders();
    return this.http.get(`/tokengroup`, {headers});
  }

  lostToken(tokenSerial: string) {
    const headers = this.localService.getHeaders();
    return this.http.post(
      `${this.tokenBaseUrl}lost/` + tokenSerial,
      {},
      {headers}
    );
  }

  getSerial(
    otp: string,
    params: HttpParams,
    callback = function (data: any) {}
  ) {
    this.http
      .get(this.tokenBaseUrl + '/getserial/' + otp, {
        headers: this.localService.getHeaders(),
        params: params,
      })
      .forEach((response) => callback(response));
  }
}<|MERGE_RESOLUTION|>--- conflicted
+++ resolved
@@ -1,18 +1,9 @@
-<<<<<<< HEAD
 import { Injectable } from '@angular/core';
 import { HttpClient, HttpParams, HttpResponse } from '@angular/common/http';
 import { forkJoin, Observable } from 'rxjs';
 import { LocalService } from '../local/local.service';
 import { Sort } from '@angular/material/sort';
 import { TableUtilsService } from '../table-utils/table-utils.service';
-=======
-import {Injectable} from '@angular/core';
-import {HttpClient, HttpParams} from '@angular/common/http';
-import {forkJoin, Observable} from 'rxjs';
-import {LocalService} from '../local/local.service';
-import {Sort} from '@angular/material/sort';
-import {TableUtilsService} from '../table-utils/table-utils.service';
->>>>>>> 137663f9
 
 @Injectable({
   providedIn: 'root',
@@ -35,16 +26,15 @@
     private http: HttpClient,
     private localService: LocalService,
     private tableUtilsService: TableUtilsService
-  ) {
-  }
+  ) {}
 
   toggleActive(tokenSerial: string, active: boolean): Observable<any> {
     const headers = this.localService.getHeaders();
     const action = active ? 'disable' : 'enable';
     return this.http.post(
       `${this.tokenBaseUrl}${action}`,
-      {serial: tokenSerial},
-      {headers}
+      { serial: tokenSerial },
+      { headers }
     );
   }
 
@@ -52,8 +42,8 @@
     const headers = this.localService.getHeaders();
     return this.http.post(
       this.tokenBaseUrl + 'reset',
-      {serial: tokenSerial},
-      {headers}
+      { serial: tokenSerial },
+      { headers }
     );
   }
 
@@ -74,9 +64,9 @@
 
     if (filterValue) {
       const combinedFilters = [...this.apiFilter, ...this.advancedApiFilter];
-      const {filterPairs, remainingFilterText} =
+      const { filterPairs, remainingFilterText } =
         this.tableUtilsService.parseFilterString(filterValue, combinedFilters);
-      filterPairs.forEach(({label, value}) => {
+      filterPairs.forEach(({ label, value }) => {
         if (
           label === 'user' ||
           label === 'infokey' ||
@@ -98,13 +88,13 @@
       */
     }
 
-    return this.http.get<any>(this.tokenBaseUrl, {headers, params});
+    return this.http.get<any>(this.tokenBaseUrl, { headers, params });
   }
 
   getTokenDetails(tokenSerial: string): Observable<any> {
     const headers = this.localService.getHeaders();
     let params = new HttpParams().set('serial', tokenSerial);
-    return this.http.get(this.tokenBaseUrl, {headers, params});
+    return this.http.get(this.tokenBaseUrl, { headers, params });
   }
 
   setTokenDetail(
@@ -117,14 +107,14 @@
     if (key === 'maxfail') {
       return this.http.post(
         set_url,
-        {serial: tokenSerial, ['max_failcount']: value},
-        {headers}
+        { serial: tokenSerial, ['max_failcount']: value },
+        { headers }
       );
     } else {
       return this.http.post(
         set_url,
-        {serial: tokenSerial, [key]: value},
-        {headers}
+        { serial: tokenSerial, [key]: value },
+        { headers }
       );
     }
   }
@@ -145,14 +135,14 @@
       ) {
         return this.http.post(
           set_url,
-          {serial: tokenSerial, [infoKey]: infoValue},
-          {headers}
+          { serial: tokenSerial, [infoKey]: infoValue },
+          { headers }
         );
       } else {
         return this.http.post(
           `${info_url}/${tokenSerial}/${infoKey}`,
-          {['value']: infoValue},
-          {headers}
+          { ['value']: infoValue },
+          { headers }
         );
       }
     });
@@ -161,15 +151,15 @@
 
   deleteToken(tokenSerial: string) {
     const headers = this.localService.getHeaders();
-    return this.http.delete(this.tokenBaseUrl + tokenSerial, {headers});
+    return this.http.delete(this.tokenBaseUrl + tokenSerial, { headers });
   }
 
   revokeToken(tokenSerial: string) {
     const headers = this.localService.getHeaders();
     return this.http.post(
       `${this.tokenBaseUrl}revoke`,
-      {serial: tokenSerial},
-      {headers}
+      { serial: tokenSerial },
+      { headers }
     );
   }
 
@@ -177,7 +167,7 @@
     const headers = this.localService.getHeaders();
     return this.http.delete(
       `${this.tokenBaseUrl}info/` + tokenSerial + '/' + infoKey,
-      {headers}
+      { headers }
     );
   }
 
@@ -185,8 +175,8 @@
     const headers = this.localService.getHeaders();
     return this.http.post(
       `${this.tokenBaseUrl}unassign`,
-      {serial: tokenSerial},
-      {headers}
+      { serial: tokenSerial },
+      { headers }
     );
   }
 
@@ -205,7 +195,7 @@
         realm: realm,
         pin: pin,
       },
-      {headers}
+      { headers }
     );
   }
 
@@ -217,7 +207,7 @@
         serial: tokenSerial,
         otppin: userPin,
       },
-      {headers}
+      { headers }
     );
   }
 
@@ -228,7 +218,7 @@
       {
         serial: tokenSerial,
       },
-      {headers}
+      { headers }
     );
   }
 
@@ -245,7 +235,7 @@
         otp1: fristOTPValue,
         otp2: secondOTPValue,
       },
-      {headers}
+      { headers }
     );
   }
 
@@ -256,7 +246,7 @@
       {
         realms: value,
       },
-      {headers}
+      { headers }
     );
   }
 
@@ -268,13 +258,13 @@
       {
         groups: valueArray,
       },
-      {headers}
+      { headers }
     );
   }
 
   getTokengroups() {
     const headers = this.localService.getHeaders();
-    return this.http.get(`/tokengroup`, {headers});
+    return this.http.get(`/tokengroup`, { headers });
   }
 
   lostToken(tokenSerial: string) {
@@ -282,7 +272,7 @@
     return this.http.post(
       `${this.tokenBaseUrl}lost/` + tokenSerial,
       {},
-      {headers}
+      { headers }
     );
   }
 
