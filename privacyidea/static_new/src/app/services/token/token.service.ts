--- conflicted
+++ resolved
@@ -330,32 +330,17 @@
       source.tokenTypeOptions[0] ||
       ({ key: "hotp", info: "", text: "" } as TokenType)
   });
-<<<<<<< HEAD
-  pageSize = linkedSignal<FilterValue, number>({
-    source: this.tokenFilter,
-    computation: (_, previous) => {
-      const previousValue = previous?.value ?? 10;
-
-      if (!this.defaultSizeOptions.includes(previousValue)) {
-        return (
-          this.defaultSizeOptions
-            .slice()
-            .reverse()
-            .find((size) => size <= previousValue) ?? 10
-        );
-=======
 
   pageSize = linkedSignal<{ role: string }, number>({
     source: () => ({
-      role: this.authService.role(),
+      role: this.authService.role()
     }),
     computation: (source, previous) => {
       if (previous && source.role === previous.source.role) {
         return previous.value;
->>>>>>> 45f52f3e
       }
-      return source.role === 'user' ? 5 : 10;
-    },
+      return source.role === "user" ? 5 : 10;
+    }
   });
   sort = signal({ active: "serial", direction: "asc" } as Sort);
 
