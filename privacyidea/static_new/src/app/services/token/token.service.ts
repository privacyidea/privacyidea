--- conflicted
+++ resolved
@@ -257,7 +257,7 @@
   eventPageSize = 10;
   tokenSerial = this.contentService.tokenSerial;
   detailsUsername = this.contentService.detailsUsername;
-<<<<<<< HEAD
+
   filterParams = computed<Record<string, string>>(() => {
     const allowedFilters = [...this.apiFilter, ...this.advancedApiFilter, ...this.hiddenApiFilter];
 
@@ -278,8 +278,6 @@
       {} as Record<string, string>
     );
   });
-=======
->>>>>>> 61243455
   selectedTokenType = linkedSignal({
     source: () => ({
       tokenTypeOptions: this.tokenTypeOptions(),
@@ -305,12 +303,7 @@
         this.notificationService.openSnackBar(tokenTypesResourceError.message);
       }
     });
-<<<<<<< HEAD
-  }
-=======
-  };
-
->>>>>>> 61243455
+  }
   showOnlyTokenNotInContainer = linkedSignal({
     source: this.contentService.routeUrl,
     computation: (routeUrl) => {
@@ -440,30 +433,6 @@
       sort: this.sort()
     }),
     computation: () => 0
-  });
-
-  filterParams = computed<Record<string, string>>(() => {
-    const allowed = [...this.apiFilter, ...this.advancedApiFilter, ...this.hiddenApiFilter];
-
-    const plainKeys = new Set([
-      "user",
-      "infokey",
-      "infovalue",
-      "active",
-      "assigned",
-      "container_serial",
-    ]);
-
-    const entries = [
-      ...Array.from(this.tokenFilter().filterMap.entries()),
-      ...Array.from(this.tokenFilter().hiddenFilterMap.entries()),
-    ]
-      .filter(([key]) => allowed.includes(key))
-      .map(([key, value]) => [key, (value ?? "").toString().trim()] as const)
-      .filter(([, v]) => StringUtils.validFilterValue(v))
-      .map(([key, v]) => [key, plainKeys.has(key) ? v : `*${v}*`] as const);
-
-    return Object.fromEntries(entries) as Record<string, string>;
   });
 
   tokenResource = httpResource<PiResponse<Tokens>>(() => {
