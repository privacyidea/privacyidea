--- conflicted
+++ resolved
@@ -437,7 +437,6 @@
     computation: () => 0
   });
 
-<<<<<<< HEAD
   filterParams = computed<Record<string, string>>(() => {
     const allowed = [...this.apiFilter, ...this.advancedApiFilter, ...this.hiddenApiFilter];
 
@@ -462,8 +461,6 @@
     return Object.fromEntries(entries) as Record<string, string>;
   });
 
-=======
->>>>>>> 013ca945
   tokenResource = httpResource<PiResponse<Tokens>>(() => {
     if (
       this.contentService.routeUrl() !== ROUTE_PATHS.TOKENS &&
