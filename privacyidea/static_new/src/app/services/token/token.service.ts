/**
 * (c) NetKnights GmbH 2025,  https://netknights.it
 *
 * This code is free software; you can redistribute it and/or
 * modify it under the terms of the GNU AFFERO GENERAL PUBLIC LICENSE
 * as published by the Free Software Foundation; either
 * version 3 of the License, or any later version.
 *
 * This code is distributed in the hope that it will be useful,
 * but WITHOUT ANY WARRANTY; without even the implied warranty of
 * MERCHANTABILITY or FITNESS FOR A PARTICULAR PURPOSE. See the
 * GNU AFFERO GENERAL PUBLIC LICENSE for more details.
 *
 * You should have received a copy of the GNU Affero General Public
 * License along with this program.  If not, see <http://www.gnu.org/licenses/>.
 *
 * SPDX-License-Identifier: AGPL-3.0-or-later
 **/
import { HttpClient, HttpErrorResponse, HttpParams, httpResource, HttpResourceRef } from "@angular/common/http";
import { computed, effect, inject, Injectable, linkedSignal, Signal, signal, WritableSignal } from "@angular/core";
import { Sort } from "@angular/material/sort";
import { forkJoin, Observable, Subject, switchMap, throwError, timer } from "rxjs";
import { catchError, shareReplay, takeUntil, takeWhile } from "rxjs/operators";
import { environment } from "../../../environments/environment";
import { PiResponse } from "../../app.component";
import { ROUTE_PATHS } from "../../route_paths";
import {
  EnrollmentResponse,
  TokenApiPayloadMapper,
  TokenEnrollmentData
} from "../../mappers/token-api-payload/_token-api-payload.mapper";
import { NotificationService, NotificationServiceInterface } from "../notification/notification.service";
import { tokenTypes } from "../../utils/token.utils";
import { FilterValue } from "../../core/models/filter_value";
import { AuthService, AuthServiceInterface } from "../auth/auth.service";
import { ContentService, ContentServiceInterface } from "../content/content.service";
import { ConfirmationDialogComponent } from "../../components/shared/confirmation-dialog/confirmation-dialog.component";
import { StringUtils } from "../../utils/string.utils";

type TokenTypeKey =
  | "hotp"
  | "totp"
  | "spass"
  | "motp"
  | "sshkey"
  | "yubikey"
  | "remote"
  | "yubico"
  | "radius"
  | "sms"
  | "4eyes"
  | "applspec"
  | "certificate"
  | "daypassword"
  | "email"
  | "indexedsecret"
  | "paper"
  | "push"
  | "question"
  | "registration"
  | "tan"
  | "tiqr"
  | "u2f"
  | "vasco"
  | "webauthn"
  | "passkey";

const apiFilter = [
  "serial",
  "type",
  "active",
  "description",
  "rollout_state",
  "user",
  "tokenrealm",
  "container_serial"
];
const advancedApiFilter = ["infokey & infovalue", "userid", "resolver", "assigned"];
const hiddenApiFilter = ["type_list"];

export interface Tokens {
  count: number;
  current: number;
  next?: number;
  page?: number;
  tokens: TokenDetails[];
}

export interface TokenDetails {
  active: boolean;
  container_serial: string;
  count: number;
  count_window: number;
  description: string;
  failcount: number;
  id: number;
  info: any;
  locked: boolean;
  maxfail: number;
  otplen: number;
  realms: string[];
  resolver: string;
  revoked: boolean;
  rollout_state: string;
  serial: string;
  sync_window: number;
  tokengroup: TokenGroup[];
  tokentype: TokenTypeKey;
  user_id: string;
  user_realm: string;
  username: string;
}

export type TokenGroups = Map<string, TokenGroup[]>;

export interface TokenGroup {
  id: number;
  description: string;
}

export interface TokenType {
  key: TokenTypeKey;
  name: string;
  info: string;
  text: string;
}

export interface WebAuthnRegisterRequest {
  attestation: string;
  authenticatorSelection: {
    userVerification: string;
  };
  displayName: string;
  message: string;
  name: string;
  nonce: string;
  excludeCredentials?: any;
  extensions?: any;
  pubKeyCredAlgorithms: {
    alg: number;
    type: string;
  }[];
  relyingParty: {
    id: string;
    name: string;
  };
  serialNumber: string;
  timeout: number;
  transaction_id: string;
}

export type LostTokenResponse = PiResponse<LostTokenData>;

export interface LostTokenData {
  disable: number;
  end_date: string;
  init: boolean;
  password: string;
  pin: boolean;
  serial: string;
  user: boolean;
  valid_to: string;
}

export interface BulkResult {
  failed: string[];
  unauthorized: string[];
  count_success: number;
}

export interface TokenImportResult {
  n_imported: number;
  n_not_imported: number;
}

export interface TokenServiceInterface {
  stopPolling$: Subject<void>;
  tokenBaseUrl: string;
  eventPageSize: number;
  tokenSerial: WritableSignal<string>;
  selectedTokenType: Signal<TokenType>;
  showOnlyTokenNotInContainer: WritableSignal<boolean>;
  tokenFilter: WritableSignal<FilterValue>;
  tokenDetailResource: HttpResourceRef<PiResponse<Tokens> | undefined>;
  tokenTypesResource: HttpResourceRef<PiResponse<{}> | undefined>;
  userTokenResource: HttpResourceRef<PiResponse<Tokens> | undefined>;
  detailsUsername: WritableSignal<string>;
  tokenTypeOptions: Signal<TokenType[]>;
  pageSize: WritableSignal<number>;
  tokenIsActive: WritableSignal<boolean>;
  tokenIsRevoked: WritableSignal<boolean>;
  // tokenIsLost: WritableSignal<boolean>;
  defaultSizeOptions: number[];
  apiFilter: string[];
  advancedApiFilter: string[];
  sort: WritableSignal<Sort>;
  pageIndex: WritableSignal<number>;
  tokenResource: HttpResourceRef<PiResponse<Tokens> | undefined>;
  tokenSelection: WritableSignal<TokenDetails[]>;

  clearFilter(): void;

  handleFilterInput($event: Event): void;

  toggleActive(tokenSerial: string, active: boolean): Observable<PiResponse<boolean>>;

  resetFailCount(tokenSerial: string): Observable<PiResponse<boolean>>;

  saveTokenDetail(tokenSerial: string, key: string, value: any): Observable<PiResponse<boolean>>;

  getSerial(otp: string, params: HttpParams): Observable<PiResponse<{ count: number; serial?: string | undefined }>>;

  setTokenInfos(tokenSerial: string, infos: any): Observable<PiResponse<boolean>[]>;

  deleteToken(tokenSerial: string): Observable<Object>;

  bulkDeleteTokens(selectedTokens: string[]): Observable<PiResponse<BulkResult, any>>;

  bulkDeleteWithConfirmDialog(serialList: string[], dialog: any, afterDelete?: () => void): void;

  revokeToken(tokenSerial: string): Observable<any>;

  deleteInfo(tokenSerial: string, infoKey: string): Observable<Object>;

  unassignUserFromAll(tokenSerials: string[]): Observable<PiResponse<boolean>[]>;

  unassignUser(tokenSerial: string): Observable<PiResponse<boolean>>;

  bulkUnassignTokens(tokenDetails: TokenDetails[]): Observable<PiResponse<BulkResult, any>>;

  assignUserToAll(args: {
    tokenSerials: string[];
    username: string;
    realm: string;
    pin?: string;
  }): Observable<PiResponse<boolean>[]>;

  assignUser(args: {
    tokenSerial: string;
    username: string;
    realm: string;
    pin?: string;
  }): Observable<PiResponse<boolean>>;

  setPin(tokenSerial: string, userPin: string): Observable<any>;

  setRandomPin(tokenSerial: string): Observable<any>;

  resyncOTPToken(tokenSerial: string, firstOTPValue: string, secondOTPValue: string): Observable<Object>;

  getTokenDetails(tokenSerial: string): Observable<PiResponse<Tokens>>;

  enrollToken<T extends TokenEnrollmentData, R extends EnrollmentResponse>(args: {
    data: T;
    mapper: TokenApiPayloadMapper<T>;
  }): Observable<R>;

  lostToken(tokenSerial: string): Observable<LostTokenResponse>;

  stopPolling(): void;

  pollTokenRolloutState(args: { tokenSerial: string; initDelay: number }): Observable<PiResponse<Tokens>>;

  setTokenRealm(tokenSerial: string, value: string[]): Observable<PiResponse<boolean>>;

  getTokengroups(): Observable<PiResponse<TokenGroups>>;

  setTokengroup(tokenSerial: string, value: string | string[]): Observable<Object>;

  importTokens(fileName: string, params: Record<string, any>): Observable<PiResponse<TokenImportResult>>;
}

@Injectable({
  providedIn: "root"
})
export class TokenService implements TokenServiceInterface {
  private readonly http: HttpClient = inject(HttpClient);
  private readonly authService: AuthServiceInterface = inject(AuthService);
  private readonly notificationService: NotificationServiceInterface = inject(NotificationService);
  private readonly contentService: ContentServiceInterface = inject(ContentService);
  readonly hiddenApiFilter = hiddenApiFilter;
  stopPolling$ = new Subject<void>();
  tokenBaseUrl = environment.proxyUrl + "/token/";
  eventPageSize = 10;
  tokenSerial = this.contentService.tokenSerial;
<<<<<<< HEAD
  filterParams = computed<Record<string, string>>(() => {
    const allowed = [...this.apiFilter, ...this.advancedApiFilter, ...this.hiddenApiFilter];

    const plainKeys = new Set([
      "user",
      "infokey",
      "infovalue",
      "active",
      "assigned",
      "container_serial"
    ]);
=======
  detailsUsername = this.contentService.detailsUsername;

  filterParams = computed<Record<string, string>>(() => {
    const allowed = [...this.apiFilter, ...this.advancedApiFilter, ...this.hiddenApiFilter];

    const plainKeys = new Set(["user", "infokey", "infovalue", "active", "assigned", "container_serial"]);
>>>>>>> 9acc6e44

    const entries = [
      ...Array.from(this.tokenFilter().filterMap.entries()),
      ...Array.from(this.tokenFilter().hiddenFilterMap.entries())
    ]
      .filter(([key]) => allowed.includes(key))
      .map(([key, value]) => [key, (value ?? "").toString().trim()] as const)
      .filter(([, v]) => StringUtils.validFilterValue(v))
      .map(([key, v]) => [key, plainKeys.has(key) ? v : `*${v}*`] as const);

    return Object.fromEntries(entries) as Record<string, string>;
<<<<<<< HEAD
  });  detailsUsername = this.contentService.detailsUsername;

=======
  });

  selectedTokenType = linkedSignal({
    source: () => ({
      tokenTypeOptions: this.tokenTypeOptions(),
      routeUrl: this.contentService.routeUrl()
    }),
    computation: (source) =>
      source.tokenTypeOptions.find((type) => type.key === this.authService.defaultTokentype()) ||
      source.tokenTypeOptions[0] ||
      ({ key: "hotp", info: "", text: "" } as TokenType)
  });
>>>>>>> 9acc6e44
  constructor() {
    effect(() => {
      if (this.tokenResource.error()) {
        let tokensResourceError = this.tokenResource.error() as HttpErrorResponse;
        console.error("Failed to get token data.", tokensResourceError.message);
        this.notificationService.openSnackBar(tokensResourceError.message);
      }
    });
    effect(() => {
      if (this.tokenTypesResource.error()) {
        let tokenTypesResourceError = this.tokenTypesResource.error() as HttpErrorResponse;
        console.error("Failed to get token type data.", tokenTypesResourceError.message);
        this.notificationService.openSnackBar(tokenTypesResourceError.message);
      }
    });
<<<<<<< HEAD
  };  selectedTokenType = linkedSignal({
    source: () => ({
      tokenTypeOptions: this.tokenTypeOptions(),
      routeUrl: this.contentService.routeUrl()
    }),
    computation: (source) =>
      source.tokenTypeOptions.find((type) => type.key === this.authService.defaultTokentype()) ||
      source.tokenTypeOptions[0] ||
      ({ key: "hotp", info: "", text: "" } as TokenType)
  });



=======
  }
>>>>>>> 9acc6e44
  showOnlyTokenNotInContainer = linkedSignal({
    source: this.contentService.routeUrl,
    computation: (routeUrl) => {
      return routeUrl.startsWith(ROUTE_PATHS.TOKENS_CONTAINERS_DETAILS);
    }
  });
  tokenFilter: WritableSignal<FilterValue> = linkedSignal({
    source: () => ({
      showOnlyTokenNotInContainer: this.showOnlyTokenNotInContainer(),
      routeUrl: this.contentService.routeUrl()
    }),
    computation: (source, previous) => {
      const inContainerDetails = source.routeUrl.startsWith(ROUTE_PATHS.TOKENS_CONTAINERS_DETAILS);
      const inUserDetails = source.routeUrl.includes(ROUTE_PATHS.USERS_DETAILS);

      if (!inContainerDetails && !inUserDetails) {
        return new FilterValue();
      }

      if (!previous || source.routeUrl !== previous.source.routeUrl) {
        let filterValue = new FilterValue({
          hiddenValue: inContainerDetails ? (source.showOnlyTokenNotInContainer ? "container_serial:" : " ") : ""
        });

        if (inUserDetails) {
          filterValue = filterValue.updateHiddenEntry("assigned", "false");
        }
        return filterValue;
      }

      let filterValue = previous.value;

      if (inContainerDetails) {
        filterValue = source.showOnlyTokenNotInContainer
          ? filterValue.addHiddenKey("container_serial")
          : filterValue.removeHiddenKey("container_serial");
      } else {
        filterValue = filterValue.removeHiddenKey("container_serial");
      }

      if (inUserDetails) {
        filterValue = filterValue.updateHiddenEntry("assigned", "false");
      } else {
        filterValue = filterValue.removeHiddenKey("assigned");
      }
      return filterValue;
    }
  });

  clearFilter(): void {
    this.tokenFilter.set(new FilterValue());
  }

  handleFilterInput($event: Event): void {
    const input = $event.target as HTMLInputElement;
    const newFilter = this.tokenFilter().copyWith({ value: input.value.trim() });
    this.tokenFilter.set(newFilter);
  }

  tokenDetailResource = httpResource<PiResponse<Tokens>>(() => {
    if (!this.contentService.routeUrl().includes(ROUTE_PATHS.TOKENS_DETAILS, 0)) {
      return undefined;
    }
    return {
      url: this.tokenBaseUrl,
      method: "GET",
      headers: this.authService.getHeaders(),
      params: { serial: this.tokenSerial() }
    };
  });
  tokenTypesResource = httpResource<PiResponse<{}>>(() => {
    if (![ROUTE_PATHS.TOKENS_ENROLLMENT, ROUTE_PATHS.TOKENS_GET_SERIAL, ROUTE_PATHS.TOKENS_CONTAINERS_CREATE]
      .includes(this.contentService.routeUrl())) {
      return undefined;
    }
    return {
      url: environment.proxyUrl + "/auth/rights",
      method: "GET",
      headers: this.authService.getHeaders()
    };
  });
  userTokenResource = httpResource<PiResponse<Tokens> | undefined>(() => {
    if (!this.contentService.routeUrl().includes(ROUTE_PATHS.USERS_DETAILS)) {
      return undefined;
    }
    return {
      url: this.tokenBaseUrl,
      method: "GET",
      headers: this.authService.getHeaders(),
      params: { user: this.detailsUsername() }
    };
  });
  tokenTypeOptions = computed<TokenType[]>(() => {
    const obj = this.tokenTypesResource?.value()?.result?.value;
    if (!obj) return [];
    return Object.entries(obj).map(([key, info]) => ({
      key: key as TokenTypeKey,
      name: tokenTypes.find((t) => t.key === key)?.name || key,
      info: String(info),
      text: tokenTypes.find((t) => t.key === key)?.text || ""
    }));
  });
  pageSize = linkedSignal<{ role: string }, number>({
    source: () => ({
      role: this.authService.role()
    }),
    computation: (source, previous) => {
      if (previous && source.role === previous.source.role) {
        return previous.value;
      }
      if (this.authService.tokenPageSize() != null && this.authService.tokenPageSize()! > 0) {
        return this.authService.tokenPageSize()!;
      }
      return source.role === "user" ? 5 : 10;
    }
  });
  tokenIsActive = signal(true);
  tokenIsRevoked = signal(true);
  readonly defaultSizeOptions = [5, 10, 25, 50];
  readonly apiFilter = apiFilter;
  readonly advancedApiFilter = advancedApiFilter;
  sort = signal({ active: "serial", direction: "asc" } as Sort);
  pageIndex = linkedSignal({
    source: () => ({
      filterValue: this.tokenFilter(),
      pageSize: this.pageSize(),
      routeUrl: this.contentService.routeUrl(),
      sort: this.sort()
    }),
    computation: () => 0
  });

<<<<<<< HEAD


=======
>>>>>>> 9acc6e44
  tokenResource = httpResource<PiResponse<Tokens>>(() => {
    if (
      this.contentService.routeUrl() !== ROUTE_PATHS.TOKENS &&
      !this.contentService.routeUrl().includes(ROUTE_PATHS.TOKENS_CONTAINERS_DETAILS) &&
      !this.contentService.routeUrl().includes(ROUTE_PATHS.USERS_DETAILS)
    ) {
      return undefined;
    }
    return {
      url: this.tokenBaseUrl,
      method: "GET",
      headers: this.authService.getHeaders(),
      params: {
        page: this.pageIndex() + 1,
        pagesize: this.pageSize(),
        sortby: this.sort()?.active || "serial",
        sortdir: this.sort()?.direction || "asc",
        ...this.filterParams()
      }
    };
  });
  tokenSelection: WritableSignal<TokenDetails[]> = linkedSignal({
    source: () => ({
      routeUrl: this.contentService.routeUrl(),
      tokenResource: this.tokenResource.value()
    }),
    computation: () => []
  });

  bulkUnassignTokens(tokenDetails: TokenDetails[]): Observable<PiResponse<BulkResult, any>> {
    const headers = this.authService.getHeaders();
    return this.http
      .post<PiResponse<BulkResult, any>>(
        this.tokenBaseUrl + "unassign",
        {
          serials: tokenDetails.map((token) => token.serial)
        },
        { headers }
      )
      .pipe(
        catchError((error) => {
          console.error("Failed to unassign tokens.", error);
          const message = error.error?.result?.error?.message || "";
          this.notificationService.openSnackBar("Failed to unassign tokens. " + message);
          return throwError(() => error);
        })
      );
  }

  bulkDeleteTokens(selectedTokens: string[]): Observable<PiResponse<BulkResult, any>> {
    const headers = this.authService.getHeaders();
    const body = { serials: selectedTokens };

    return this.http.delete<PiResponse<BulkResult, any>>(this.tokenBaseUrl, { headers, body }).pipe(
      catchError((error) => {
        console.error("Failed to delete tokens.", error);
        const message = error.result?.error?.message || "";
        this.notificationService.openSnackBar("Failed to delete tokens. " + message);
        return throwError(() => error);
      })
    );
  }

  bulkDeleteWithConfirmDialog(serialList: string[], dialog: any, afterDelete?: () => void) {
    dialog
      .open(ConfirmationDialogComponent, {
        data: {
          serialList: serialList,
          title: "Delete Selected Tokens",
          type: "token",
          action: "delete",
          numberOfTokens: serialList.length
        }
      })
      .afterClosed()
      .subscribe({
        next: (result: any) => {
          if (result) {
            this.bulkDeleteTokens(serialList).subscribe({
              next: (response: PiResponse<BulkResult, any>) => {
                const failedTokens = response.result?.value?.failed || [];
                const unauthorizedTokens = response.result?.value?.unauthorized || [];
                const count_success = response.result?.value?.count_success || 0;
                const messages: string[] = [];
                if (count_success) {
                  messages.push(`Successfully deleted ${count_success} token${count_success === 1 ? "" : "s"}.`);
                }

                if (failedTokens.length > 0) {
                  messages.push(`The following tokens failed to delete: ${failedTokens.join(", ")}`);
                }

                if (unauthorizedTokens.length > 0) {
                  messages.push(
                    `You are not authorized to delete the following tokens: ${unauthorizedTokens.join(", ")}`
                  );
                }

                if (messages.length > 0) {
                  this.notificationService.openSnackBar(messages.join("\n"));
                }

                if (afterDelete) {
                  afterDelete();
                }
              },
              error: (err) => {
                let message = "An error occurred while deleting tokens.";
                if (err.error?.result?.error?.message) {
                  message = err.error.result.error.message;
                }
                this.notificationService.openSnackBar(message);
              }
            });
          }
        }
      });
  }

  toggleActive(tokenSerial: string, active: boolean): Observable<PiResponse<boolean>> {
    const headers = this.authService.getHeaders();
    const action = active ? "disable" : "enable";
    return this.http
      .post<PiResponse<boolean>>(`${this.tokenBaseUrl}${action}`, { serial: tokenSerial }, { headers })
      .pipe(
        catchError((error) => {
          console.error("Failed to toggle active.", error);
          const message = error.error?.result?.error?.message || "";
          this.notificationService.openSnackBar("Failed to toggle active. " + message);
          return throwError(() => error);
        })
      );
  }

  resetFailCount(tokenSerial: string): Observable<PiResponse<boolean>> {
    const headers = this.authService.getHeaders();
    return this.http.post<PiResponse<boolean>>(this.tokenBaseUrl + "reset", { serial: tokenSerial }, { headers }).pipe(
      catchError((error) => {
        console.error("Failed to reset fail count.", error);
        const message = error.error?.result?.error?.message || "";
        this.notificationService.openSnackBar("Failed to reset fail count. " + message);
        return throwError(() => error);
      })
    );
  }

  saveTokenDetail(tokenSerial: string, key: string, value: any): Observable<PiResponse<boolean>> {
    const headers = this.authService.getHeaders();
    const set_url = `${this.tokenBaseUrl}set`;

    const params =
      key === "maxfail" ? { serial: tokenSerial, max_failcount: value } : { serial: tokenSerial, [key]: value };

    return this.http.post<PiResponse<boolean>>(set_url, params, { headers }).pipe(
      catchError((error) => {
        console.error("Failed to set token detail.", error);
        const message = error.error?.result?.error?.message || "";
        this.notificationService.openSnackBar("Failed to set token detail. " + message);
        return throwError(() => error);
      })
    );
  }

  getSerial(
    otp: string,
    params: HttpParams
  ): Observable<PiResponse<{ count: number; serial?: string | undefined }, unknown>> {
    const headers = this.authService.getHeaders();
    return this.http
      .get<PiResponse<{ count: number; serial?: string }>>(`${this.tokenBaseUrl}getserial/${otp}`, {
        params: params,
        headers: headers
      })
      .pipe(
        catchError((error) => {
          console.error("Failed to get count.", error);
          const message = error.error?.result?.error?.message || "";
          this.notificationService.openSnackBar("Failed to get count. " + message);
          return throwError(() => error);
        })
      );
  }

  setTokenInfos(tokenSerial: string, infos: any): Observable<PiResponse<boolean>[]> {
    const headers = this.authService.getHeaders();
    const set_url = `${this.tokenBaseUrl}set`;
    const info_url = `${this.tokenBaseUrl}info`;

    const postRequest = (url: string, body: any) => {
      return this.http.post<PiResponse<boolean>>(url, body, { headers }).pipe(
        catchError((error) => {
          console.error("Failed to set token info.", error);
          const message = error.error?.result?.error?.message || "";
          this.notificationService.openSnackBar("Failed to set token info. " + message);
          return throwError(() => error);
        })
      );
    };

    const requests = Object.keys(infos).map((infoKey) => {
      const infoValue = infos[infoKey];
      if (
        infoKey === "count_auth_max" ||
        infoKey === "count_auth_success_max" ||
        infoKey === "hashlib" ||
        infoKey === "validity_period_start" ||
        infoKey === "validity_period_end"
      ) {
        return postRequest(set_url, {
          serial: tokenSerial,
          [infoKey]: infoValue
        });
      } else {
        return postRequest(`${info_url}/${tokenSerial}/${infoKey}`, {
          value: infoValue
        });
      }
    });
    return forkJoin(requests);
  }

  deleteToken(tokenSerial: string): Observable<Object> {
    const headers = this.authService.getHeaders();
    return this.http.delete(this.tokenBaseUrl + tokenSerial, { headers });
  }

  revokeToken(tokenSerial: string): Observable<any> {
    const headers = this.authService.getHeaders();
    return this.http.post(`${this.tokenBaseUrl}revoke`, { serial: tokenSerial }, { headers }).pipe(
      catchError((error) => {
        console.error("Failed to revoke token.", error);
        const message = error.error?.result?.error?.message || "";
        this.notificationService.openSnackBar("Failed to revoke token. " + message);
        return throwError(() => error);
      })
    );
  }

  deleteInfo(tokenSerial: string, infoKey: string): Observable<Object> {
    const headers = this.authService.getHeaders();
    return this.http
      .delete(`${this.tokenBaseUrl}info/` + tokenSerial + "/" + infoKey, {
        headers
      })
      .pipe(
        catchError((error) => {
          console.error("Failed to delete token info.", error);
          const message = error.error?.result?.error?.message || "";
          this.notificationService.openSnackBar("Failed to delete token info. " + message);
          return throwError(() => error);
        })
      );
  }

  unassignUserFromAll(tokenSerials: string[]): Observable<PiResponse<boolean>[]> {
    if (tokenSerials.length === 0) {
      return new Observable<PiResponse<boolean>[]>((subscriber) => {
        subscriber.next([]);
        subscriber.complete();
      });
    }
    const observables = tokenSerials.map((tokenSerial) => this.unassignUser(tokenSerial));
    return forkJoin(observables).pipe(
      catchError((error) => {
        console.error("Failed to unassign user from all tokens.", error);
        const message = error.error?.result?.error?.message || "";
        this.notificationService.openSnackBar("Failed to unassign user from all tokens. " + message);
        return throwError(() => error);
      })
    );
  }

  unassignUser(tokenSerial: string): Observable<PiResponse<boolean>> {
    const headers = this.authService.getHeaders();
    return this.http
      .post<PiResponse<boolean>>(`${this.tokenBaseUrl}unassign`, { serial: tokenSerial }, { headers })
      .pipe(
        catchError((error) => {
          console.error("Failed to unassign user.", error);
          const message = error.error?.result?.error?.message || "";
          this.notificationService.openSnackBar("Failed to unassign user. " + message);
          return throwError(() => error);
        })
      );
  }

  assignUserToAll(args: {
    tokenSerials: string[];
    username: string;
    realm: string;
    pin?: string;
  }): Observable<PiResponse<boolean>[]> {
    const { tokenSerials, username, realm, pin } = args;
    const observables = tokenSerials.map((tokenSerial) =>
      this.assignUser({
        tokenSerial: tokenSerial,
        username: username,
        realm: realm,
        pin: pin || ""
      })
    );
    return forkJoin(observables).pipe(
      catchError((error) => {
        console.error("Failed to assign user to all tokens.", error);
        const message = error.error?.result?.error?.message || "";
        this.notificationService.openSnackBar("Failed to assign user to all tokens. " + message);
        return throwError(() => error);
      })
    );
  }

  assignUser(args: {
    tokenSerial: string;
    username: string;
    realm: string;
    pin?: string;
  }): Observable<PiResponse<boolean>> {
    const { tokenSerial, username, realm, pin } = args;
    const headers = this.authService.getHeaders();
    return this.http
      .post<PiResponse<boolean>>(
        `${this.tokenBaseUrl}assign`,
        {
          serial: tokenSerial,
          user: username !== "" ? username : null,
          realm: realm !== "" ? realm : null,
          pin: pin || ""
        },
        { headers }
      )
      .pipe(
        catchError((error) => {
          console.error("Failed to assign user.", error);
          const message = error.error?.result?.error?.message || "";
          this.notificationService.openSnackBar("Failed to assign user. " + message);
          return throwError(() => error);
        })
      );
  }

  setPin(tokenSerial: string, userPin: string): Observable<any> {
    const headers = this.authService.getHeaders();
    return this.http
      .post(
        `${this.tokenBaseUrl}setpin`,
        {
          serial: tokenSerial,
          otppin: userPin
        },
        { headers }
      )
      .pipe(
        catchError((error) => {
          console.error("Failed to set PIN.", error);
          const message = error.error?.result?.error?.message || "";
          this.notificationService.openSnackBar("Failed to set PIN. " + message);
          return throwError(() => error);
        })
      );
  }

  setRandomPin(tokenSerial: string): Observable<any> {
    const headers = this.authService.getHeaders();
    return this.http
      .post(
        `${this.tokenBaseUrl}setrandompin`,
        {
          serial: tokenSerial
        },
        { headers }
      )
      .pipe(
        catchError((error) => {
          console.error("Failed to set random PIN.", error);
          const message = error.error?.result?.error?.message || "";
          this.notificationService.openSnackBar("Failed to set random PIN. " + message);
          return throwError(() => error);
        })
      );
  }

  resyncOTPToken(tokenSerial: string, fristOTPValue: string, secondOTPValue: string): Observable<Object> {
    const headers = this.authService.getHeaders();
    return this.http
      .post(
        `${this.tokenBaseUrl}resync`,
        {
          serial: tokenSerial,
          otp1: fristOTPValue,
          otp2: secondOTPValue
        },
        { headers }
      )
      .pipe(
        catchError((error) => {
          console.error("Failed to resync OTP token.", error);
          const message = error.error?.result?.error?.message || "";
          this.notificationService.openSnackBar("Failed to resync OTP token. " + message);
          return throwError(() => error);
        })
      );
  }

  getTokenDetails(tokenSerial: string): Observable<PiResponse<Tokens>> {
    const headers = this.authService.getHeaders();
    let params = new HttpParams().set("serial", tokenSerial);
    return this.http.get<PiResponse<Tokens>>(this.tokenBaseUrl, {
      headers,
      params
    });
  }

  enrollToken<T extends TokenEnrollmentData, R extends EnrollmentResponse>(args: {
    data: T;
    mapper: TokenApiPayloadMapper<T>;
  }): Observable<R> {
    const { data, mapper } = args;
    const headers = this.authService.getHeaders();
    const params = mapper.toApiPayload(data);

    return this.http
      .post<R>(`${this.tokenBaseUrl}init`, params, {
        headers
      })
      .pipe(
        catchError((error) => {
          console.error("Failed to enroll token.", error);
          const message = error.error?.result?.error?.message || "";
          this.notificationService.openSnackBar("Failed to enroll token. " + message);
          return throwError(() => error);
        })
      );
  }

  lostToken(tokenSerial: string): Observable<LostTokenResponse> {
    const headers = this.authService.getHeaders();
    return this.http.post<LostTokenResponse>(`${this.tokenBaseUrl}lost/` + tokenSerial, {}, { headers }).pipe(
      catchError((error) => {
        console.error("Failed to mark token as lost.", error);
        const message = error.error?.result?.error?.message || "";
        this.notificationService.openSnackBar("Failed to mark token as lost. " + message);
        return throwError(() => error);
      })
    );
  }

  stopPolling(): void {
    this.stopPolling$.next();
  }

  pollTokenRolloutState(args: { tokenSerial: string; initDelay: number }): Observable<PiResponse<Tokens>> {
    const { tokenSerial, initDelay } = args;
    this.tokenSerial.set(tokenSerial);
    return timer(initDelay, 2000).pipe(
      takeUntil(this.stopPolling$),
      switchMap(() => {
        return this.getTokenDetails(this.tokenSerial());
      }),
      takeWhile((response: any) => response.result?.value.tokens[0].rollout_state === "clientwait", true),
      catchError((error) => {
        console.error("Failed to poll token state.", error);
        const message = error.error?.result?.error?.message || "";
        this.notificationService.openSnackBar("Failed to poll token state. " + message);
        return throwError(() => error);
      }),
      shareReplay({ bufferSize: 1, refCount: true })
    );
  }

  setTokenRealm(tokenSerial: string, value: string[]): Observable<PiResponse<boolean>> {
    const headers = this.authService.getHeaders();

    return this.http
      .post<PiResponse<boolean>>(
        `${this.tokenBaseUrl}realm/` + tokenSerial,
        {
          realms: value
        },
        { headers }
      )
      .pipe(
        catchError((error) => {
          console.error("Failed to set token realm.", error);
          const message = error.error?.result?.error?.message || "";
          this.notificationService.openSnackBar("Failed to set token realm. " + message);
          return throwError(() => error);
        })
      );
  }

  getTokengroups(): Observable<PiResponse<TokenGroups>> {
    const headers = this.authService.getHeaders();
    return this.http.get<PiResponse<TokenGroups>>(environment.proxyUrl + `/tokengroup/`, { headers }).pipe(
      catchError((error) => {
        console.error("Failed to get token groups.", error);
        const message = error.error?.result?.error?.message || "";
        this.notificationService.openSnackBar("Failed to get tokengroups. " + message);
        return throwError(() => error);
      })
    );
  }

  setTokengroup(tokenSerial: string, value: string | string[]): Observable<Object> {
    const headers = this.authService.getHeaders();

    const valueArray: string[] = Array.isArray(value)
      ? value
      : typeof value === "object" && value !== null
        ? Object.values(value)
        : [value];
    return this.http
      .post(
        `${this.tokenBaseUrl}group/` + tokenSerial,
        {
          groups: valueArray
        },
        { headers }
      )
      .pipe(
        catchError((error) => {
          console.error("Failed to set token group.", error);
          const message = error.error?.result?.error?.message || "";
          this.notificationService.openSnackBar("Failed to set token group. " + message);
          return throwError(() => error);
        })
      );
  }

  importTokens(fileName: string, params: Record<string, any>): Observable<PiResponse<TokenImportResult>> {
    const headers = this.authService.getHeaders();
    return this.http
      .post<PiResponse<TokenImportResult>>(`${this.tokenBaseUrl}load/${fileName}`, params, {
        headers: headers
      })
      .pipe(
        catchError((error) => {
          console.error("Failed to import tokens.", error);
          const message = error.error?.result?.error?.message || "";
          this.notificationService.openSnackBar("Failed to import tokens. " + message);
          return throwError(() => error);
        })
      );
  }
}<|MERGE_RESOLUTION|>--- conflicted
+++ resolved
@@ -189,7 +189,6 @@
   pageSize: WritableSignal<number>;
   tokenIsActive: WritableSignal<boolean>;
   tokenIsRevoked: WritableSignal<boolean>;
-  // tokenIsLost: WritableSignal<boolean>;
   defaultSizeOptions: number[];
   apiFilter: string[];
   advancedApiFilter: string[];
@@ -283,7 +282,6 @@
   tokenBaseUrl = environment.proxyUrl + "/token/";
   eventPageSize = 10;
   tokenSerial = this.contentService.tokenSerial;
-<<<<<<< HEAD
   filterParams = computed<Record<string, string>>(() => {
     const allowed = [...this.apiFilter, ...this.advancedApiFilter, ...this.hiddenApiFilter];
 
@@ -295,14 +293,6 @@
       "assigned",
       "container_serial"
     ]);
-=======
-  detailsUsername = this.contentService.detailsUsername;
-
-  filterParams = computed<Record<string, string>>(() => {
-    const allowed = [...this.apiFilter, ...this.advancedApiFilter, ...this.hiddenApiFilter];
-
-    const plainKeys = new Set(["user", "infokey", "infovalue", "active", "assigned", "container_serial"]);
->>>>>>> 9acc6e44
 
     const entries = [
       ...Array.from(this.tokenFilter().filterMap.entries()),
@@ -314,12 +304,9 @@
       .map(([key, v]) => [key, plainKeys.has(key) ? v : `*${v}*`] as const);
 
     return Object.fromEntries(entries) as Record<string, string>;
-<<<<<<< HEAD
-  });  detailsUsername = this.contentService.detailsUsername;
-
-=======
   });
 
+  detailsUsername = this.contentService.detailsUsername;
   selectedTokenType = linkedSignal({
     source: () => ({
       tokenTypeOptions: this.tokenTypeOptions(),
@@ -330,7 +317,7 @@
       source.tokenTypeOptions[0] ||
       ({ key: "hotp", info: "", text: "" } as TokenType)
   });
->>>>>>> 9acc6e44
+
   constructor() {
     effect(() => {
       if (this.tokenResource.error()) {
@@ -346,8 +333,9 @@
         this.notificationService.openSnackBar(tokenTypesResourceError.message);
       }
     });
-<<<<<<< HEAD
-  };  selectedTokenType = linkedSignal({
+  };
+
+  selectedTokenType = linkedSignal({
     source: () => ({
       tokenTypeOptions: this.tokenTypeOptions(),
       routeUrl: this.contentService.routeUrl()
@@ -357,690 +345,830 @@
       source.tokenTypeOptions[0] ||
       ({ key: "hotp", info: "", text: "" } as TokenType)
   });
-
-
-
-=======
+}
+
+showOnlyTokenNotInContainer = linkedSignal({
+  source: this.contentService.routeUrl,
+  computation: (routeUrl) => {
+    return routeUrl.startsWith(ROUTE_PATHS.TOKENS_CONTAINERS_DETAILS);
   }
->>>>>>> 9acc6e44
-  showOnlyTokenNotInContainer = linkedSignal({
-    source: this.contentService.routeUrl,
-    computation: (routeUrl) => {
-      return routeUrl.startsWith(ROUTE_PATHS.TOKENS_CONTAINERS_DETAILS);
+});
+tokenFilter: WritableSignal<FilterValue> = linkedSignal({
+  source: () => ({
+    showOnlyTokenNotInContainer: this.showOnlyTokenNotInContainer(),
+    routeUrl: this.contentService.routeUrl()
+  }),
+  computation: (source, previous) => {
+    const inContainerDetails = source.routeUrl.startsWith(ROUTE_PATHS.TOKENS_CONTAINERS_DETAILS);
+    const inUserDetails = source.routeUrl.includes(ROUTE_PATHS.USERS_DETAILS);
+
+    if (!inContainerDetails && !inUserDetails) {
+      return new FilterValue();
     }
-  });
-  tokenFilter: WritableSignal<FilterValue> = linkedSignal({
-    source: () => ({
-      showOnlyTokenNotInContainer: this.showOnlyTokenNotInContainer(),
-      routeUrl: this.contentService.routeUrl()
-    }),
-    computation: (source, previous) => {
-      const inContainerDetails = source.routeUrl.startsWith(ROUTE_PATHS.TOKENS_CONTAINERS_DETAILS);
-      const inUserDetails = source.routeUrl.includes(ROUTE_PATHS.USERS_DETAILS);
-
-      if (!inContainerDetails && !inUserDetails) {
-        return new FilterValue();
-      }
-
-      if (!previous || source.routeUrl !== previous.source.routeUrl) {
-        let filterValue = new FilterValue({
-          hiddenValue: inContainerDetails ? (source.showOnlyTokenNotInContainer ? "container_serial:" : " ") : ""
-        });
-
-        if (inUserDetails) {
-          filterValue = filterValue.updateHiddenEntry("assigned", "false");
-        }
-        return filterValue;
-      }
-
-      let filterValue = previous.value;
-
-      if (inContainerDetails) {
-        filterValue = source.showOnlyTokenNotInContainer
-          ? filterValue.addHiddenKey("container_serial")
-          : filterValue.removeHiddenKey("container_serial");
-      } else {
-        filterValue = filterValue.removeHiddenKey("container_serial");
-      }
+
+    if (!previous || source.routeUrl !== previous.source.routeUrl) {
+      let filterValue = new FilterValue({
+        hiddenValue: inContainerDetails ? (source.showOnlyTokenNotInContainer ? "container_serial:" : " ") : ""
+      });
 
       if (inUserDetails) {
         filterValue = filterValue.updateHiddenEntry("assigned", "false");
-      } else {
-        filterValue = filterValue.removeHiddenKey("assigned");
       }
       return filterValue;
     }
-  });
-
-  clearFilter(): void {
-    this.tokenFilter.set(new FilterValue());
+
+    let filterValue = previous.value;
+
+    if (inContainerDetails) {
+      filterValue = source.showOnlyTokenNotInContainer
+        ? filterValue.addHiddenKey("container_serial")
+        : filterValue.removeHiddenKey("container_serial");
+    } else {
+      filterValue = filterValue.removeHiddenKey("container_serial");
+    }
+
+    if (inUserDetails) {
+      filterValue = filterValue.updateHiddenEntry("assigned", "false");
+    } else {
+      filterValue = filterValue.removeHiddenKey("assigned");
+    }
+    return filterValue;
   }
-
-  handleFilterInput($event: Event): void {
-    const input = $event.target as HTMLInputElement;
-    const newFilter = this.tokenFilter().copyWith({ value: input.value.trim() });
-    this.tokenFilter.set(newFilter);
+});
+
+clearFilter();
+:
+void {
+  this.tokenFilter.set(new FilterValue());
+};
+
+handleFilterInput($event
+:
+Event;
+):
+void {
+  const input = $event.target as HTMLInputElement;
+  const newFilter = this.tokenFilter().copyWith({ value: input.value.trim() });
+  this.tokenFilter.set(newFilter);
+};
+
+tokenDetailResource = httpResource<PiResponse<Tokens>>(() => {
+  if (!this.contentService.routeUrl().includes(ROUTE_PATHS.TOKENS_DETAILS, 0)) {
+    return undefined;
   }
-
-  tokenDetailResource = httpResource<PiResponse<Tokens>>(() => {
-    if (!this.contentService.routeUrl().includes(ROUTE_PATHS.TOKENS_DETAILS, 0)) {
-      return undefined;
+  return {
+    url: this.tokenBaseUrl,
+    method: "GET",
+    headers: this.authService.getHeaders(),
+    params: { serial: this.tokenSerial() }
+  };
+});
+tokenTypesResource = httpResource<PiResponse<{}>>(() => {
+  if (![ROUTE_PATHS.TOKENS_ENROLLMENT, ROUTE_PATHS.TOKENS_GET_SERIAL, ROUTE_PATHS.TOKENS_CONTAINERS_CREATE]
+    .includes(this.contentService.routeUrl())) {
+    return undefined;
+  }
+  return {
+    url: environment.proxyUrl + "/auth/rights",
+    method: "GET",
+    headers: this.authService.getHeaders()
+  };
+});
+userTokenResource = httpResource<PiResponse<Tokens> | undefined>(() => {
+  if (!this.contentService.routeUrl().includes(ROUTE_PATHS.USERS_DETAILS)) {
+    return undefined;
+  }
+  return {
+    url: this.tokenBaseUrl,
+    method: "GET",
+    headers: this.authService.getHeaders(),
+    params: { user: this.detailsUsername() }
+  };
+});
+tokenTypeOptions = computed<TokenType[]>(() => {
+  const obj = this.tokenTypesResource?.value()?.result?.value;
+  if (!obj) return [];
+  return Object.entries(obj).map(([key, info]) => ({
+    key: key as TokenTypeKey,
+    name: tokenTypes.find((t) => t.key === key)?.name || key,
+    info: String(info),
+    text: tokenTypes.find((t) => t.key === key)?.text || ""
+  }));
+});
+pageSize = linkedSignal<{ role: string }, number>({
+  source: () => ({
+    role: this.authService.role()
+  }),
+  computation: (source, previous) => {
+    if (previous && source.role === previous.source.role) {
+      return previous.value;
     }
-    return {
-      url: this.tokenBaseUrl,
-      method: "GET",
-      headers: this.authService.getHeaders(),
-      params: { serial: this.tokenSerial() }
-    };
-  });
-  tokenTypesResource = httpResource<PiResponse<{}>>(() => {
-    if (![ROUTE_PATHS.TOKENS_ENROLLMENT, ROUTE_PATHS.TOKENS_GET_SERIAL, ROUTE_PATHS.TOKENS_CONTAINERS_CREATE]
-      .includes(this.contentService.routeUrl())) {
-      return undefined;
+    if (this.authService.tokenPageSize() != null && this.authService.tokenPageSize()! > 0) {
+      return this.authService.tokenPageSize()!;
     }
-    return {
-      url: environment.proxyUrl + "/auth/rights",
-      method: "GET",
-      headers: this.authService.getHeaders()
-    };
-  });
-  userTokenResource = httpResource<PiResponse<Tokens> | undefined>(() => {
-    if (!this.contentService.routeUrl().includes(ROUTE_PATHS.USERS_DETAILS)) {
-      return undefined;
+    return source.role === "user" ? 5 : 10;
+  }
+});
+tokenIsActive = signal(true);
+tokenIsRevoked = signal(true);
+readonly;
+defaultSizeOptions = [5, 10, 25, 50];
+readonly;
+apiFilter = apiFilter;
+readonly;
+advancedApiFilter = advancedApiFilter;
+sort = signal({ active: "serial", direction: "asc" } as Sort);
+pageIndex = linkedSignal({
+  source: () => ({
+    filterValue: this.tokenFilter(),
+    pageSize: this.pageSize(),
+    routeUrl: this.contentService.routeUrl(),
+    sort: this.sort()
+  }),
+  computation: () => 0
+});
+
+tokenResource = httpResource<PiResponse<Tokens>>(() => {
+  if (
+    this.contentService.routeUrl() !== ROUTE_PATHS.TOKENS &&
+    !this.contentService.routeUrl().includes(ROUTE_PATHS.TOKENS_CONTAINERS_DETAILS) &&
+    !this.contentService.routeUrl().includes(ROUTE_PATHS.USERS_DETAILS)
+  ) {
+    return undefined;
+  }
+  return {
+    url: this.tokenBaseUrl,
+    method: "GET",
+    headers: this.authService.getHeaders(),
+    params: {
+      page: this.pageIndex() + 1,
+      pagesize: this.pageSize(),
+      sortby: this.sort()?.active || "serial",
+      sortdir: this.sort()?.direction || "asc",
+      ...this.filterParams()
     }
-    return {
-      url: this.tokenBaseUrl,
-      method: "GET",
-      headers: this.authService.getHeaders(),
-      params: { user: this.detailsUsername() }
-    };
-  });
-  tokenTypeOptions = computed<TokenType[]>(() => {
-    const obj = this.tokenTypesResource?.value()?.result?.value;
-    if (!obj) return [];
-    return Object.entries(obj).map(([key, info]) => ({
-      key: key as TokenTypeKey,
-      name: tokenTypes.find((t) => t.key === key)?.name || key,
-      info: String(info),
-      text: tokenTypes.find((t) => t.key === key)?.text || ""
-    }));
-  });
-  pageSize = linkedSignal<{ role: string }, number>({
-    source: () => ({
-      role: this.authService.role()
-    }),
-    computation: (source, previous) => {
-      if (previous && source.role === previous.source.role) {
-        return previous.value;
+  };
+});
+tokenSelection: WritableSignal<TokenDetails[]> = linkedSignal({
+  source: () => ({
+    routeUrl: this.contentService.routeUrl(),
+    tokenResource: this.tokenResource.value()
+  }),
+  computation: () => []
+});
+
+bulkUnassignTokens(tokenDetails
+:
+TokenDetails[];
+):
+Observable < PiResponse < BulkResult, any >> {
+  const headers = this.authService.getHeaders();
+  return this.http
+    .post<PiResponse<BulkResult, any>>(
+      this.tokenBaseUrl + "unassign",
+      {
+        serials: tokenDetails.map((token) => token.serial)
+      },
+      { headers }
+    )
+    .pipe(
+      catchError((error) => {
+        console.error("Failed to unassign tokens.", error);
+        const message = error.error?.result?.error?.message || "";
+        this.notificationService.openSnackBar("Failed to unassign tokens. " + message);
+        return throwError(() => error);
+      })
+    );
+};
+
+bulkDeleteTokens(selectedTokens
+:
+string[];
+):
+Observable < PiResponse < BulkResult, any >> {
+  const headers = this.authService.getHeaders();
+  const body = { serials: selectedTokens };
+
+  return this.http.delete<PiResponse<BulkResult, any>>(this.tokenBaseUrl, { headers, body }).pipe(
+    catchError((error) => {
+      console.error("Failed to delete tokens.", error);
+      const message = error.result?.error?.message || "";
+      this.notificationService.openSnackBar("Failed to delete tokens. " + message);
+      return throwError(() => error);
+    })
+  );
+};
+
+bulkDeleteWithConfirmDialog(serialList
+:
+string[], dialog;
+:
+any, afterDelete ? : () => void
+)
+{
+  dialog
+    .open(ConfirmationDialogComponent, {
+      data: {
+        serialList: serialList,
+        title: "Delete Selected Tokens",
+        type: "token",
+        action: "delete",
+        numberOfTokens: serialList.length
       }
-      if (this.authService.tokenPageSize() != null && this.authService.tokenPageSize()! > 0) {
-        return this.authService.tokenPageSize()!;
+    })
+    .afterClosed()
+    .subscribe({
+      next: (result: any) => {
+        if (result) {
+          this.bulkDeleteTokens(serialList).subscribe({
+            next: (response: PiResponse<BulkResult, any>) => {
+              const failedTokens = response.result?.value?.failed || [];
+              const unauthorizedTokens = response.result?.value?.unauthorized || [];
+              const count_success = response.result?.value?.count_success || 0;
+              const messages: string[] = [];
+              if (count_success) {
+                messages.push(`Successfully deleted ${count_success} token${count_success === 1 ? "" : "s"}.`);
+              }
+
+              if (failedTokens.length > 0) {
+                messages.push(`The following tokens failed to delete: ${failedTokens.join(", ")}`);
+              }
+
+              if (unauthorizedTokens.length > 0) {
+                messages.push(
+                  `You are not authorized to delete the following tokens: ${unauthorizedTokens.join(", ")}`
+                );
+              }
+
+              if (messages.length > 0) {
+                this.notificationService.openSnackBar(messages.join("\n"));
+              }
+
+              if (afterDelete) {
+                afterDelete();
+              }
+            },
+            error: (err) => {
+              let message = "An error occurred while deleting tokens.";
+              if (err.error?.result?.error?.message) {
+                message = err.error.result.error.message;
+              }
+              this.notificationService.openSnackBar(message);
+            }
+          });
+        }
       }
-      return source.role === "user" ? 5 : 10;
+    });
+}
+
+toggleActive(tokenSerial
+:
+string, active;
+:
+boolean;
+):
+Observable < PiResponse < boolean >> {
+  const headers = this.authService.getHeaders();
+  const action = active ? "disable" : "enable";
+  return this.http
+    .post<PiResponse<boolean>>(`${this.tokenBaseUrl}${action}`, { serial: tokenSerial }, { headers })
+    .pipe(
+      catchError((error) => {
+        console.error("Failed to toggle active.", error);
+        const message = error.error?.result?.error?.message || "";
+        this.notificationService.openSnackBar("Failed to toggle active. " + message);
+        return throwError(() => error);
+      })
+    );
+};
+
+resetFailCount(tokenSerial
+:
+string;
+):
+Observable < PiResponse < boolean >> {
+  const headers = this.authService.getHeaders();
+  return this.http.post<PiResponse<boolean>>(this.tokenBaseUrl + "reset", { serial: tokenSerial }, { headers }).pipe(
+    catchError((error) => {
+      console.error("Failed to reset fail count.", error);
+      const message = error.error?.result?.error?.message || "";
+      this.notificationService.openSnackBar("Failed to reset fail count. " + message);
+      return throwError(() => error);
+    })
+  );
+};
+
+saveTokenDetail(tokenSerial
+:
+string, key;
+:
+string, value;
+:
+any;
+):
+Observable < PiResponse < boolean >> {
+  const headers = this.authService.getHeaders();
+  const set_url = `${this.tokenBaseUrl}set`;
+
+  const params =
+    key === "maxfail" ? { serial: tokenSerial, max_failcount: value } : { serial: tokenSerial, [key]: value };
+
+  return this.http.post<PiResponse<boolean>>(set_url, params, { headers }).pipe(
+    catchError((error) => {
+      console.error("Failed to set token detail.", error);
+      const message = error.error?.result?.error?.message || "";
+      this.notificationService.openSnackBar("Failed to set token detail. " + message);
+      return throwError(() => error);
+    })
+  );
+};
+
+getSerial(
+  otp
+:
+string,
+  params;
+:
+HttpParams;
+):
+Observable < PiResponse < { count: number; serial? : string | undefined }, unknown >> {
+  const headers = this.authService.getHeaders();
+  return this.http
+    .get<PiResponse<{ count: number; serial?: string }>>(`${this.tokenBaseUrl}getserial/${otp}`, {
+      params: params,
+      headers: headers
+    })
+    .pipe(
+      catchError((error) => {
+        console.error("Failed to get count.", error);
+        const message = error.error?.result?.error?.message || "";
+        this.notificationService.openSnackBar("Failed to get count. " + message);
+        return throwError(() => error);
+      })
+    );
+};
+
+setTokenInfos(tokenSerial
+:
+string, infos;
+:
+any;
+):
+Observable < PiResponse < boolean > [] > {
+  const headers = this.authService.getHeaders();
+  const set_url = `${this.tokenBaseUrl}set`;
+  const info_url = `${this.tokenBaseUrl}info`;
+
+  const postRequest = (url: string, body: any) => {
+    return this.http.post<PiResponse<boolean>>(url, body, { headers }).pipe(
+      catchError((error) => {
+        console.error("Failed to set token info.", error);
+        const message = error.error?.result?.error?.message || "";
+        this.notificationService.openSnackBar("Failed to set token info. " + message);
+        return throwError(() => error);
+      })
+    );
+  };
+
+  const requests = Object.keys(infos).map((infoKey) => {
+    const infoValue = infos[infoKey];
+    if (
+      infoKey === "count_auth_max" ||
+      infoKey === "count_auth_success_max" ||
+      infoKey === "hashlib" ||
+      infoKey === "validity_period_start" ||
+      infoKey === "validity_period_end"
+    ) {
+      return postRequest(set_url, {
+        serial: tokenSerial,
+        [infoKey]: infoValue
+      });
+    } else {
+      return postRequest(`${info_url}/${tokenSerial}/${infoKey}`, {
+        value: infoValue
+      });
     }
   });
-  tokenIsActive = signal(true);
-  tokenIsRevoked = signal(true);
-  readonly defaultSizeOptions = [5, 10, 25, 50];
-  readonly apiFilter = apiFilter;
-  readonly advancedApiFilter = advancedApiFilter;
-  sort = signal({ active: "serial", direction: "asc" } as Sort);
-  pageIndex = linkedSignal({
-    source: () => ({
-      filterValue: this.tokenFilter(),
-      pageSize: this.pageSize(),
-      routeUrl: this.contentService.routeUrl(),
-      sort: this.sort()
+  return forkJoin(requests);
+};
+
+deleteToken(tokenSerial
+:
+string;
+):
+Observable < Object > {
+  const headers = this.authService.getHeaders();
+  return this.http.delete(this.tokenBaseUrl + tokenSerial, { headers });
+};
+
+revokeToken(tokenSerial
+:
+string;
+):
+Observable < any > {
+  const headers = this.authService.getHeaders();
+  return this.http.post(`${this.tokenBaseUrl}revoke`, { serial: tokenSerial }, { headers }).pipe(
+    catchError((error) => {
+      console.error("Failed to revoke token.", error);
+      const message = error.error?.result?.error?.message || "";
+      this.notificationService.openSnackBar("Failed to revoke token. " + message);
+      return throwError(() => error);
+    })
+  );
+};
+
+deleteInfo(tokenSerial
+:
+string, infoKey;
+:
+string;
+):
+Observable < Object > {
+  const headers = this.authService.getHeaders();
+  return this.http
+    .delete(`${this.tokenBaseUrl}info/` + tokenSerial + "/" + infoKey, {
+      headers
+    })
+    .pipe(
+      catchError((error) => {
+        console.error("Failed to delete token info.", error);
+        const message = error.error?.result?.error?.message || "";
+        this.notificationService.openSnackBar("Failed to delete token info. " + message);
+        return throwError(() => error);
+      })
+    );
+};
+
+unassignUserFromAll(tokenSerials
+:
+string[];
+):
+Observable < PiResponse < boolean > [] > {
+  if(tokenSerials.length === 0
+)
+{
+  return new Observable<PiResponse<boolean>[]>((subscriber) => {
+    subscriber.next([]);
+    subscriber.complete();
+  });
+}
+const observables = tokenSerials.map((tokenSerial) => this.unassignUser(tokenSerial));
+return forkJoin(observables).pipe(
+  catchError((error) => {
+    console.error("Failed to unassign user from all tokens.", error);
+    const message = error.error?.result?.error?.message || "";
+    this.notificationService.openSnackBar("Failed to unassign user from all tokens. " + message);
+    return throwError(() => error);
+  })
+);
+}
+
+unassignUser(tokenSerial
+:
+string;
+):
+Observable < PiResponse < boolean >> {
+  const headers = this.authService.getHeaders();
+  return this.http
+    .post<PiResponse<boolean>>(`${this.tokenBaseUrl}unassign`, { serial: tokenSerial }, { headers })
+    .pipe(
+      catchError((error) => {
+        console.error("Failed to unassign user.", error);
+        const message = error.error?.result?.error?.message || "";
+        this.notificationService.openSnackBar("Failed to unassign user. " + message);
+        return throwError(() => error);
+      })
+    );
+};
+
+assignUserToAll(args
+:
+{
+  tokenSerials: string[];
+  username: string;
+  realm: string;
+  pin ? : string;
+}
+):
+Observable < PiResponse < boolean > [] > {
+  const { tokenSerials, username, realm, pin } = args;
+  const observables = tokenSerials.map((tokenSerial) =>
+    this.assignUser({
+      tokenSerial: tokenSerial,
+      username: username,
+      realm: realm,
+      pin: pin || ""
+    })
+  );
+  return forkJoin(observables).pipe(
+    catchError((error) => {
+      console.error("Failed to assign user to all tokens.", error);
+      const message = error.error?.result?.error?.message || "";
+      this.notificationService.openSnackBar("Failed to assign user to all tokens. " + message);
+      return throwError(() => error);
+    })
+  );
+};
+
+assignUser(args
+:
+{
+  tokenSerial: string;
+  username: string;
+  realm: string;
+  pin ? : string;
+}
+):
+Observable < PiResponse < boolean >> {
+  const { tokenSerial, username, realm, pin } = args;
+  const headers = this.authService.getHeaders();
+  return this.http
+    .post<PiResponse<boolean>>(
+      `${this.tokenBaseUrl}assign`,
+      {
+        serial: tokenSerial,
+        user: username !== "" ? username : null,
+        realm: realm !== "" ? realm : null,
+        pin: pin || ""
+      },
+      { headers }
+    )
+    .pipe(
+      catchError((error) => {
+        console.error("Failed to assign user.", error);
+        const message = error.error?.result?.error?.message || "";
+        this.notificationService.openSnackBar("Failed to assign user. " + message);
+        return throwError(() => error);
+      })
+    );
+};
+
+setPin(tokenSerial
+:
+string, userPin;
+:
+string;
+):
+Observable < any > {
+  const headers = this.authService.getHeaders();
+  return this.http
+    .post(
+      `${this.tokenBaseUrl}setpin`,
+      {
+        serial: tokenSerial,
+        otppin: userPin
+      },
+      { headers }
+    )
+    .pipe(
+      catchError((error) => {
+        console.error("Failed to set PIN.", error);
+        const message = error.error?.result?.error?.message || "";
+        this.notificationService.openSnackBar("Failed to set PIN. " + message);
+        return throwError(() => error);
+      })
+    );
+};
+
+setRandomPin(tokenSerial
+:
+string;
+):
+Observable < any > {
+  const headers = this.authService.getHeaders();
+  return this.http
+    .post(
+      `${this.tokenBaseUrl}setrandompin`,
+      {
+        serial: tokenSerial
+      },
+      { headers }
+    )
+    .pipe(
+      catchError((error) => {
+        console.error("Failed to set random PIN.", error);
+        const message = error.error?.result?.error?.message || "";
+        this.notificationService.openSnackBar("Failed to set random PIN. " + message);
+        return throwError(() => error);
+      })
+    );
+};
+
+resyncOTPToken(tokenSerial
+:
+string, fristOTPValue;
+:
+string, secondOTPValue;
+:
+string;
+):
+Observable < Object > {
+  const headers = this.authService.getHeaders();
+  return this.http
+    .post(
+      `${this.tokenBaseUrl}resync`,
+      {
+        serial: tokenSerial,
+        otp1: fristOTPValue,
+        otp2: secondOTPValue
+      },
+      { headers }
+    )
+    .pipe(
+      catchError((error) => {
+        console.error("Failed to resync OTP token.", error);
+        const message = error.error?.result?.error?.message || "";
+        this.notificationService.openSnackBar("Failed to resync OTP token. " + message);
+        return throwError(() => error);
+      })
+    );
+};
+
+getTokenDetails(tokenSerial
+:
+string;
+):
+Observable < PiResponse < Tokens >> {
+  const headers = this.authService.getHeaders();
+  let params = new HttpParams().set("serial", tokenSerial);
+  return this.http.get<PiResponse<Tokens>>(this.tokenBaseUrl, {
+    headers,
+    params
+  });
+};
+
+enrollToken < T;
+extends
+TokenEnrollmentData, R;
+extends
+EnrollmentResponse > (args
+:
+{
+  data: T;
+  mapper: TokenApiPayloadMapper<T>;
+}
+):
+Observable < R > {
+  const { data, mapper } = args;
+  const headers = this.authService.getHeaders();
+  const params = mapper.toApiPayload(data);
+
+  return this.http
+    .post<R>(`${this.tokenBaseUrl}init`, params, {
+      headers
+    })
+    .pipe(
+      catchError((error) => {
+        console.error("Failed to enroll token.", error);
+        const message = error.error?.result?.error?.message || "";
+        this.notificationService.openSnackBar("Failed to enroll token. " + message);
+        return throwError(() => error);
+      })
+    );
+};
+
+lostToken(tokenSerial
+:
+string;
+):
+Observable < LostTokenResponse > {
+  const headers = this.authService.getHeaders();
+  return this.http.post<LostTokenResponse>(`${this.tokenBaseUrl}lost/` + tokenSerial, {}, { headers }).pipe(
+    catchError((error) => {
+      console.error("Failed to mark token as lost.", error);
+      const message = error.error?.result?.error?.message || "";
+      this.notificationService.openSnackBar("Failed to mark token as lost. " + message);
+      return throwError(() => error);
+    })
+  );
+};
+
+stopPolling();
+:
+void {
+  this.stopPolling$.next();
+};
+
+pollTokenRolloutState(args
+:
+{
+  tokenSerial: string;
+  initDelay: number;
+}
+):
+Observable < PiResponse < Tokens >> {
+  const { tokenSerial, initDelay } = args;
+  this.tokenSerial.set(tokenSerial);
+  return timer(initDelay, 2000).pipe(
+    takeUntil(this.stopPolling$),
+    switchMap(() => {
+      return this.getTokenDetails(this.tokenSerial());
     }),
-    computation: () => 0
-  });
-
-<<<<<<< HEAD
-
-
-=======
->>>>>>> 9acc6e44
-  tokenResource = httpResource<PiResponse<Tokens>>(() => {
-    if (
-      this.contentService.routeUrl() !== ROUTE_PATHS.TOKENS &&
-      !this.contentService.routeUrl().includes(ROUTE_PATHS.TOKENS_CONTAINERS_DETAILS) &&
-      !this.contentService.routeUrl().includes(ROUTE_PATHS.USERS_DETAILS)
-    ) {
-      return undefined;
-    }
-    return {
-      url: this.tokenBaseUrl,
-      method: "GET",
-      headers: this.authService.getHeaders(),
-      params: {
-        page: this.pageIndex() + 1,
-        pagesize: this.pageSize(),
-        sortby: this.sort()?.active || "serial",
-        sortdir: this.sort()?.direction || "asc",
-        ...this.filterParams()
-      }
-    };
-  });
-  tokenSelection: WritableSignal<TokenDetails[]> = linkedSignal({
-    source: () => ({
-      routeUrl: this.contentService.routeUrl(),
-      tokenResource: this.tokenResource.value()
+    takeWhile((response: any) => response.result?.value.tokens[0].rollout_state === "clientwait", true),
+    catchError((error) => {
+      console.error("Failed to poll token state.", error);
+      const message = error.error?.result?.error?.message || "";
+      this.notificationService.openSnackBar("Failed to poll token state. " + message);
+      return throwError(() => error);
     }),
-    computation: () => []
-  });
-
-  bulkUnassignTokens(tokenDetails: TokenDetails[]): Observable<PiResponse<BulkResult, any>> {
-    const headers = this.authService.getHeaders();
-    return this.http
-      .post<PiResponse<BulkResult, any>>(
-        this.tokenBaseUrl + "unassign",
-        {
-          serials: tokenDetails.map((token) => token.serial)
-        },
-        { headers }
-      )
-      .pipe(
-        catchError((error) => {
-          console.error("Failed to unassign tokens.", error);
-          const message = error.error?.result?.error?.message || "";
-          this.notificationService.openSnackBar("Failed to unassign tokens. " + message);
-          return throwError(() => error);
-        })
-      );
-  }
-
-  bulkDeleteTokens(selectedTokens: string[]): Observable<PiResponse<BulkResult, any>> {
-    const headers = this.authService.getHeaders();
-    const body = { serials: selectedTokens };
-
-    return this.http.delete<PiResponse<BulkResult, any>>(this.tokenBaseUrl, { headers, body }).pipe(
-      catchError((error) => {
-        console.error("Failed to delete tokens.", error);
-        const message = error.result?.error?.message || "";
-        this.notificationService.openSnackBar("Failed to delete tokens. " + message);
-        return throwError(() => error);
-      })
-    );
-  }
-
-  bulkDeleteWithConfirmDialog(serialList: string[], dialog: any, afterDelete?: () => void) {
-    dialog
-      .open(ConfirmationDialogComponent, {
-        data: {
-          serialList: serialList,
-          title: "Delete Selected Tokens",
-          type: "token",
-          action: "delete",
-          numberOfTokens: serialList.length
-        }
-      })
-      .afterClosed()
-      .subscribe({
-        next: (result: any) => {
-          if (result) {
-            this.bulkDeleteTokens(serialList).subscribe({
-              next: (response: PiResponse<BulkResult, any>) => {
-                const failedTokens = response.result?.value?.failed || [];
-                const unauthorizedTokens = response.result?.value?.unauthorized || [];
-                const count_success = response.result?.value?.count_success || 0;
-                const messages: string[] = [];
-                if (count_success) {
-                  messages.push(`Successfully deleted ${count_success} token${count_success === 1 ? "" : "s"}.`);
-                }
-
-                if (failedTokens.length > 0) {
-                  messages.push(`The following tokens failed to delete: ${failedTokens.join(", ")}`);
-                }
-
-                if (unauthorizedTokens.length > 0) {
-                  messages.push(
-                    `You are not authorized to delete the following tokens: ${unauthorizedTokens.join(", ")}`
-                  );
-                }
-
-                if (messages.length > 0) {
-                  this.notificationService.openSnackBar(messages.join("\n"));
-                }
-
-                if (afterDelete) {
-                  afterDelete();
-                }
-              },
-              error: (err) => {
-                let message = "An error occurred while deleting tokens.";
-                if (err.error?.result?.error?.message) {
-                  message = err.error.result.error.message;
-                }
-                this.notificationService.openSnackBar(message);
-              }
-            });
-          }
-        }
-      });
-  }
-
-  toggleActive(tokenSerial: string, active: boolean): Observable<PiResponse<boolean>> {
-    const headers = this.authService.getHeaders();
-    const action = active ? "disable" : "enable";
-    return this.http
-      .post<PiResponse<boolean>>(`${this.tokenBaseUrl}${action}`, { serial: tokenSerial }, { headers })
-      .pipe(
-        catchError((error) => {
-          console.error("Failed to toggle active.", error);
-          const message = error.error?.result?.error?.message || "";
-          this.notificationService.openSnackBar("Failed to toggle active. " + message);
-          return throwError(() => error);
-        })
-      );
-  }
-
-  resetFailCount(tokenSerial: string): Observable<PiResponse<boolean>> {
-    const headers = this.authService.getHeaders();
-    return this.http.post<PiResponse<boolean>>(this.tokenBaseUrl + "reset", { serial: tokenSerial }, { headers }).pipe(
-      catchError((error) => {
-        console.error("Failed to reset fail count.", error);
-        const message = error.error?.result?.error?.message || "";
-        this.notificationService.openSnackBar("Failed to reset fail count. " + message);
-        return throwError(() => error);
-      })
-    );
-  }
-
-  saveTokenDetail(tokenSerial: string, key: string, value: any): Observable<PiResponse<boolean>> {
-    const headers = this.authService.getHeaders();
-    const set_url = `${this.tokenBaseUrl}set`;
-
-    const params =
-      key === "maxfail" ? { serial: tokenSerial, max_failcount: value } : { serial: tokenSerial, [key]: value };
-
-    return this.http.post<PiResponse<boolean>>(set_url, params, { headers }).pipe(
-      catchError((error) => {
-        console.error("Failed to set token detail.", error);
-        const message = error.error?.result?.error?.message || "";
-        this.notificationService.openSnackBar("Failed to set token detail. " + message);
-        return throwError(() => error);
-      })
-    );
-  }
-
-  getSerial(
-    otp: string,
-    params: HttpParams
-  ): Observable<PiResponse<{ count: number; serial?: string | undefined }, unknown>> {
-    const headers = this.authService.getHeaders();
-    return this.http
-      .get<PiResponse<{ count: number; serial?: string }>>(`${this.tokenBaseUrl}getserial/${otp}`, {
-        params: params,
-        headers: headers
-      })
-      .pipe(
-        catchError((error) => {
-          console.error("Failed to get count.", error);
-          const message = error.error?.result?.error?.message || "";
-          this.notificationService.openSnackBar("Failed to get count. " + message);
-          return throwError(() => error);
-        })
-      );
-  }
-
-  setTokenInfos(tokenSerial: string, infos: any): Observable<PiResponse<boolean>[]> {
-    const headers = this.authService.getHeaders();
-    const set_url = `${this.tokenBaseUrl}set`;
-    const info_url = `${this.tokenBaseUrl}info`;
-
-    const postRequest = (url: string, body: any) => {
-      return this.http.post<PiResponse<boolean>>(url, body, { headers }).pipe(
-        catchError((error) => {
-          console.error("Failed to set token info.", error);
-          const message = error.error?.result?.error?.message || "";
-          this.notificationService.openSnackBar("Failed to set token info. " + message);
-          return throwError(() => error);
-        })
-      );
-    };
-
-    const requests = Object.keys(infos).map((infoKey) => {
-      const infoValue = infos[infoKey];
-      if (
-        infoKey === "count_auth_max" ||
-        infoKey === "count_auth_success_max" ||
-        infoKey === "hashlib" ||
-        infoKey === "validity_period_start" ||
-        infoKey === "validity_period_end"
-      ) {
-        return postRequest(set_url, {
-          serial: tokenSerial,
-          [infoKey]: infoValue
-        });
-      } else {
-        return postRequest(`${info_url}/${tokenSerial}/${infoKey}`, {
-          value: infoValue
-        });
-      }
-    });
-    return forkJoin(requests);
-  }
-
-  deleteToken(tokenSerial: string): Observable<Object> {
-    const headers = this.authService.getHeaders();
-    return this.http.delete(this.tokenBaseUrl + tokenSerial, { headers });
-  }
-
-  revokeToken(tokenSerial: string): Observable<any> {
-    const headers = this.authService.getHeaders();
-    return this.http.post(`${this.tokenBaseUrl}revoke`, { serial: tokenSerial }, { headers }).pipe(
-      catchError((error) => {
-        console.error("Failed to revoke token.", error);
-        const message = error.error?.result?.error?.message || "";
-        this.notificationService.openSnackBar("Failed to revoke token. " + message);
-        return throwError(() => error);
-      })
-    );
-  }
-
-  deleteInfo(tokenSerial: string, infoKey: string): Observable<Object> {
-    const headers = this.authService.getHeaders();
-    return this.http
-      .delete(`${this.tokenBaseUrl}info/` + tokenSerial + "/" + infoKey, {
-        headers
-      })
-      .pipe(
-        catchError((error) => {
-          console.error("Failed to delete token info.", error);
-          const message = error.error?.result?.error?.message || "";
-          this.notificationService.openSnackBar("Failed to delete token info. " + message);
-          return throwError(() => error);
-        })
-      );
-  }
-
-  unassignUserFromAll(tokenSerials: string[]): Observable<PiResponse<boolean>[]> {
-    if (tokenSerials.length === 0) {
-      return new Observable<PiResponse<boolean>[]>((subscriber) => {
-        subscriber.next([]);
-        subscriber.complete();
-      });
-    }
-    const observables = tokenSerials.map((tokenSerial) => this.unassignUser(tokenSerial));
-    return forkJoin(observables).pipe(
-      catchError((error) => {
-        console.error("Failed to unassign user from all tokens.", error);
-        const message = error.error?.result?.error?.message || "";
-        this.notificationService.openSnackBar("Failed to unassign user from all tokens. " + message);
-        return throwError(() => error);
-      })
-    );
-  }
-
-  unassignUser(tokenSerial: string): Observable<PiResponse<boolean>> {
-    const headers = this.authService.getHeaders();
-    return this.http
-      .post<PiResponse<boolean>>(`${this.tokenBaseUrl}unassign`, { serial: tokenSerial }, { headers })
-      .pipe(
-        catchError((error) => {
-          console.error("Failed to unassign user.", error);
-          const message = error.error?.result?.error?.message || "";
-          this.notificationService.openSnackBar("Failed to unassign user. " + message);
-          return throwError(() => error);
-        })
-      );
-  }
-
-  assignUserToAll(args: {
-    tokenSerials: string[];
-    username: string;
-    realm: string;
-    pin?: string;
-  }): Observable<PiResponse<boolean>[]> {
-    const { tokenSerials, username, realm, pin } = args;
-    const observables = tokenSerials.map((tokenSerial) =>
-      this.assignUser({
-        tokenSerial: tokenSerial,
-        username: username,
-        realm: realm,
-        pin: pin || ""
-      })
-    );
-    return forkJoin(observables).pipe(
-      catchError((error) => {
-        console.error("Failed to assign user to all tokens.", error);
-        const message = error.error?.result?.error?.message || "";
-        this.notificationService.openSnackBar("Failed to assign user to all tokens. " + message);
-        return throwError(() => error);
-      })
-    );
-  }
-
-  assignUser(args: {
-    tokenSerial: string;
-    username: string;
-    realm: string;
-    pin?: string;
-  }): Observable<PiResponse<boolean>> {
-    const { tokenSerial, username, realm, pin } = args;
-    const headers = this.authService.getHeaders();
-    return this.http
-      .post<PiResponse<boolean>>(
-        `${this.tokenBaseUrl}assign`,
-        {
-          serial: tokenSerial,
-          user: username !== "" ? username : null,
-          realm: realm !== "" ? realm : null,
-          pin: pin || ""
-        },
-        { headers }
-      )
-      .pipe(
-        catchError((error) => {
-          console.error("Failed to assign user.", error);
-          const message = error.error?.result?.error?.message || "";
-          this.notificationService.openSnackBar("Failed to assign user. " + message);
-          return throwError(() => error);
-        })
-      );
-  }
-
-  setPin(tokenSerial: string, userPin: string): Observable<any> {
-    const headers = this.authService.getHeaders();
-    return this.http
-      .post(
-        `${this.tokenBaseUrl}setpin`,
-        {
-          serial: tokenSerial,
-          otppin: userPin
-        },
-        { headers }
-      )
-      .pipe(
-        catchError((error) => {
-          console.error("Failed to set PIN.", error);
-          const message = error.error?.result?.error?.message || "";
-          this.notificationService.openSnackBar("Failed to set PIN. " + message);
-          return throwError(() => error);
-        })
-      );
-  }
-
-  setRandomPin(tokenSerial: string): Observable<any> {
-    const headers = this.authService.getHeaders();
-    return this.http
-      .post(
-        `${this.tokenBaseUrl}setrandompin`,
-        {
-          serial: tokenSerial
-        },
-        { headers }
-      )
-      .pipe(
-        catchError((error) => {
-          console.error("Failed to set random PIN.", error);
-          const message = error.error?.result?.error?.message || "";
-          this.notificationService.openSnackBar("Failed to set random PIN. " + message);
-          return throwError(() => error);
-        })
-      );
-  }
-
-  resyncOTPToken(tokenSerial: string, fristOTPValue: string, secondOTPValue: string): Observable<Object> {
-    const headers = this.authService.getHeaders();
-    return this.http
-      .post(
-        `${this.tokenBaseUrl}resync`,
-        {
-          serial: tokenSerial,
-          otp1: fristOTPValue,
-          otp2: secondOTPValue
-        },
-        { headers }
-      )
-      .pipe(
-        catchError((error) => {
-          console.error("Failed to resync OTP token.", error);
-          const message = error.error?.result?.error?.message || "";
-          this.notificationService.openSnackBar("Failed to resync OTP token. " + message);
-          return throwError(() => error);
-        })
-      );
-  }
-
-  getTokenDetails(tokenSerial: string): Observable<PiResponse<Tokens>> {
-    const headers = this.authService.getHeaders();
-    let params = new HttpParams().set("serial", tokenSerial);
-    return this.http.get<PiResponse<Tokens>>(this.tokenBaseUrl, {
-      headers,
-      params
-    });
-  }
-
-  enrollToken<T extends TokenEnrollmentData, R extends EnrollmentResponse>(args: {
-    data: T;
-    mapper: TokenApiPayloadMapper<T>;
-  }): Observable<R> {
-    const { data, mapper } = args;
-    const headers = this.authService.getHeaders();
-    const params = mapper.toApiPayload(data);
-
-    return this.http
-      .post<R>(`${this.tokenBaseUrl}init`, params, {
-        headers
-      })
-      .pipe(
-        catchError((error) => {
-          console.error("Failed to enroll token.", error);
-          const message = error.error?.result?.error?.message || "";
-          this.notificationService.openSnackBar("Failed to enroll token. " + message);
-          return throwError(() => error);
-        })
-      );
-  }
-
-  lostToken(tokenSerial: string): Observable<LostTokenResponse> {
-    const headers = this.authService.getHeaders();
-    return this.http.post<LostTokenResponse>(`${this.tokenBaseUrl}lost/` + tokenSerial, {}, { headers }).pipe(
-      catchError((error) => {
-        console.error("Failed to mark token as lost.", error);
-        const message = error.error?.result?.error?.message || "";
-        this.notificationService.openSnackBar("Failed to mark token as lost. " + message);
-        return throwError(() => error);
-      })
-    );
-  }
-
-  stopPolling(): void {
-    this.stopPolling$.next();
-  }
-
-  pollTokenRolloutState(args: { tokenSerial: string; initDelay: number }): Observable<PiResponse<Tokens>> {
-    const { tokenSerial, initDelay } = args;
-    this.tokenSerial.set(tokenSerial);
-    return timer(initDelay, 2000).pipe(
-      takeUntil(this.stopPolling$),
-      switchMap(() => {
-        return this.getTokenDetails(this.tokenSerial());
-      }),
-      takeWhile((response: any) => response.result?.value.tokens[0].rollout_state === "clientwait", true),
-      catchError((error) => {
-        console.error("Failed to poll token state.", error);
-        const message = error.error?.result?.error?.message || "";
-        this.notificationService.openSnackBar("Failed to poll token state. " + message);
-        return throwError(() => error);
-      }),
-      shareReplay({ bufferSize: 1, refCount: true })
-    );
-  }
-
-  setTokenRealm(tokenSerial: string, value: string[]): Observable<PiResponse<boolean>> {
-    const headers = this.authService.getHeaders();
-
-    return this.http
-      .post<PiResponse<boolean>>(
-        `${this.tokenBaseUrl}realm/` + tokenSerial,
-        {
-          realms: value
-        },
-        { headers }
-      )
-      .pipe(
-        catchError((error) => {
-          console.error("Failed to set token realm.", error);
-          const message = error.error?.result?.error?.message || "";
-          this.notificationService.openSnackBar("Failed to set token realm. " + message);
-          return throwError(() => error);
-        })
-      );
-  }
-
-  getTokengroups(): Observable<PiResponse<TokenGroups>> {
-    const headers = this.authService.getHeaders();
-    return this.http.get<PiResponse<TokenGroups>>(environment.proxyUrl + `/tokengroup/`, { headers }).pipe(
-      catchError((error) => {
-        console.error("Failed to get token groups.", error);
-        const message = error.error?.result?.error?.message || "";
-        this.notificationService.openSnackBar("Failed to get tokengroups. " + message);
-        return throwError(() => error);
-      })
-    );
-  }
-
-  setTokengroup(tokenSerial: string, value: string | string[]): Observable<Object> {
-    const headers = this.authService.getHeaders();
-
-    const valueArray: string[] = Array.isArray(value)
-      ? value
-      : typeof value === "object" && value !== null
-        ? Object.values(value)
-        : [value];
-    return this.http
-      .post(
-        `${this.tokenBaseUrl}group/` + tokenSerial,
-        {
-          groups: valueArray
-        },
-        { headers }
-      )
-      .pipe(
-        catchError((error) => {
-          console.error("Failed to set token group.", error);
-          const message = error.error?.result?.error?.message || "";
-          this.notificationService.openSnackBar("Failed to set token group. " + message);
-          return throwError(() => error);
-        })
-      );
-  }
-
-  importTokens(fileName: string, params: Record<string, any>): Observable<PiResponse<TokenImportResult>> {
-    const headers = this.authService.getHeaders();
-    return this.http
-      .post<PiResponse<TokenImportResult>>(`${this.tokenBaseUrl}load/${fileName}`, params, {
-        headers: headers
-      })
-      .pipe(
-        catchError((error) => {
-          console.error("Failed to import tokens.", error);
-          const message = error.error?.result?.error?.message || "";
-          this.notificationService.openSnackBar("Failed to import tokens. " + message);
-          return throwError(() => error);
-        })
-      );
-  }
+    shareReplay({ bufferSize: 1, refCount: true })
+  );
+};
+
+setTokenRealm(tokenSerial
+:
+string, value;
+:
+string[];
+):
+Observable < PiResponse < boolean >> {
+  const headers = this.authService.getHeaders();
+
+  return this.http
+    .post<PiResponse<boolean>>(
+      `${this.tokenBaseUrl}realm/` + tokenSerial,
+      {
+        realms: value
+      },
+      { headers }
+    )
+    .pipe(
+      catchError((error) => {
+        console.error("Failed to set token realm.", error);
+        const message = error.error?.result?.error?.message || "";
+        this.notificationService.openSnackBar("Failed to set token realm. " + message);
+        return throwError(() => error);
+      })
+    );
+};
+
+getTokengroups();
+:
+Observable < PiResponse < TokenGroups >> {
+  const headers = this.authService.getHeaders();
+  return this.http.get<PiResponse<TokenGroups>>(environment.proxyUrl + `/tokengroup/`, { headers }).pipe(
+    catchError((error) => {
+      console.error("Failed to get token groups.", error);
+      const message = error.error?.result?.error?.message || "";
+      this.notificationService.openSnackBar("Failed to get tokengroups. " + message);
+      return throwError(() => error);
+    })
+  );
+};
+
+setTokengroup(tokenSerial
+:
+string, value;
+:
+string | string[];
+):
+Observable < Object > {
+  const headers = this.authService.getHeaders();
+
+  const valueArray
+:
+string[] = Array.isArray(value)
+  ? value
+  : typeof value === "object" && value !== null
+    ? Object.values(value)
+    : [value];
+return this.http
+  .post(
+    `${this.tokenBaseUrl}group/` + tokenSerial,
+    {
+      groups: valueArray
+    },
+    { headers }
+  )
+  .pipe(
+    catchError((error) => {
+      console.error("Failed to set token group.", error);
+      const message = error.error?.result?.error?.message || "";
+      this.notificationService.openSnackBar("Failed to set token group. " + message);
+      return throwError(() => error);
+    })
+  );
+}
+
+importTokens(fileName
+:
+string, params;
+:
+Record<string, any>;
+):
+Observable < PiResponse < TokenImportResult >> {
+  const headers = this.authService.getHeaders();
+  return this.http
+    .post<PiResponse<TokenImportResult>>(`${this.tokenBaseUrl}load/${fileName}`, params, {
+      headers: headers
+    })
+    .pipe(
+      catchError((error) => {
+        console.error("Failed to import tokens.", error);
+        const message = error.error?.result?.error?.message || "";
+        this.notificationService.openSnackBar("Failed to import tokens. " + message);
+        return throwError(() => error);
+      })
+    );
+};
 }