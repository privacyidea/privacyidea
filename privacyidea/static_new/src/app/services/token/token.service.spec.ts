import { HttpClient, HttpErrorResponse, provideHttpClient } from "@angular/common/http";
import { lastValueFrom, of, throwError } from "rxjs";

import { ContentService } from "../content/content.service";
import { NotificationService } from "../notification/notification.service";
import { PiResponse } from "../../app.component";
import { TestBed } from "@angular/core/testing";
import { TokenService } from "./token.service";
import { signal } from "@angular/core";
import { AuthService } from "../auth/auth.service";

class MockAuthService {
  getHeaders = jest.fn().mockReturnValue({ Authorization: "Bearer FAKE_TOKEN" });
}

class MockNotificationService {
  openSnackBar = jest.fn();
}

class MockContentService {
  tokenSerial = signal("");
}

describe("TokenService", () => {
  let tokenService: TokenService;
  let http: HttpClient;
  let postSpy: jest.SpyInstance;
  let deleteSpy: jest.SpyInstance;
  let authService: MockAuthService;
  let notificationService: MockNotificationService;

  beforeEach(() => {
    TestBed.resetTestingModule();
    TestBed.configureTestingModule({
      providers: [
        provideHttpClient(),
        TokenService,
        { provide: AuthService, useClass: MockAuthService },
        { provide: NotificationService, useClass: MockNotificationService },
        { provide: ContentService, useClass: MockContentService }
      ]
    });

    tokenService = TestBed.inject(TokenService);
    http = TestBed.inject(HttpClient);
    postSpy = jest.spyOn(http, "post");
    deleteSpy = jest.spyOn(http, "delete");
    authService = TestBed.inject(AuthService) as any;
    notificationService = TestBed.inject(NotificationService) as any;

    jest.spyOn(console, "error").mockImplementation(() => {});
  });

  afterEach(() => {
    jest.restoreAllMocks();
  });

  describe("toggleActive()", () => {
    it("POSTs to /disable when active=true", () => {
      const backend: PiResponse<boolean> = {
        success: true,
        detail: undefined
      } as any;

      postSpy.mockReturnValue(of(backend));

      let result!: PiResponse<boolean>;
      tokenService.toggleActive("HOTP1", true).subscribe((r) => (result = r));

      expect(postSpy).toHaveBeenCalledWith(
        `${tokenService.tokenBaseUrl}disable`,
        { serial: "HOTP1" },
        { headers: authService.getHeaders() }
      );
      expect(result).toEqual(backend);
    });

    it("POSTs to /enable when active=false", () => {
      postSpy.mockReturnValue(of({ success: true } as any));

      tokenService.toggleActive("HOTP1", false).subscribe();

      expect(postSpy).toHaveBeenCalledWith(
        `${tokenService.tokenBaseUrl}enable`,
        { serial: "HOTP1" },
        { headers: authService.getHeaders() }
      );
    });

    it("notifies user and propagates error on failure", (done) => {
      const error = new HttpErrorResponse({
        error: { result: { error: { message: "boom" } } },
        status: 500
      });
      postSpy.mockReturnValue(throwError(() => error));

      tokenService.toggleActive("HOTP1", true).subscribe({
        next: () => {
          fail("expected error");
        },
        error: (err) => {
          expect(err).toBe(error);
          expect(notificationService.openSnackBar).toHaveBeenCalledWith("Failed to toggle active. boom");
          done();
        }
      });
    });
  });

  it("resetFailCount posts /reset with correct body", () => {
    postSpy.mockReturnValue(of({ success: true } as any));

    tokenService.resetFailCount("HOTP2").subscribe();

    expect(postSpy).toHaveBeenCalledWith(
      `${tokenService.tokenBaseUrl}reset`,
      { serial: "HOTP2" },
      { headers: authService.getHeaders() }
    );
  });

  it("deleteToken delegates to HttpClient.delete", () => {
    deleteSpy.mockReturnValue(of({ success: true } as any));

    tokenService.deleteToken("DEL1").subscribe();

    expect(deleteSpy).toHaveBeenCalledWith(`${tokenService.tokenBaseUrl}DEL1`, {
      headers: authService.getHeaders()
    });
  });

  describe("saveTokenDetail()", () => {
    it('maps "maxfail" to "max_failcount"', () => {
      postSpy.mockReturnValue(of({ success: true } as any));

      tokenService.saveTokenDetail("serial", "maxfail", 3).subscribe();

      expect(postSpy).toHaveBeenCalledWith(
        `${tokenService.tokenBaseUrl}set`,
        { serial: "serial", max_failcount: 3 },
        { headers: authService.getHeaders() }
      );
    });

    it("passes other keys through unchanged", () => {
      postSpy.mockReturnValue(of({ success: true } as any));

      tokenService.saveTokenDetail("serial", "description", "A token").subscribe();

      expect(postSpy).toHaveBeenCalledWith(
        `${tokenService.tokenBaseUrl}set`,
        { serial: "serial", description: "A token" },
        { headers: authService.getHeaders() }
      );
    });
  });

  describe("setTokenInfos()", () => {
    beforeEach(() => postSpy.mockClear());

    it("routes special keys via /set and others via /info", () => {
      const infos = { hashlib: "sha1", custom: "foo" };
      postSpy.mockReturnValue(of({ success: true } as any));

      tokenService.setTokenInfos("serial", infos).subscribe();

      expect(postSpy).toHaveBeenNthCalledWith(
        1,
        `${tokenService.tokenBaseUrl}set`,
        { serial: "serial", hashlib: "sha1" },
        { headers: authService.getHeaders() }
      );
      expect(postSpy).toHaveBeenNthCalledWith(
        2,
        `${tokenService.tokenBaseUrl}info/serial/custom`,
        { value: "foo" },
        { headers: authService.getHeaders() }
      );
    });
  });

  describe("assignUser()", () => {
    it("translates empty strings to null", () => {
      postSpy.mockReturnValue(of({ success: true } as any));

      tokenService
        .assignUser({
          tokenSerial: "serial",
          username: "",
          realm: "",
          pin: "123"
        })
        .subscribe();

      expect(postSpy).toHaveBeenCalledWith(
        `${tokenService.tokenBaseUrl}assign`,
        { serial: "serial", user: null, realm: null, pin: "123" },
        { headers: authService.getHeaders() }
      );
    });
  });

  describe("unassignUserFromAll()", () => {
    it("returns an empty array for empty input", (done) => {
      tokenService.unassignUserFromAll([]).subscribe((r) => {
        expect(r).toEqual([]);
        done();
      });
    });
  });

  describe("setTokengroup()", () => {
    it("accepts a single string", () => {
      postSpy.mockReturnValue(of({ success: true } as any));
      tokenService.setTokengroup("serial", "group1").subscribe();

      expect(postSpy).toHaveBeenCalledWith(
        `${tokenService.tokenBaseUrl}group/serial`,
        { groups: ["group1"] },
        { headers: authService.getHeaders() }
      );
    });

    it("accepts an object and flattens values", () => {
      postSpy.mockReturnValue(of({ success: true } as any));
      tokenService.setTokengroup("serial", { a: "g1", b: "g2" } as any).subscribe();

      expect(postSpy).toHaveBeenCalledWith(
        `${tokenService.tokenBaseUrl}group/serial`,
        { groups: ["g1", "g2"] },
        { headers: authService.getHeaders() }
      );
    });
  });

  describe("pollTokenRolloutState()", () => {
    it("emits error once and stops polling when request fails", async () => {
      jest.useFakeTimers();
      const boom = new HttpErrorResponse({
        error: { result: { error: { message: "poll-error" } } },
        status: 500
      });
      jest.spyOn(tokenService, "getTokenDetails").mockReturnValueOnce(throwError(() => boom));

      const errors: any[] = [];
      tokenService
        .pollTokenRolloutState({ tokenSerial: "serial", initDelay: 0 })
        .subscribe({ error: (e) => errors.push(e) });

      jest.runOnlyPendingTimers();
      await Promise.resolve();

      expect(errors[0]).toBe(boom);
      expect(notificationService.openSnackBar).toHaveBeenCalledWith("Failed to poll token state. poll-error");
    });
    jest.useRealTimers();
  });

  it('polls until rollout_state !== "clientwait"', async () => {
    jest.useFakeTimers();
    const first = {
      result: { value: { tokens: [{ rollout_state: "clientwait" }] } }
    };
    const second = {
      result: { value: { tokens: [{ rollout_state: "clientwait" }] } }
    };
    const done = {
      result: { value: { tokens: [{ rollout_state: "enrolled" }] } }
    };

    jest
      .spyOn(tokenService, "getTokenDetails")
      .mockReturnValueOnce(of(first as any))
      .mockReturnValueOnce(of(second as any))
      .mockReturnValueOnce(of(done as any));

    const emissions: any[] = [];
    tokenService.pollTokenRolloutState({ tokenSerial: "HOTP3", initDelay: 0 }).subscribe((r) => emissions.push(r));

    // wait four ticks but getTokenDetails should be called three times
    jest.runOnlyPendingTimers();
    await Promise.resolve();

    jest.advanceTimersByTime(2000);
    await Promise.resolve();

    jest.advanceTimersByTime(2000);
    await Promise.resolve();

    jest.advanceTimersByTime(2000);
    await Promise.resolve();

    expect(tokenService.getTokenDetails).toHaveBeenCalledTimes(3);
    expect(emissions.length).toBe(3);
    expect(emissions[2]).toEqual(done);

    jest.advanceTimersByTime(4000);
    expect(tokenService.getTokenDetails).toHaveBeenCalledTimes(3);
    jest.useRealTimers();
  });

  describe("reactive helpers", () => {
    it("filterParams wildcard‑wraps non‑ID fields", () => {
      tokenService.tokenFilter.set({
        serial: "otp",
        user: "alice",
        description: "vpn"
      });
      expect(tokenService.filterParams()).toEqual({
        serial: "*otp*",
        user: "alice",
        description: "*vpn*"
      });
    });
<<<<<<< HEAD

    it("pageSize falls back to nearest default option", () => {
      tokenService.pageSize.set(37 as any);
      tokenService.tokenFilter.set({ foo: "bar" } as any);
      expect(tokenService.pageSize()).toBe(25);
    });
=======
>>>>>>> 0af915a9
  });

  describe("revokeToken()", () => {
    it("posts /revoke and propagates result", (done) => {
      postSpy.mockReturnValue(of({ success: true } as any));

      tokenService.revokeToken("serial").subscribe((r) => {
        expect(postSpy).toHaveBeenCalledWith(
          `${tokenService.tokenBaseUrl}revoke`,
          { serial: "serial" },
          { headers: authService.getHeaders() }
        );
        expect(r).toEqual({ success: true });
        done();
      });
    });

    it("notifies on error", (done) => {
      const boom = new HttpErrorResponse({
        error: { result: { error: { message: "rvk" } } },
        status: 500
      });
      postSpy.mockReturnValue(throwError(() => boom));

      tokenService.revokeToken("serial").subscribe({
        error: (e) => {
          expect(e).toBe(boom);
          expect(notificationService.openSnackBar).toHaveBeenCalledWith("Failed to revoke token. rvk");
          done();
        }
      });
    });
  });

  describe("PIN helpers", () => {
    it("setPin posts /setpin", () => {
      postSpy.mockReturnValue(of({}));
      tokenService.setPin("serial", "9876").subscribe();
      expect(postSpy).toHaveBeenCalledWith(
        `${tokenService.tokenBaseUrl}setpin`,
        { serial: "serial", otppin: "9876" },
        { headers: authService.getHeaders() }
      );
    });

    it("setRandomPin posts /setrandompin", () => {
      postSpy.mockReturnValue(of({}));
      tokenService.setRandomPin("serial").subscribe();
      expect(postSpy).toHaveBeenCalledWith(
        `${tokenService.tokenBaseUrl}setrandompin`,
        { serial: "serial" },
        { headers: authService.getHeaders() }
      );
    });

    it("resyncOTPToken posts /resync", () => {
      postSpy.mockReturnValue(of({}));
      tokenService.resyncOTPToken("S", "111", "222").subscribe();
      expect(postSpy).toHaveBeenCalledWith(
        `${tokenService.tokenBaseUrl}resync`,
        { serial: "S", otp1: "111", otp2: "222" },
        { headers: authService.getHeaders() }
      );
    });
  });

  describe("realm & lost token", () => {
    it("setTokenRealm posts correct body", () => {
      postSpy.mockReturnValue(of({}));
      tokenService.setTokenRealm("serial", ["r1", "r2"]).subscribe();
      expect(postSpy).toHaveBeenCalledWith(
        `${tokenService.tokenBaseUrl}realm/serial`,
        { realms: ["r1", "r2"] },
        { headers: authService.getHeaders() }
      );
    });

    it("lostToken hits /lost endpoint", () => {
      postSpy.mockReturnValue(of({}));
      tokenService.lostToken("serial").subscribe();
      expect(postSpy).toHaveBeenCalledWith(
        `${tokenService.tokenBaseUrl}lost/serial`,
        {},
        { headers: authService.getHeaders() }
      );
    });
  });

  describe("bulk user assign/unassign", () => {
    it("assignUserToAll maps serials to assignUser calls", (done) => {
      const stub = jest.spyOn(tokenService, "assignUser").mockReturnValue(of({ ok: true } as any));

      tokenService
        .assignUserToAll({
          tokenSerials: ["S1", "S2"],
          username: "u",
          realm: "r",
          pin: "p"
        })
        .subscribe((arr) => {
          expect(stub).toHaveBeenCalledTimes(2);
          expect(arr.length).toBe(2);
          done();
        });
    });

    it("unassignUserFromAll maps serials to unassignUser calls", (done) => {
      const un = jest.spyOn(tokenService, "unassignUser").mockReturnValue(of({ ok: true } as any));

      tokenService.unassignUserFromAll(["X", "Y"]).subscribe((arr) => {
        expect(un).toHaveBeenCalledTimes(2);
        expect(arr.length).toBe(2);
        done();
      });
    });
  });

  describe("helper methods – error branches", () => {
    const makeErr = (msg: string) =>
      new HttpErrorResponse({
        error: { result: { error: { message: msg } } },
        status: 500
      });

    afterEach(() => postSpy.mockClear());

    it.each([
      ["setPin", () => tokenService.setPin("X", "1"), "Failed to set PIN. boom"],
      ["setRandomPin", () => tokenService.setRandomPin("X"), "Failed to set random PIN. boom"],
      ["resyncOTPToken", () => tokenService.resyncOTPToken("X", "111", "222"), "Failed to resync OTP token. boom"],
      ["setTokenRealm", () => tokenService.setTokenRealm("X", ["r"]), "Failed to set token realm. boom"],
      ["lostToken", () => tokenService.lostToken("X"), "Failed to mark token as lost. boom"]
    ])("%s() notifies on error", async (_label, call, expected) => {
      postSpy.mockReturnValue(throwError(() => makeErr("boom")));

      await expect(lastValueFrom(call())).rejects.toMatchObject({
        error: { result: { error: { message: "boom" } } }
      });

      expect(notificationService.openSnackBar).toHaveBeenCalledWith(expected);
    });

    it("assignUserToAll stops on first error and shows snackbar", (done) => {
      jest
        .spyOn(tokenService, "assignUser")
        .mockReturnValueOnce(throwError(() => makeErr("first")))
        .mockReturnValue(of({ ok: true } as any));

      tokenService
        .assignUserToAll({
          tokenSerials: ["S1", "S2"],
          username: "u",
          realm: "r"
        })
        .subscribe({
          next: () => fail("should error"),
          error: (e) => {
            expect(e.error.result.error.message).toBe("first");
            expect(notificationService.openSnackBar).toHaveBeenCalledWith("Failed to assign user to all tokens. first");
            done();
          }
        });
    });

    it("unassignUserFromAll propagates error and shows snackbar", (done) => {
      jest
        .spyOn(tokenService, "unassignUser")
        .mockReturnValueOnce(throwError(() => makeErr("oops")))
        .mockReturnValue(of({ ok: true } as any));

      tokenService.unassignUserFromAll(["T1", "T2"]).subscribe({
        next: () => fail("should error"),
        error: (e) => {
          expect(e.error.result.error.message).toBe("oops");
          expect(notificationService.openSnackBar).toHaveBeenCalledWith(
            "Failed to unassign user from all tokens. oops"
          );
          done();
        }
      });
    });
  });
});<|MERGE_RESOLUTION|>--- conflicted
+++ resolved
@@ -312,15 +312,6 @@
         description: "*vpn*"
       });
     });
-<<<<<<< HEAD
-
-    it("pageSize falls back to nearest default option", () => {
-      tokenService.pageSize.set(37 as any);
-      tokenService.tokenFilter.set({ foo: "bar" } as any);
-      expect(tokenService.pageSize()).toBe(25);
-    });
-=======
->>>>>>> 0af915a9
   });
 
   describe("revokeToken()", () => {
