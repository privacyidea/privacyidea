--- conflicted
+++ resolved
@@ -4,11 +4,8 @@
 import { TestBed } from "@angular/core/testing";
 import { environment } from "../../../environments/environment";
 import { provideHttpClient } from "@angular/common/http";
-<<<<<<< HEAD
 import { signal } from "@angular/core";
-=======
 import { AuthService } from "../auth/auth.service";
->>>>>>> 0af915a9
 
 environment.proxyUrl = "/api";
 
