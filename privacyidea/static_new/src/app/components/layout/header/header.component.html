<div class="header-container">
  <div class="brand">
    <img
      i18n-alt
      alt="logo"
      i18n-aria-label
      aria-label="Logo"
      class="logo"
      height="307"
      ngSrc="assets/privacyIDEA1.png"
      ngSrcset="1x"
      sizes="(max-width: 307px) 100vw, 307px"
      width="307" />
  </div>
  <div class="nav-div">
    <nav class="nav-menu">
      @if (authService.role() === "admin") {
        <a
          [ngClass]="{ active: isActive(ROUTE_PATHS.TOKENS) }"
          extended
          mat-fab
          routerLink="{{ this.ROUTE_PATHS.TOKENS }}">
          <mat-icon>shield</mat-icon>
<<<<<<< HEAD
          <h4 i18n>Tokens</h4></a>
=======
          <h4>Tokens</h4></a
        >
>>>>>>> 7484e10b

        <a
          [ngClass]="{ active: isActive(ROUTE_PATHS.USERS) }"
          extended
          mat-fab
          routerLink="{{ this.ROUTE_PATHS.USERS }}">
          <mat-icon>supervised_user_circle</mat-icon>
          <h4>{{ authService.role() === "admin" ? "Users" : "User" }}</h4></a
        >

        <a
          extended
          href="#"
          mat-fab
          disabled>
          <mat-icon>dns</mat-icon>
<<<<<<< HEAD
          <h4 i18n>Machines</h4></a>
=======
          <h4>Machines</h4></a
        >
>>>>>>> 7484e10b

        <a
          extended
          href="#"
          mat-fab
          disabled>
          <mat-icon>miscellaneous_services</mat-icon>
<<<<<<< HEAD
          <h4 i18n>Configuration</h4></a>
=======
          <h4>Configuration</h4></a
        >
>>>>>>> 7484e10b

        <a
          [ngClass]="{ active: isActive(ROUTE_PATHS.AUDIT) }"
          extended
          mat-fab
          routerLink="{{ ROUTE_PATHS.AUDIT }}">
          <mat-icon>manage_search</mat-icon>
<<<<<<< HEAD
          <h4 i18n>Audit</h4></a>
=======
          <h4>Audit</h4></a
        >
>>>>>>> 7484e10b

        <a
          extended
          href="#"
          mat-fab
          disabled>
          <mat-icon>grid_view</mat-icon>
<<<<<<< HEAD
          <h4 i18n>Components</h4></a>
=======
          <h4>Components</h4></a
        >
>>>>>>> 7484e10b
      }
      <button
        (click)="refreshPage()"
        class="refresh-btn"
        mat-fab>
        <mat-icon>refresh</mat-icon>
      </button>
    </nav>
<<<<<<< HEAD
    <h4 i18n class="preview"> Preview</h4>
=======
    <h4 class="preview">Preview</h4>
>>>>>>> 7484e10b
    <div class="profile-div">
      <app-theme-switcher />
      <div
        [ngClass]="[
          sessionTimerService.remainingTime()! < 31000
            ? 'red-light'
            : sessionTimerService.remainingTime()! < 60000
              ? 'yellow-light'
              : 'surface-highest'
        ]"
        class="session-timer">
        @if (sessionTimerService.remainingTime()! < 599500) {
          {{ sessionTimerService.remainingTime() | date: "m:ss" }}
        } @else if (sessionTimerService.remainingTime()! >= 599500 && sessionTimerService.remainingTime()! < 6000000) {
          {{ sessionTimerService.remainingTime() | date: "m" }}min
        } @else {
          {{ sessionTimerService.remainingTime() | date: "mm" }}min
        }
      </div>
      <div class="profile-logout-div flex-row">
        <a
          i18n-aria-label
          aria-label="Support"
          class="support-btn"
          extended
          href="https://netknights.it/support_link_admin"
          mat-fab
          target="_blank">
          <mat-icon>support_agent</mat-icon>
          <h4 i18n>Support</h4>
        </a>
        <button
          class="profile-btn"
          disabled
          extended
          href="#"
          mat-fab>
          <mat-icon>account_box</mat-icon>
          <h4>{{ profileText }}</h4>
        </button>
        <button
          (click)="logout()"
          i18n-aria-label
          aria-label="Logout"
          class="logout-btn"
          mat-icon-button>
          <mat-icon>logout</mat-icon>
        </button>
      </div>
    </div>
  </div>
</div><|MERGE_RESOLUTION|>--- conflicted
+++ resolved
@@ -21,13 +21,8 @@
           mat-fab
           routerLink="{{ this.ROUTE_PATHS.TOKENS }}">
           <mat-icon>shield</mat-icon>
-<<<<<<< HEAD
-          <h4 i18n>Tokens</h4></a>
-=======
-          <h4>Tokens</h4></a
+          <h4 i18n>Tokens</h4></a
         >
->>>>>>> 7484e10b
-
         <a
           [ngClass]="{ active: isActive(ROUTE_PATHS.USERS) }"
           extended
@@ -36,58 +31,38 @@
           <mat-icon>supervised_user_circle</mat-icon>
           <h4>{{ authService.role() === "admin" ? "Users" : "User" }}</h4></a
         >
-
         <a
           extended
           href="#"
           mat-fab
           disabled>
           <mat-icon>dns</mat-icon>
-<<<<<<< HEAD
-          <h4 i18n>Machines</h4></a>
-=======
-          <h4>Machines</h4></a
+          <h4 i18n>Machines</h4></a
         >
->>>>>>> 7484e10b
-
         <a
           extended
           href="#"
           mat-fab
           disabled>
           <mat-icon>miscellaneous_services</mat-icon>
-<<<<<<< HEAD
-          <h4 i18n>Configuration</h4></a>
-=======
-          <h4>Configuration</h4></a
+          <h4 i18n>Configuration</h4></a
         >
->>>>>>> 7484e10b
-
         <a
           [ngClass]="{ active: isActive(ROUTE_PATHS.AUDIT) }"
           extended
           mat-fab
           routerLink="{{ ROUTE_PATHS.AUDIT }}">
           <mat-icon>manage_search</mat-icon>
-<<<<<<< HEAD
-          <h4 i18n>Audit</h4></a>
-=======
-          <h4>Audit</h4></a
+          <h4 i18n>Audit</h4></a
         >
->>>>>>> 7484e10b
-
         <a
           extended
           href="#"
           mat-fab
           disabled>
           <mat-icon>grid_view</mat-icon>
-<<<<<<< HEAD
-          <h4 i18n>Components</h4></a>
-=======
-          <h4>Components</h4></a
+          <h4 i18n>Components</h4></a
         >
->>>>>>> 7484e10b
       }
       <button
         (click)="refreshPage()"
@@ -96,11 +71,11 @@
         <mat-icon>refresh</mat-icon>
       </button>
     </nav>
-<<<<<<< HEAD
-    <h4 i18n class="preview"> Preview</h4>
-=======
-    <h4 class="preview">Preview</h4>
->>>>>>> 7484e10b
+    <h4
+      i18n
+      class="preview">
+      Preview
+    </h4>
     <div class="profile-div">
       <app-theme-switcher />
       <div
