--- conflicted
+++ resolved
@@ -512,16 +512,6 @@
             Machines
           </button>
         </mat-list-item>
-<<<<<<< HEAD
-        @if (authService.actionAllowed("mresolverread")) {
-          <mat-list-item>
-            <button
-              class="card-button-1"
-              [routerLink]="[ROUTE_PATHS.MACHINE_RESOLVER]"
-              mat-stroked-button>
-              <mat-icon>lan</mat-icon>
-              Machine Resolver
-=======
         <mat-list-item>
           <button
             class="card-button-1"
@@ -534,12 +524,15 @@
         @if (authService.actionAllowed("periodictask_read")) {
           <mat-list-item>
             <button
-              [ngClass]="contentService.routeUrl() === ROUTE_PATHS.CONFIGURATION_PERIODIC_TASKS ? 'card-button-active' : 'card-button-1'"
+              [ngClass]="
+                contentService.routeUrl() === ROUTE_PATHS.CONFIGURATION_PERIODIC_TASKS
+                  ? 'card-button-active'
+                  : 'card-button-1'
+              "
               [routerLink]="[ROUTE_PATHS.CONFIGURATION_PERIODIC_TASKS]"
               mat-stroked-button>
               <mat-icon>event_repeat</mat-icon>
               Periodic Tasks
->>>>>>> 56fd614f
             </button>
           </mat-list-item>
         }
