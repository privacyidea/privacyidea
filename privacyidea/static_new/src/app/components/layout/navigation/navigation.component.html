--- conflicted
+++ resolved
@@ -332,7 +332,6 @@
         </mat-list-item>
         <mat-list-item>
           <button
-<<<<<<< HEAD
             [routerLink]="[ROUTE_PATHS.USERS_NEW_RESOLVER]"
             [ngClass]="contentService.routeUrl() === ROUTE_PATHS.USERS_NEW_RESOLVER ?
                   'card-button-active' : 'card-button-1'"
@@ -343,9 +342,6 @@
         </mat-list-item>
         <mat-list-item>
           <button
-            [routerLink]="[ROUTE_PATHS.USERS_REALMS]"
-=======
->>>>>>> 7c5f5396
             [ngClass]="contentService.routeUrl() === ROUTE_PATHS.USERS_REALMS ?
                   'card-button-active' : 'card-button-1'"
             [routerLink]="[ROUTE_PATHS.USERS_REALMS]"
