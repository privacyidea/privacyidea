<div
  i18n-aria-label
  aria-label="Login Container"
  class="login-container">
  <div class="login-scroll">
    <img
      i18n-alt
      alt="logo"
      i18n-aria-label
      aria-label="Logo"
      class="logo"
      height="307"
      ngSrc="assets/privacyIDEA1.png"
      ngSrcset="1x"
      sizes="(max-width: 307px) 100vw, 307px"
      width="307"/>

    <img
      i18n-alt
      alt="logo-text"
      i18n-aria-label
      aria-label="Logo Text"
      class="logo-text"
      height="109"
      ngSrc="assets/logo-text.png"
      ngSrcset="1x"
      sizes="(max-width: 575px) 100vw, 575px"
      width="575"/>

    <form
      (ngSubmit)="onSubmit()"
      i18n-aria-label
      aria-label="Login Form"
      class="login-form">
<<<<<<< HEAD
      <mat-form-field appearance="outline">
        <mat-label i18n>Username</mat-label>
        <input
          [(ngModel)]="username"
          id="username"
          matInput
          name="username"
          required
          type="text"/>
      </mat-form-field>

      <mat-form-field appearance="outline">
        <mat-label i18n>Password</mat-label>
        <input
          [(ngModel)]="password"
          id="password"
          matInput
          name="password"
          required
          type="password"/>
      </mat-form-field>

      <button
        i18n
        i18n-aria-label
        aria-label="Login Button"
        class="login-btn"
        extended
        mat-fab
        type="submit">Log In
        <mat-icon iconPositionEnd>login</mat-icon>
      </button>
    </form>
    <div class="passkey-form">
      <button
        i18n
        (click)="loginPasskey()"
        i18n-aria-label
        aria-label="Passkey Button"
        class="passkey-btn margin-top-1"
        extended
        mat-fab
        type="submit">Log In With Passkey
        <mat-icon iconPositionEnd>key</mat-icon>
      </button>
    </div>
=======
      @if (loginMessage().length > 0) {
        <div class="login-message">
          @for (msg of loginMessage(); track msg) {
            <p class="login-message-header">{{ msg }}</p>
          }
        </div>
      }
      @if (errorMessage()) {
        <div class="error-message">
          <p>{{ errorMessage() }}</p>
        </div>
      }

      @if (!showOtpField()) {
        <mat-form-field appearance="outline">
          <mat-label>Username</mat-label>
          <input
            [(ngModel)]="username"
            id="username"
            matInput
            name="username"
            required
            type="text"/>
        </mat-form-field>
      }

      @if (!showOtpField()) {
        <mat-form-field appearance="outline">
          <mat-label>Password</mat-label>
          <input
            [(ngModel)]="password"
            id="password"
            matInput
            name="password"
            required
            type="password"/>
        </mat-form-field>
      }

      @if (showOtpField()) {
        <mat-form-field appearance="outline">
          <mat-label>One-Time-Password</mat-label>
          <input
            #otpInput
            [(ngModel)]="otp"
            id="otp"
            matInput
            name="otp"
            required
            autocomplete="one-time-code"
            type="text" />
        </mat-form-field>
      }

      <div class="login-actions margin-top-1">
        <button
          [disabled]="isLoginButtonDisabled()"
          aria-label="Login Button"
          class="login-btn"
          extended
          mat-fab
          type="submit">
          Log In
          <mat-icon iconPositionEnd>login</mat-icon>
        </button>

        @if (showOtpField()) {
          <button
            (click)="resetLogin()"
            aria-label="Start Over"
            class="reset-btn"
            extended
            mat-fab
            type="button">
            Reset
            <mat-icon iconPositionEnd>replay</mat-icon>
          </button>
        }
      </div>

      @if (webAuthnTriggered()) {
        <button
          (click)="webAuthnLogin()"
          aria-label="WebAuthn Button"
          class="reset-btn margin-top-1"
          extended
          mat-fab
          type="button">
          WebAuthn
          <mat-icon iconPositionEnd>key</mat-icon>
        </button>
      }
    </form>
    @if (!showOtpField()) {
      <div class="passkey-form">
        <button
          (click)="passkeyLogin()"
          aria-label="Passkey Button"
          class="passkey-btn margin-top-1"
          extended
          mat-fab
          type="submit">
          Log In With Passkey
          <mat-icon iconPositionEnd>key</mat-icon>
        </button>
      </div>
    }
>>>>>>> da6b3e6c
  </div>
</div><|MERGE_RESOLUTION|>--- conflicted
+++ resolved
@@ -13,7 +13,7 @@
       ngSrc="assets/privacyIDEA1.png"
       ngSrcset="1x"
       sizes="(max-width: 307px) 100vw, 307px"
-      width="307"/>
+      width="307" />
 
     <img
       i18n-alt
@@ -25,61 +25,13 @@
       ngSrc="assets/logo-text.png"
       ngSrcset="1x"
       sizes="(max-width: 575px) 100vw, 575px"
-      width="575"/>
+      width="575" />
 
     <form
       (ngSubmit)="onSubmit()"
       i18n-aria-label
       aria-label="Login Form"
       class="login-form">
-<<<<<<< HEAD
-      <mat-form-field appearance="outline">
-        <mat-label i18n>Username</mat-label>
-        <input
-          [(ngModel)]="username"
-          id="username"
-          matInput
-          name="username"
-          required
-          type="text"/>
-      </mat-form-field>
-
-      <mat-form-field appearance="outline">
-        <mat-label i18n>Password</mat-label>
-        <input
-          [(ngModel)]="password"
-          id="password"
-          matInput
-          name="password"
-          required
-          type="password"/>
-      </mat-form-field>
-
-      <button
-        i18n
-        i18n-aria-label
-        aria-label="Login Button"
-        class="login-btn"
-        extended
-        mat-fab
-        type="submit">Log In
-        <mat-icon iconPositionEnd>login</mat-icon>
-      </button>
-    </form>
-    <div class="passkey-form">
-      <button
-        i18n
-        (click)="loginPasskey()"
-        i18n-aria-label
-        aria-label="Passkey Button"
-        class="passkey-btn margin-top-1"
-        extended
-        mat-fab
-        type="submit">Log In With Passkey
-        <mat-icon iconPositionEnd>key</mat-icon>
-      </button>
-    </div>
-=======
       @if (loginMessage().length > 0) {
         <div class="login-message">
           @for (msg of loginMessage(); track msg) {
@@ -95,33 +47,33 @@
 
       @if (!showOtpField()) {
         <mat-form-field appearance="outline">
-          <mat-label>Username</mat-label>
+          <mat-label i18n="Login username label">Username</mat-label>
           <input
             [(ngModel)]="username"
             id="username"
             matInput
             name="username"
             required
-            type="text"/>
+            type="text" />
         </mat-form-field>
       }
 
       @if (!showOtpField()) {
         <mat-form-field appearance="outline">
-          <mat-label>Password</mat-label>
+          <mat-label i18n="Login password label">Password</mat-label>
           <input
             [(ngModel)]="password"
             id="password"
             matInput
             name="password"
             required
-            type="password"/>
+            type="password" />
         </mat-form-field>
       }
 
       @if (showOtpField()) {
         <mat-form-field appearance="outline">
-          <mat-label>One-Time-Password</mat-label>
+          <mat-label i18n="Login OTP label">One-Time-Password</mat-label>
           <input
             #otpInput
             [(ngModel)]="otp"
@@ -137,24 +89,26 @@
       <div class="login-actions margin-top-1">
         <button
           [disabled]="isLoginButtonDisabled()"
+          i18n-aria-label
           aria-label="Login Button"
           class="login-btn"
           extended
           mat-fab
           type="submit">
-          Log In
+          <span i18n="Login button text">Log In</span>
           <mat-icon iconPositionEnd>login</mat-icon>
         </button>
 
         @if (showOtpField()) {
           <button
             (click)="resetLogin()"
+            i18n-aria-label
             aria-label="Start Over"
             class="reset-btn"
             extended
             mat-fab
             type="button">
-            Reset
+            <span i18n="Reset button text">Reset</span>
             <mat-icon iconPositionEnd>replay</mat-icon>
           </button>
         }
@@ -163,12 +117,13 @@
       @if (webAuthnTriggered()) {
         <button
           (click)="webAuthnLogin()"
+          i18n-aria-label
           aria-label="WebAuthn Button"
           class="reset-btn margin-top-1"
           extended
           mat-fab
           type="button">
-          WebAuthn
+          <span i18n="WebAuthn button text">WebAuthn</span>
           <mat-icon iconPositionEnd>key</mat-icon>
         </button>
       }
@@ -177,16 +132,16 @@
       <div class="passkey-form">
         <button
           (click)="passkeyLogin()"
+          i18n-aria-label
           aria-label="Passkey Button"
           class="passkey-btn margin-top-1"
           extended
           mat-fab
           type="submit">
-          Log In With Passkey
+          <span i18n="Passkey button text">Log In With Passkey</span>
           <mat-icon iconPositionEnd>key</mat-icon>
         </button>
       </div>
     }
->>>>>>> da6b3e6c
   </div>
 </div>