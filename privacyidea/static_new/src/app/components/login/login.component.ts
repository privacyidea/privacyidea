--- conflicted
+++ resolved
@@ -50,10 +50,6 @@
           response.result?.value.token &&
           this.authService.isAuthenticated()
         ) {
-<<<<<<< HEAD
-=======
-          this.localService.saveData(this.localService.bearerTokenKey, response.result?.value.token);
->>>>>>> 2c79a853
           this.sessionTimerService.startRefreshingRemainingTime();
           this.sessionTimerService.startTimer();
           this.router.navigateByUrl(ROUTE_PATHS.TOKENS);
@@ -80,11 +76,7 @@
           response.result.value.token &&
           this.authService.isAuthenticated()
         ) {
-<<<<<<< HEAD
           this.localService.saveData(this.authService.TOKEN_KEY, response.result?.value.token);
-=======
-          this.localService.saveData(this.localService.bearerTokenKey, response.result?.value.token);
->>>>>>> 2c79a853
           this.sessionTimerService.startRefreshingRemainingTime();
           this.sessionTimerService.startTimer();
           this.router.navigate(["tokens"]).then();
