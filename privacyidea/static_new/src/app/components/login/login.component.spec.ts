/**
 * (c) NetKnights GmbH 2025,  https://netknights.it
 *
 * This code is free software; you can redistribute it and/or
 * modify it under the terms of the GNU AFFERO GENERAL PUBLIC LICENSE
 * as published by the Free Software Foundation; either
 * version 3 of the License, or any later version.
 *
 * This code is distributed in the hope that it will be useful,
 * but WITHOUT ANY WARRANTY; without even the implied warranty of
 * MERCHANTABILITY or FITNESS FOR A PARTICULAR PURPOSE. See the
 * GNU AFFERO GENERAL PUBLIC LICENSE for more details.
 *
 * You should have received a copy of the GNU Affero General Public
 * License along with this program.  If not, see <http://www.gnu.org/licenses/>.
 *
 * SPDX-License-Identifier: AGPL-3.0-or-later
 **/
import { provideHttpClient } from "@angular/common/http";
import { provideHttpClientTesting } from "@angular/common/http/testing";
import { ComponentFixture, TestBed } from "@angular/core/testing";
import { BrowserAnimationsModule } from "@angular/platform-browser/animations";
import { Router } from "@angular/router";
import { of, throwError } from "rxjs";
import {
  MockAuthDetail,
  MockLocalService,
  MockNotificationService,
  MockPiResponse,
  MockValidateService
} from "../../../testing/mock-services";
import { AuthData, AuthDetail, AuthService } from "../../services/auth/auth.service";
import { LocalService } from "../../services/local/local.service";
import { NotificationService } from "../../services/notification/notification.service";
import { SessionTimerService, SessionTimerServiceInterface } from "../../services/session-timer/session-timer.service";
import { ValidateService } from "../../services/validate/validate.service";
import { LoginComponent } from "./login.component";
import { ROUTE_PATHS } from "../../route_paths";
<<<<<<< HEAD
import { MockAuthService } from "../../../testing/mock-services/mock-auth-service";
import "@angular/localize/init";
=======
import { ConfigService } from "../../services/config/config.service";
import { By } from "@angular/platform-browser";
>>>>>>> d774fe1a

describe("LoginComponent", () => {
  let fixture: ComponentFixture<LoginComponent>;
  let component: LoginComponent;
  let authService: MockAuthService;
  let localService: MockLocalService;
  let notificationService: MockNotificationService;
  let sessionTimerService: jest.Mocked<SessionTimerServiceInterface>;
  let validateService: MockValidateService;
  let router: jest.Mocked<Router>;

  beforeEach(async () => {
    // Mock for SessionTimerService as it's not in mock-services.ts
    const sessionTimerServiceMock = {
      startRefreshingRemainingTime: jest.fn(),
      startTimer: jest.fn(),
      resetTimer: jest.fn()
    };

    const routerMock = {
      navigateByUrl: jest.fn().mockResolvedValue(true),
      navigate: jest.fn().mockResolvedValue(true)
    };

    await TestBed.configureTestingModule({
      imports: [LoginComponent, BrowserAnimationsModule],
      providers: [
        provideHttpClient(),
        provideHttpClientTesting(),
        { provide: AuthService, useClass: MockAuthService },
        { provide: LocalService, useClass: MockLocalService },
        { provide: NotificationService, useClass: MockNotificationService },
        { provide: ValidateService, useClass: MockValidateService },
        { provide: SessionTimerService, useValue: sessionTimerServiceMock },
        { provide: Router, useValue: routerMock },
        MockLocalService,
        MockNotificationService
      ]
    }).compileComponents();

    // Use a double cast to inform TypeScript that we know the injected service is a mock.
    authService = TestBed.inject(AuthService) as unknown as MockAuthService;
    localService = TestBed.inject(LocalService) as unknown as MockLocalService;
    notificationService = TestBed.inject(NotificationService) as unknown as MockNotificationService;
    sessionTimerService = TestBed.inject(SessionTimerService) as unknown as jest.Mocked<SessionTimerServiceInterface>;
    validateService = TestBed.inject(ValidateService) as unknown as MockValidateService;
    router = TestBed.inject(Router) as jest.Mocked<Router>;

    // Default setup for most tests (not logged in)
    fixture = TestBed.createComponent(LoginComponent);
    component = fixture.componentInstance;
    fixture.detectChanges();
  });

  it("should create", () => {
    expect(component).toBeTruthy();
  });

  describe("when already logged in", () => {
    it("should warn and open a snack bar on initialization", () => {
      authService.isAuthenticated.set(true);
      const warn = jest.spyOn(console, "warn").mockImplementation();

      // Re-run constructor logic by creating a new component with the new state
      const loggedInFixture = TestBed.createComponent(LoginComponent);
      loggedInFixture.detectChanges();

      expect(notificationService.openSnackBar).toHaveBeenCalledWith("User is already logged in.");
      expect(warn).toHaveBeenCalledWith("User is already logged in.");

      warn.mockRestore();
    });
  });

  describe("wizard", () => {
    beforeEach(() => {
      component.username.set("test-user");
      component.password.set("test-pass");
    });

    it("should redirect to token wizard", () => {
      authService.authData.set({
        ...authService.authData()!,
        token_wizard: true
      });
      component.onSubmit();

      expect(router.navigateByUrl).toHaveBeenCalledWith(ROUTE_PATHS.TOKENS_WIZARD);
    });

    it("should redirect to token wizard first if token and container wizard are enabled", () => {
      authService.authData.set({
        ...authService.authData()!,
        token_wizard: true,
        container_wizard: { enabled: true, type: "smartphone", registration: false, template: null }
      });
      component.onSubmit();

      expect(router.navigateByUrl).toHaveBeenCalledWith(ROUTE_PATHS.TOKENS_WIZARD);
    });

    it("should redirect to container wizard if only container wizard is enabled", () => {
      authService.authData.set({
        ...authService.authData()!,
        token_wizard: false,
        container_wizard: { enabled: true, type: "smartphone", registration: false, template: null }
      });
      component.onSubmit();

      expect(router.navigateByUrl).toHaveBeenCalledWith(ROUTE_PATHS.TOKENS_CONTAINERS_WIZARD);
    });
  });

  describe("onSubmit", () => {
    beforeEach(() => {
      component.username.set("test-user");
      component.password.set("test-pass");
    });

    it("should call authService.authenticate with username/password", () => {
      component.onSubmit();

      expect(authService.authenticate).toHaveBeenCalledWith({
        username: "test-user",
        password: "test-pass"
      });
      expect(router.navigateByUrl).toHaveBeenCalledWith(ROUTE_PATHS.TOKENS);
    });

    it("should call authService.authenticate with username/password/realm", () => {
      component.realm.set("test-realm");
      component.onSubmit();

      expect(authService.authenticate).toHaveBeenCalledWith({
        username: "test-user",
        password: "test-pass",
        realm: "test-realm"
      });
      expect(router.navigateByUrl).toHaveBeenCalledWith(ROUTE_PATHS.TOKENS);
    });

    it("should call authService.authenticate not with realm '-'", () => {
      component.realm.set("-");
      component.onSubmit();

      expect(authService.authenticate).toHaveBeenCalledWith({
        username: "test-user",
        password: "test-pass"
      });
      expect(router.navigateByUrl).toHaveBeenCalledWith(ROUTE_PATHS.TOKENS);
    });

    it("should handle a complex multi-challenge response with WebAuthn and OTP", () => {
      const webAuthnSignRequestData = {
        allowCredentials: [
          {
            id: "sLGtMkbtYaEl2sYAD4iDdsVRUyihBfPBDhkVQemXUujuLE2G7WdSO5sb0IfGE-dwsABqT00mcqR9oTntiP0mEQ",
            transports: ["usb", "internal", "nfc", "ble"],
            type: "public-key"
          }
        ],
        challenge: "AiHIAWAv283XqtFFlyzmfdQwzevsDLHKdiHrt6iUiA8",
        rpId: "fritz.box",
        timeout: 60000,
        userVerification: "discouraged"
      };

      const multiChallengeResponse = new MockPiResponse<AuthData, AuthDetail>({
        detail: {
          transaction_id: "02247192477167467513",
          multi_challenge: [
            {
              client_mode: "interactive",
              message: "please enter otp: ",
              serial: "OATH0000719A",
              transaction_id: "02247192477167467513",
              type: "hotp"
            },
            {
              client_mode: "interactive",
              message: "please enter otp: ",
              serial: "OATH000545CD",
              transaction_id: "02247192477167467513",
              type: "hotp"
            },
            {
              attributes: { webAuthnSignRequest: webAuthnSignRequestData },
              client_mode: "webauthn",
              message: "Please confirm with your WebAuthn token (Generic WebAuthn Token)",
              serial: "WAN0002E3AE",
              transaction_id: "02247192477167467513",
              type: "webauthn"
            }
          ]
        },
        result: { authentication: "CHALLENGE", status: true, value: false as any }
      });
      authService.authenticate.mockReturnValue(of(multiChallengeResponse));

      component.onSubmit();
      // "please enter otp:" is not duplicated
      expect(component.loginMessage()).toEqual([
        "please enter otp: ",
        "Please confirm with your WebAuthn token (Generic WebAuthn Token)"
      ]);
      expect(component.showOtpField()).toBe(true);
      expect(component.webAuthnTriggered()).toEqual(webAuthnSignRequestData);
      expect((component as any).transactionId).toBe("02247192477167467513");
      expect(component.pushTriggered()).toBe(false); // No push challenge in this specific multi_challenge

      expect(localService.saveData).not.toHaveBeenCalled();
      expect(sessionTimerService.startRefreshingRemainingTime).not.toHaveBeenCalled();
      expect(sessionTimerService.startTimer).not.toHaveBeenCalled();
      expect(router.navigateByUrl).not.toHaveBeenCalled();
    });

    it("should handle a challenge response", () => {
      const challengeResponse = new MockPiResponse<AuthData, AuthDetail>({
        detail: { message: "Please enter OTP" }, // Use detail.message for simple cases
        result: { authentication: "CHALLENGE", status: true, value: false as any }
      });
      authService.authenticate.mockReturnValue(of(challengeResponse));

      component.onSubmit();

      expect(component.loginMessage()).toEqual(["Please enter OTP"]); // Now this assertion is correct
      expect(component.showOtpField()).toBe(true);
      expect(localService.saveData).not.toHaveBeenCalled();
      expect(sessionTimerService.startRefreshingRemainingTime).not.toHaveBeenCalled();
      expect(sessionTimerService.startTimer).not.toHaveBeenCalled();
      expect(router.navigateByUrl).not.toHaveBeenCalled();
    });

    it("should submit otp and transaction_id on challenge response", () => {
      // GIVEN: The component is in a challenge state
      component.showOtpField.set(true);
      component.otp.set("654321");
      (component as any).transactionId = "tx123";

      // WHEN: The form is submitted
      component.onSubmit();

      // THEN: The correct parameters are sent
      expect(authService.authenticate).toHaveBeenCalledWith({
        username: "test-user",
        password: "654321",
        transaction_id: "tx123"
      });
    });

    it("should handle a failed login", () => {
      const errorResponse = {
        error: {
          result: {
            error: { message: "Invalid credentials" }
          }
        }
      };
      authService.authenticate.mockReturnValue(throwError(() => errorResponse));

      component.onSubmit();

      expect(component.errorMessage()).toBe("Invalid credentials");
      expect(component.password()).toBe(""); // Password field should be cleared
    });
  });

  describe("passkeyLogin", () => {
    it("should call validateService.authenticatePasskey and handle success", () => {
      const successResponse = MockPiResponse.fromValue<AuthData, AuthDetail>({ token: "passkey-token" } as AuthData);
      jest.spyOn(validateService, "authenticatePasskey").mockReturnValue(of(successResponse));

      component.passkeyLogin();

      expect(validateService.authenticatePasskey).toHaveBeenCalled();
      expect(localService.saveData).toHaveBeenCalledWith("bearer_token", "passkey-token");
      expect(router.navigateByUrl).toHaveBeenCalledWith("/tokens");
    });

    it("should handle failure", () => {
      const errorResponse = { error: { result: { error: { message: "Passkey auth failed" } } } };
      jest.spyOn(validateService, "authenticatePasskey").mockReturnValue(throwError(() => errorResponse));

      component.passkeyLogin();

      expect(component.errorMessage()).toBe("Passkey auth failed");
    });
  });

  describe("webAuthnLogin", () => {
    it("should call validateService.authenticateWebAuthn with correct data", () => {
      const signRequest = { challenge: "abc" };
      component.webAuthnTriggered.set(signRequest);
      component.username.set("test-user");
      (component as any).transactionId = "tx-webauthn";
      const mockResponse = new MockPiResponse<AuthData, AuthDetail>({ detail: new MockAuthDetail() });
      jest.spyOn(validateService, "authenticateWebAuthn").mockReturnValue(of(mockResponse));

      component.webAuthnLogin();

      expect(validateService.authenticateWebAuthn).toHaveBeenCalledWith({
        signRequest: signRequest,
        transaction_id: "tx-webauthn",
        username: "test-user"
      });
    });

    it("should do nothing if webAuthn is not triggered", () => {
      const webAuthnSpy = jest.spyOn(validateService, "authenticateWebAuthn");
      component.webAuthnTriggered.set(null);

      component.webAuthnLogin();

      expect(webAuthnSpy).not.toHaveBeenCalled();
    });
  });

  describe("Push Polling", () => {
    beforeEach(() => {
      jest.useFakeTimers();
    });

    it("should start polling when a push challenge is received", async () => {
      const pollSpy = jest.spyOn(validateService, "pollTransaction").mockReturnValue(of(false));
      const challengeResponse = new MockPiResponse<AuthData, AuthDetail>({
        detail: {
          transaction_id: "tx-push",
          multi_challenge: [{ type: "push" } as any]
        },
        result: { authentication: "CHALLENGE", status: true, value: false as any }
      });
      authService.authenticate.mockReturnValue(of(challengeResponse));

      component.onSubmit();
      jest.advanceTimersByTime(1000); // Let some polling happen (5 polls at 200ms)
      await Promise.resolve();

      expect(component.pushTriggered()).toBe(true);
      expect(pollSpy).toHaveBeenCalledWith("tx-push");
      expect(pollSpy.mock.calls.length).toBeGreaterThan(1);

      component.ngOnDestroy(); // cleanup
    });

    it("should stop polling and log in on successful poll", async () => {
      jest.spyOn(validateService, "pollTransaction").mockReturnValueOnce(of(false)).mockReturnValueOnce(of(true)); // Succeed on second poll
      const successResponse = MockPiResponse.fromValue<AuthData, AuthDetail>({ token: "push-token" } as AuthData);
      authService.authenticate.mockReturnValue(of(successResponse));
      (component as any).transactionId = "tx-push-success";
      component.username.set("test-user");

      (component as any).startPushPolling();
      jest.advanceTimersByTime(500); // 2 polls at 200ms interval + buffer
      await Promise.resolve();

      expect(authService.authenticate).toHaveBeenCalledWith({
        username: "test-user",
        password: "",
        transaction_id: "tx-push-success"
      });
      expect(localService.saveData).toHaveBeenCalledWith("bearer_token", "push-token");
    });
  });

  describe("logout", () => {
    it("should remove token, logout, and navigate to login", async () => {
      const authServiceSpy = jest.spyOn(authService, "logout");
      component.logout();
      fixture.whenStable().then(() => {
        expect(localService.removeData).toHaveBeenCalledWith("bearer_token");
        expect(authServiceSpy).toHaveBeenCalled();
        expect(router.navigate).toHaveBeenCalledWith(["login"]);
      });
    });
  });
});

describe("LoginComponent Realm Selection", () => {
  let fixture: ComponentFixture<LoginComponent>;
  let component: LoginComponent;
  let configService: ConfigService;

  beforeEach(async () => {
    await TestBed.configureTestingModule({
      imports: [LoginComponent],
      providers: [
        provideHttpClient(),
        ConfigService]
    }).compileComponents();

    fixture = TestBed.createComponent(LoginComponent);
    component = fixture.componentInstance;
    configService = TestBed.inject(ConfigService);
  });

  it("should display realm selection if realms are provided", () => {
    configService.config.set({
      ...configService.config(),
      realms: "realm1,realm2"
    });
    fixture.detectChanges();

    expect(component.realms()).toEqual(["realm1", "realm2", "-"]);
    expect(component.realm()).toEqual("realm1");
    const realmSelect = fixture.debugElement.query(By.css("mat-select"));
    expect(realmSelect).toBeTruthy();

    // Open the select dropdown to render options
    realmSelect.componentInstance.open();
    fixture.detectChanges();

    const options = fixture.debugElement.queryAll(By.css("mat-option"));
    expect(options.length).toBe(3);
    expect(options[0].nativeElement.textContent).toContain("realm1");
    expect(options[1].nativeElement.textContent).toContain("realm2");
    expect(options[2].nativeElement.textContent).toContain("-");
  });

  it("should preselect the first realm", () => {
    configService.config.set({
      ...configService.config(),
      realms: "realmA,realmB"
    });
    fixture.detectChanges();

    expect(component.realm()).toBe("realmA");
  });

  it("should not display realm selection if realms list is empty", () => {
    configService.config.set({
      ...configService.config(),
      realms: ""
    });
    fixture.detectChanges();

    const realmSelect = fixture.debugElement.query(By.css("mat-select"));
    expect(realmSelect).toBeFalsy();
  });
});<|MERGE_RESOLUTION|>--- conflicted
+++ resolved
@@ -36,13 +36,10 @@
 import { ValidateService } from "../../services/validate/validate.service";
 import { LoginComponent } from "./login.component";
 import { ROUTE_PATHS } from "../../route_paths";
-<<<<<<< HEAD
 import { MockAuthService } from "../../../testing/mock-services/mock-auth-service";
-import "@angular/localize/init";
-=======
 import { ConfigService } from "../../services/config/config.service";
 import { By } from "@angular/platform-browser";
->>>>>>> d774fe1a
+import "@angular/localize/init";
 
 describe("LoginComponent", () => {
   let fixture: ComponentFixture<LoginComponent>;
@@ -428,9 +425,7 @@
   beforeEach(async () => {
     await TestBed.configureTestingModule({
       imports: [LoginComponent],
-      providers: [
-        provideHttpClient(),
-        ConfigService]
+      providers: [provideHttpClient(), ConfigService]
     }).compileComponents();
 
     fixture = TestBed.createComponent(LoginComponent);
