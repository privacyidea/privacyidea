--- conflicted
+++ resolved
@@ -20,64 +20,6 @@
   aria-label="Audit Layout"
   class="content-layout"
   i18n-aria-label>
-<<<<<<< HEAD
-  <mat-drawer-container>
-    <mat-drawer
-      #drawer
-      [autoFocus]="false"
-      class="selfservice-drawer">
-      <app-navigation-self-service />
-    </mat-drawer>
-    <mat-drawer-content>
-      <div class="drawer-button-div">
-        <button
-          (click)="drawer.toggle()"
-          class="drawer-button"
-          mat-fab>
-          <mat-icon>keyboard_arrow_right</mat-icon>
-        </button>
-      </div>
-      <div
-        appScrollToTop
-        class="audit-table-container selfservice-margin">
-        <div class="filter-paginator-container selfservice-audit-filter-paginator-container">
-          <mat-form-field
-            class="token-table-filter"
-            subscriptSizing="dynamic">
-            <mat-label i18n>Enter Filter</mat-label>
-            <app-clearable-input
-              (onClick)="auditService.clearFilter()"
-              [showClearButton]="auditService.auditFilter().isNotEmpty">
-              <input
-                #filterHTMLInputElement
-                (input)="auditService.handleFilterInput($event)"
-                [value]="auditService.auditFilter().value"
-                aria-label="Filter Input"
-                i18n-aria-label
-                i18n-placeholder
-                matInput
-                placeholder="Example query: 'type: hotp userid: 1000'" />
-            </app-clearable-input>
-          </mat-form-field>
-          <mat-paginator
-            (page)="onPageEvent($event)"
-            [length]="totalLength()"
-            [pageIndex]="auditService.pageIndex()"
-            [pageSizeOptions]="pageSizeOptions()"
-            [pageSize]="auditService.pageSize()"
-            showFirstLastButtons></mat-paginator>
-        </div>
-        <app-keyword-filter
-          [advancedApiFilter]="auditService.advancedApiFilter"
-          [apiFilter]="auditService.apiFilter"
-          [filterHTMLInputElement]="filterHTMLInputElement"
-          [(filterValue)]="auditService.auditFilter"></app-keyword-filter>
-        <div class="audit-table-overflow">
-          <table
-            [dataSource]="auditDataSource()"
-            aria-label="Audit Data Table"
-            class="token-table"
-=======
   <div
     appScrollToTop
     class="audit-table-container">
@@ -94,7 +36,6 @@
             (input)="auditService.handleFilterInput($event)"
             [value]="auditService.auditFilter().value"
             aria-label="Filter Input"
->>>>>>> 7c5f5396
             i18n-aria-label
             i18n-placeholder
             matInput
@@ -124,7 +65,11 @@
               mat-header-cell>
               <div class="flex ali-center">
                 {{ column.label }}
-                @if (!['number', 'log_level', 'clearance_level', 'sig_check', 'missing_line', 'thread_id'].includes(column.key)) {
+                @if (
+                  !["number", "log_level", "clearance_level", "sig_check", "missing_line", "thread_id"].includes(
+                    column.key
+                  )
+                ) {
                   <div class="margin-left-1">
                     <button
                       (click)="onKeywordClick(apiFilterKeyMap[column.key])"
@@ -141,24 +86,24 @@
             <td
               *matCellDef="let element; let row"
               [ngClass]="{
-                    'width-18rem': column.key === 'description',
-                    'table-checkbox': column.key === 'select'
-                  }"
+                'width-18rem': column.key === 'description',
+                'table-checkbox': column.key === 'select'
+              }"
               attr.aria-label="{{ column.label }} Cell"
               mat-cell>
               <div>
                 @switch (column.key) {
                   @case ("success") {
                     <div class="flex just-center">
-                          <span
-                            [ngClass]="
-                              tableUtilsService.getSpanClassForKey({
-                                key: column.key,
-                                value: element[column.key]
-                              })
-                            ">
-                            {{ element[column.key] }}
-                          </span>
+                      <span
+                        [ngClass]="
+                          tableUtilsService.getSpanClassForKey({
+                            key: column.key,
+                            value: element[column.key]
+                          })
+                        ">
+                        {{ element[column.key] }}
+                      </span>
                     </div>
                   }
                   @case ("serial") {
@@ -176,8 +121,8 @@
                   }
                   @case (column.key === "sig_check" || column.key === "missing_line" ? column.key : "") {
                     <span [ngClass]="[element[column.key] === 'OK' ? 'highlight-true' : 'highlight-false']">
-                          {{ element[column.key] }}
-                        </span>
+                      {{ element[column.key] }}
+                    </span>
                   }
                   @case ("container_serial") {
                     <div class="flex-row ali-center">
@@ -194,25 +139,25 @@
                   }
                   @case ("startdate") {
                     <span>
-                          {{ element[column.key].split(".")[0].replace("T", " ") }}
-                        </span>
+                      {{ element[column.key].split(".")[0].replace("T", " ") }}
+                    </span>
                   }
                   @case ("date") {
                     <span>
-                          {{ element[column.key].split(".")[0].replace("T", " ") }}
-                        </span>
+                      {{ element[column.key].split(".")[0].replace("T", " ") }}
+                    </span>
                   }
                   @case ("policies") {
                     @for (policy of element[column.key]?.split(","); track policy) {
                       <span>
-                            {{ policy }}
-                          </span>
+                        {{ policy }}
+                      </span>
                     }
                   }
                   @default {
                     <span>
-                          {{ element[column.key] }}
-                        </span>
+                      {{ element[column.key] }}
+                    </span>
                   }
                 }
               </div>
