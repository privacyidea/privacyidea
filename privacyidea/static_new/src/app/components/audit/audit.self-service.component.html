--- conflicted
+++ resolved
@@ -1,200 +1,51 @@
 <div
-  aria-label="Audit Layout"
-<<<<<<< HEAD
-  class="content-layout">
+  aria-label="Audit Layout" class="content-layout" i18n-aria-label>
   <mat-drawer-container>
     <mat-drawer #drawer class="selfservice-drawer">
-      <app-navigation-self-service/>
+      <app-navigation-self-service />
     </mat-drawer>
     <mat-drawer-content>
       <div class="drawer-button-div">
         <button
-          (click)="drawer.toggle()"
-          class="drawer-button"
-          mat-fab>
+          (click)="drawer.toggle()" class="drawer-button" mat-fab>
           <mat-icon>keyboard_arrow_right</mat-icon>
         </button>
       </div>
-      <div class="audit-table-container selfservice-margin">
+      <div
+        appScrollToTop class="audit-table-container selfservice-margin">
         <div class="filter-paginator-container">
           <mat-form-field
-            class="token-table-filter"
-            subscriptSizing="dynamic">
-            <mat-label>Enter Filter</mat-label>
-            <input
-              #filterHTMLInputElement
-              [(ngModel)]="filterValueString"
-              aria-label="Filter Input"
-              matInput
-              placeholder="Example query: 'type: hotp userid: 1000'"/>
+            class="token-table-filter" subscriptSizing="dynamic">
+            <mat-label i18n>Enter Filter</mat-label>
+            <app-clearable-input
+              (onClick)="filterValueString.set('')" [showClearButton]="filterValueString().length > 0">
+              <input
+                #filterHTMLInputElement [(ngModel)]="filterValueString" aria-label="Filter Input" i18n-aria-label i18n-placeholder matInput placeholder="Example query: 'type: hotp userid: 1000'" />
+            </app-clearable-input>
           </mat-form-field>
           <mat-paginator
-            (page)="onPageEvent($event)"
-            [length]="totalLength()"
-            [pageIndex]="auditService.pageIndex()"
-            [pageSizeOptions]="pageSizeOptions()"
-            [pageSize]="auditService.pageSize()"
-            showFirstLastButtons></mat-paginator>
+            (page)="onPageEvent($event)" [length]="totalLength()" [pageIndex]="auditService.pageIndex()" [pageSizeOptions]="pageSizeOptions()" [pageSize]="auditService.pageSize()" showFirstLastButtons></mat-paginator>
         </div>
         <app-keyword-filter
-          [advancedApiFilter]="auditService.advancedApiFilter"
-          [apiFilter]="auditService.apiFilter"
-          [filterHTMLInputElement]="filterHTMLInputElement"
-          [filterValue]="auditService.filterValue"></app-keyword-filter>
+          [advancedApiFilter]="auditService.advancedApiFilter" [apiFilter]="auditService.apiFilter" [filterHTMLInputElement]="filterHTMLInputElement" [filterValue]="auditService.filterValue"></app-keyword-filter>
         <div class="audit-table-overflow">
           <table
-            [dataSource]="auditDataSource()"
-            aria-label="Audit Data Table"
-            class="token-table"
-            mat-table>
+            [dataSource]="auditDataSource()" aria-label="Audit Data Table" class="token-table" i18n-aria-label mat-table>
             @for (column of columnKeysMap; track column) {
               <ng-container [matColumnDef]="column.key">
                 <th
-                  *matHeaderCellDef
-                  attr.aria-label="{{ column.label }} Header"
-                  mat-header-cell>
+                  *matHeaderCellDef attr.aria-label="{{ column.label }} Header" mat-header-cell>
                   {{ column.label }}
                 </th>
                 <td
-                  *matCellDef="let element; let row"
-                  attr.aria-label="{{ column.label }} Cell"
-                  mat-cell
-                  [ngClass]="{'width-18rem': column.key === 'description',
-                              'table-checkbox': column.key === 'select',}">
+                  *matCellDef="let element; let row" attr.aria-label="{{ column.label }} Cell" mat-cell [ngClass]="{
+                'width-18rem': column.key === 'description',
+                'table-checkbox': column.key === 'select'
+              }">
                   <div>
                     @switch (column.key) {
                       @case ("success") {
                         <div class="flex just-center">
-                      <span
-                        [ngClass]="tableUtilsService.getSpanClassForKey({
-                            key: column.key,
-                            value: element[column.key],})">
-                        {{ element[column.key] }}
-                      </span>
-                        </div>
-                      }
-                      @case ("serial") {
-                        <div class="flex-row ali-center">
-                          <a
-                            attr.aria-label="{{ column.label }} Link"
-                            (click)="contentService.tokenSelected(element.serial)"
-                            routerLink="/token"> {{ element[column.key] }}
-                          </a>
-                          @if (element.serial && element.serial !== "") {
-                            <app-copy-button [copyText]="element.serial"></app-copy-button>
-                          }
-                        </div>
-                      }
-                      @case (column.key === "sig_check" || column.key === "missing_line"
-                        ? column.key
-                        : "") {
-                        <span
-                          [ngClass]="[
-                        element[column.key] === 'OK'
-                          ? 'highlight-true'
-                          : 'highlight-false',
-                      ]">
-                      {{ element[column.key] }}
-                    </span>
-                      }
-                      @case ("container_serial") {
-                        <div class="flex-row ali-center">
-                          <a
-                            attr.aria-label="{{ column.label }} Link"
-                            (click)="
-                          contentService.containerSelected(
-                            element.container_serial
-                          )
-                        "
-                            routerLink="/token"> {{ element[column.key] }}
-                          </a>
-                          @if (element.container_serial &&
-                          element.container_serial !== "") {
-                            <app-copy-button
-                              [copyText]="
-                            element.container_serial
-                          "></app-copy-button>
-                          }
-                        </div>
-                      }
-                      @case ("startdate") {
-                        <span>
-                          {{ element[column.key].split(".")[0].replace("T", " ") }}
-                        </span>
-                      }
-                      @case ("date") {
-                        <span>
-                          {{ element[column.key].split(".")[0].replace("T", " ") }}
-                        </span>
-                      }
-                      @case ("policies") {
-                        @for (policy of element[column.key]?.split(",");
-                          track policy) {
-                          <span>
-=======
-  class="content-layout"
-  i18n-aria-label>
-  <div
-    appScrollToTop
-    class="audit-table-container">
-    <div class="filter-paginator-container">
-      <mat-form-field
-        class="token-table-filter"
-        subscriptSizing="dynamic">
-        <mat-label i18n>Enter Filter</mat-label>
-        <app-clearable-input
-          (onClick)="filterValueString.set('')"
-          [showClearButton]="filterValueString().length > 0">
-          <input
-            #filterHTMLInputElement
-            [(ngModel)]="filterValueString"
-            aria-label="Filter Input"
-            i18n-aria-label
-            i18n-placeholder
-            matInput
-            placeholder="Example query: 'type: hotp userid: 1000'" />
-        </app-clearable-input>
-      </mat-form-field>
-      <mat-paginator
-        (page)="onPageEvent($event)"
-        [length]="totalLength()"
-        [pageIndex]="auditService.pageIndex()"
-        [pageSizeOptions]="pageSizeOptions()"
-        [pageSize]="auditService.pageSize()"
-        showFirstLastButtons></mat-paginator>
-    </div>
-    <app-keyword-filter
-      [advancedApiFilter]="auditService.advancedApiFilter"
-      [apiFilter]="auditService.apiFilter"
-      [filterHTMLInputElement]="filterHTMLInputElement"
-      [filterValue]="auditService.filterValue"></app-keyword-filter>
-    <div class="audit-table-overflow">
-      <table
-        [dataSource]="auditDataSource()"
-        aria-label="Audit Data Table"
-        class="token-table"
-        i18n-aria-label
-        mat-table>
-        @for (column of columnKeysMap; track column) {
-          <ng-container [matColumnDef]="column.key">
-            <th
-              *matHeaderCellDef
-              attr.aria-label="{{ column.label }} Header"
-              mat-header-cell>
-              {{ column.label }}
-            </th>
-            <td
-              *matCellDef="let element; let row"
-              attr.aria-label="{{ column.label }} Cell"
-              mat-cell
-              [ngClass]="{
-                'width-18rem': column.key === 'description',
-                'table-checkbox': column.key === 'select'
-              }">
-              <div>
-                @switch (column.key) {
-                  @case ("success") {
-                    <div class="flex just-center">
                       <span
                         [ngClass]="
                           tableUtilsService.getSpanClassForKey({
@@ -204,53 +55,50 @@
                         ">
                         {{ element[column.key] }}
                       </span>
-                    </div>
-                  }
-                  @case ("serial") {
-                    <div class="flex-row ali-center">
-                      <a
-                        attr.aria-label="{{ column.label }} Link"
-                        (click)="contentService.tokenSelected(element.serial)"
-                        routerLink="/token">
-                        {{ element[column.key] }}
-                      </a>
-                      @if (element.serial && element.serial !== "") {
-                        <app-copy-button [copyText]="element.serial"></app-copy-button>
+                        </div>
                       }
-                    </div>
-                  }
-                  @case (column.key === "sig_check" || column.key === "missing_line" ? column.key : "") {
-                    <span [ngClass]="[element[column.key] === 'OK' ? 'highlight-true' : 'highlight-false']">
+                      @case ("serial") {
+                        <div class="flex-row ali-center">
+                          <a
+                            attr.aria-label="{{ column.label }} Link" (click)="contentService.tokenSelected(element.serial)" routerLink="/token">
+                            {{ element[column.key] }}
+                          </a>
+                          @if (element.serial && element.serial !== "") {
+                            <app-copy-button [copyText]="element.serial"></app-copy-button>
+                          }
+                        </div>
+                      }
+                      @case (column.key === "sig_check" || column.key === "missing_line" ? column.key : "") {
+                        <span [ngClass]="[element[column.key] === 'OK' ? 'highlight-true' : 'highlight-false']">
                       {{ element[column.key] }}
                     </span>
-                  }
-                  @case ("container_serial") {
-                    <div class="flex-row ali-center">
-                      <a
-                        attr.aria-label="{{ column.label }} Link"
-                        (click)="contentService.containerSelected(element.container_serial)"
-                        routerLink="/token">
-                        {{ element[column.key] }}
-                      </a>
-                      @if (element.container_serial && element.container_serial !== "") {
-                        <app-copy-button [copyText]="element.container_serial"></app-copy-button>
                       }
-                    </div>
-                  }
-                  @case ("startdate") {
-                    <span>
+                      @case ("container_serial") {
+                        <div class="flex-row ali-center">
+                          <a
+                            attr.aria-label="{{ column.label }} Link"
+                            (click)="contentService.containerSelected(element.container_serial)"
+                            routerLink="/token">
+                             {{ element[column.key] }}
+                          </a>
+                          @if (element.container_serial && element.container_serial !== "") {
+                            <app-copy-button [copyText]="element.container_serial"></app-copy-button>
+                          }
+                        </div>
+                      }
+                      @case ("startdate") {
+                        <span>
                       {{ element[column.key].split(".")[0].replace("T", " ") }}
                     </span>
-                  }
-                  @case ("date") {
-                    <span>
+                      }
+                      @case ("date") {
+                        <span>
                       {{ element[column.key].split(".")[0].replace("T", " ") }}
                     </span>
-                  }
-                  @case ("policies") {
-                    @for (policy of element[column.key]?.split(","); track policy) {
-                      <span>
->>>>>>> 785c5d63
+                      }
+                      @case ("policies") {
+                        @for (policy of element[column.key]?.split(","); track policy) {
+                          <span>
                         {{ policy }}
                       </span>
                         }
@@ -259,7 +107,6 @@
                         <span>
                       {{ element[column.key] }}
                     </span>
-<<<<<<< HEAD
                       }
                     }
                   </div>
@@ -267,19 +114,13 @@
               </ng-container>
             }
             <tr
-              *matHeaderRowDef="columnKeys"
-              aria-label="Header Row"
-              mat-header-row></tr>
+              *matHeaderRowDef="columnKeys" aria-label="Header Row" i18n-aria-label mat-header-row></tr>
             <tr
-              *matRowDef="let row; columns: columnKeys"
-              aria-label="Data Row"
-              mat-row></tr>
+              *matRowDef="let row; columns: columnKeys" aria-label="Data Row" i18n-aria-label mat-row></tr>
             <tr
-              *matNoDataRow
-              aria-label="No Data Row">
+              *matNoDataRow aria-label="No Data Row" i18n-aria-label>
               <td
-                [attr.colspan]="columnKeys.length"
-                aria-label="No Data Cell">
+                [attr.colspan]="columnKeys.length" aria-label="No Data Cell" i18n i18n-aria-label>
                 No data matching the filter.
               </td>
             </tr>
@@ -288,37 +129,4 @@
       </div>
     </mat-drawer-content>
   </mat-drawer-container>
-=======
-                  }
-                }
-              </div>
-            </td>
-          </ng-container>
-        }
-        <tr
-          *matHeaderRowDef="columnKeys"
-          aria-label="Header Row"
-          i18n-aria-label
-          mat-header-row></tr>
-        <tr
-          *matRowDef="let row; columns: columnKeys"
-          aria-label="Data Row"
-          i18n-aria-label
-          mat-row></tr>
-        <tr
-          *matNoDataRow
-          aria-label="No Data Row"
-          i18n-aria-label>
-          <td
-            [attr.colspan]="columnKeys.length"
-            aria-label="No Data Cell"
-            i18n
-            i18n-aria-label>
-            No data matching the filter.
-          </td>
-        </tr>
-      </table>
-    </div>
-  </div>
->>>>>>> 785c5d63
 </div>