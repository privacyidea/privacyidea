--- conflicted
+++ resolved
@@ -20,85 +20,6 @@
   aria-label="Audit Layout"
   class="content-layout"
   i18n-aria-label>
-<<<<<<< HEAD
-  <mat-drawer-container>
-    <mat-drawer
-      #drawer
-      [autoFocus]="false"
-      class="selfservice-drawer">
-      <app-navigation-self-service />
-    </mat-drawer>
-    <mat-drawer-content>
-      <div class="drawer-button-div">
-        <button
-          (click)="drawer.toggle()"
-          class="drawer-button"
-          mat-fab>
-          <mat-icon>keyboard_arrow_right</mat-icon>
-        </button>
-      </div>
-      <div
-        appScrollToTop
-        class="audit-table-container selfservice-margin">
-        <div class="filter-paginator-container selfservice-audit-filter-paginator-container">
-          <mat-form-field
-            class="token-table-filter"
-            subscriptSizing="dynamic">
-            <mat-label i18n>Enter Filter</mat-label>
-            <app-clearable-input
-              (onClick)="auditService.clearFilter()"
-              [showClearButton]="auditService.auditFilter().isNotEmpty">
-              <input
-                #filterHTMLInputElement
-                (input)="auditService.handleFilterInput($event)"
-                [value]="auditService.auditFilter().value"
-                aria-label="Filter Input"
-                i18n-aria-label
-                i18n-placeholder
-                matInput
-                placeholder="Example query: 'type: hotp userid: 1000'" />
-            </app-clearable-input>
-          </mat-form-field>
-          <mat-paginator
-            (page)="onPageEvent($event)"
-            [length]="totalLength()"
-            [pageIndex]="auditService.pageIndex()"
-            [pageSizeOptions]="pageSizeOptions()"
-            [pageSize]="auditService.pageSize()"
-            showFirstLastButtons></mat-paginator>
-        </div>
-        <app-keyword-filter
-          [advancedApiFilter]="auditService.advancedApiFilter"
-          [apiFilter]="auditService.apiFilter"
-          [filterHTMLInputElement]="filterHTMLInputElement"
-          [filterValue]="auditService.auditFilter"></app-keyword-filter>
-        <table
-          [dataSource]="auditDataSource()"
-          aria-label="Audit Data Table"
-          class="token-table"
-          i18n-aria-label
-          mat-table>
-          @for (column of columnKeysMap; track column) {
-            <ng-container [matColumnDef]="column.key">
-              <th
-                *matHeaderCellDef
-                attr.aria-label="{{ column.label }} Header"
-                mat-header-cell>
-                {{ column.label }}
-              </th>
-              <td
-                *matCellDef="let element; let row"
-                [ngClass]="{
-                    'width-18rem': column.key === 'description',
-                    'table-checkbox': column.key === 'select'
-                  }"
-                attr.aria-label="{{ column.label }} Cell"
-                mat-cell>
-                <div>
-                  @switch (column.key) {
-                    @case ("success") {
-                      <div class="flex just-center">
-=======
   <div
     appScrollToTop
     class="audit-table-container">
@@ -170,7 +91,6 @@
                 @switch (column.key) {
                   @case ("success") {
                     <div class="flex just-center">
->>>>>>> 7c5f5396
                           <span
                             [ngClass]="
                               tableUtilsService.getSpanClassForKey({
@@ -180,94 +100,6 @@
                             ">
                             {{ element[column.key] }}
                           </span>
-<<<<<<< HEAD
-                      </div>
-                    }
-                    @case ("serial") {
-                      <div class="flex-row ali-center">
-                        <a
-                          (click)="contentService.tokenSelected(element.serial)"
-                          attr.aria-label="{{ column.label }} Link"
-                          routerLink="/token">
-                          {{ element[column.key] }}
-                        </a>
-                        @if (element.serial && element.serial !== "") {
-                          <app-copy-button [copyText]="element.serial"></app-copy-button>
-                        }
-                      </div>
-                    }
-                    @case (column.key === "sig_check" || column.key === "missing_line" ? column.key : "") {
-                      <span [ngClass]="[element[column.key] === 'OK' ? 'highlight-true' : 'highlight-false']">
-                          {{ element[column.key] }}
-                        </span>
-                    }
-                    @case ("container_serial") {
-                      <div class="flex-row ali-center">
-                        <a
-                          (click)="contentService.containerSelected(element.container_serial)"
-                          attr.aria-label="{{ column.label }} Link"
-                          routerLink="/token">
-                          {{ element[column.key] }}
-                        </a>
-                        @if (element.container_serial && element.container_serial !== "") {
-                          <app-copy-button [copyText]="element.container_serial"></app-copy-button>
-                        }
-                      </div>
-                    }
-                    @case ("startdate") {
-                      <span>
-                          {{ element[column.key].split(".")[0].replace("T", " ") }}
-                        </span>
-                    }
-                    @case ("date") {
-                      <span>
-                          {{ element[column.key].split(".")[0].replace("T", " ") }}
-                        </span>
-                    }
-                    @case ("policies") {
-                      @for (policy of element[column.key]?.split(","); track policy) {
-                        <span>
-                            {{ policy }}
-                          </span>
-                      }
-                    }
-                    @default {
-                      <span>
-                          {{ element[column.key] }}
-                        </span>
-                    }
-                  }
-                </div>
-              </td>
-            </ng-container>
-          }
-          <tr
-            *matHeaderRowDef="columnKeys"
-            aria-label="Header Row"
-            i18n-aria-label
-            mat-header-row></tr>
-          <tr
-            *matRowDef="let row; columns: columnKeys"
-            aria-label="Data Row"
-            i18n-aria-label
-            mat-row></tr>
-          <tr
-            *matNoDataRow
-            aria-label="No Data Row"
-            i18n-aria-label>
-            <td
-              [attr.colspan]="columnKeys.length"
-              aria-label="No Data Cell"
-              i18n
-              i18n-aria-label>
-              No data matching the filter.
-            </td>
-          </tr>
-        </table>
-      </div>
-    </mat-drawer-content>
-  </mat-drawer-container>
-=======
                     </div>
                   }
                   @case ("serial") {
@@ -353,5 +185,4 @@
       </table>
     </div>
   </div>
->>>>>>> 7c5f5396
 </div>