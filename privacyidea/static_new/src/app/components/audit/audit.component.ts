--- conflicted
+++ resolved
@@ -17,7 +17,6 @@
   MatRow,
   MatRowDef,
   MatTable,
-<<<<<<< HEAD
   MatTableDataSource,
 } from '@angular/material/table';
 import { RouterLink } from '@angular/router';
@@ -41,17 +40,6 @@
 import { CopyButtonComponent } from '../shared/copy-button/copy-button.component';
 import { ScrollToTopDirective } from '../shared/directives/app-scroll-to-top.directive';
 import { KeywordFilterComponent } from '../shared/keyword-filter/keyword-filter.component';
-=======
-  MatTableDataSource
-} from "@angular/material/table";
-import { RouterLink } from "@angular/router";
-import { AuditData, AuditService, AuditServiceInterface } from "../../services/audit/audit.service";
-import { AuthService, AuthServiceInterface } from "../../services/auth/auth.service";
-import { ContentService, ContentServiceInterface } from "../../services/content/content.service";
-import { TableUtilsService, TableUtilsServiceInterface } from "../../services/table-utils/table-utils.service";
-import { CopyButtonComponent } from "../shared/copy-button/copy-button.component";
-import { KeywordFilterComponent } from "../shared/keyword-filter/keyword-filter.component";
->>>>>>> dfcf32ef
 
 const columnKeysMap = [
   { key: "number", label: "Number" },
@@ -106,12 +94,8 @@
     MatColumnDef,
     MatLabel,
     CopyButtonComponent,
-<<<<<<< HEAD
     RouterLink,
     ScrollToTopDirective,
-=======
-    RouterLink
->>>>>>> dfcf32ef
   ],
   templateUrl: "./audit.component.html",
   styleUrl: "./audit.component.scss"
