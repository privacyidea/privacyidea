<<<<<<< HEAD
import { NgClass } from '@angular/common';
import { Component } from '@angular/core';
import { FormsModule } from '@angular/forms';
import { MatCardModule } from '@angular/material/card';
import { MatFormField, MatLabel } from '@angular/material/form-field';
import { MatInput } from '@angular/material/input';
import { MatPaginator } from '@angular/material/paginator';
=======
import { Component } from "@angular/core";
import { MatCardModule } from "@angular/material/card";
import { KeywordFilterComponent } from "../shared/keyword-filter/keyword-filter.component";
>>>>>>> b8b1f8db
import {
  MatCell,
  MatCellDef,
  MatColumnDef,
  MatHeaderCell,
  MatHeaderCellDef,
  MatHeaderRow,
  MatHeaderRowDef,
  MatNoDataRow,
  MatRow,
  MatRowDef,
<<<<<<< HEAD
  MatTable,
} from '@angular/material/table';
import { RouterLink } from '@angular/router';
import { ClearableInputComponent } from '../shared/clearable-input/clearable-input.component';
import { CopyButtonComponent } from '../shared/copy-button/copy-button.component';
import { KeywordFilterComponent } from '../shared/keyword-filter/keyword-filter.component';
import { AuditComponent } from './audit.component';
=======
  MatTable
} from "@angular/material/table";
import { MatFormField, MatLabel } from "@angular/material/form-field";
import { FormsModule } from "@angular/forms";
import { MatInput } from "@angular/material/input";
import { NgClass } from "@angular/common";
import { MatPaginator } from "@angular/material/paginator";
import { CopyButtonComponent } from "../shared/copy-button/copy-button.component";
import { RouterLink } from "@angular/router";
import { AuditComponent } from "./audit.component";
>>>>>>> b8b1f8db

@Component({
  selector: "app-audit-self-service",
  imports: [
    MatCardModule,
    KeywordFilterComponent,
    MatCell,
    MatFormField,
    FormsModule,
    MatInput,
    MatPaginator,
    MatHeaderCellDef,
    MatHeaderCell,
    MatTable,
    MatCellDef,
    NgClass,
    MatHeaderRowDef,
    MatHeaderRow,
    MatRowDef,
    MatNoDataRow,
    MatRow,
    MatColumnDef,
    MatLabel,
    CopyButtonComponent,
<<<<<<< HEAD
    RouterLink,
    ClearableInputComponent,
=======
    RouterLink
>>>>>>> b8b1f8db
  ],
  templateUrl: "./audit.self-service.component.html",
  styleUrl: "./audit.component.scss"
})
export class AuditComponentSelfServiceComponent extends AuditComponent {
}<|MERGE_RESOLUTION|>--- conflicted
+++ resolved
@@ -1,16 +1,10 @@
-<<<<<<< HEAD
-import { NgClass } from '@angular/common';
-import { Component } from '@angular/core';
-import { FormsModule } from '@angular/forms';
-import { MatCardModule } from '@angular/material/card';
-import { MatFormField, MatLabel } from '@angular/material/form-field';
-import { MatInput } from '@angular/material/input';
-import { MatPaginator } from '@angular/material/paginator';
-=======
+import { NgClass } from "@angular/common";
 import { Component } from "@angular/core";
+import { FormsModule } from "@angular/forms";
 import { MatCardModule } from "@angular/material/card";
-import { KeywordFilterComponent } from "../shared/keyword-filter/keyword-filter.component";
->>>>>>> b8b1f8db
+import { MatFormField, MatLabel } from "@angular/material/form-field";
+import { MatInput } from "@angular/material/input";
+import { MatPaginator } from "@angular/material/paginator";
 import {
   MatCell,
   MatCellDef,
@@ -22,26 +16,13 @@
   MatNoDataRow,
   MatRow,
   MatRowDef,
-<<<<<<< HEAD
   MatTable,
-} from '@angular/material/table';
-import { RouterLink } from '@angular/router';
-import { ClearableInputComponent } from '../shared/clearable-input/clearable-input.component';
-import { CopyButtonComponent } from '../shared/copy-button/copy-button.component';
-import { KeywordFilterComponent } from '../shared/keyword-filter/keyword-filter.component';
-import { AuditComponent } from './audit.component';
-=======
-  MatTable
 } from "@angular/material/table";
-import { MatFormField, MatLabel } from "@angular/material/form-field";
-import { FormsModule } from "@angular/forms";
-import { MatInput } from "@angular/material/input";
-import { NgClass } from "@angular/common";
-import { MatPaginator } from "@angular/material/paginator";
+import { RouterLink } from "@angular/router";
+import { ClearableInputComponent } from "../shared/clearable-input/clearable-input.component";
 import { CopyButtonComponent } from "../shared/copy-button/copy-button.component";
-import { RouterLink } from "@angular/router";
+import { KeywordFilterComponent } from "../shared/keyword-filter/keyword-filter.component";
 import { AuditComponent } from "./audit.component";
->>>>>>> b8b1f8db
 
 @Component({
   selector: "app-audit-self-service",
@@ -66,15 +47,10 @@
     MatColumnDef,
     MatLabel,
     CopyButtonComponent,
-<<<<<<< HEAD
     RouterLink,
     ClearableInputComponent,
-=======
-    RouterLink
->>>>>>> b8b1f8db
   ],
   templateUrl: "./audit.self-service.component.html",
-  styleUrl: "./audit.component.scss"
+  styleUrl: "./audit.component.scss",
 })
-export class AuditComponentSelfServiceComponent extends AuditComponent {
-}+export class AuditComponentSelfServiceComponent extends AuditComponent {}