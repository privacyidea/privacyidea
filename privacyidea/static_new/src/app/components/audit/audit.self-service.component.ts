<<<<<<< HEAD
import { NgClass } from '@angular/common';
import { Component } from '@angular/core';
import { FormsModule } from '@angular/forms';
import { MatCardModule } from '@angular/material/card';
import { MatFormField, MatLabel } from '@angular/material/form-field';
import { MatInput } from '@angular/material/input';
import { MatPaginator } from '@angular/material/paginator';
=======
import { NgClass } from "@angular/common";
import { Component } from "@angular/core";
import { FormsModule } from "@angular/forms";
import { MatCardModule } from "@angular/material/card";
import { MatFormField, MatLabel } from "@angular/material/form-field";
import { MatInput } from "@angular/material/input";
import { MatPaginator } from "@angular/material/paginator";
>>>>>>> 43b5097b
import {
  MatCell,
  MatCellDef,
  MatColumnDef,
  MatHeaderCell,
  MatHeaderCellDef,
  MatHeaderRow,
  MatHeaderRowDef,
  MatNoDataRow,
  MatRow,
  MatRowDef,
<<<<<<< HEAD
  MatTable,
} from '@angular/material/table';
import { RouterLink } from '@angular/router';
import { CopyButtonComponent } from '../shared/copy-button/copy-button.component';
import { ScrollToTopDirective } from '../shared/directives/app-scroll-to-top.directive';
import { KeywordFilterComponent } from '../shared/keyword-filter/keyword-filter.component';
import { AuditComponent } from './audit.component';
=======
  MatTable
} from "@angular/material/table";
import { RouterLink } from "@angular/router";
import { ClearableInputComponent } from "../shared/clearable-input/clearable-input.component";
import { CopyButtonComponent } from "../shared/copy-button/copy-button.component";
import { KeywordFilterComponent } from "../shared/keyword-filter/keyword-filter.component";
import { AuditComponent } from "./audit.component";
>>>>>>> 43b5097b

@Component({
  selector: "app-audit-self-service",
  imports: [
    MatCardModule,
    KeywordFilterComponent,
    MatCell,
    MatFormField,
    FormsModule,
    MatInput,
    MatPaginator,
    MatHeaderCellDef,
    MatHeaderCell,
    MatTable,
    MatCellDef,
    NgClass,
    MatHeaderRowDef,
    MatHeaderRow,
    MatRowDef,
    MatNoDataRow,
    MatRow,
    MatColumnDef,
    MatLabel,
    CopyButtonComponent,
    RouterLink,
<<<<<<< HEAD
    ScrollToTopDirective,
=======
    ClearableInputComponent
>>>>>>> 43b5097b
  ],
  templateUrl: "./audit.self-service.component.html",
  styleUrl: "./audit.component.scss"
})
export class AuditComponentSelfServiceComponent extends AuditComponent {}<|MERGE_RESOLUTION|>--- conflicted
+++ resolved
@@ -1,12 +1,3 @@
-<<<<<<< HEAD
-import { NgClass } from '@angular/common';
-import { Component } from '@angular/core';
-import { FormsModule } from '@angular/forms';
-import { MatCardModule } from '@angular/material/card';
-import { MatFormField, MatLabel } from '@angular/material/form-field';
-import { MatInput } from '@angular/material/input';
-import { MatPaginator } from '@angular/material/paginator';
-=======
 import { NgClass } from "@angular/common";
 import { Component } from "@angular/core";
 import { FormsModule } from "@angular/forms";
@@ -14,7 +5,6 @@
 import { MatFormField, MatLabel } from "@angular/material/form-field";
 import { MatInput } from "@angular/material/input";
 import { MatPaginator } from "@angular/material/paginator";
->>>>>>> 43b5097b
 import {
   MatCell,
   MatCellDef,
@@ -26,23 +16,14 @@
   MatNoDataRow,
   MatRow,
   MatRowDef,
-<<<<<<< HEAD
-  MatTable,
-} from '@angular/material/table';
-import { RouterLink } from '@angular/router';
-import { CopyButtonComponent } from '../shared/copy-button/copy-button.component';
-import { ScrollToTopDirective } from '../shared/directives/app-scroll-to-top.directive';
-import { KeywordFilterComponent } from '../shared/keyword-filter/keyword-filter.component';
-import { AuditComponent } from './audit.component';
-=======
   MatTable
 } from "@angular/material/table";
 import { RouterLink } from "@angular/router";
 import { ClearableInputComponent } from "../shared/clearable-input/clearable-input.component";
 import { CopyButtonComponent } from "../shared/copy-button/copy-button.component";
+import { ScrollToTopDirective } from "../shared/directives/app-scroll-to-top.directive";
 import { KeywordFilterComponent } from "../shared/keyword-filter/keyword-filter.component";
 import { AuditComponent } from "./audit.component";
->>>>>>> 43b5097b
 
 @Component({
   selector: "app-audit-self-service",
@@ -68,11 +49,8 @@
     MatLabel,
     CopyButtonComponent,
     RouterLink,
-<<<<<<< HEAD
     ScrollToTopDirective,
-=======
     ClearableInputComponent
->>>>>>> 43b5097b
   ],
   templateUrl: "./audit.self-service.component.html",
   styleUrl: "./audit.component.scss"
