<div
  i18n-aria-label
  aria-label="Content Layout"
  class="max-width-96 padding-32">
  <div
    class="audit-table-container"
    appScrollToTop>
    <div class="filter-paginator-container">
      <mat-form-field
        class="token-table-filter"
        subscriptSizing="dynamic">
<<<<<<< HEAD
        <mat-label i18n>Enter Filter</mat-label>
        <input
          #filterHTMLInputElement
          [(ngModel)]="filterValueString"
          i18n-aria-label
          aria-label="Filter Input"
          matInput
          i18n-placeholder
          placeholder="Example query: 'type: hotp userid: 1000'"/>
=======
        <mat-label>Enter Filter</mat-label>
        <app-clearable-input
          (onClick)="filterValueString.set('')"
          [showClearButton]="filterValueString().length > 0">
          <input
            #filterHTMLInputElement
            [(ngModel)]="filterValueString"
            aria-label="Filter Input"
            matInput
            placeholder="Example query: 'type: hotp userid: 1000'" />
        </app-clearable-input>
>>>>>>> 35d5aa34
      </mat-form-field>
      <mat-paginator
        (page)="onPageEvent($event)"
        [length]="totalLength()"
        [pageIndex]="auditService.pageIndex()"
        [pageSizeOptions]="pageSizeOptions()"
        [pageSize]="auditService.pageSize()"
        showFirstLastButtons></mat-paginator>
    </div>
    <app-keyword-filter
      [advancedApiFilter]="auditService.advancedApiFilter"
      [apiFilter]="auditService.apiFilter"
      [filterHTMLInputElement]="filterHTMLInputElement"
      [filterValue]="auditService.filterValue"></app-keyword-filter>
    <table
      [dataSource]="auditDataSource()"
      i18n-aria-label
      aria-label="Audit Data Table"
      class="token-table"
      mat-table>
      @for (column of columnKeysMap; track column) {
        <ng-container [matColumnDef]="column.key">
          <th
            *matHeaderCellDef
            attr.aria-label="{{ column.label }} Header"
            mat-header-cell>
            {{ column.label }}
          </th>
          <td
            *matCellDef="let element; let row"
            attr.aria-label="{{ column.label }} Cell"
            mat-cell
            [ngClass]="{
              'width-18rem': column.key === 'description',
              'table-checkbox': column.key === 'select'
            }">
            <div>
              @switch (column.key) {
                @case ("success") {
                  <div class="flex just-center">
                    <span
                      [ngClass]="
                        tableUtilsService.getSpanClassForKey({
                          key: column.key,
                          value: element[column.key]
                        })
                      ">
                      {{ element[column.key] }}
                    </span>
                  </div>
                }
                @case ("serial") {
                  <div class="flex-row ali-center">
                    <a
                      attr.aria-label="{{ column.label }} Link"
                      (click)="contentService.tokenSelected(element.serial)"
                      routerLink="/token">
                      {{ element[column.key] }}
                    </a>
                    @if (element.serial && element.serial !== "") {
                      <app-copy-button [copyText]="element.serial"></app-copy-button>
                    }
                  </div>
                }
                @case (column.key === "sig_check" || column.key === "missing_line" ? column.key : "") {
                  <span [ngClass]="[element[column.key] === 'OK' ? 'highlight-true' : 'highlight-false']">
                    {{ element[column.key] }}
                  </span>
                }
                @case ("container_serial") {
                  <div class="flex-row ali-center">
                    <a
                      attr.aria-label="{{ column.label }} Link"
                      (click)="contentService.containerSelected(element.container_serial)"
                      routerLink="/token">
                      {{ element[column.key] }}
                    </a>
                    @if (element.container_serial && element.container_serial !== "") {
                      <app-copy-button [copyText]="element.container_serial"></app-copy-button>
                    }
                  </div>
                }
                @case ("startdate") {
                  <span>
                    {{ element[column.key].split(".")[0].replace("T", " ") }}
                  </span>
                }
                @case ("date") {
                  <span>
                    {{ element[column.key].split(".")[0].replace("T", " ") }}
                  </span>
                }
                @case ("policies") {
                  @for (policy of element[column.key]?.split(","); track policy) {
                    <span>
                      {{ policy }}
                    </span>
                  }
                }
                @default {
                  <span>
                    {{ element[column.key] }}
                  </span>
                }
              }
            </div>
          </td>
        </ng-container>
      }
      <tr
        *matHeaderRowDef="columnKeys"
        i18n-aria-label
        aria-label="Header Row"
        mat-header-row></tr>
      <tr
        *matRowDef="let row; columns: columnKeys"
        i18n-aria-label
        aria-label="Data Row"
        mat-row></tr>
      <tr
        *matNoDataRow
        i18n-aria-label
        aria-label="No Data Row">
        <td i18n
          [attr.colspan]="columnKeys.length"
          i18n-aria-label
          aria-label="No Data Cell">
          No data matching the filter.
        </td>
      </tr>
    </table>
  </div>
</div><|MERGE_RESOLUTION|>--- conflicted
+++ resolved
@@ -1,37 +1,19 @@
-<div
-  i18n-aria-label
-  aria-label="Content Layout"
-  class="max-width-96 padding-32">
-  <div
-    class="audit-table-container"
-    appScrollToTop>
+<div i18n-aria-label aria-label="Content Layout" class="max-width-96 padding-32">
+  <div class="audit-table-container" appScrollToTop>
     <div class="filter-paginator-container">
-      <mat-form-field
-        class="token-table-filter"
-        subscriptSizing="dynamic">
-<<<<<<< HEAD
+      <mat-form-field class="token-table-filter" subscriptSizing="dynamic">
         <mat-label i18n>Enter Filter</mat-label>
-        <input
-          #filterHTMLInputElement
-          [(ngModel)]="filterValueString"
-          i18n-aria-label
-          aria-label="Filter Input"
-          matInput
-          i18n-placeholder
-          placeholder="Example query: 'type: hotp userid: 1000'"/>
-=======
-        <mat-label>Enter Filter</mat-label>
-        <app-clearable-input
-          (onClick)="filterValueString.set('')"
-          [showClearButton]="filterValueString().length > 0">
+        <app-clearable-input (onClick)="filterValueString.set('')" [showClearButton]="filterValueString().length > 0">
           <input
             #filterHTMLInputElement
             [(ngModel)]="filterValueString"
+            i18n-aria-label
             aria-label="Filter Input"
             matInput
-            placeholder="Example query: 'type: hotp userid: 1000'" />
+            i18n-placeholder
+            placeholder="Example query: 'type: hotp userid: 1000'"
+          />
         </app-clearable-input>
->>>>>>> 35d5aa34
       </mat-form-field>
       <mat-paginator
         (page)="onPageEvent($event)"
@@ -39,25 +21,19 @@
         [pageIndex]="auditService.pageIndex()"
         [pageSizeOptions]="pageSizeOptions()"
         [pageSize]="auditService.pageSize()"
-        showFirstLastButtons></mat-paginator>
+        showFirstLastButtons
+      ></mat-paginator>
     </div>
     <app-keyword-filter
       [advancedApiFilter]="auditService.advancedApiFilter"
       [apiFilter]="auditService.apiFilter"
       [filterHTMLInputElement]="filterHTMLInputElement"
-      [filterValue]="auditService.filterValue"></app-keyword-filter>
-    <table
-      [dataSource]="auditDataSource()"
-      i18n-aria-label
-      aria-label="Audit Data Table"
-      class="token-table"
-      mat-table>
+      [filterValue]="auditService.filterValue"
+    ></app-keyword-filter>
+    <table [dataSource]="auditDataSource()" i18n-aria-label aria-label="Audit Data Table" class="token-table" mat-table>
       @for (column of columnKeysMap; track column) {
         <ng-container [matColumnDef]="column.key">
-          <th
-            *matHeaderCellDef
-            attr.aria-label="{{ column.label }} Header"
-            mat-header-cell>
+          <th *matHeaderCellDef attr.aria-label="{{ column.label }} Header" mat-header-cell>
             {{ column.label }}
           </th>
           <td
@@ -66,8 +42,9 @@
             mat-cell
             [ngClass]="{
               'width-18rem': column.key === 'description',
-              'table-checkbox': column.key === 'select'
-            }">
+              'table-checkbox': column.key === 'select',
+            }"
+          >
             <div>
               @switch (column.key) {
                 @case ("success") {
@@ -76,9 +53,10 @@
                       [ngClass]="
                         tableUtilsService.getSpanClassForKey({
                           key: column.key,
-                          value: element[column.key]
+                          value: element[column.key],
                         })
-                      ">
+                      "
+                    >
                       {{ element[column.key] }}
                     </span>
                   </div>
@@ -88,7 +66,8 @@
                     <a
                       attr.aria-label="{{ column.label }} Link"
                       (click)="contentService.tokenSelected(element.serial)"
-                      routerLink="/token">
+                      routerLink="/token"
+                    >
                       {{ element[column.key] }}
                     </a>
                     @if (element.serial && element.serial !== "") {
@@ -106,7 +85,8 @@
                     <a
                       attr.aria-label="{{ column.label }} Link"
                       (click)="contentService.containerSelected(element.container_serial)"
-                      routerLink="/token">
+                      routerLink="/token"
+                    >
                       {{ element[column.key] }}
                     </a>
                     @if (element.container_serial && element.container_serial !== "") {
@@ -141,24 +121,10 @@
           </td>
         </ng-container>
       }
-      <tr
-        *matHeaderRowDef="columnKeys"
-        i18n-aria-label
-        aria-label="Header Row"
-        mat-header-row></tr>
-      <tr
-        *matRowDef="let row; columns: columnKeys"
-        i18n-aria-label
-        aria-label="Data Row"
-        mat-row></tr>
-      <tr
-        *matNoDataRow
-        i18n-aria-label
-        aria-label="No Data Row">
-        <td i18n
-          [attr.colspan]="columnKeys.length"
-          i18n-aria-label
-          aria-label="No Data Cell">
+      <tr *matHeaderRowDef="columnKeys" i18n-aria-label aria-label="Header Row" mat-header-row></tr>
+      <tr *matRowDef="let row; columns: columnKeys" i18n-aria-label aria-label="Data Row" mat-row></tr>
+      <tr *matNoDataRow i18n-aria-label aria-label="No Data Row">
+        <td i18n [attr.colspan]="columnKeys.length" i18n-aria-label aria-label="No Data Cell">
           No data matching the filter.
         </td>
       </tr>
