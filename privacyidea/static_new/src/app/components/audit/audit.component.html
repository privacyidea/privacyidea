<<<<<<< HEAD
<div aria-label="Content Layout" class="max-width-96 padding-32">
  <div class="audit-table-container">
    <div class="filter-paginator-container">
      <mat-form-field class="token-table-filter" subscriptSizing="dynamic">
        <mat-label>Enter Filter</mat-label>
        <app-clearable-input
          (onClick)="filterValueString.set('')"
          [showClearButton]="filterValueString().length > 0">
          <input
            #filterHTMLInputElement
            [(ngModel)]="filterValueString"
            aria-label="Filter Input"
            matInput
            placeholder="Example query: 'type: hotp userid: 1000'" />
        </app-clearable-input>
=======
<div
  aria-label="Content Layout"
  class="max-width-96 padding-32">
  <div class="audit-table-container">
    <div class="filter-paginator-container">
      <mat-form-field
        class="token-table-filter"
        subscriptSizing="dynamic">
        <mat-label>Enter Filter</mat-label>
        <input
          #filterHTMLInputElement
          [(ngModel)]="filterValueString"
          aria-label="Filter Input"
          matInput
          placeholder="Example query: 'type: hotp userid: 1000'"/>
>>>>>>> b8b1f8db
      </mat-form-field>
      <mat-paginator
        (page)="onPageEvent($event)"
        [length]="totalLength()"
        [pageIndex]="auditService.pageIndex()"
        [pageSizeOptions]="pageSizeOptions()"
        [pageSize]="auditService.pageSize()"
        showFirstLastButtons></mat-paginator>
    </div>
    <app-keyword-filter
      [advancedApiFilter]="auditService.advancedApiFilter"
      [apiFilter]="auditService.apiFilter"
      [filterHTMLInputElement]="filterHTMLInputElement"
      [filterValue]="auditService.filterValue"></app-keyword-filter>
    <table
      [dataSource]="auditDataSource()"
      aria-label="Audit Data Table"
      class="token-table"
      mat-table>
      @for (column of columnKeysMap; track column) {
        <ng-container [matColumnDef]="column.key">
          <th
            *matHeaderCellDef
            attr.aria-label="{{ column.label }} Header"
            mat-header-cell>
            {{ column.label }}
          </th>
          <td
            *matCellDef="let element; let row"
            attr.aria-label="{{ column.label }} Cell"
            mat-cell
            [ngClass]="{
<<<<<<< HEAD
              'width-18rem': column.key === 'description',
              'table-checkbox': column.key === 'select',
            }">
=======
                'width-18rem': column.key === 'description',
                'table-checkbox': column.key === 'select',
              }">
>>>>>>> b8b1f8db
            <div>
              @switch (column.key) {
                @case ("success") {
                  <div class="flex just-center">
<<<<<<< HEAD
                    <span
                      [ngClass]="
                        tableUtilsService.getSpanClassForKey({
                          key: column.key,
                          value: element[column.key],
                        })
                      ">
                      {{ element[column.key] }}
                    </span>
=======
                      <span
                        [ngClass]="
                          tableUtilsService.getSpanClassForKey({
                            key: column.key,
                            value: element[column.key],
                          })
                        ">
                        {{ element[column.key] }}
                      </span>
>>>>>>> b8b1f8db
                  </div>
                }
                @case ("serial") {
                  <div class="flex-row ali-center">
                    <a
                      attr.aria-label="{{ column.label }} Link"
                      (click)="contentService.tokenSelected(element.serial)"
<<<<<<< HEAD
                      routerLink="/token">
                      {{ element[column.key] }}
=======
                      routerLink="/token"> {{ element[column.key] }}
>>>>>>> b8b1f8db
                    </a>
                    @if (element.serial && element.serial !== "") {
                      <app-copy-button
                        [copyText]="element.serial"></app-copy-button>
                    }
                  </div>
                }
<<<<<<< HEAD
                @case (
                  column.key === "sig_check" || column.key === "missing_line"
                    ? column.key
                    : ""
                ) {
                  <span
                    [ngClass]="[
                      element[column.key] === 'OK'
                        ? 'highlight-true'
                        : 'highlight-false',
                    ]">
                    {{ element[column.key] }}
                  </span>
=======
                @case (column.key === "sig_check" || column.key === "missing_line"
                  ? column.key
                  : "") {
                  <span
                    [ngClass]="[
                        element[column.key] === 'OK'
                          ? 'highlight-true'
                          : 'highlight-false',
                      ]">
                      {{ element[column.key] }}
                    </span>
>>>>>>> b8b1f8db
                }
                @case ("container_serial") {
                  <div class="flex-row ali-center">
                    <a
                      attr.aria-label="{{ column.label }} Link"
<<<<<<< HEAD
                      (click)="
                        contentService.containerSelected(
                          element.container_serial
                        )
                      "
                      routerLink="/token">
                      {{ element[column.key] }}
                    </a>
                    @if (
                      element.container_serial &&
                      element.container_serial !== ""
                    ) {
                      <app-copy-button
                        [copyText]="element.container_serial"></app-copy-button>
=======
                      (click)="contentService.containerSelected(element.container_serial)"
                      routerLink="/token"> {{ element[column.key] }}
                    </a>
                    @if (element.container_serial &&
                    element.container_serial !== "") {
                      <app-copy-button
                        [copyText]="
                            element.container_serial
                          "></app-copy-button>
>>>>>>> b8b1f8db
                    }
                  </div>
                }
                @case ("startdate") {
                  <span>
                    {{ element[column.key].split(".")[0].replace("T", " ") }}
                  </span>
                }
                @case ("date") {
                  <span>
                    {{ element[column.key].split(".")[0].replace("T", " ") }}
                  </span>
                }
                @case ("policies") {
                  @for (
                    policy of element[column.key]?.split(",");
                    track policy
                  ) {
                    <span>
                      {{ policy }}
                    </span>
                  }
                }
                @default {
                  <span>
                    {{ element[column.key] }}
                  </span>
                }
              }
            </div>
          </td>
        </ng-container>
      }
      <tr
        *matHeaderRowDef="columnKeys"
        aria-label="Header Row"
        mat-header-row></tr>
      <tr
        *matRowDef="let row; columns: columnKeys"
        aria-label="Data Row"
        mat-row></tr>
<<<<<<< HEAD
      <tr *matNoDataRow aria-label="No Data Row">
        <td [attr.colspan]="columnKeys.length" aria-label="No Data Cell">
=======
      <tr
        *matNoDataRow
        aria-label="No Data Row">
        <td
          [attr.colspan]="columnKeys.length"
          aria-label="No Data Cell">
>>>>>>> b8b1f8db
          No data matching the filter.
        </td>
      </tr>
    </table>
  </div>
</div><|MERGE_RESOLUTION|>--- conflicted
+++ resolved
@@ -1,8 +1,11 @@
-<<<<<<< HEAD
-<div aria-label="Content Layout" class="max-width-96 padding-32">
+<div
+  aria-label="Content Layout"
+  class="max-width-96 padding-32">
   <div class="audit-table-container">
     <div class="filter-paginator-container">
-      <mat-form-field class="token-table-filter" subscriptSizing="dynamic">
+      <mat-form-field
+        class="token-table-filter"
+        subscriptSizing="dynamic">
         <mat-label>Enter Filter</mat-label>
         <app-clearable-input
           (onClick)="filterValueString.set('')"
@@ -12,25 +15,8 @@
             [(ngModel)]="filterValueString"
             aria-label="Filter Input"
             matInput
-            placeholder="Example query: 'type: hotp userid: 1000'" />
+            placeholder="Example query: 'type: hotp userid: 1000'"/>
         </app-clearable-input>
-=======
-<div
-  aria-label="Content Layout"
-  class="max-width-96 padding-32">
-  <div class="audit-table-container">
-    <div class="filter-paginator-container">
-      <mat-form-field
-        class="token-table-filter"
-        subscriptSizing="dynamic">
-        <mat-label>Enter Filter</mat-label>
-        <input
-          #filterHTMLInputElement
-          [(ngModel)]="filterValueString"
-          aria-label="Filter Input"
-          matInput
-          placeholder="Example query: 'type: hotp userid: 1000'"/>
->>>>>>> b8b1f8db
       </mat-form-field>
       <mat-paginator
         (page)="onPageEvent($event)"
@@ -63,30 +49,13 @@
             attr.aria-label="{{ column.label }} Cell"
             mat-cell
             [ngClass]="{
-<<<<<<< HEAD
-              'width-18rem': column.key === 'description',
-              'table-checkbox': column.key === 'select',
-            }">
-=======
                 'width-18rem': column.key === 'description',
                 'table-checkbox': column.key === 'select',
               }">
->>>>>>> b8b1f8db
             <div>
               @switch (column.key) {
                 @case ("success") {
                   <div class="flex just-center">
-<<<<<<< HEAD
-                    <span
-                      [ngClass]="
-                        tableUtilsService.getSpanClassForKey({
-                          key: column.key,
-                          value: element[column.key],
-                        })
-                      ">
-                      {{ element[column.key] }}
-                    </span>
-=======
                       <span
                         [ngClass]="
                           tableUtilsService.getSpanClassForKey({
@@ -96,7 +65,6 @@
                         ">
                         {{ element[column.key] }}
                       </span>
->>>>>>> b8b1f8db
                   </div>
                 }
                 @case ("serial") {
@@ -104,12 +72,7 @@
                     <a
                       attr.aria-label="{{ column.label }} Link"
                       (click)="contentService.tokenSelected(element.serial)"
-<<<<<<< HEAD
-                      routerLink="/token">
-                      {{ element[column.key] }}
-=======
                       routerLink="/token"> {{ element[column.key] }}
->>>>>>> b8b1f8db
                     </a>
                     @if (element.serial && element.serial !== "") {
                       <app-copy-button
@@ -117,21 +80,6 @@
                     }
                   </div>
                 }
-<<<<<<< HEAD
-                @case (
-                  column.key === "sig_check" || column.key === "missing_line"
-                    ? column.key
-                    : ""
-                ) {
-                  <span
-                    [ngClass]="[
-                      element[column.key] === 'OK'
-                        ? 'highlight-true'
-                        : 'highlight-false',
-                    ]">
-                    {{ element[column.key] }}
-                  </span>
-=======
                 @case (column.key === "sig_check" || column.key === "missing_line"
                   ? column.key
                   : "") {
@@ -143,28 +91,11 @@
                       ]">
                       {{ element[column.key] }}
                     </span>
->>>>>>> b8b1f8db
                 }
                 @case ("container_serial") {
                   <div class="flex-row ali-center">
                     <a
                       attr.aria-label="{{ column.label }} Link"
-<<<<<<< HEAD
-                      (click)="
-                        contentService.containerSelected(
-                          element.container_serial
-                        )
-                      "
-                      routerLink="/token">
-                      {{ element[column.key] }}
-                    </a>
-                    @if (
-                      element.container_serial &&
-                      element.container_serial !== ""
-                    ) {
-                      <app-copy-button
-                        [copyText]="element.container_serial"></app-copy-button>
-=======
                       (click)="contentService.containerSelected(element.container_serial)"
                       routerLink="/token"> {{ element[column.key] }}
                     </a>
@@ -174,7 +105,6 @@
                         [copyText]="
                             element.container_serial
                           "></app-copy-button>
->>>>>>> b8b1f8db
                     }
                   </div>
                 }
@@ -216,17 +146,12 @@
         *matRowDef="let row; columns: columnKeys"
         aria-label="Data Row"
         mat-row></tr>
-<<<<<<< HEAD
-      <tr *matNoDataRow aria-label="No Data Row">
-        <td [attr.colspan]="columnKeys.length" aria-label="No Data Cell">
-=======
       <tr
         *matNoDataRow
         aria-label="No Data Row">
         <td
           [attr.colspan]="columnKeys.length"
           aria-label="No Data Cell">
->>>>>>> b8b1f8db
           No data matching the filter.
         </td>
       </tr>
