--- conflicted
+++ resolved
@@ -10,10 +10,6 @@
   overflow: auto;
 }
 
-<<<<<<< HEAD
-.audit-filter-paginator-container {
-  width: 94vw;
-=======
 .selfservice-margin {
   margin: calc(var(--global-padding) * 2) calc(var(--global-padding) * 2) 100vh 6rem;
 }
@@ -35,5 +31,8 @@
 .selfservice-drawer {
   width: unset;
   border: solid 2px var(--mat-sys-surface-container-highest);
->>>>>>> b98ec42d
+}
+
+.audit-filter-paginator-container {
+  width: 94vw;
 }