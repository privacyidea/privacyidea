--- conflicted
+++ resolved
@@ -5,7 +5,9 @@
   @include styles.table-container-styles;
   @include styles.base-table-structure(".token-table", ".token-table-filter", ".table-scroll-container");
   max-height: calc(var(--main-height) - var(--global-padding) * 5);
-<<<<<<< HEAD
+  max-width: calc(100vw - var(--global-padding) * 4);
+  display: grid;
+  overflow: auto;
 }
 
 .selfservice-margin {
@@ -29,9 +31,4 @@
 .selfservice-drawer {
   width: unset;
   border: solid 2px var(--mat-sys-surface-container-highest);
-=======
-  max-width: calc(100vw - var(--global-padding) * 4);
-  display: grid;
-  overflow: auto;
->>>>>>> 785c5d63
 }