<<<<<<< HEAD
import { Component, Input, WritableSignal, signal } from "@angular/core";

import { FilterValue } from "../../../core/models/filter_value";
import { MatFabButton } from "@angular/material/button";
import { MatIcon } from "@angular/material/icon";
import { NgClass } from "@angular/common";
import { TableUtilsService } from "../../../services/table-utils/table-utils.service";
=======
import { NgClass } from "@angular/common";
import { Component, inject, Input, signal, WritableSignal } from "@angular/core";
import { MatFabButton } from "@angular/material/button";
import { MatIcon } from "@angular/material/icon";
import { TableUtilsService, TableUtilsServiceInterface } from "../../../services/table-utils/table-utils.service";
>>>>>>> 066e15ea

@Component({
  selector: "app-keyword-filter",
  standalone: true,
  imports: [NgClass, MatIcon, MatFabButton],
  templateUrl: "./keyword-filter.component.html",
  styleUrl: "./keyword-filter.component.scss"
})
export class KeywordFilterComponent {
  private readonly tableUtilsService: TableUtilsServiceInterface = inject(TableUtilsService);
  @Input() apiFilter: string[] = [];
  @Input() advancedApiFilter: string[] = [];
  @Input() filterHTMLInputElement!: HTMLInputElement;
  @Input() filterValue!: WritableSignal<FilterValue>;
  showAdvancedFilter = signal(false);

<<<<<<< HEAD
  constructor(private tableUtilsService: TableUtilsService) {}

=======
>>>>>>> 066e15ea
  onKeywordClick(filterKeyword: string): void {
    this.toggleFilter(filterKeyword, this.filterHTMLInputElement);
  }

  onToggleAdvancedFilter(): void {
    this.showAdvancedFilter.update((b) => !b);
  }

<<<<<<< HEAD
  isFilterSelected(filter: string, inputValue: FilterValue): boolean {
=======
  isFilterSelected(filter: string, inputValue: Record<string, string>): boolean {
>>>>>>> 066e15ea
    if (filter === "infokey & infovalue") {
      return inputValue.hasKey("infokey") || inputValue.hasKey("infovalue");
    }
    if (filter === "machineid & resolver") {
      return inputValue.hasKey("machineid") || inputValue.hasKey("resolver");
    }
    return inputValue.hasKey(filter);
  }

<<<<<<< HEAD
  getFilterIconName(keyword: string, currentValue: FilterValue): string {
    if (keyword === "active" || keyword === "assigned" || keyword === "success") {
      const value = currentValue.getValueOfKey(keyword)?.toLowerCase();
=======
  getFilterIconName(keyword: string, currentValue: Record<string, string>): string {
    if (keyword === "active" || keyword === "assigned" || keyword === "success") {
      const value = currentValue[keyword]?.toLowerCase();
>>>>>>> 066e15ea
      if (!value) {
        return "add_circle";
      }
      return value === "true" ? "change_circle" : value === "false" ? "remove_circle" : "add_circle";
    } else {
      const isSelected = this.isFilterSelected(keyword, currentValue);
      return isSelected ? "remove_circle" : "add_circle";
    }
  }

  toggleFilter(filterKeyword: string, inputElement: HTMLInputElement): void {
    let newValue;
    var textValue = inputElement.value.trim();
    if (filterKeyword === "active" || filterKeyword === "assigned" || filterKeyword === "success") {
      newValue = this.tableUtilsService.toggleBooleanInFilter({
        keyword: filterKeyword,
        currentValue: textValue
      });
    } else {
      newValue = this.tableUtilsService.toggleKeywordInFilter(textValue, filterKeyword);
    }
    inputElement.value = newValue;
    this.filterValue.set(new FilterValue({ value: newValue }));
    inputElement.focus();
  }

  filterIsEmpty(): boolean {
    const inputText = this.filterHTMLInputElement?.value.trim() ?? "";
    const current = this.filterValue?.() ?? {};
    return inputText === "" && Object.keys(current).length === 0;
  }
}<|MERGE_RESOLUTION|>--- conflicted
+++ resolved
@@ -1,18 +1,9 @@
-<<<<<<< HEAD
-import { Component, Input, WritableSignal, signal } from "@angular/core";
-
-import { FilterValue } from "../../../core/models/filter_value";
-import { MatFabButton } from "@angular/material/button";
-import { MatIcon } from "@angular/material/icon";
-import { NgClass } from "@angular/common";
-import { TableUtilsService } from "../../../services/table-utils/table-utils.service";
-=======
 import { NgClass } from "@angular/common";
 import { Component, inject, Input, signal, WritableSignal } from "@angular/core";
 import { MatFabButton } from "@angular/material/button";
 import { MatIcon } from "@angular/material/icon";
 import { TableUtilsService, TableUtilsServiceInterface } from "../../../services/table-utils/table-utils.service";
->>>>>>> 066e15ea
+import { FilterValue } from "../../../core/models/filter_value";
 
 @Component({
   selector: "app-keyword-filter",
@@ -29,11 +20,6 @@
   @Input() filterValue!: WritableSignal<FilterValue>;
   showAdvancedFilter = signal(false);
 
-<<<<<<< HEAD
-  constructor(private tableUtilsService: TableUtilsService) {}
-
-=======
->>>>>>> 066e15ea
   onKeywordClick(filterKeyword: string): void {
     this.toggleFilter(filterKeyword, this.filterHTMLInputElement);
   }
@@ -42,11 +28,7 @@
     this.showAdvancedFilter.update((b) => !b);
   }
 
-<<<<<<< HEAD
   isFilterSelected(filter: string, inputValue: FilterValue): boolean {
-=======
-  isFilterSelected(filter: string, inputValue: Record<string, string>): boolean {
->>>>>>> 066e15ea
     if (filter === "infokey & infovalue") {
       return inputValue.hasKey("infokey") || inputValue.hasKey("infovalue");
     }
@@ -56,15 +38,9 @@
     return inputValue.hasKey(filter);
   }
 
-<<<<<<< HEAD
   getFilterIconName(keyword: string, currentValue: FilterValue): string {
     if (keyword === "active" || keyword === "assigned" || keyword === "success") {
       const value = currentValue.getValueOfKey(keyword)?.toLowerCase();
-=======
-  getFilterIconName(keyword: string, currentValue: Record<string, string>): string {
-    if (keyword === "active" || keyword === "assigned" || keyword === "success") {
-      const value = currentValue[keyword]?.toLowerCase();
->>>>>>> 066e15ea
       if (!value) {
         return "add_circle";
       }
