--- conflicted
+++ resolved
@@ -1,9 +1,7 @@
 <h2 mat-dialog-title>{{ data.title }}</h2>
 
 <mat-dialog-content>
-  @if (data.action === "remove" ||
-  data.action === "delete" ||
-  data.action === "revoke") {
+  @if (data.action === "remove" || data.action === "delete" || data.action === "revoke") {
     <p i18n>
       Are you sure you want to {{ data.action }}
       @if ((data.serial_list?.length ?? 0) > 1 && data.type === "token") {
@@ -18,29 +16,20 @@
       }
     </ul>
   } @else if (data.action === "search") {
-<<<<<<< HEAD
     <p i18n>
-      This search request will check {{ data.numberOfTokens }} tokens in the system for the given
-      OTP value. <br/>This could take a lot of time and could even time out. </p>
-=======
-    <p>
-      This search request will check {{ data.numberOfTokens }} tokens in the system for the given OTP value. <br/>This
-      could take a lot of time and could even time out. </p>
->>>>>>> 35d5aa34
+      This search request will check {{ data.numberOfTokens }} tokens in the system for the given OTP value. <br />This
+      could take a lot of time and could even time out.
+    </p>
   }
 </mat-dialog-content>
 
 <mat-dialog-actions>
-  <button
-    [mat-dialog-close]="false"
-    mat-button
-    mat-dialog-close i18n>Cancel
-  </button>
+  <button [mat-dialog-close]="false" mat-button mat-dialog-close i18n>Cancel</button>
   <button
     [mat-dialog-close]="true"
-    [ngClass]="{'dialog-button-delete': data.action === 'remove'
-                                           || data.action === 'delete'}"
-    mat-button>
+    [ngClass]="{ 'dialog-button-delete': data.action === 'remove' || data.action === 'delete' }"
+    mat-button
+  >
     {{ data.action.charAt(0).toUpperCase() + data.action.slice(1) }}
   </button>
 </mat-dialog-actions>