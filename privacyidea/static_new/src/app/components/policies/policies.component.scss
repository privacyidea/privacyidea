--- conflicted
+++ resolved
@@ -10,18 +10,6 @@
   width: 1000px;
 }
 
-<<<<<<< HEAD
-.button-active {
-  background-color: var(--mat-sys-primary-base-active);
-  color: var(--mat-sys-on-primary);
-}
-.button-hover:hover:not(:disabled):not(.button-active) {
-  background-color: var(--mat-sys-primary-base-hover);
-  color: var(--mat-sys-on-primary);
-  font-size: 600;
-  cursor: pointer;
-}
-=======
 .policies-list-layout {
   flex: 1;
   display: flex;
@@ -29,4 +17,3 @@
   gap: calc(var(--global-gap) / 4);
   overflow: auto;
 }
->>>>>>> e8e956ab
