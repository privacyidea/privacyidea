--- conflicted
+++ resolved
@@ -1,19 +1,3 @@
-<<<<<<< HEAD
-import { NgClass } from '@angular/common';
-import {
-  Component,
-  effect,
-  inject,
-  linkedSignal,
-  ViewChild,
-  WritableSignal,
-} from '@angular/core';
-import { FormsModule } from '@angular/forms';
-import { MatFormField, MatLabel } from '@angular/material/form-field';
-import { MatInput } from '@angular/material/input';
-import { MatPaginator } from '@angular/material/paginator';
-import { MatSort, MatSortModule } from '@angular/material/sort';
-=======
 import { NgClass } from "@angular/common";
 import { Component, effect, inject, linkedSignal, ViewChild, WritableSignal } from "@angular/core";
 import { FormsModule } from "@angular/forms";
@@ -21,7 +5,6 @@
 import { MatInput } from "@angular/material/input";
 import { MatPaginator } from "@angular/material/paginator";
 import { MatSort, MatSortModule } from "@angular/material/sort";
->>>>>>> 43b5097b
 import {
   MatCell,
   MatCellDef,
@@ -34,26 +17,6 @@
   MatRow,
   MatRowDef,
   MatTable,
-<<<<<<< HEAD
-  MatTableDataSource,
-} from '@angular/material/table';
-import { RouterLink } from '@angular/router';
-import {
-  ContentService,
-  ContentServiceInterface,
-} from '../../../services/content/content.service';
-import {
-  TableUtilsService,
-  TableUtilsServiceInterface,
-} from '../../../services/table-utils/table-utils.service';
-import {
-  UserData,
-  UserService,
-  UserServiceInterface,
-} from '../../../services/user/user.service';
-import { ScrollToTopDirective } from '../../shared/directives/app-scroll-to-top.directive';
-import { KeywordFilterComponent } from '../../shared/keyword-filter/keyword-filter.component';
-=======
   MatTableDataSource
 } from "@angular/material/table";
 import { RouterLink } from "@angular/router";
@@ -61,8 +24,8 @@
 import { TableUtilsService, TableUtilsServiceInterface } from "../../../services/table-utils/table-utils.service";
 import { UserData, UserService, UserServiceInterface } from "../../../services/user/user.service";
 import { ClearableInputComponent } from "../../shared/clearable-input/clearable-input.component";
+import { ScrollToTopDirective } from "../../shared/directives/app-scroll-to-top.directive";
 import { KeywordFilterComponent } from "../../shared/keyword-filter/keyword-filter.component";
->>>>>>> 43b5097b
 
 const columnKeysMap = [
   { key: "username", label: "Username" },
@@ -99,11 +62,8 @@
     MatNoDataRow,
     MatHeaderCellDef,
     RouterLink,
-<<<<<<< HEAD
     ScrollToTopDirective,
-=======
     ClearableInputComponent
->>>>>>> 43b5097b
   ],
   templateUrl: "./user-table.component.html",
   styleUrl: "./user-table.component.scss"
