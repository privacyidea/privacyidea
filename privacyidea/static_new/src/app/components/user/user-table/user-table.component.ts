--- conflicted
+++ resolved
@@ -43,11 +43,8 @@
 import { NgClass } from "@angular/common";
 import { ScrollToTopDirective } from "../../shared/directives/app-scroll-to-top.directive";
 import { MatSort, MatSortModule } from "@angular/material/sort";
-<<<<<<< HEAD
 import { RouterLink } from "@angular/router";
-=======
 import { UserTableActionsComponent } from "./user-table-actions/user-table-actions.component";
->>>>>>> ce91fab0
 
 const columnKeysMap = [
   { key: "username", label: "Username" },
@@ -85,11 +82,9 @@
     MatHeaderCellDef,
     ScrollToTopDirective,
     ClearableInputComponent,
-<<<<<<< HEAD
+    UserTableActionsComponent,
+    ClearableInputComponent,
     RouterLink
-=======
-    UserTableActionsComponent
->>>>>>> ce91fab0
   ],
   templateUrl: "./user-table.component.html",
   styleUrl: "./user-table.component.scss"
