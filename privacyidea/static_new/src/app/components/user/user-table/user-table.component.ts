import { NgClass } from "@angular/common";
import { Component, effect, inject, linkedSignal, ViewChild, WritableSignal } from "@angular/core";
import { FormsModule } from "@angular/forms";
import { MatFormField, MatLabel } from "@angular/material/form-field";
import { MatInput } from "@angular/material/input";
import { MatPaginator } from "@angular/material/paginator";
import { MatSort, MatSortModule } from "@angular/material/sort";
import {
  MatCell,
  MatCellDef,
  MatColumnDef,
  MatHeaderCell,
  MatHeaderCellDef,
  MatHeaderRow,
  MatHeaderRowDef,
  MatNoDataRow,
  MatRow,
  MatRowDef,
  MatTable,
  MatTableDataSource
} from "@angular/material/table";
import { RouterLink } from "@angular/router";
import { ContentService, ContentServiceInterface } from "../../../services/content/content.service";
import { TableUtilsService, TableUtilsServiceInterface } from "../../../services/table-utils/table-utils.service";
import { UserData, UserService, UserServiceInterface } from "../../../services/user/user.service";
<<<<<<< HEAD
import { MatInput } from "@angular/material/input";
import { NgClass } from "@angular/common";
=======
import { ClearableInputComponent } from "../../shared/clearable-input/clearable-input.component";
import { ScrollToTopDirective } from "../../shared/directives/app-scroll-to-top.directive";
import { KeywordFilterComponent } from "../../shared/keyword-filter/keyword-filter.component";
>>>>>>> 785c5d63

const columnKeysMap = [
  { key: "username", label: "Username" },
  { key: "userid", label: "User ID" },
  { key: "givenname", label: "Given Name" },
  { key: "surname", label: "Surname" },
  { key: "email", label: "Email" },
  { key: "phone", label: "Phone" },
  { key: "mobile", label: "Mobile" },
  { key: "description", label: "Description" },
  { key: "resolver", label: "Resolver" }
];

@Component({
  selector: "app-user-table",
  imports: [
    FormsModule,
    KeywordFilterComponent,
    MatCell,
    MatCellDef,
    MatFormField,
    MatLabel,
    MatInput,
    MatPaginator,
    MatTable,
    MatSortModule,
    MatHeaderCell,
    MatColumnDef,
    NgClass,
    MatHeaderRowDef,
    MatHeaderRow,
    MatRowDef,
    MatRow,
    MatNoDataRow,
<<<<<<< HEAD
    MatHeaderCellDef
=======
    MatHeaderCellDef,
    RouterLink,
    ScrollToTopDirective,
    ClearableInputComponent
>>>>>>> 785c5d63
  ],
  templateUrl: "./user-table.component.html",
  styleUrl: "./user-table.component.scss"
})
export class UserTableComponent {
  protected readonly columnKeysMap = columnKeysMap;
  readonly columnKeys: string[] = this.columnKeysMap.map((column) => column.key);
  private readonly tableUtilsService: TableUtilsServiceInterface = inject(TableUtilsService);
  protected readonly contentService: ContentServiceInterface = inject(ContentService);
  protected readonly userService: UserServiceInterface = inject(UserService);
  @ViewChild(MatPaginator) paginator!: MatPaginator;
  @ViewChild(MatSort) sort!: MatSort;
  pageSizeOptions = this.tableUtilsService.pageSizeOptions;
  filterValueString: WritableSignal<string> = linkedSignal(() =>
    Object.entries(this.userService.filterValue())
      .map(([key, value]) => `${key}: ${value}`)
      .join(" ")
  );
  totalLength: WritableSignal<number> = linkedSignal({
    source: this.userService.usersResource.value,
    computation: (userResource, previous) => {
      if (userResource) {
        return userResource.result?.value?.length ?? 0;
      }
      return previous?.value ?? 0;
    }
  });
  emptyResource: WritableSignal<UserData[]> = linkedSignal({
    source: this.userService.pageSize,
    computation: (pageSize: number) =>
      Array.from({ length: pageSize }, () =>
        Object.fromEntries(this.columnKeysMap.map((c) => [{ key: c.key, username: "" }]))
      )
  });
  usersDataSource: WritableSignal<MatTableDataSource<UserData>> = linkedSignal({
    source: this.userService.usersResource.value,
    computation: (userResource, previous) => {
      if (userResource) {
        const dataSource = new MatTableDataSource(userResource.result?.value);
        dataSource.paginator = this.paginator;
        dataSource.sort = this.sort;
        return dataSource;
      }
      return previous?.value ?? new MatTableDataSource(this.emptyResource());
    }
  });

  constructor() {
    effect(() => {
      const recordsFromText = this.tableUtilsService.recordsFromText(this.filterValueString());
      this.userService.filterValue.set(recordsFromText);
      this.userService.pageIndex.set(0);
    });
  }
}<|MERGE_RESOLUTION|>--- conflicted
+++ resolved
@@ -23,14 +23,9 @@
 import { ContentService, ContentServiceInterface } from "../../../services/content/content.service";
 import { TableUtilsService, TableUtilsServiceInterface } from "../../../services/table-utils/table-utils.service";
 import { UserData, UserService, UserServiceInterface } from "../../../services/user/user.service";
-<<<<<<< HEAD
-import { MatInput } from "@angular/material/input";
-import { NgClass } from "@angular/common";
-=======
 import { ClearableInputComponent } from "../../shared/clearable-input/clearable-input.component";
 import { ScrollToTopDirective } from "../../shared/directives/app-scroll-to-top.directive";
 import { KeywordFilterComponent } from "../../shared/keyword-filter/keyword-filter.component";
->>>>>>> 785c5d63
 
 const columnKeysMap = [
   { key: "username", label: "Username" },
@@ -65,14 +60,10 @@
     MatRowDef,
     MatRow,
     MatNoDataRow,
-<<<<<<< HEAD
-    MatHeaderCellDef
-=======
     MatHeaderCellDef,
     RouterLink,
     ScrollToTopDirective,
     ClearableInputComponent
->>>>>>> 785c5d63
   ],
   templateUrl: "./user-table.component.html",
   styleUrl: "./user-table.component.scss"
