<<<<<<< HEAD
import { NgClass } from '@angular/common';
import {
  Component,
  effect,
  inject,
  linkedSignal,
  ViewChild,
  WritableSignal,
} from '@angular/core';
import { FormsModule } from '@angular/forms';
import { MatFormField, MatLabel } from '@angular/material/form-field';
import { MatInput } from '@angular/material/input';
import { MatPaginator } from '@angular/material/paginator';
import { MatSort, MatSortModule } from '@angular/material/sort';
=======
import { Component, effect, inject, linkedSignal, ViewChild, WritableSignal } from "@angular/core";
import { FormsModule } from "@angular/forms";
import { KeywordFilterComponent } from "../../shared/keyword-filter/keyword-filter.component";
>>>>>>> dfcf32ef
import {
  MatCell,
  MatCellDef,
  MatColumnDef,
  MatHeaderCell,
  MatHeaderCellDef,
  MatHeaderRow,
  MatHeaderRowDef,
  MatNoDataRow,
  MatRow,
  MatRowDef,
  MatTable,
<<<<<<< HEAD
  MatTableDataSource,
} from '@angular/material/table';
import { RouterLink } from '@angular/router';
import {
  ContentService,
  ContentServiceInterface,
} from '../../../services/content/content.service';
import {
  TableUtilsService,
  TableUtilsServiceInterface,
} from '../../../services/table-utils/table-utils.service';
import {
  UserData,
  UserService,
  UserServiceInterface,
} from '../../../services/user/user.service';
import { ScrollToTopDirective } from '../../shared/directives/app-scroll-to-top.directive';
import { KeywordFilterComponent } from '../../shared/keyword-filter/keyword-filter.component';
=======
  MatTableDataSource
} from "@angular/material/table";
import { MatFormField, MatLabel } from "@angular/material/form-field";
import { TableUtilsService, TableUtilsServiceInterface } from "../../../services/table-utils/table-utils.service";
import { MatPaginator } from "@angular/material/paginator";
import { MatSort, MatSortModule } from "@angular/material/sort";
import { ContentService, ContentServiceInterface } from "../../../services/content/content.service";
import { UserData, UserService, UserServiceInterface } from "../../../services/user/user.service";
import { MatInput } from "@angular/material/input";
import { NgClass } from "@angular/common";
import { RouterLink } from "@angular/router";
>>>>>>> dfcf32ef

const columnKeysMap = [
  { key: "username", label: "Username" },
  { key: "userid", label: "User ID" },
  { key: "givenname", label: "Given Name" },
  { key: "surname", label: "Surname" },
  { key: "email", label: "Email" },
  { key: "phone", label: "Phone" },
  { key: "mobile", label: "Mobile" },
  { key: "description", label: "Description" },
  { key: "resolver", label: "Resolver" }
];

@Component({
  selector: "app-user-table",
  imports: [
    FormsModule,
    KeywordFilterComponent,
    MatCell,
    MatCellDef,
    MatFormField,
    MatLabel,
    MatInput,
    MatPaginator,
    MatTable,
    MatSortModule,
    MatHeaderCell,
    MatColumnDef,
    NgClass,
    MatHeaderRowDef,
    MatHeaderRow,
    MatRowDef,
    MatRow,
    MatNoDataRow,
    MatHeaderCellDef,
<<<<<<< HEAD
    RouterLink,
    ScrollToTopDirective,
=======
    RouterLink
>>>>>>> dfcf32ef
  ],
  templateUrl: "./user-table.component.html",
  styleUrl: "./user-table.component.scss"
})
export class UserTableComponent {
  protected readonly columnKeysMap = columnKeysMap;
  readonly columnKeys: string[] = this.columnKeysMap.map(
    (column) => column.key
  );
  private readonly tableUtilsService: TableUtilsServiceInterface =
    inject(TableUtilsService);
  protected readonly contentService: ContentServiceInterface =
    inject(ContentService);
  protected readonly userService: UserServiceInterface = inject(UserService);
  @ViewChild(MatPaginator) paginator!: MatPaginator;
  @ViewChild(MatSort) sort!: MatSort;
  pageSizeOptions = this.tableUtilsService.pageSizeOptions;
  filterValueString: WritableSignal<string> = linkedSignal(() =>
    Object.entries(this.userService.filterValue())
      .map(([key, value]) => `${key}: ${value}`)
      .join(" ")
  );
  totalLength: WritableSignal<number> = linkedSignal({
    source: this.userService.usersResource.value,
    computation: (userResource, previous) => {
      if (userResource) {
        return userResource.result?.value?.length ?? 0;
      }
      return previous?.value ?? 0;
    }
  });
  emptyResource: WritableSignal<UserData[]> = linkedSignal({
    source: this.userService.pageSize,
    computation: (pageSize: number) =>
      Array.from({ length: pageSize }, () =>
        Object.fromEntries(
          this.columnKeysMap.map((c) => [{ key: c.key, username: "" }])
        )
      )
  });
  usersDataSource: WritableSignal<MatTableDataSource<UserData>> = linkedSignal({
    source: this.userService.usersResource.value,
    computation: (userResource, previous) => {
      if (userResource) {
        const dataSource = new MatTableDataSource(userResource.result?.value);
        dataSource.paginator = this.paginator;
        dataSource.sort = this.sort;
        return dataSource;
      }
      return previous?.value ?? new MatTableDataSource(this.emptyResource());
    }
  });

  constructor() {
    effect(() => {
      const recordsFromText = this.tableUtilsService.recordsFromText(
        this.filterValueString()
      );
      this.userService.filterValue.set(recordsFromText);
      this.userService.pageIndex.set(0);
    });
  }
}<|MERGE_RESOLUTION|>--- conflicted
+++ resolved
@@ -1,4 +1,3 @@
-<<<<<<< HEAD
 import { NgClass } from '@angular/common';
 import {
   Component,
@@ -13,11 +12,6 @@
 import { MatInput } from '@angular/material/input';
 import { MatPaginator } from '@angular/material/paginator';
 import { MatSort, MatSortModule } from '@angular/material/sort';
-=======
-import { Component, effect, inject, linkedSignal, ViewChild, WritableSignal } from "@angular/core";
-import { FormsModule } from "@angular/forms";
-import { KeywordFilterComponent } from "../../shared/keyword-filter/keyword-filter.component";
->>>>>>> dfcf32ef
 import {
   MatCell,
   MatCellDef,
@@ -30,7 +24,6 @@
   MatRow,
   MatRowDef,
   MatTable,
-<<<<<<< HEAD
   MatTableDataSource,
 } from '@angular/material/table';
 import { RouterLink } from '@angular/router';
@@ -49,19 +42,6 @@
 } from '../../../services/user/user.service';
 import { ScrollToTopDirective } from '../../shared/directives/app-scroll-to-top.directive';
 import { KeywordFilterComponent } from '../../shared/keyword-filter/keyword-filter.component';
-=======
-  MatTableDataSource
-} from "@angular/material/table";
-import { MatFormField, MatLabel } from "@angular/material/form-field";
-import { TableUtilsService, TableUtilsServiceInterface } from "../../../services/table-utils/table-utils.service";
-import { MatPaginator } from "@angular/material/paginator";
-import { MatSort, MatSortModule } from "@angular/material/sort";
-import { ContentService, ContentServiceInterface } from "../../../services/content/content.service";
-import { UserData, UserService, UserServiceInterface } from "../../../services/user/user.service";
-import { MatInput } from "@angular/material/input";
-import { NgClass } from "@angular/common";
-import { RouterLink } from "@angular/router";
->>>>>>> dfcf32ef
 
 const columnKeysMap = [
   { key: "username", label: "Username" },
@@ -97,12 +77,8 @@
     MatRow,
     MatNoDataRow,
     MatHeaderCellDef,
-<<<<<<< HEAD
     RouterLink,
     ScrollToTopDirective,
-=======
-    RouterLink
->>>>>>> dfcf32ef
   ],
   templateUrl: "./user-table.component.html",
   styleUrl: "./user-table.component.scss"
