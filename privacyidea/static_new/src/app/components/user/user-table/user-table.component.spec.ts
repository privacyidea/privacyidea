/**
 * (c) NetKnights GmbH 2025,  https://netknights.it
 *
 * This code is free software; you can redistribute it and/or
 * modify it under the terms of the GNU AFFERO GENERAL PUBLIC LICENSE
 * as published by the Free Software Foundation; either
 * version 3 of the License, or any later version.
 *
 * This code is distributed in the hope that it will be useful,
 * but WITHOUT ANY WARRANTY; without even the implied warranty of
 * MERCHANTABILITY or FITNESS FOR A PARTICULAR PURPOSE. See the
 * GNU AFFERO GENERAL PUBLIC LICENSE for more details.
 *
 * You should have received a copy of the GNU Affero General Public
 * License along with this program.  If not, see <http://www.gnu.org/licenses/>.
 *
 * SPDX-License-Identifier: AGPL-3.0-or-later
 **/
import { ComponentFixture, TestBed } from "@angular/core/testing";

import { UserTableComponent } from "./user-table.component";
import { provideHttpClient } from "@angular/common/http";
import { ActivatedRoute } from "@angular/router";
import { of } from "rxjs";

describe("UserTableComponent", () => {
  let component: UserTableComponent;
  let fixture: ComponentFixture<UserTableComponent>;

  beforeEach(async () => {
    await TestBed.configureTestingModule({
<<<<<<< HEAD
      providers: [provideHttpClient(), {
        provide: ActivatedRoute,
        useValue: {
          params: of({ id: "123" })
        }
      }],
=======
      providers: [provideHttpClient(),
        {
          provide: ActivatedRoute,
          useValue: {
            params: of({ id: "123" })
          }
        }],
>>>>>>> ce91fab0
      imports: [UserTableComponent]
    }).compileComponents();

    fixture = TestBed.createComponent(UserTableComponent);
    component = fixture.componentInstance;
    fixture.detectChanges();
  });

  it("should create", () => {
    expect(component).toBeTruthy();
  });
});<|MERGE_RESOLUTION|>--- conflicted
+++ resolved
@@ -29,14 +29,6 @@
 
   beforeEach(async () => {
     await TestBed.configureTestingModule({
-<<<<<<< HEAD
-      providers: [provideHttpClient(), {
-        provide: ActivatedRoute,
-        useValue: {
-          params: of({ id: "123" })
-        }
-      }],
-=======
       providers: [provideHttpClient(),
         {
           provide: ActivatedRoute,
@@ -44,7 +36,6 @@
             params: of({ id: "123" })
           }
         }],
->>>>>>> ce91fab0
       imports: [UserTableComponent]
     }).compileComponents();
 
