--- conflicted
+++ resolved
@@ -1,4 +1,3 @@
-<<<<<<< HEAD
 <!--
  (c) NetKnights GmbH 2025,  https://netknights.it
 
@@ -17,9 +16,6 @@
 
  SPDX-License-Identifier: AGPL-3.0-or-later
 -->
-<div class="flex-row margin-bottom-1 gap-8">
-
-=======
 <div class="flex-row">
   <mat-form-field>
     <mat-label>Select Realm</mat-label>
@@ -31,5 +27,4 @@
       }
     </mat-select>
   </mat-form-field>
->>>>>>> 3344b893
 </div>