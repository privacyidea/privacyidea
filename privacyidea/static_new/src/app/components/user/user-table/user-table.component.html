<div
  aria-label="User Layout"
  class="user-layout"
  i18n-aria-label>
  <div
    appScrollToTop
    class="user-table-container">
    <div class="filter-paginator-container">
      <mat-form-field
        class="token-table-filter"
        subscriptSizing="dynamic">
        <mat-label i18n>Enter Filter</mat-label>
        <app-clearable-input
          (onClick)="filterValueString.set('')"
          [showClearButton]="filterValueString().length > 0">
          <input
            #filterHTMLInputElement
            [(ngModel)]="filterValueString"
            aria-label="Filter Input"
            i18n-aria-label
            i18n-placeholder
            matInput
            placeholder="Example query: 'type: hotp userid: 1000'" />
        </app-clearable-input>
      </mat-form-field>
      <mat-paginator
        [length]="totalLength()"
        [pageSizeOptions]="pageSizeOptions()"
        [pageSize]="userService.pageSize()"
        showFirstLastButtons></mat-paginator>
    </div>
    <app-keyword-filter
      [advancedApiFilter]="userService.advancedApiFilter"
      [apiFilter]="userService.apiFilter"
      [filterHTMLInputElement]="filterHTMLInputElement"
      [filterValue]="userService.filterValue"></app-keyword-filter>
    <div class="audit-table-overflow">
      <table
        [dataSource]="usersDataSource()"
        aria-label="User Data Table"
        class="token-table"
        i18n-aria-label
        mat-table
        matSort>
        @for (column of columnKeysMap; track column) {
          <ng-container [matColumnDef]="column.key">
            <th
              *matHeaderCellDef
              attr.aria-label="{{ column.label }} Header"
              mat-sort-header
              mat-header-cell>
              {{ column.label }}
            </th>
            <td
              *matCellDef="let element; let row"
              attr.aria-label="{{ column.label }} Cell"
              mat-cell
              [ngClass]="{
                'width-18rem': column.key === 'description',
                'table-checkbox': column.key === 'select'
              }">
              <div>
                @switch (column.key) {
                  @case ("username") {
<<<<<<< HEAD
                    <span
                      attr.aria-label="{{ column.label }} Link"> {{ element[column.key] }}
                    </span>
=======
                    <a
                      attr.aria-label="{{ column.label }} Link"
                      [routerLink]="['#', element.username]">
                      {{ element[column.key] }}
                    </a>
>>>>>>> 785c5d63
                  }
                  @default {
                    <span>
                      {{ element[column.key] }}
                    </span>
                  }
                }
              </div>
            </td>
          </ng-container>
        }
        <tr
          *matHeaderRowDef="columnKeys"
          aria-label="Header Row"
          i18n-aria-label
          mat-header-row></tr>
        <tr
          *matRowDef="let row; columns: columnKeys"
          aria-label="Data Row"
          i18n-aria-label
          mat-row></tr>
        <tr
          *matNoDataRow
          aria-label="No Data Row"
          i18n-aria-label>
          <td
            [attr.colspan]="columnKeys.length"
            aria-label="No Data Cell"
            i18n
            i18n-aria-label>
            No data matching the filter.
          </td>
        </tr>
      </table>
    </div>
  </div>
</div><|MERGE_RESOLUTION|>--- conflicted
+++ resolved
@@ -62,17 +62,10 @@
               <div>
                 @switch (column.key) {
                   @case ("username") {
-<<<<<<< HEAD
                     <span
-                      attr.aria-label="{{ column.label }} Link"> {{ element[column.key] }}
+                      attr.aria-label="{{ column.label }} Link">
+                      {{ element[column.key] }}
                     </span>
-=======
-                    <a
-                      attr.aria-label="{{ column.label }} Link"
-                      [routerLink]="['#', element.username]">
-                      {{ element[column.key] }}
-                    </a>
->>>>>>> 785c5d63
                   }
                   @default {
                     <span>
