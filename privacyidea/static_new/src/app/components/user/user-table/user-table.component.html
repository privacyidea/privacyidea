--- conflicted
+++ resolved
@@ -48,15 +48,6 @@
         [pageSize]="userService.pageSize()"
         showFirstLastButtons></mat-paginator>
     </div>
-<<<<<<< HEAD
-    <app-keyword-filter
-      [advancedApiFilter]="userService.advancedApiFilterOptions"
-      [apiFilter]="userService.apiFilterOptions"
-      [filterHTMLInputElement]="filterHTMLInputElement"
-      [(filterValue)]="userService.apiUserFilter" />
-=======
-
->>>>>>> 7c5f5396
     <app-user-table-actions />
     <div class="audit-table-overflow">
       <table
@@ -84,13 +75,13 @@
                       </mat-icon>
                     </button>
                   }
-                    <button
-                      (click)="tableUtilsService.onSortButtonClick(column.key, sort)"
-                      class="sort-button"
-                      mat-icon-button
-                      type="button">
-                      <mat-icon>{{ tableUtilsService.getSortIcon(column.key, sort()) }}</mat-icon>
-                    </button>
+                  <button
+                    (click)="tableUtilsService.onSortButtonClick(column.key, sort)"
+                    class="sort-button"
+                    mat-icon-button
+                    type="button">
+                    <mat-icon>{{ tableUtilsService.getSortIcon(column.key, sort()) }}</mat-icon>
+                  </button>
                 </div>
               </div>
             </th>
