<!--
 (c) NetKnights GmbH 2025,  https://netknights.it

 This code is free software; you can redistribute it and/or
 modify it under the terms of the GNU AFFERO GENERAL PUBLIC LICENSE
 as published by the Free Software Foundation; either
 version 3 of the License, or any later version.

 This code is distributed in the hope that it will be useful,
 but WITHOUT ANY WARRANTY; without even the implied warranty of
 MERCHANTABILITY or FITNESS FOR A PARTICULAR PURPOSE. See the
 GNU AFFERO GENERAL PUBLIC LICENSE for more details.

 You should have received a copy of the GNU Affero General Public
 License along with this program.  If not, see <http://www.gnu.org/licenses/>.

 SPDX-License-Identifier: AGPL-3.0-or-later
-->
<div
  aria-label="User Layout"
  class="user-layout"
  i18n-aria-label>
  <div
    appScrollToTop
    class="user-table-container">
    <div class="filter-paginator-container">
      <mat-form-field
        class="token-table-filter"
        subscriptSizing="dynamic">
        <mat-label i18n>Filter Users...</mat-label>
        <app-clearable-input
          (onClick)="userService.resetFilter()"
          [showClearButton]="filterHTMLInputElement.value.length > 0">
          <input
            #filterHTMLInputElement
            (input)="userService.handleFilterInput($event)"
            [value]="userService.apiUserFilter().filterString"
            aria-label="Filter Input"
            i18n-aria-label
            i18n-placeholder
            matInput
            placeholder="Example query: 'username: root'" />
        </app-clearable-input>
      </mat-form-field>
      <mat-paginator
        [length]="totalLength()"
        [pageSizeOptions]="pageSizeOptions()"
        [pageSize]="userService.pageSize()"
        showFirstLastButtons></mat-paginator>
    </div>
<<<<<<< HEAD
    <app-keyword-filter
      [advancedApiFilter]="userService.advancedApiFilterOptions"
      [apiFilter]="userService.apiFilterOptions"
      [filterHTMLInputElement]="filterHTMLInputElement"
      [filterValue]="userService.apiUserFilter" />
    <app-user-table-actions />
    <table
      [dataSource]="usersDataSource()"
      aria-label="User Data Table"
      class="token-table"
      mat-table
      matSort>
      @for (column of columnKeysMap; track column) {
        <ng-container [matColumnDef]="column.key">
          <th
            *matHeaderCellDef
            attr.aria-label="{{ column.label }} Header"
            mat-header-cell
            mat-sort-header>
            {{ column.label }}
          </th>
          <td
            *matCellDef="let element; let row"
            [ngClass]="{
                'width-18rem': column.key === 'description',
                'table-checkbox': column.key === 'select'
              }"
            attr.aria-label="{{ column.label }} Cell"
            mat-cell>
            <div>
              @switch (column.key) {
                @case ("username") {
                  <a
                    (click)="onClickUsername(element)"
                    attr.aria-label="{{ column.label }} Link"
                    routerLink="/users/details/{{ element.username }}">
                    {{ element[column.key] }}
                  </a>
                }
                @default {
                  <span>
=======

    <app-user-table-actions />
    <div class="audit-table-overflow">
      <table
        [dataSource]="usersDataSource()"
        aria-label="User Data Table"
        class="token-table"
        mat-table>
        @for (column of columnKeysMap; track column) {
          <ng-container [matColumnDef]="column.key">
            <th
              *matHeaderCellDef
              attr.aria-label="{{ column.label }} Header"
              mat-header-cell>
              <div class="flex ali-center">
                {{ column.label }}
                <div class="margin-left-1 flex">
                  @if (apiFilter.includes(column.key)) {
                    <button
                      (click)="onFilterClick(column.key)"
                      class="filter-button"
                      mat-icon-button
                      type="button">
                      <mat-icon class="keyword-button-icon margin-left-0">
                        {{ getFilterIconName(column.key) }}
                      </mat-icon>
                    </button>
                  }
                    <button
                      (click)="tableUtilsService.onSortButtonClick(column.key, sort)"
                      class="sort-button"
                      mat-icon-button
                      type="button">
                      <mat-icon>{{ tableUtilsService.getSortIcon(column.key, sort()) }}</mat-icon>
                    </button>
                </div>
              </div>
            </th>
            <td
              *matCellDef="let element; let row"
              [ngClass]="{
                'width-18rem': column.key === 'description',
                'table-checkbox': column.key === 'select'
              }"
              attr.aria-label="{{ column.label }} Cell"
              mat-cell>
              <div>
                @switch (column.key) {
                  @case ("username") {
                    <a
                      (click)="onClickUsername(element)"
                      attr.aria-label="{{ column.label }} Link"
                      routerLink="/users/details/{{ element.username }}">
                      {{ element[column.key] }}
                    </a>
                  }
                  @default {
                    <span>
>>>>>>> 7c5f5396
                      {{ element[column.key] }}
                    </span>
                }
              }
            </div>
          </td>
        </ng-container>
      }
      <tr
        *matHeaderRowDef="columnKeys"
        aria-label="Header Row"
        mat-header-row></tr>
      <tr
        *matRowDef="let row; columns: columnKeys"
        aria-label="Data Row"
        mat-row></tr>
      <tr
        *matNoDataRow
        aria-label="No Data Row">
        <td
          [attr.colspan]="columnKeys.length"
          aria-label="No Data Cell">
          No data matching the filter.
        </td>
      </tr>
    </table>
  </div>
</div><|MERGE_RESOLUTION|>--- conflicted
+++ resolved
@@ -48,49 +48,6 @@
         [pageSize]="userService.pageSize()"
         showFirstLastButtons></mat-paginator>
     </div>
-<<<<<<< HEAD
-    <app-keyword-filter
-      [advancedApiFilter]="userService.advancedApiFilterOptions"
-      [apiFilter]="userService.apiFilterOptions"
-      [filterHTMLInputElement]="filterHTMLInputElement"
-      [filterValue]="userService.apiUserFilter" />
-    <app-user-table-actions />
-    <table
-      [dataSource]="usersDataSource()"
-      aria-label="User Data Table"
-      class="token-table"
-      mat-table
-      matSort>
-      @for (column of columnKeysMap; track column) {
-        <ng-container [matColumnDef]="column.key">
-          <th
-            *matHeaderCellDef
-            attr.aria-label="{{ column.label }} Header"
-            mat-header-cell
-            mat-sort-header>
-            {{ column.label }}
-          </th>
-          <td
-            *matCellDef="let element; let row"
-            [ngClass]="{
-                'width-18rem': column.key === 'description',
-                'table-checkbox': column.key === 'select'
-              }"
-            attr.aria-label="{{ column.label }} Cell"
-            mat-cell>
-            <div>
-              @switch (column.key) {
-                @case ("username") {
-                  <a
-                    (click)="onClickUsername(element)"
-                    attr.aria-label="{{ column.label }} Link"
-                    routerLink="/users/details/{{ element.username }}">
-                    {{ element[column.key] }}
-                  </a>
-                }
-                @default {
-                  <span>
-=======
 
     <app-user-table-actions />
     <div class="audit-table-overflow">
@@ -149,32 +106,32 @@
                   }
                   @default {
                     <span>
->>>>>>> 7c5f5396
                       {{ element[column.key] }}
                     </span>
+                  }
                 }
-              }
-            </div>
+              </div>
+            </td>
+          </ng-container>
+        }
+        <tr
+          *matHeaderRowDef="columnKeys"
+          aria-label="Header Row"
+          mat-header-row></tr>
+        <tr
+          *matRowDef="let row; columns: columnKeys"
+          aria-label="Data Row"
+          mat-row></tr>
+        <tr
+          *matNoDataRow
+          aria-label="No Data Row">
+          <td
+            [attr.colspan]="columnKeys.length"
+            aria-label="No Data Cell">
+            No data matching the filter.
           </td>
-        </ng-container>
-      }
-      <tr
-        *matHeaderRowDef="columnKeys"
-        aria-label="Header Row"
-        mat-header-row></tr>
-      <tr
-        *matRowDef="let row; columns: columnKeys"
-        aria-label="Data Row"
-        mat-row></tr>
-      <tr
-        *matNoDataRow
-        aria-label="No Data Row">
-        <td
-          [attr.colspan]="columnKeys.length"
-          aria-label="No Data Cell">
-          No data matching the filter.
-        </td>
-      </tr>
-    </table>
+        </tr>
+      </table>
+    </div>
   </div>
 </div>