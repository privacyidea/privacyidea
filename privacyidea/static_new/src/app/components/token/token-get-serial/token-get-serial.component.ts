--- conflicted
+++ resolved
@@ -208,15 +208,11 @@
     observable.subscribe({
       error: (error) => {
         console.error('Failed to get serial.', error);
-<<<<<<< HEAD
         this.currentStep.set('error');
-        this.notificationService.openSnackBar('Failed to get serial.');
-=======
         const message = error.error?.result?.error?.message || '';
         this.notificationService.openSnackBar(
           'Failed to get serial. ' + message,
         );
->>>>>>> 305d1d2e
       },
     });
     return observable;
