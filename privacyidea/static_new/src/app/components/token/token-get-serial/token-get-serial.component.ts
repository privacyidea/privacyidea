<<<<<<< HEAD
import {Component} from '@angular/core';
import {MatOption} from '@angular/material/core';
import {MatFormField} from '@angular/material/form-field';
import {MatInput} from '@angular/material/input';
import {MatSelect} from '@angular/material/select';
import {TokenComponent} from '../token.component';
=======
import { Component, effect, Input, signal } from '@angular/core';
import { MatOption } from '@angular/material/core';
import { MatFormField } from '@angular/material/form-field';
import { MatInput } from '@angular/material/input';
import { MatSelect } from '@angular/material/select';
import { HttpParams } from '@angular/common/http';
import { FormsModule } from '@angular/forms';
import { TokenService } from '../../../services/token/token.service';
import { NotificationService } from '../../../services/notification/notification.service';
import { MatProgressBarModule } from '@angular/material/progress-bar';
import { CommonModule } from '@angular/common';
import { Observable } from 'rxjs';
import { ConfirmButton } from '../../universals/confirm-button/confirm-button.component';
import { AbortButton } from '../../universals/abort-button/abort-button.component';
>>>>>>> 26edaa99

@Component({
  selector: 'app-token-get-serial',
  imports: [
    FormsModule,
    MatProgressBarModule,
    MatFormField,
    MatInput,
    MatSelect,
    MatOption,
    CommonModule,
    ConfirmButton,
    AbortButton,
  ],
  templateUrl: './token-get-serial.component.html',
  styleUrl: './token-get-serial.component.scss',
})
export class TokenGetSerial {
<<<<<<< HEAD
  otpValue: string = '';
  tokenType: string = '';
  assignmentState: string = '';
  serialSubstring: string = '';
  countWindow: string = '';
  tokenTypes: { key: string; info: string }[] = [];
=======
  otpValue = signal<string>('');
  tokenType = signal<string>('');
  assignmentState = signal<string>('');
  serialSubstring = signal<string>('');
  countWindow = signal<string>('');

  // possible steps: init, count, searching, found
  currentStep: string = 'init';
  foundSerial: string = '';
  count: string = '';

  constructor(
    private tokenService: TokenService,
    private notificationService: NotificationService
  ) {
    effect(() => {
      // Triggered when any of the following signals change
      this.otpValue();
      this.assignmentState();
      this.tokenType();
      this.serialSubstring();

      this.reset();
    });
  }

  tokenTypes: Map<string, string> = new Map([
    ['', ''],
    ['totp', 'TOTP: Time-based One Time Passwords'],
    ['hotp', 'HOTP: Counter-based One Time Passwords'],
    ['spass', 'SPass: Simple Pass token. Static passwords'],
    ['motp', 'mOTP: classical mobile One Time Passwords'],
    ['sshkey', 'SSH Public Key: The public SSH key'],
    ['yubikey', 'Yubikey AES mode: One Time Passwords with Yubikey'],
    [
      'remote',
      'Remote Token: Forward authentication request to another server',
    ],
    [
      'yubico',
      'Yubikey Cloud mode: Forward authentication request to YubiCloud',
    ],
    ['radius', 'RADIUS: Forward authentication request to a RADIUS server'],
    ['sms', 'SMS: Send a One Time Password to the users mobile phone'],
  ]);
>>>>>>> 26edaa99

  assignmentStates: Map<string, string> = new Map([
    ['', ''],
    ['assigned', 'The token is assigned to a user'],
    ['unassigned', 'The token is not assigned to a user'],
    ["don't care", 'It does not matter, if the token is assigned or not'],
  ]);

<<<<<<< HEAD
  constructor() {
    const tokenWithOTP = ['hotp', 'totp', 'spass', 'motp', 'sshkey', 'yubikey', 'remote', 'yubico', 'radius', 'sms'];
    this.tokenTypes = TokenComponent.tokenTypes.filter((type) => tokenWithOTP.includes(type.key));
  }

  getSerial(): void {
    console.log(
      'Getting serial based on values: [ otpValue: ' +
      this.otpValue +
      ', tokenType: ' +
      this.tokenType +
      ', assignmentState: ' +
      this.assignmentState +
      ', serialSubstring: ' +
      this.serialSubstring +
      ', countWindow: ' +
      this.countWindow +
      ' ]'
    );
=======
  onPressEnter(): void {
    if (this.otpValue() === '') {
      this.notificationService.errorSnackBar('Please enter an OTP value.');
      return;
    }

    switch (this.currentStep) {
      case 'init':
      case 'found':
        this.countTokens();
        break;
      case 'counting':
        this.findSerial();
        break;
      case 'searching':
        break;
    }
  }

  // Build the HttpParams object based on the current state of the component
  getParams(): HttpParams {
    var params = new HttpParams();

    if (this.assignmentState() === 'assigned') {
      params = params.set('assigned', '1');
    }
    if (this.assignmentState() === 'unassigned') {
      params = params.set('unassigned', '1');
    }
    if (this.tokenType() !== '') {
      params = params.set('type', this.tokenType());
    }
    if (this.serialSubstring() !== '') {
      params = params.set('serial', this.serialSubstring());
    }
    if (this.countWindow() !== '') {
      params = params.set('window', this.countWindow());
    }
    return params;
  }

  // Can be used in the init and found state. Counts the tokens that match the current user input.
  countTokens(): void {
    if (this.currentStep !== 'init') {
      this.notificationService.errorSnackBar('Invalid action.');
      return;
    }
    var params = this.getParams();
    params = params.set('count', '1');
    this.currentStep = 'counting';
    this.fetchSerial(params).subscribe({
      next: (response) => {
        this.count = response.result.value.count;
        if (!this.countIsLarge()) {
          this.findSerial();
        }
      },
    });
  }

  // Can be used in the counting state. Finds the serial of the token that matches the current user input.
  findSerial(): void {
    if (this.currentStep !== 'counting') {
      this.notificationService.errorSnackBar('Invalid action.');
      return;
    }
    var params = this.getParams();
    params = params.delete('count');
    this.currentStep = 'searching';
    this.fetchSerial(params).subscribe({
      next: (response) => {
        this.foundSerial = response.result.value.serial;
        this.currentStep = 'found';
      },
    });
  }

  // Communicates with the backend to fetch the serial of the token that matches the current user input.
  fetchSerial(params: HttpParams): Observable<any> {
    var observable = this.tokenService.getSerial(this.otpValue(), params);
    observable.subscribe({
      error: (error) => {
        console.error('Failed to get serial.', error);
        this.notificationService.errorSnackBar('Failed to get serial.');
      },
    });
    return observable;
  }

  // Resets the component to its initial state but keeps the user input.
  reset(): void {
    this.currentStep = 'init';
    this.foundSerial = '';
    this.count = '';
  }

  // Returns true if the count is relatively large.
  countIsLarge(): boolean {
    return parseInt(this.count) > 99;
>>>>>>> 26edaa99
  }
}<|MERGE_RESOLUTION|>--- conflicted
+++ resolved
@@ -1,14 +1,6 @@
-<<<<<<< HEAD
-import {Component} from '@angular/core';
-import {MatOption} from '@angular/material/core';
-import {MatFormField} from '@angular/material/form-field';
-import {MatInput} from '@angular/material/input';
-import {MatSelect} from '@angular/material/select';
-import {TokenComponent} from '../token.component';
-=======
-import { Component, effect, Input, signal } from '@angular/core';
+import { Component, effect, signal } from '@angular/core';
 import { MatOption } from '@angular/material/core';
-import { MatFormField } from '@angular/material/form-field';
+import { MatFormField, MatHint } from '@angular/material/form-field';
 import { MatInput } from '@angular/material/input';
 import { MatSelect } from '@angular/material/select';
 import { HttpParams } from '@angular/common/http';
@@ -18,9 +10,9 @@
 import { MatProgressBarModule } from '@angular/material/progress-bar';
 import { CommonModule } from '@angular/common';
 import { Observable } from 'rxjs';
-import { ConfirmButton } from '../../universals/confirm-button/confirm-button.component';
-import { AbortButton } from '../../universals/abort-button/abort-button.component';
->>>>>>> 26edaa99
+import { TokenComponent } from '../token.component';
+import { MatButton } from '@angular/material/button';
+import { MatIcon } from '@angular/material/icon';
 
 @Component({
   selector: 'app-token-get-serial',
@@ -32,99 +24,65 @@
     MatSelect,
     MatOption,
     CommonModule,
-    ConfirmButton,
-    AbortButton,
+    MatIcon,
+    MatButton,
+    MatHint,
   ],
   templateUrl: './token-get-serial.component.html',
   styleUrl: './token-get-serial.component.scss',
 })
 export class TokenGetSerial {
-<<<<<<< HEAD
-  otpValue: string = '';
-  tokenType: string = '';
-  assignmentState: string = '';
-  serialSubstring: string = '';
-  countWindow: string = '';
-  tokenTypes: { key: string; info: string }[] = [];
-=======
   otpValue = signal<string>('');
   tokenType = signal<string>('');
   assignmentState = signal<string>('');
   serialSubstring = signal<string>('');
   countWindow = signal<string>('');
+  tokenTypes: { key: string; info: string }[] = [];
 
-  // possible steps: init, count, searching, found
   currentStep: string = 'init';
   foundSerial: string = '';
   count: string = '';
+  assignmentStates = [
+    { key: 'assigned', info: 'The token is assigned to a user' },
+    { key: 'unassigned', info: 'The token is not assigned to a user' },
+    {
+      key: "don't care",
+      info: 'It does not matter, if the token is assigned or not',
+    },
+  ];
 
   constructor(
     private tokenService: TokenService,
-    private notificationService: NotificationService
+    private notificationService: NotificationService,
   ) {
+    const tokenWithOTP = [
+      'hotp',
+      'totp',
+      'spass',
+      'motp',
+      'sshkey',
+      'yubikey',
+      'remote',
+      'yubico',
+      'radius',
+      'sms',
+    ];
+    this.tokenTypes = TokenComponent.tokenTypes.filter((type) =>
+      tokenWithOTP.includes(type.key),
+    );
+
     effect(() => {
-      // Triggered when any of the following signals change
       this.otpValue();
       this.assignmentState();
       this.tokenType();
       this.serialSubstring();
-
       this.reset();
     });
   }
 
-  tokenTypes: Map<string, string> = new Map([
-    ['', ''],
-    ['totp', 'TOTP: Time-based One Time Passwords'],
-    ['hotp', 'HOTP: Counter-based One Time Passwords'],
-    ['spass', 'SPass: Simple Pass token. Static passwords'],
-    ['motp', 'mOTP: classical mobile One Time Passwords'],
-    ['sshkey', 'SSH Public Key: The public SSH key'],
-    ['yubikey', 'Yubikey AES mode: One Time Passwords with Yubikey'],
-    [
-      'remote',
-      'Remote Token: Forward authentication request to another server',
-    ],
-    [
-      'yubico',
-      'Yubikey Cloud mode: Forward authentication request to YubiCloud',
-    ],
-    ['radius', 'RADIUS: Forward authentication request to a RADIUS server'],
-    ['sms', 'SMS: Send a One Time Password to the users mobile phone'],
-  ]);
->>>>>>> 26edaa99
-
-  assignmentStates: Map<string, string> = new Map([
-    ['', ''],
-    ['assigned', 'The token is assigned to a user'],
-    ['unassigned', 'The token is not assigned to a user'],
-    ["don't care", 'It does not matter, if the token is assigned or not'],
-  ]);
-
-<<<<<<< HEAD
-  constructor() {
-    const tokenWithOTP = ['hotp', 'totp', 'spass', 'motp', 'sshkey', 'yubikey', 'remote', 'yubico', 'radius', 'sms'];
-    this.tokenTypes = TokenComponent.tokenTypes.filter((type) => tokenWithOTP.includes(type.key));
-  }
-
-  getSerial(): void {
-    console.log(
-      'Getting serial based on values: [ otpValue: ' +
-      this.otpValue +
-      ', tokenType: ' +
-      this.tokenType +
-      ', assignmentState: ' +
-      this.assignmentState +
-      ', serialSubstring: ' +
-      this.serialSubstring +
-      ', countWindow: ' +
-      this.countWindow +
-      ' ]'
-    );
-=======
   onPressEnter(): void {
     if (this.otpValue() === '') {
-      this.notificationService.errorSnackBar('Please enter an OTP value.');
+      this.notificationService.openSnackBar('Please enter an OTP value.');
       return;
     }
 
@@ -141,9 +99,8 @@
     }
   }
 
-  // Build the HttpParams object based on the current state of the component
   getParams(): HttpParams {
-    var params = new HttpParams();
+    let params = new HttpParams();
 
     if (this.assignmentState() === 'assigned') {
       params = params.set('assigned', '1');
@@ -163,13 +120,12 @@
     return params;
   }
 
-  // Can be used in the init and found state. Counts the tokens that match the current user input.
   countTokens(): void {
     if (this.currentStep !== 'init') {
-      this.notificationService.errorSnackBar('Invalid action.');
+      this.notificationService.openSnackBar('Invalid action.');
       return;
     }
-    var params = this.getParams();
+    let params = this.getParams();
     params = params.set('count', '1');
     this.currentStep = 'counting';
     this.fetchSerial(params).subscribe({
@@ -182,13 +138,12 @@
     });
   }
 
-  // Can be used in the counting state. Finds the serial of the token that matches the current user input.
   findSerial(): void {
     if (this.currentStep !== 'counting') {
-      this.notificationService.errorSnackBar('Invalid action.');
+      this.notificationService.openSnackBar('Invalid action.');
       return;
     }
-    var params = this.getParams();
+    let params = this.getParams();
     params = params.delete('count');
     this.currentStep = 'searching';
     this.fetchSerial(params).subscribe({
@@ -199,28 +154,24 @@
     });
   }
 
-  // Communicates with the backend to fetch the serial of the token that matches the current user input.
   fetchSerial(params: HttpParams): Observable<any> {
-    var observable = this.tokenService.getSerial(this.otpValue(), params);
+    let observable = this.tokenService.getSerial(this.otpValue(), params);
     observable.subscribe({
       error: (error) => {
         console.error('Failed to get serial.', error);
-        this.notificationService.errorSnackBar('Failed to get serial.');
+        this.notificationService.openSnackBar('Failed to get serial.');
       },
     });
     return observable;
   }
 
-  // Resets the component to its initial state but keeps the user input.
   reset(): void {
     this.currentStep = 'init';
     this.foundSerial = '';
     this.count = '';
   }
 
-  // Returns true if the count is relatively large.
   countIsLarge(): boolean {
     return parseInt(this.count) > 99;
->>>>>>> 26edaa99
   }
 }