--- conflicted
+++ resolved
@@ -54,29 +54,7 @@
   currentStep = signal("init");
   foundSerial = signal<string>("");
   tokenCount = signal<string>("");
-<<<<<<< HEAD
-  tokenWithOTP = [
-      "hotp",
-      "totp",
-      "spass",
-      "motp",
-      "sshkey",
-      "yubikey",
-      "remote",
-      "yubico",
-      "radius",
-      "sms"
-    ];
-  tokenTypesWithOTP: WritableSignal<TokenType[]> = linkedSignal({
-      source: this.tokenService.tokenTypeOptions,
-      computation: (tokenTypeOptions: TokenType[]) =>
-        tokenTypeOptions.filter((type) => this.tokenWithOTP.includes(type.key))
-    });
   serialSubscription: Subscription | null = null;
-=======
-  serialSubscription: Subscription | null = null;
-  tokenTypesWithOTP: { key: string; info: string }[] = [];
->>>>>>> de9c876f
   assignmentStates = [
     { key: "assigned", info: "The token is assigned to a user" },
     { key: "unassigned", info: "The token is not assigned to a user" },
@@ -85,13 +63,14 @@
       info: "It does not matter, if the token is assigned or not"
     }
   ];
+  tokenWithOTP = ["hotp", "totp", "spass", "motp", "sshkey", "yubikey", "remote", "yubico", "radius", "sms"];
+  tokenTypesWithOTP: WritableSignal<TokenType[]> = linkedSignal({
+      source: this.tokenService.tokenTypeOptions,
+      computation: (tokenTypeOptions: TokenType[]) =>
+        tokenTypeOptions.filter((type) => this.tokenWithOTP.includes(type.key))
+    });
 
   constructor() {
-<<<<<<< HEAD
-=======
-    const tokenWithOTP = ["hotp", "totp", "spass", "motp", "sshkey", "yubikey", "remote", "yubico", "radius", "sms"];
-    this.tokenTypesWithOTP = this.tokenService.tokenTypeOptions().filter((type) => tokenWithOTP.includes(type.key));
->>>>>>> de9c876f
 
     effect(() => {
       this.otpValue();
