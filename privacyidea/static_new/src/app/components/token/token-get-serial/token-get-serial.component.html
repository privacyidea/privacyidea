<div aria-label="Token Get Serial" class="token-get-serial">
  <div class="token-get-serial-container">
    <div class="token-get-serial-header">
      <h2>Get Serial Number</h2>
    </div>
    <p class="help-block" translate>
      By entering an OTP value you can get the serial number of the token. You
      can also enter additional optional parameters, to narrow down the search
      for the token. So you can only search within certain token types or in
      assigned or unassigned tokens.
    </p>
    <div class="token-get-serial-content"></div>
    <h3 translate>OTP Value (required)</h3>
    <mat-form-field>
      <input
        matInput
        [(ngModel)]="otpValue"
        id="otpValue"
        name="otpValue"
        type="number"
        (keyup.enter)="onPressEnter()"
        placeholder="enter some OTP value"
        required
      />
    </mat-form-field>
    <h3 translate>Token Type</h3>
    <mat-form-field>
<<<<<<< HEAD
      <mat-select (keyup.enter)="getSerial()" appearance="outline" matInput>
        @for (type of tokenTypes; track type) {
          <mat-option [value]="type['key']">{{ type['info'] }}</mat-option>
=======
      <mat-select
        [(ngModel)]="tokenType"
        (keyup.enter)="onPressEnter()"
        appearance="outline"
        matInput
      >
        @for (type of tokenTypes; track type[0]) {
        <mat-option [value]="type[0]">{{ type[1] }}</mat-option>
>>>>>>> 26edaa99
        }
      </mat-select>
    </mat-form-field>
    <h3 translate>Assignment State</h3>
    <mat-form-field>
      <mat-select
        [(ngModel)]="assignmentState"
        (keyup.enter)="onPressEnter()"
        appearance="outline"
        matInput
      >
        @for (assi of assignmentStates; track assi[0]) {
        <mat-option [value]="assi[0]" translate>{{ assi[1] }}</mat-option>
        }
      </mat-select>
    </mat-form-field>
    <h3 translate>Serial Substring</h3>
    <mat-form-field>
      <input
        matInput
        [(ngModel)]="serialSubstring"
        (keyup.enter)="onPressEnter()"
        id="serialSubstring"
        name="serialSubstring"
        placeholder="an optional serial substring"
      />
    </mat-form-field>
    <h3 translate>Count Window</h3>
    <mat-form-field>
      <input
        matInput
        [(ngModel)]="countWindow"
        id="countWindow"
        name="countWindow"
        type="number"
        (keyup.enter)="onPressEnter()"
        placeholder="The number of lookahead OTP values. Default = 10"
      />
    </mat-form-field>
  </div>
  @switch (currentStep) { @case ('counting') {
  <div class="token-get-serial-footer">
    @if (countIsLarge()) {
    <span translate>
      Your search would include {{ count }} tokens. This can take a lot of time
      and could even timeout. Do you want to run the search? You might also
      cancel this and narrow down the search!</span
    >
    <br />
    <confirm-button (onClick)="onPressEnter()" [text]="'Run Search'" />
    <abort-button (onClick)="reset()" />
    } @else {
    <mat-progress-bar mode="indeterminate" translate>
      Counting tokens...
    </mat-progress-bar>
    }
  </div>
  } @case ('searching') {
  <div class="token-get-serial-footer">
    <mat-progress-bar mode="indeterminate" translate>
      Searching token...
    </mat-progress-bar>
  </div>
  } @case ('found') {
  <div class="token-get-serial-footer">
    @if (foundSerial) {
    <div class="alert alert-success">
      <span translate>
        The Serial number for the OTP value {{ otpValue() }} is
        <a ui-sref="token.details({tokenSerial:serial})">{{ foundSerial }}</a
        >.
      </span>
    </div>
    } @else {
    <div class="alert alert-warning">
      <span translate>
        No Serial number could be found for OTP value {{ otpValue() }}.
      </span>
    </div>
    }
    <br />
    <confirm-button (onClick)="reset()" [text]="' OK '" />
  </div>

  } @default {
  <div class="token-get-serial-footer">
    <confirm-button
      [isEnabled]="otpValue() !== ''"
      (onClick)="onPressEnter()"
      [text]="'Run Search'"
    />
  </div>
  }}
</div><|MERGE_RESOLUTION|>--- conflicted
+++ resolved
@@ -1,135 +1,143 @@
-<div aria-label="Token Get Serial" class="token-get-serial">
+<div aria-label="Token Get Serial"
+     class="token-get-serial">
   <div class="token-get-serial-container">
-    <div class="token-get-serial-header">
-      <h2>Get Serial Number</h2>
+    <h3 class="margin-left-1">Get Serial Number</h3>
+    <p class="help-block"
+       translate>
+      By entering an OTP value you can get the serial number of the token. You can also enter
+      additional optional parameters, to narrow down the search for the token. So you can only
+      search within certain token types or in assigned or unassigned tokens. </p>
+    <div class="token-get-serial-content"></div>
+    <h4 translate>OTP Value (required)</h4>
+    <div class="flex-row gap-1">
+      <mat-form-field class="width-100">
+        <input (keyup.enter)="onPressEnter()"
+               [(ngModel)]="otpValue"
+               id="otpValue"
+               matInput
+               name="otpValue"
+               placeholder="Enter some OTP value"
+               required />
+      </mat-form-field>
+      <button (click)="onPressEnter()"
+              [disabled]="otpValue() === ''"
+              [ngClass]="{'disabled-button': otpValue() === ''}"
+              class="card-button"
+              mat-flat-button>
+        <mat-icon>play_arrow</mat-icon>
+        Run Search
+      </button>
     </div>
-    <p class="help-block" translate>
-      By entering an OTP value you can get the serial number of the token. You
-      can also enter additional optional parameters, to narrow down the search
-      for the token. So you can only search within certain token types or in
-      assigned or unassigned tokens.
-    </p>
-    <div class="token-get-serial-content"></div>
-    <h3 translate>OTP Value (required)</h3>
-    <mat-form-field>
-      <input
-        matInput
-        [(ngModel)]="otpValue"
-        id="otpValue"
-        name="otpValue"
-        type="number"
-        (keyup.enter)="onPressEnter()"
-        placeholder="enter some OTP value"
-        required
-      />
-    </mat-form-field>
-    <h3 translate>Token Type</h3>
-    <mat-form-field>
-<<<<<<< HEAD
-      <mat-select (keyup.enter)="getSerial()" appearance="outline" matInput>
+    <h4 translate>Token Type</h4>
+    <mat-form-field class="width-100">
+      <mat-select (keyup.enter)="onPressEnter()"
+                  [(ngModel)]="tokenType"
+                  appearance="outline"
+                  matInput>
         @for (type of tokenTypes; track type) {
           <mat-option [value]="type['key']">{{ type['info'] }}</mat-option>
-=======
-      <mat-select
-        [(ngModel)]="tokenType"
-        (keyup.enter)="onPressEnter()"
-        appearance="outline"
-        matInput
-      >
-        @for (type of tokenTypes; track type[0]) {
-        <mat-option [value]="type[0]">{{ type[1] }}</mat-option>
->>>>>>> 26edaa99
         }
       </mat-select>
     </mat-form-field>
-    <h3 translate>Assignment State</h3>
-    <mat-form-field>
-      <mat-select
-        [(ngModel)]="assignmentState"
-        (keyup.enter)="onPressEnter()"
-        appearance="outline"
-        matInput
-      >
-        @for (assi of assignmentStates; track assi[0]) {
-        <mat-option [value]="assi[0]" translate>{{ assi[1] }}</mat-option>
+    <h4 translate>Assignment State</h4>
+    <mat-form-field class="width-100">
+      <mat-select (keyup.enter)="onPressEnter()"
+                  [(ngModel)]="assignmentState"
+                  appearance="outline"
+                  matInput>
+        @for (assignment of assignmentStates; track assignment) {
+          <mat-option [value]="assignment.key"
+                      translate>{{ assignment.info }}
+          </mat-option>
         }
       </mat-select>
     </mat-form-field>
-    <h3 translate>Serial Substring</h3>
-    <mat-form-field>
-      <input
-        matInput
-        [(ngModel)]="serialSubstring"
-        (keyup.enter)="onPressEnter()"
-        id="serialSubstring"
-        name="serialSubstring"
-        placeholder="an optional serial substring"
-      />
-    </mat-form-field>
-    <h3 translate>Count Window</h3>
-    <mat-form-field>
-      <input
-        matInput
-        [(ngModel)]="countWindow"
-        id="countWindow"
-        name="countWindow"
-        type="number"
-        (keyup.enter)="onPressEnter()"
-        placeholder="The number of lookahead OTP values. Default = 10"
-      />
-    </mat-form-field>
+    <div class="flex-row gap-1">
+      <div class="flex-column width-66">
+        <h4 translate>Serial Substring</h4>
+        <mat-form-field class="width-100">
+          <input (keyup.enter)="onPressEnter()"
+                 [(ngModel)]="serialSubstring"
+                 id="serialSubstring"
+                 matInput
+                 name="serialSubstring"
+                 placeholder="Enter optional serial substring" />
+        </mat-form-field>
+      </div>
+      <div class="flex-column width-33">
+        <h4 translate>Count Window</h4>
+        <mat-form-field>
+          <input (keyup.enter)="onPressEnter()"
+                 [(ngModel)]="countWindow"
+                 id="countWindow"
+                 matInput
+                 name="countWindow"
+                 placeholder="Lookahead OTP values"
+                 type="number" />
+          <mat-hint>Set number of lookahead OTP values (default 10).</mat-hint>
+        </mat-form-field>
+      </div>
+    </div>
   </div>
-  @switch (currentStep) { @case ('counting') {
-  <div class="token-get-serial-footer">
-    @if (countIsLarge()) {
-    <span translate>
+  @switch (currentStep) {
+    @case ('counting') {
+      <div class="token-get-serial-footer">
+        @if (countIsLarge()) {
+          <span translate>
       Your search would include {{ count }} tokens. This can take a lot of time
       and could even timeout. Do you want to run the search? You might also
-      cancel this and narrow down the search!</span
-    >
-    <br />
-    <confirm-button (onClick)="onPressEnter()" [text]="'Run Search'" />
-    <abort-button (onClick)="reset()" />
-    } @else {
-    <mat-progress-bar mode="indeterminate" translate>
-      Counting tokens...
-    </mat-progress-bar>
+      cancel this and narrow down the search!</span><br />
+          <button class="card-button"
+                  mat-flat-button
+                  (click)="onPressEnter()">
+            Run Search
+          </button>
+          <button class="card-button"
+                  mat-flat-button
+                  (click)="reset()">
+            Abort
+          </button>
+        } @else {
+          <mat-progress-bar mode="indeterminate"
+                            translate>
+            Counting tokens...
+          </mat-progress-bar>
+        }
+      </div>
     }
-  </div>
-  } @case ('searching') {
-  <div class="token-get-serial-footer">
-    <mat-progress-bar mode="indeterminate" translate>
-      Searching token...
-    </mat-progress-bar>
-  </div>
-  } @case ('found') {
-  <div class="token-get-serial-footer">
-    @if (foundSerial) {
-    <div class="alert alert-success">
+    @case ('searching') {
+      <div class="token-get-serial-footer">
+        <mat-progress-bar mode="indeterminate"
+                          translate>
+          Searching token...
+        </mat-progress-bar>
+      </div>
+    }
+    @case ('found') {
+      <div class="token-get-serial-footer">
+        @if (foundSerial) {
+          <div class="alert alert-success">
       <span translate>
         The Serial number for the OTP value {{ otpValue() }} is
-        <a ui-sref="token.details({tokenSerial:serial})">{{ foundSerial }}</a
-        >.
+        <a ui-sref="token.details({tokenSerial:serial})">{{ foundSerial }}</a>.
       </span>
-    </div>
-    } @else {
-    <div class="alert alert-warning">
+          </div>
+        } @else {
+          <div class="alert alert-warning">
       <span translate>
         No Serial number could be found for OTP value {{ otpValue() }}.
       </span>
-    </div>
+          </div>
+        }
+        <br />
+        <button class="card-button"
+                mat-flat-button
+                (click)="reset()">OK
+        </button>
+      </div>
     }
-    <br />
-    <confirm-button (onClick)="reset()" [text]="' OK '" />
-  </div>
-
-  } @default {
-  <div class="token-get-serial-footer">
-    <confirm-button
-      [isEnabled]="otpValue() !== ''"
-      (onClick)="onPressEnter()"
-      [text]="'Run Search'"
-    />
-  </div>
-  }}
+    @default {
+      <div class="token-get-serial-footer"></div>
+    }
+  }
 </div>