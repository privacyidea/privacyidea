--- conflicted
+++ resolved
@@ -1,11 +1,6 @@
-<<<<<<< HEAD
-<div aria-label="Token Get Serial"
-     class="token-get-serial" appScrollToTop>
-=======
 <div
   aria-label="Token Get Serial"
-  class="token-get-serial">
->>>>>>> dfcf32ef
+  class="token-get-serial" appScrollToTop>
   <h3 class="margin-left-1">Get Serial Number</h3>
   <p
     class="margin-left-1"
