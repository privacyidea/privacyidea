<h2 i18n mat-dialog-title>Container Successfully Created</h2>
<mat-dialog-content>
  <span i18n>The container was successfully created with serial number
    <a (click)="containerSelected(data.containerSerial())">
      {{ data.containerSerial() }} </a>.</span>
  <div class="flex-row gap-1">
    @if (data.response.result?.value?.container_url?.img) {
      <img
        i18n-alt
        alt="QR Code"
        class="qr-code"
        height="300px"
        src="{{ data.response.result?.value?.container_url?.img }}"
        width="300px"/>
    }
<<<<<<< HEAD
    <p i18n class="width-36">
      Please scan the QR code with the privacyIDEA Authenticator App or click this
      <a href="{{ data.response.result?.value?.container_url?.value }}">link</a>
      on your smartphone to register your container. It will send the missing registration data to
      the configured endpoint.
    </p>
=======
    <div class="flex-column gap-1">
      <p class="width-36">
        Please scan the QR code with the privacyIDEA Authenticator App or click this
        <a href="{{ data.response.result?.value?.container_url?.value }}">link</a>
        on your smartphone to register your container. It will send the missing registration data to the configured
        endpoint.
      </p>
      <button
        (click)="regenerateQRCode()"
        class="card-button"
        mat-flat-button>
        <mat-icon>autorenew</mat-icon>
        Regenerate QR Code
      </button>
    </div>
>>>>>>> 35d5aa34
  </div>
</mat-dialog-content>
<|MERGE_RESOLUTION|>--- conflicted
+++ resolved
@@ -1,8 +1,9 @@
 <h2 i18n mat-dialog-title>Container Successfully Created</h2>
 <mat-dialog-content>
-  <span i18n>The container was successfully created with serial number
-    <a (click)="containerSelected(data.containerSerial())">
-      {{ data.containerSerial() }} </a>.</span>
+  <span i18n
+    >The container was successfully created with serial number
+    <a (click)="containerSelected(data.containerSerial())"> {{ data.containerSerial() }} </a>.</span
+  >
   <div class="flex-row gap-1">
     @if (data.response.result?.value?.container_url?.img) {
       <img
@@ -11,31 +12,20 @@
         class="qr-code"
         height="300px"
         src="{{ data.response.result?.value?.container_url?.img }}"
-        width="300px"/>
+        width="300px"
+      />
     }
-<<<<<<< HEAD
-    <p i18n class="width-36">
-      Please scan the QR code with the privacyIDEA Authenticator App or click this
-      <a href="{{ data.response.result?.value?.container_url?.value }}">link</a>
-      on your smartphone to register your container. It will send the missing registration data to
-      the configured endpoint.
-    </p>
-=======
-    <div class="flex-column gap-1">
+    <div i18n class="flex-column gap-1">
       <p class="width-36">
         Please scan the QR code with the privacyIDEA Authenticator App or click this
         <a href="{{ data.response.result?.value?.container_url?.value }}">link</a>
         on your smartphone to register your container. It will send the missing registration data to the configured
         endpoint.
       </p>
-      <button
-        (click)="regenerateQRCode()"
-        class="card-button"
-        mat-flat-button>
+      <button (click)="regenerateQRCode()" class="card-button" mat-flat-button>
         <mat-icon>autorenew</mat-icon>
         Regenerate QR Code
       </button>
     </div>
->>>>>>> 35d5aa34
   </div>
-</mat-dialog-content>
+</mat-dialog-content>