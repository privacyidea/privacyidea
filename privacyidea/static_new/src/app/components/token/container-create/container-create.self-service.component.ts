--- conflicted
+++ resolved
@@ -1,26 +1,22 @@
-<<<<<<< HEAD
-import { NgClass } from '@angular/common';
-import { Component } from '@angular/core';
-import { FormsModule } from '@angular/forms';
-import { MatButton, MatIconButton } from '@angular/material/button';
-import { MatCheckbox } from '@angular/material/checkbox';
-import { MatOption } from '@angular/material/core';
-=======
+import { NgClass } from "@angular/common";
 import { Component } from "@angular/core";
->>>>>>> a11e1cb1
+import { FormsModule } from "@angular/forms";
+import { MatButton, MatIconButton } from "@angular/material/button";
+import { MatCheckbox } from "@angular/material/checkbox";
+import { MatOption } from "@angular/material/core";
 import {
   MatAccordion,
   MatExpansionPanel,
   MatExpansionPanelHeader,
-  MatExpansionPanelTitle,
-} from '@angular/material/expansion';
-import { MatFormField, MatHint, MatLabel } from '@angular/material/form-field';
-import { MatIcon } from '@angular/material/icon';
-import { MatInput } from '@angular/material/input';
-import { MatSelect } from '@angular/material/select';
-import { MatTooltip } from '@angular/material/tooltip';
-import { ScrollToTopDirective } from '../../shared/directives/app-scroll-to-top.directive';
-import { ContainerCreateComponent } from './container-create.component';
+  MatExpansionPanelTitle
+} from "@angular/material/expansion";
+import { MatFormField, MatHint, MatLabel } from "@angular/material/form-field";
+import { MatIcon } from "@angular/material/icon";
+import { MatInput } from "@angular/material/input";
+import { MatSelect } from "@angular/material/select";
+import { MatTooltip } from "@angular/material/tooltip";
+import { ScrollToTopDirective } from "../../shared/directives/app-scroll-to-top.directive";
+import { ContainerCreateComponent } from "./container-create.component";
 
 @Component({
   selector: "app-container-create-self-service",
@@ -47,5 +43,4 @@
   templateUrl: "./container-create.self-service.component.html",
   styleUrl: "./container-create.component.scss"
 })
-export class ContainerCreateSelfServiceComponent extends ContainerCreateComponent {
-}+export class ContainerCreateSelfServiceComponent extends ContainerCreateComponent {}