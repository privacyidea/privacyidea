--- conflicted
+++ resolved
@@ -1,17 +1,13 @@
-<<<<<<< HEAD
+import { NgClass } from '@angular/common';
 import { Component } from '@angular/core';
 import { FormsModule } from '@angular/forms';
 import { MatButton, MatIconButton } from '@angular/material/button';
 import { MatCheckbox } from '@angular/material/checkbox';
 import { MatOption } from '@angular/material/core';
-=======
-import { Component, ElementRef, inject, Renderer2, ViewChild } from "@angular/core";
->>>>>>> dfcf32ef
 import {
   MatAccordion,
   MatExpansionPanel,
   MatExpansionPanelHeader,
-<<<<<<< HEAD
   MatExpansionPanelTitle,
 } from '@angular/material/expansion';
 import { MatFormField, MatHint, MatLabel } from '@angular/material/form-field';
@@ -21,21 +17,6 @@
 import { MatTooltip } from '@angular/material/tooltip';
 import { ScrollToTopDirective } from '../../shared/directives/app-scroll-to-top.directive';
 import { ContainerCreateComponent } from './container-create.component';
-=======
-  MatExpansionPanelTitle
-} from "@angular/material/expansion";
-import { MatButton, MatIconButton } from "@angular/material/button";
-import { MatFormField, MatHint, MatLabel } from "@angular/material/form-field";
-import { MatIcon } from "@angular/material/icon";
-import { MatOption } from "@angular/material/core";
-import { MatSelect } from "@angular/material/select";
-import { FormsModule } from "@angular/forms";
-import { MatInput } from "@angular/material/input";
-import { MatCheckbox } from "@angular/material/checkbox";
-import { ContainerCreateComponent } from "./container-create.component";
-import { MatTooltip } from "@angular/material/tooltip";
-import { NgClass } from "@angular/common";
->>>>>>> dfcf32ef
 
 @Component({
   selector: "app-container-create-self-service",
@@ -56,11 +37,8 @@
     MatExpansionPanelTitle,
     MatExpansionPanelHeader,
     MatTooltip,
-<<<<<<< HEAD
     ScrollToTopDirective,
-=======
     NgClass
->>>>>>> dfcf32ef
   ],
   templateUrl: "./container-create.self-service.component.html",
   styleUrl: "./container-create.component.scss"
