--- conflicted
+++ resolved
@@ -1,27 +1,8 @@
-<<<<<<< HEAD
-import {Component, ElementRef, inject, Renderer2, ViewChild} from '@angular/core';
-=======
-import { Component } from "@angular/core";
->>>>>>> fa7933eb
+import { Component, ElementRef, inject, Renderer2, ViewChild } from "@angular/core";
 import {
   MatAccordion,
   MatExpansionPanel,
   MatExpansionPanelHeader,
-<<<<<<< HEAD
-  MatExpansionPanelTitle,
-} from '@angular/material/expansion';
-import { MatButton, MatIconButton } from '@angular/material/button';
-import { MatFormField, MatHint, MatLabel } from '@angular/material/form-field';
-import { MatIcon } from '@angular/material/icon';
-import { MatOption } from '@angular/material/core';
-import { MatSelect } from '@angular/material/select';
-import { FormsModule } from '@angular/forms';
-import { MatInput } from '@angular/material/input';
-import { MatCheckbox } from '@angular/material/checkbox';
-import { ContainerCreateComponent } from './container-create.component';
-import { MatTooltip } from '@angular/material/tooltip';
-import {NgClass} from '@angular/common';
-=======
   MatExpansionPanelTitle
 } from "@angular/material/expansion";
 import { MatButton, MatIconButton } from "@angular/material/button";
@@ -34,7 +15,7 @@
 import { MatCheckbox } from "@angular/material/checkbox";
 import { ContainerCreateComponent } from "./container-create.component";
 import { MatTooltip } from "@angular/material/tooltip";
->>>>>>> fa7933eb
+import {NgClass} from '@angular/common';
 
 @Component({
   selector: "app-container-create-self-service",
@@ -54,12 +35,8 @@
     MatExpansionPanel,
     MatExpansionPanelTitle,
     MatExpansionPanelHeader,
-<<<<<<< HEAD
     MatTooltip,
-    NgClass,
-=======
-    MatTooltip
->>>>>>> fa7933eb
+    NgClass
   ],
   templateUrl: "./container-create.self-service.component.html",
   styleUrl: "./container-create.component.scss"
