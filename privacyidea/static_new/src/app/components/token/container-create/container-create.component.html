--- conflicted
+++ resolved
@@ -103,48 +103,8 @@
       i18n>Assign the Container to a User
     </h4>
     <div class="flex-row gap-1">
-<<<<<<< HEAD
-      <mat-form-field class="width-32 input-height">
-        <mat-label i18n>Select Realm of User</mat-label>
-        <mat-select
-          [(ngModel)]="userService.selectedUserRealm"
-          [value]="userService.selectedUserRealm()">
-          @for (option of realmService.realmOptions(); track option) {
-            <mat-option value="{{ option }}">{{ option }}</mat-option>
-          }
-        </mat-select>
-      </mat-form-field>
-      <mat-form-field class="width-32 input-height">
-        <mat-label i18n>Enter User</mat-label>
-        <app-clearable-input
-          (onClick)="userService.resetFilter()"
-          [showClearButton]="userService.apiUserFilter().isNotEmpty">
-          <input
-            #userInput
-            (input)="userService.handleFilterInput($event)"
-            [value]="userService.apiUserFilter().filterString"
-            [disabled]="onlyAddToRealm()"
-            [matAutocomplete]="userAuto"
-            matInput />
-        </app-clearable-input>
-        <mat-error i18n>User is <strong>required</strong></mat-error>
-        <mat-autocomplete #userAuto="matAutocomplete">
-          @for (option of userService.selectionFilteredUsernames(); track option) {
-            <mat-option [value]="option">{{ option }}</mat-option>
-          }
-        </mat-autocomplete>
-      </mat-form-field>
-      <mat-checkbox
-        [(ngModel)]="onlyAddToRealm"
-        [disabled]="userService.apiUserFilter().isNotEmpty">
-        Only add to the realm
-        <br />
-        (no user assignment)
-      </mat-checkbox>
-=======
       <app-user-assignment
         [showOnlyAddToRealm]="true"></app-user-assignment>
->>>>>>> d774fe1a
     </div>
   </div>
 
@@ -154,13 +114,9 @@
       class="enroll-h4">
       Registration
     </h4>
-<<<<<<< HEAD
     <mat-checkbox
       (change)="registrationSettings.expanded = false"
       [(ngModel)]="generateQRCode">
-=======
-    <mat-checkbox [(ngModel)]="generateQRCode">
->>>>>>> d774fe1a
       Generate a QR code to register the container on a smartphone.
     </mat-checkbox>
     <mat-accordion>
