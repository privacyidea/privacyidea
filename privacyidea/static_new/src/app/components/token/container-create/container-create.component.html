--- conflicted
+++ resolved
@@ -91,34 +91,16 @@
           }
         </mat-select>
       </mat-form-field>
-<<<<<<< HEAD
-        <mat-form-field class="width-32 input-height">
-          <mat-label>Enter User</mat-label>
-          <app-clearable-input (onClick)="userService.userFilter.set('')"
-            [showClearButton]="userService.userFilter() !== ''">
-            <input [(ngModel)]="userService.userFilter"
-                   [disabled]="onlyAddToRealm()"
-                   [matAutocomplete]="userAuto"
-                   matInput />
-          </app-clearable-input>
-          <mat-error>User is <strong>required</strong></mat-error>
-          <mat-autocomplete #userAuto="matAutocomplete">
-            @for (option of userService.filteredUsernames(); track option) {
-              <mat-option [value]="option">{{ option }}</mat-option>
-            }
-          </mat-autocomplete>
-        </mat-form-field>
-        <mat-checkbox [(ngModel)]="onlyAddToRealm">
-          Only add to the realm <br /> (no user assignment)
-        </mat-checkbox>
-=======
       <mat-form-field class="width-32 input-height">
         <mat-label>Enter User</mat-label>
-        <input
-          [(ngModel)]="userService.userFilter"
-          [disabled]="onlyAddToRealm()"
-          [matAutocomplete]="userAuto"
-          matInput/>
+        <app-clearable-input (onClick)="userService.userFilter.set('')"
+          [showClearButton]="userService.userFilter() !== ''">
+          <input
+            [(ngModel)]="userService.userFilter"
+            [disabled]="onlyAddToRealm()"
+            [matAutocomplete]="userAuto"
+            matInput/>
+        </app-clearable-input>
         <mat-error>User is <strong>required</strong></mat-error>
         <mat-autocomplete #userAuto="matAutocomplete">
           @for (option of userService.filteredUsernames(); track option) {
@@ -129,7 +111,6 @@
       <mat-checkbox [(ngModel)]="onlyAddToRealm">
         Only add to the realm <br/> (no user assignment)
       </mat-checkbox>
->>>>>>> b8b1f8db
     </div>
   </div>
 
