--- conflicted
+++ resolved
@@ -1,4 +1,3 @@
-<<<<<<< HEAD
 <div #scrollContainer
      aria-label="Create Container"
      class="container-create-container">
@@ -36,28 +35,6 @@
             <mat-icon>open_in_new</mat-icon>
           </button>
         </div>
-=======
-<div
-  aria-label="Create Container"
-  class="container-create-container">
-  <h3 class="margin-left-1">Create Container</h3>
-  <mat-form-field class="width-100 margin-bottom-1">
-    <mat-select [(ngModel)]="containerService.selectedContainerType">
-      @for (type of containerService.containerTypeOptions(); track type) {
-        <mat-option
-          class="type-option"
-          [value]="type">{{ type.description }}
-        </mat-option>
-      }
-      <div class="flex just-center">
-        <button
-          (click)="versioningService.openDocumentation('containertypes')"
-          class="card-button"
-          mat-flat-button>
-          <mat-icon>info_outline</mat-icon>
-          Help About Containertypes
-        </button>
->>>>>>> fa7933eb
       </div>
     </div>
 
@@ -71,78 +48,7 @@
       } @else {
         {{ containerService.selectedContainerType().token_types[0] }}
       }
-<<<<<<< HEAD
     </div>
-
-    <mat-form-field class="width-66 margin-top-1">
-      <mat-label>Description</mat-label>
-      <textarea [(ngModel)]="description"
-                [maxlength]="80"
-                matInput
-                placeholder="Enter description"
-                rows="3"></textarea>
-    </mat-form-field>
-
-    <div class="flex-column width-100 gap-1">
-      <div class="flex-column width-66">
-        <h4 class="enroll-h4"> Use a Template</h4>
-        <mat-form-field class="width-100 input-height">
-          <mat-label>Template</mat-label>
-          <mat-select [(ngModel)]="selectedTemplate"
-                      disabled>
-            @for (option of templateOptions(); track option) {
-              <mat-option [value]="option">{{ option.name }}</mat-option>
-            }
-          </mat-select>
-        </mat-form-field>
-      </div>
-      <h4 class="enroll-h4"> Assign the Container to a User </h4>
-      <div class="flex-row gap-1">
-        <mat-form-field class="width-32 input-height">
-          <mat-label>Select Realm of User</mat-label>
-          <mat-select [(ngModel)]="userService.selectedUserRealm">
-            @for (option of realmService.realmOptions(); track option) {
-              <mat-option value="{{ option }}">{{ option }}</mat-option>
-            }
-          </mat-select>
-        </mat-form-field>
-        <mat-form-field class="width-32 input-height">
-          <mat-label>Enter User</mat-label>
-          <input [(ngModel)]="userService.userFilter"
-                 [disabled]="onlyAddToRealm()"
-                 [matAutocomplete]="userAuto"
-                 matInput/>
-          <mat-error>User is <strong>required</strong></mat-error>
-          <mat-autocomplete #userAuto="matAutocomplete">
-            @for (option of userService.filteredUsernames(); track option) {
-              <mat-option [value]="option">{{ option }}</mat-option>
-            }
-          </mat-autocomplete>
-        </mat-form-field>
-        <mat-checkbox [(ngModel)]="onlyAddToRealm">
-          Only add to the realm <br/> (no user assignment)
-        </mat-checkbox>
-      </div>
-=======
-    </mat-hint>
-  </mat-form-field>
-
-  <div class="enroll-button-container">
-    <button
-      (click)="createContainer()"
-      class="card-button"
-      mat-flat-button>
-      <mat-icon>add</mat-icon>
-      Create Container
-    </button>
-    <button
-      (click)="reopenEnrollmentDialog()"
-      [disabled]="registerResponse() === null"
-      mat-icon-button
-      matTooltip="Reopen enrollment dialog">
-      <mat-icon>open_in_new</mat-icon>
-    </button>
-  </div>
 
   <mat-form-field class="width-66 margin-top-1">
     <mat-label>Description</mat-label>
@@ -195,46 +101,9 @@
       <mat-checkbox [(ngModel)]="onlyAddToRealm">
         Only add to the realm <br/> (no user assignment)
       </mat-checkbox>
->>>>>>> fa7933eb
     </div>
+  </div>
 
-<<<<<<< HEAD
-    @if (containerService.selectedContainerType().containerType === "smartphone") {
-      <h4 class="enroll-h4"> Registration </h4>
-      <mat-checkbox [(ngModel)]="generateQRCode">
-        Generate a QR code to register the container on a smartphone.
-      </mat-checkbox>
-      <mat-accordion>
-        <mat-expansion-panel class="expension-panel">
-          <mat-expansion-panel-header>
-            <mat-panel-title> Optional Settings</mat-panel-title>
-          </mat-expansion-panel-header>
-          <mat-form-field class="width-100">
-            <mat-label>Passphrase Prompt</mat-label>
-            <textarea [(ngModel)]="passphrasePrompt"
-                      matInput
-                      placeholder="This prompt will be displayed to the user."
-                      rows="2"></textarea>
-            <mat-hint class="font-14">
-              Enter a passphrase prompt that will be displayed to the user. This should indicate which
-              passphrase the user should enter.
-            </mat-hint>
-          </mat-form-field>
-          <mat-form-field class="width-100 margin-top-2 margin-bottom-1">
-            <mat-label> Passphrase Response</mat-label>
-            <textarea [(ngModel)]="passphraseResponse"
-                      matInput
-                      placeholder="Passphrase the use has to enter to successfully register the container."
-                      rows="2"></textarea>
-            <mat-hint class="font-14">
-              This is the correct answer to the passphrase prompt the user has to enter to
-              successfully register the container.
-            </mat-hint>
-          </mat-form-field>
-        </mat-expansion-panel>
-      </mat-accordion>
-    }
-=======
   @if (containerService.selectedContainerType().containerType === "smartphone") {
     <h4 class="enroll-h4"> Registration </h4>
     <mat-checkbox [(ngModel)]="generateQRCode">
@@ -272,5 +141,4 @@
       </mat-expansion-panel>
     </mat-accordion>
   }
->>>>>>> fa7933eb
 </div>