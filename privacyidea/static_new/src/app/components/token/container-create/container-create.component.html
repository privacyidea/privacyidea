<<<<<<< HEAD
<div aria-label="Create Container"
     class="container-create-container" appScrollToTop>
  <h3 class="margin-left-1">Create Container</h3>
  <mat-form-field class="width-100 margin-bottom-1">
    <mat-select [(ngModel)]="containerService.selectedContainerType">
      @for (type of containerService.containerTypeOptions(); track type) {
        <mat-option class="type-option"
                    [value]="type">{{ type.description }}
        </mat-option>
      }
      <div class="flex just-center">
        <button (click)="versioningService.openDocumentation('containertypes')"
                class="card-button"
                mat-flat-button>
          <mat-icon>info_outline</mat-icon>
          Help About Containertypes
=======
<div
  #scrollContainer
  aria-label="Create Container"
  class="container-create-container">
  <h3 class="margin-left-1">Create a New Container</h3>
  <div #stickySentinel></div>
  <div
    #stickyHeader
    class="sticky-header">
    <div class="sticky-controls ali-center">
      <div class="select-container-type">
        <mat-form-field
          class="width-100"
          subscriptSizing="dynamic">
          <mat-select
            [(ngModel)]="containerService.selectedContainerType"
            [ngModelOptions]="{ standalone: true }"
            [panelClass]="'single-column-panel'">
            @for (type of containerService.containerTypeOptions(); track type) {
              <mat-option
                class="select-option type-option"
                [value]="type">{{ type.description }}
              </mat-option>
            }
          </mat-select>
        </mat-form-field>
      </div>
      <div class="enroll-button-container">
        <button
          (click)="createContainer()"
          class="card-button"
          mat-flat-button>
          <mat-icon>add</mat-icon>
          Create
        </button>
        <button
          (click)="reopenEnrollmentDialog()"
          [matTooltip]="'Reopen enrollment dialog'"
          [ngClass]="{'hidden': !registerResponse()}"
          mat-icon-button
          type="button">
          <mat-icon>open_in_new</mat-icon>
>>>>>>> dfcf32ef
        </button>
      </div>
    </div>
  </div>

  <div class="container-type-hint">
    Supported Token Types:
    @if (containerService.selectedContainerType().token_types.length >=
    tokenService.tokenTypeOptions().length) {
      All
    } @else if (containerService.selectedContainerType().token_types.length > 1) {
      {{ containerService.selectedContainerType().token_types.join(", ") }}
    } @else {
      {{ containerService.selectedContainerType().token_types[0] }}
    }
  </div>

  <mat-form-field class="width-66 margin-top-1">
    <mat-label>Description</mat-label>
    <textarea
      [(ngModel)]="description"
      [maxlength]="80"
      matInput
      placeholder="Enter description"
      rows="3"></textarea>
  </mat-form-field>

  <div class="flex-column width-100 gap-1">
    <div class="flex-column width-66">
      <h4 class="enroll-h4"> Use a Template</h4>
      <mat-form-field class="width-100 input-height">
        <mat-label>Template</mat-label>
        <mat-select
          [(ngModel)]="selectedTemplate"
          disabled>
          @for (option of templateOptions(); track option) {
            <mat-option [value]="option">{{ option.name }}</mat-option>
          }
        </mat-select>
      </mat-form-field>
    </div>
    <h4 class="enroll-h4"> Assign the Container to a User </h4>
    <div class="flex-row gap-1">
      <mat-form-field class="width-32 input-height">
        <mat-label>Select Realm of User</mat-label>
        <mat-select [(ngModel)]="userService.selectedUserRealm">
          @for (option of realmService.realmOptions(); track option) {
            <mat-option value="{{ option }}">{{ option }}</mat-option>
          }
        </mat-select>
      </mat-form-field>
      <mat-form-field class="width-32 input-height">
        <mat-label>Enter User</mat-label>
        <input
          [(ngModel)]="userService.userFilter"
          [disabled]="onlyAddToRealm()"
          [matAutocomplete]="userAuto"
          matInput/>
        <mat-error>User is <strong>required</strong></mat-error>
        <mat-autocomplete #userAuto="matAutocomplete">
          @for (option of userService.filteredUsernames(); track option) {
            <mat-option [value]="option">{{ option }}</mat-option>
          }
        </mat-autocomplete>
      </mat-form-field>
      <mat-checkbox [(ngModel)]="onlyAddToRealm">
        Only add to the realm <br/> (no user assignment)
      </mat-checkbox>
    </div>
  </div>

  @if (containerService.selectedContainerType().containerType === "smartphone") {
    <h4 class="enroll-h4"> Registration </h4>
    <mat-checkbox [(ngModel)]="generateQRCode">
      Generate a QR code to register the container on a smartphone.
    </mat-checkbox>
    <mat-accordion>
      <mat-expansion-panel class="expension-panel">
        <mat-expansion-panel-header>
          <mat-panel-title> Optional Settings</mat-panel-title>
        </mat-expansion-panel-header>
        <mat-form-field class="width-100">
          <mat-label>Passphrase Prompt</mat-label>
          <textarea
            [(ngModel)]="passphrasePrompt"
            matInput
            placeholder="This prompt will be displayed to the user."
            rows="2"></textarea>
          <mat-hint class="font-14">
            Enter a passphrase prompt that will be displayed to the user. This should indicate which passphrase the user
            should enter.
          </mat-hint>
        </mat-form-field>
        <mat-form-field class="width-100 margin-top-2 margin-bottom-1">
          <mat-label> Passphrase Response</mat-label>
          <textarea
            [(ngModel)]="passphraseResponse"
            matInput
            placeholder="Passphrase the use has to enter to successfully register the container."
            rows="2"></textarea>
          <mat-hint class="font-14">
            This is the correct answer to the passphrase prompt the user has to enter to successfully register the
            container.
          </mat-hint>
        </mat-form-field>
      </mat-expansion-panel>
    </mat-accordion>
  }
</div><|MERGE_RESOLUTION|>--- conflicted
+++ resolved
@@ -1,25 +1,7 @@
-<<<<<<< HEAD
-<div aria-label="Create Container"
-     class="container-create-container" appScrollToTop>
-  <h3 class="margin-left-1">Create Container</h3>
-  <mat-form-field class="width-100 margin-bottom-1">
-    <mat-select [(ngModel)]="containerService.selectedContainerType">
-      @for (type of containerService.containerTypeOptions(); track type) {
-        <mat-option class="type-option"
-                    [value]="type">{{ type.description }}
-        </mat-option>
-      }
-      <div class="flex just-center">
-        <button (click)="versioningService.openDocumentation('containertypes')"
-                class="card-button"
-                mat-flat-button>
-          <mat-icon>info_outline</mat-icon>
-          Help About Containertypes
-=======
 <div
   #scrollContainer
   aria-label="Create Container"
-  class="container-create-container">
+  class="container-create-container" appScrollToTop>
   <h3 class="margin-left-1">Create a New Container</h3>
   <div #stickySentinel></div>
   <div
@@ -58,7 +40,6 @@
           mat-icon-button
           type="button">
           <mat-icon>open_in_new</mat-icon>
->>>>>>> dfcf32ef
         </button>
       </div>
     </div>
