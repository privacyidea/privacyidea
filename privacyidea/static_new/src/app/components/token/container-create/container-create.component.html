<div
  #scrollContainer
  aria-label="Create Container"
  class="container-create-container">
  <h3 class="margin-left-1">Create a New Container</h3>
  <div #stickySentinel></div>
  <div
    #stickyHeader
    class="sticky-header">
    <div class="sticky-controls ali-center">
      <div class="select-container-type">
        <mat-form-field
          class="width-100"
          subscriptSizing="dynamic">
          <mat-select
            [(ngModel)]="containerService.selectedContainerType"
            [ngModelOptions]="{ standalone: true }"
            [panelClass]="'single-column-panel'">
            @for (type of containerService.containerTypeOptions(); track type) {
              <mat-option
                class="select-option type-option"
                [value]="type"
                >{{ type.description }}
              </mat-option>
            }
          </mat-select>
        </mat-form-field>
      </div>
      <div class="enroll-button-container">
        <button
          (click)="createContainer()"
          class="card-button"
          mat-flat-button>
          <mat-icon>add</mat-icon>
          Create
        </button>
        <button
          (click)="reopenEnrollmentDialog()"
          [matTooltip]="'Reopen enrollment dialog'"
          [ngClass]="{ hidden: !registerResponse() }"
          mat-icon-button
          type="button">
          <mat-icon>open_in_new</mat-icon>
        </button>
      </div>
    </div>
  </div>

  <div class="container-type-hint">
    Supported Token Types:
    @if (containerService.selectedContainerType().token_types.length >= tokenService.tokenTypeOptions().length) {
      All
    } @else if (containerService.selectedContainerType().token_types.length > 1) {
      {{ containerService.selectedContainerType().token_types.join(", ") }}
    } @else {
      {{ containerService.selectedContainerType().token_types[0] }}
    }
  </div>

  <mat-form-field class="width-66 margin-top-1">
    <mat-label>Description</mat-label>
    <textarea
      [(ngModel)]="description"
      [maxlength]="80"
      matInput
      placeholder="Enter description"
      rows="3"></textarea>
  </mat-form-field>

  <div class="flex-column width-100 gap-1">
    <div class="flex-column width-66">
      <h4 class="enroll-h4">Use a Template</h4>
      <mat-form-field class="width-100 input-height">
        <mat-label>Template</mat-label>
        <mat-select
          [(ngModel)]="selectedTemplate"
          disabled>
          @for (option of templateOptions(); track option) {
            <mat-option [value]="option">{{ option.name }}</mat-option>
          }
        </mat-select>
      </mat-form-field>
    </div>
    <h4 class="enroll-h4">Assign the Container to a User</h4>
    <div class="flex-row gap-1">
      <mat-form-field class="width-32 input-height">
        <mat-label>Select Realm of User</mat-label>
        <mat-select [(ngModel)]="userService.selectedUserRealm">
          @for (option of realmService.realmOptions(); track option) {
            <mat-option value="{{ option }}">{{ option }}</mat-option>
          }
        </mat-select>
      </mat-form-field>
      <mat-form-field class="width-32 input-height">
        <mat-label>Enter User</mat-label>
        <app-clearable-input
          (onClick)="userService.userFilter.set('')"
          [showClearButton]="userService.userFilter() !== ''">
          <input
            [(ngModel)]="userService.userFilter"
            [disabled]="onlyAddToRealm()"
            [matAutocomplete]="userAuto"
            matInput />
        </app-clearable-input>
        <mat-error>User is <strong>required</strong></mat-error>
        <mat-autocomplete #userAuto="matAutocomplete">
          @for (option of userService.filteredUsernames(); track option) {
            <mat-option [value]="option">{{ option }}</mat-option>
          }
        </mat-autocomplete>
      </mat-form-field>
<<<<<<< HEAD
      <mat-checkbox
        [(ngModel)]="onlyAddToRealm"
        [disabled]="userService.userFilter() !== ''">
        Only add to the realm <br/> (no user assignment)
=======
      <mat-checkbox [(ngModel)]="onlyAddToRealm">
        Only add to the realm <br />
        (no user assignment)
>>>>>>> 43b5097b
      </mat-checkbox>
    </div>
  </div>

  @if (containerService.selectedContainerType().containerType === "smartphone") {
    <h4 class="enroll-h4">Registration</h4>
    <mat-checkbox [(ngModel)]="generateQRCode">
      Generate a QR code to register the container on a smartphone.
    </mat-checkbox>
    <mat-accordion>
      <mat-expansion-panel class="expansion-panel">
        <mat-expansion-panel-header>
          <mat-panel-title> Optional Settings</mat-panel-title>
        </mat-expansion-panel-header>
        <mat-form-field class="width-100">
          <mat-label>Passphrase Prompt</mat-label>
          <textarea
            [(ngModel)]="passphrasePrompt"
            matInput
            placeholder="This prompt will be displayed to the user."
            rows="2"></textarea>
          <mat-hint class="font-14">
            Enter a passphrase prompt that will be displayed to the user. This should indicate which passphrase the user
            should enter.
          </mat-hint>
        </mat-form-field>
        <mat-form-field class="width-100 margin-top-2 margin-bottom-1">
          <mat-label> Passphrase Response</mat-label>
          <textarea
            [(ngModel)]="passphraseResponse"
            matInput
            placeholder="Passphrase the use has to enter to successfully register the container."
            rows="2"></textarea>
          <mat-hint class="font-14">
            This is the correct answer to the passphrase prompt the user has to enter to successfully register the
            container.
          </mat-hint>
        </mat-form-field>
      </mat-expansion-panel>
    </mat-accordion>
  }
</div><|MERGE_RESOLUTION|>--- conflicted
+++ resolved
@@ -109,16 +109,10 @@
           }
         </mat-autocomplete>
       </mat-form-field>
-<<<<<<< HEAD
       <mat-checkbox
         [(ngModel)]="onlyAddToRealm"
         [disabled]="userService.userFilter() !== ''">
         Only add to the realm <br/> (no user assignment)
-=======
-      <mat-checkbox [(ngModel)]="onlyAddToRealm">
-        Only add to the realm <br />
-        (no user assignment)
->>>>>>> 43b5097b
       </mat-checkbox>
     </div>
   </div>
