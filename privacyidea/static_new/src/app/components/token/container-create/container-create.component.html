<div
  #scrollContainer
  appScrollToTop
  aria-label="Create Container"
  class="container-create-container"
  i18n-aria-label>
  <h3
    class="margin-left-1"
    i18n>
    Create a New Container
  </h3>
  <div #stickySentinel></div>
  <div
    #stickyHeader
    class="sticky-header">
    <div class="sticky-controls ali-center">
      <div class="select-container-type">
        <mat-form-field
          class="width-100"
          subscriptSizing="dynamic">
          <mat-select
            [(ngModel)]="containerService.selectedContainerType"
            [ngModelOptions]="{ standalone: true }"
            [panelClass]="'single-column-panel'"
            [value]="containerService.selectedContainerType()">
            @for (type of containerService.containerTypeOptions(); track type) {
              <mat-option
                class="select-option type-option"
                [value]="type"
                >{{ type.description }}
              </mat-option>
            }
          </mat-select>
        </mat-form-field>
      </div>
      <div class="enroll-button-container">
        <button
          (click)="createContainer()"
          class="card-button"
          i18n
          mat-flat-button>
          <mat-icon>add</mat-icon>
          Create
        </button>
        <button
          (click)="reopenEnrollmentDialog()"
          [matTooltip]="'Reopen enrollment dialog'"
          [ngClass]="{ hidden: !registerResponse() }"
          mat-icon-button
          type="button">
          <mat-icon>open_in_new</mat-icon>
        </button>
      </div>
    </div>
  </div>

  <div
    class="container-type-hint"
    i18n>
    Supported Token Types:
    @if (containerService.selectedContainerType().token_types.length >= tokenService.tokenTypeOptions().length) {
      All
    } @else if (containerService.selectedContainerType().token_types.length > 1) {
      {{ containerService.selectedContainerType().token_types.join(", ") }}
    } @else {
      {{ containerService.selectedContainerType().token_types[0] }}
    }
  </div>

  <mat-form-field class="width-66 margin-top-1">
    <mat-label i18n>Description</mat-label>
    <textarea
      [(ngModel)]="description"
      [maxlength]="80"
      i18n
      i18n-placeholder
      matInput
      placeholder="Enter description"
      rows="3"></textarea>
  </mat-form-field>

  <div class="flex-column width-100 gap-1">
    <div class="flex-column width-66">
      <h4
        class="enroll-h4"
        i18n>
        Use a Template
      </h4>
      <mat-form-field class="width-100 input-height">
        <mat-label i18n>Template</mat-label>
        <mat-select
          [(ngModel)]="selectedTemplate"
          [value]="selectedTemplate()"
          disabled>
          @for (option of templateOptions(); track option) {
            <mat-option [value]="option">{{ option.name }}</mat-option>
          }
        </mat-select>
      </mat-form-field>
    </div>
    <h4
      class="enroll-h4"
      i18n>
      Assign the Container to a User
    </h4>
    <div class="flex-row gap-1">
      <mat-form-field class="width-32 input-height">
        <mat-label i18n>Select Realm of User</mat-label>
        <mat-select
          [(ngModel)]="userService.selectedUserRealm"
          [value]="userService.selectedUserRealm()">
          @for (option of realmService.realmOptions(); track option) {
            <mat-option value="{{ option }}">{{ option }}</mat-option>
          }
        </mat-select>
      </mat-form-field>
      <mat-form-field class="width-32 input-height">
        <mat-label i18n>Enter User</mat-label>
        <app-clearable-input
          (onClick)="userService.userFilter.set('')"
          [showClearButton]="userService.userFilter() !== ''">
          <input
            [(ngModel)]="userService.userFilter"
            [disabled]="onlyAddToRealm()"
            [matAutocomplete]="userAuto"
            matInput />
        </app-clearable-input>
        <mat-error i18n>User is <strong>required</strong></mat-error>
        <mat-autocomplete #userAuto="matAutocomplete">
          @for (option of userService.filteredUsernames(); track option) {
            <mat-option [value]="option">{{ option }}</mat-option>
          }
        </mat-autocomplete>
      </mat-form-field>
      <mat-checkbox
        [(ngModel)]="onlyAddToRealm"
<<<<<<< HEAD
        i18n>
        Only add to the realm <br />
        (no user assignment)
=======
        [disabled]="userService.userFilter() !== ''">
        Only add to the realm <br/> (no user assignment)
>>>>>>> e9083f2a
      </mat-checkbox>
    </div>
  </div>

  @if (containerService.selectedContainerType().containerType === "smartphone") {
    <h4
      i18n
      class="enroll-h4">
      Registration
    </h4>
    <mat-checkbox [(ngModel)]="generateQRCode">
      Generate a QR code to register the container on a smartphone.
    </mat-checkbox>
    <mat-accordion>
      <mat-expansion-panel class="expansion-panel">
        <mat-expansion-panel-header>
          <mat-panel-title i18n> Optional Settings</mat-panel-title>
        </mat-expansion-panel-header>
        <mat-form-field class="width-100">
          <mat-label i18n>Passphrase Prompt</mat-label>
          <textarea
            [(ngModel)]="passphrasePrompt"
            matInput
            i18n-placeholder
            placeholder="This prompt will be displayed to the user."
            rows="2"></textarea>
          <mat-hint
            i18n
            class="font-14">
            Enter a passphrase prompt that will be displayed to the user. This should indicate which passphrase the user
            should enter.
          </mat-hint>
        </mat-form-field>
        <mat-form-field class="width-100 margin-top-2 margin-bottom-1">
          <mat-label i18n> Passphrase Response</mat-label>
          <textarea
            [(ngModel)]="passphraseResponse"
            matInput
            i18n-placeholder
            placeholder="Passphrase the use has to enter to successfully register the container."
            rows="2"></textarea>
          <mat-hint
            i18n
            class="font-14">
            This is the correct answer to the passphrase prompt the user has to enter to successfully register the
            container.
          </mat-hint>
        </mat-form-field>
      </mat-expansion-panel>
    </mat-accordion>
  }
</div><|MERGE_RESOLUTION|>--- conflicted
+++ resolved
@@ -134,14 +134,9 @@
       </mat-form-field>
       <mat-checkbox
         [(ngModel)]="onlyAddToRealm"
-<<<<<<< HEAD
-        i18n>
+        [disabled]="userService.userFilter() !== ''">
         Only add to the realm <br />
         (no user assignment)
-=======
-        [disabled]="userService.userFilter() !== ''">
-        Only add to the realm <br/> (no user assignment)
->>>>>>> e9083f2a
       </mat-checkbox>
     </div>
   </div>
