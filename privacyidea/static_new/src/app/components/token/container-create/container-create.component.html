--- conflicted
+++ resolved
@@ -130,14 +130,8 @@
       i18n>
       Assign the Container to a User
     </h4>
-<<<<<<< HEAD
     <div class="flex-row gap-16">
-      <app-user-assignment
-        [showOnlyAddToRealm]="true"></app-user-assignment>
-=======
-    <div class="flex-row gap-1">
       <app-user-assignment [showOnlyAddToRealm]="true"></app-user-assignment>
->>>>>>> e8e956ab
     </div>
   </div>
 
