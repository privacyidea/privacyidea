--- conflicted
+++ resolved
@@ -10,17 +10,14 @@
   MatAccordion,
   MatExpansionPanel,
   MatExpansionPanelHeader,
-  MatExpansionPanelTitle,
+  MatExpansionPanelTitle
 } from "@angular/material/expansion";
 import { MatError, MatFormField, MatHint, MatLabel } from "@angular/material/form-field";
 import { MatIcon } from "@angular/material/icon";
 import { MatInput } from "@angular/material/input";
 import { MatSelect } from "@angular/material/select";
-<<<<<<< HEAD
-=======
 
 import { CommonModule } from "@angular/common";
->>>>>>> 43b5097b
 import { MatTooltip } from "@angular/material/tooltip";
 import { Router } from "@angular/router";
 import { PiResponse } from "../../../app.component";
@@ -28,7 +25,7 @@
 import {
   ContainerRegisterData,
   ContainerService,
-  ContainerServiceInterface,
+  ContainerServiceInterface
 } from "../../../services/container/container.service";
 import { ContentService, ContentServiceInterface } from "../../../services/content/content.service";
 import { NotificationService, NotificationServiceInterface } from "../../../services/notification/notification.service";
@@ -36,15 +33,12 @@
 import { TokenService, TokenServiceInterface } from "../../../services/token/token.service";
 import { UserService, UserServiceInterface } from "../../../services/user/user.service";
 import { VersioningService, VersioningServiceInterface } from "../../../services/version/version.service";
-<<<<<<< HEAD
+import { ClearableInputComponent } from "../../shared/clearable-input/clearable-input.component";
 import { ScrollToTopDirective } from "../../shared/directives/app-scroll-to-top.directive";
-=======
-import { ClearableInputComponent } from "../../shared/clearable-input/clearable-input.component";
->>>>>>> 43b5097b
 import { TokenComponent } from "../token.component";
 import {
   ContainerCreationDialogData,
-  ContainerRegistrationDialogComponent,
+  ContainerRegistrationDialogComponent
 } from "./container-registration-dialog/container-registration-dialog.component";
 
 export type ContainerTypeOption = "generic" | "smartphone" | "yubikey";
@@ -71,16 +65,13 @@
     MatExpansionPanelTitle,
     MatExpansionPanelHeader,
     MatTooltip,
-<<<<<<< HEAD
     ScrollToTopDirective,
-    NgClass
-=======
+    NgClass,
     ClearableInputComponent,
-    CommonModule,
->>>>>>> 43b5097b
+    CommonModule
   ],
   templateUrl: "./container-create.component.html",
-  styleUrl: "./container-create.component.scss",
+  styleUrl: "./container-create.component.scss"
 })
 export class ContainerCreateComponent {
   protected readonly versioningService: VersioningServiceInterface = inject(VersioningService);
@@ -132,7 +123,7 @@
 
     const options = {
       root: this.scrollContainer.nativeElement,
-      threshold: [0, 1],
+      threshold: [0, 1]
     };
 
     this.observer = new IntersectionObserver(([entry]) => {
@@ -172,7 +163,7 @@
       description: this.description(),
       template: this.selectedTemplate(),
       user: this.userService.userNameFilter(),
-      realm: "",
+      realm: ""
     };
     if (createData.user || this.onlyAddToRealm()) {
       createData.realm = this.userService.selectedUserRealm();
@@ -191,11 +182,7 @@
           this.router.navigateByUrl(ROUTE_PATHS.TOKENS_CONTAINERS_DETAILS + containerSerial);
           this.containerSerial.set(containerSerial);
         }
-<<<<<<< HEAD
-      }
-=======
-      },
->>>>>>> 43b5097b
+      }
     });
   }
 
@@ -204,7 +191,7 @@
       .registerContainer({
         container_serial: serial,
         passphrase_response: this.passphraseResponse(),
-        passphrase_prompt: this.passphrasePrompt(),
+        passphrase_prompt: this.passphrasePrompt()
       })
       .subscribe((registerResponse) => {
         this.registerResponse.set(registerResponse);
@@ -226,10 +213,10 @@
     const dialogData: ContainerCreationDialogData = {
       response: response,
       containerSerial: this.containerSerial,
-      registerContainer: this.registerContainer.bind(this),
+      registerContainer: this.registerContainer.bind(this)
     };
     this.registrationDialog.open(ContainerRegistrationDialogComponent, {
-      data: dialogData,
+      data: dialogData
     });
   }
 
@@ -242,11 +229,7 @@
           this.router.navigateByUrl(ROUTE_PATHS.TOKENS_CONTAINERS_DETAILS + containerSerial);
           this.notificationService.openSnackBar(`Container ${this.containerSerial()} enrolled successfully.`);
         }
-<<<<<<< HEAD
-      }
-=======
-      },
->>>>>>> 43b5097b
+      }
     });
   }
 }