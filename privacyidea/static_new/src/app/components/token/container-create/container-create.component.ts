/**
 * (c) NetKnights GmbH 2025,  https://netknights.it
 *
 * This code is free software; you can redistribute it and/or
 * modify it under the terms of the GNU AFFERO GENERAL PUBLIC LICENSE
 * as published by the Free Software Foundation; either
 * version 3 of the License, or any later version.
 *
 * This code is distributed in the hope that it will be useful,
 * but WITHOUT ANY WARRANTY; without even the implied warranty of
 * MERCHANTABILITY or FITNESS FOR A PARTICULAR PURPOSE. See the
 * GNU AFFERO GENERAL PUBLIC LICENSE for more details.
 *
 * You should have received a copy of the GNU Affero General Public
 * License along with this program.  If not, see <http://www.gnu.org/licenses/>.
 *
 * SPDX-License-Identifier: AGPL-3.0-or-later
 **/
import { CommonModule, NgClass } from "@angular/common";
import {
  Component,
  computed,
  effect,
  ElementRef,
  inject,
  linkedSignal,
  Renderer2,
  signal,
  untracked,
  ViewChild,
  WritableSignal
} from "@angular/core";
import { FormsModule } from "@angular/forms";
import { MatButton, MatIconButton } from "@angular/material/button";
import { MatCheckbox } from "@angular/material/checkbox";
import { MatOption } from "@angular/material/core";
import { MatDialog } from "@angular/material/dialog";
import {
  MatAccordion,
  MatExpansionPanel,
  MatExpansionPanelHeader,
  MatExpansionPanelTitle
} from "@angular/material/expansion";
<<<<<<< HEAD
import { MatError, MatFormField, MatLabel } from "@angular/material/form-field";
=======
import { MatFormField, MatHint, MatLabel } from "@angular/material/form-field";
>>>>>>> d774fe1a
import { MatIcon } from "@angular/material/icon";
import { MatInput } from "@angular/material/input";
import { MatSelect } from "@angular/material/select";
import { MatTooltip } from "@angular/material/tooltip";
import { Router } from "@angular/router";
import { PiResponse } from "../../../app.component";
import { ROUTE_PATHS } from "../../../route_paths";
import {
  ContainerRegisterData,
  ContainerService,
  ContainerServiceInterface,
  ContainerType
} from "../../../services/container/container.service";
import { ContentService, ContentServiceInterface } from "../../../services/content/content.service";
import { NotificationService, NotificationServiceInterface } from "../../../services/notification/notification.service";
import { RealmService, RealmServiceInterface } from "../../../services/realm/realm.service";
import { TokenService, TokenServiceInterface } from "../../../services/token/token.service";
import { UserService, UserServiceInterface } from "../../../services/user/user.service";
import { VersioningService, VersioningServiceInterface } from "../../../services/version/version.service";
import { ScrollToTopDirective } from "../../shared/directives/app-scroll-to-top.directive";
import { TokenComponent } from "../token.component";
import {
  ContainerCreatedDialogComponent,
  ContainerCreationDialogData
} from "./container-created-dialog/container-created-dialog.component";
import { AuthService, AuthServiceInterface } from "../../../services/auth/auth.service";
import { ContainerRegistrationConfigComponent } from "../container-registration/container-registration-config/container-registration-config.component";
import {
  ContainerRegistrationCompletedDialogComponent,
  ContainerRegistrationCompletedDialogData
} from "./container-registration-completed-dialog/container-registration-completed-dialog.component";
import { ContainerRegistrationCompletedDialogWizardComponent } from "./container-registration-completed-dialog/container-registration-completed-dialog.wizard.component";
<<<<<<< HEAD
import { ContainerCreatedDialogWizardComponent } from "./container-created-dialog/container-created-dialog.wizard.component";
=======
import { UserAssignmentComponent } from "../user-assignment/user-assignment.component";
>>>>>>> d774fe1a

export type ContainerTypeOption = "generic" | "smartphone" | "yubikey";

@Component({
  selector: "app-container-create",
  imports: [
    MatButton,
    MatFormField,
    MatIcon,
    MatOption,
    MatSelect,
    FormsModule,
    MatInput,
    MatLabel,
    MatCheckbox,
    MatIconButton,
    MatAccordion,
    MatExpansionPanel,
    MatExpansionPanelTitle,
    MatExpansionPanelHeader,
    MatTooltip,
    ScrollToTopDirective,
    NgClass,
<<<<<<< HEAD
    ClearableInputComponent,
    CommonModule,
    ContainerRegistrationConfigComponent
=======
    CommonModule,
    UserAssignmentComponent
>>>>>>> d774fe1a
  ],
  templateUrl: "./container-create.component.html",
  styleUrl: "./container-create.component.scss"
})
export class ContainerCreateComponent {
  protected readonly versioningService: VersioningServiceInterface = inject(VersioningService);
  protected readonly userService: UserServiceInterface = inject(UserService);
  protected readonly realmService: RealmServiceInterface = inject(RealmService);
  protected readonly containerService: ContainerServiceInterface = inject(ContainerService);
  protected readonly notificationService: NotificationServiceInterface = inject(NotificationService);
  protected readonly tokenService: TokenServiceInterface = inject(TokenService);
  protected readonly contentService: ContentServiceInterface = inject(ContentService);
  protected readonly TokenComponent = TokenComponent;
  protected readonly renderer: Renderer2 = inject(Renderer2);
  protected readonly authService: AuthServiceInterface = inject(AuthService);
  protected readonly wizard: boolean = false;
  private router = inject(Router);
  private observer!: IntersectionObserver;
  containerSerial = this.containerService.containerSerial;
  description = signal("");
  selectedTemplate = signal("");
  templateOptions = this.containerService.templates;
  generateQRCode: WritableSignal<boolean> = linkedSignal({
      source: this.containerService.selectedContainerType,
      computation: (containerType: ContainerType) => containerType.containerType === "smartphone"
    }
  );
  passphrasePrompt = signal("");
  passphraseResponse = signal("");
  userStorePassphrase = signal(false);
  registerResponse = signal<PiResponse<ContainerRegisterData> | null>(null);
  pollResponse = signal<any>(null);
  userSelected = computed(() => this.userService.selectionUsernameFilter() !== "");
  public dialogData = signal<ContainerCreationDialogData | null>(null);

  @ViewChild("scrollContainer") scrollContainer!: ElementRef<HTMLElement>;
  @ViewChild("stickyHeader") stickyHeader!: ElementRef<HTMLElement>;
  @ViewChild("stickySentinel") stickySentinel!: ElementRef<HTMLElement>;
<<<<<<< HEAD
  @ViewChild(ContainerRegistrationConfigComponent)
  registrationConfigComponent!: ContainerRegistrationConfigComponent;
  validInput = true;
  protected resetCreateOptions = () => {
    this.registerResponse.set(null);
    this.passphrasePrompt.set("");
    this.passphraseResponse.set("");
    this.userStorePassphrase.set(false);
    this.description.set("");
    this.selectedTemplate.set("");
  };
=======
  @ViewChild(UserAssignmentComponent)
  userAssignmentComponent!: UserAssignmentComponent;
>>>>>>> d774fe1a

  constructor(protected registrationDialog: MatDialog) {
    // Clear container serial and detail resource when entering create page
    this.containerService.containerSerial.set("");
    this.containerService.containerDetailResource.set(undefined);


    effect(() => {
      this.containerService.selectedContainerType();
      untracked(() => {
        this.resetCreateOptions();
      });
    });

    effect(() => {
      const containerDetailResource = this.containerService.containerDetailResource.value();
      const serial = this.containerService.containerSerial();

      if (!serial) {
        return;
      }

      if (containerDetailResource?.result?.value) {
        const registrationState = containerDetailResource.result.value.containers[0]?.info?.registration_state;

        if (registrationState !== "client_wait") {
          this.registrationDialog.closeAll();
          this.containerService.stopPolling();

          let registrationCompletedDialogComponent: any = ContainerRegistrationCompletedDialogComponent;
          if (this.wizard) {
            registrationCompletedDialogComponent = ContainerRegistrationCompletedDialogWizardComponent;
          }

          this.registrationDialog.open(registrationCompletedDialogComponent,
            { data: { "containerSerial": serial } as ContainerRegistrationCompletedDialogData });
        }
      }
    });
  }

  ngAfterViewInit(): void {
    if (!this.scrollContainer || !this.stickyHeader || !this.stickySentinel) {
      return;
    }

    const options = {
      root: this.scrollContainer.nativeElement,
      threshold: [0, 1]
    };

    this.observer = new IntersectionObserver(([entry]) => {
      if (!entry.rootBounds) return;

      const isSticky = entry.boundingClientRect.top < entry.rootBounds.top;

      if (isSticky) {
        this.renderer.addClass(this.stickyHeader.nativeElement, "is-sticky");
      } else {
        this.renderer.removeClass(this.stickyHeader.nativeElement, "is-sticky");
      }
    }, options);

    this.observer.observe(this.stickySentinel.nativeElement);
  }

  ngOnDestroy(): void {
    if (this.observer) {
      this.observer.disconnect();
    }
    this.containerService.stopPolling();
  }

  onValidInputChange(isValid: boolean) {
    this.validInput = isValid;
  }

  reopenEnrollmentDialog() {
    const currentResponse = this.registerResponse();
    if (currentResponse) {
      this.openRegistrationDialog(currentResponse);
      this.containerService.startPolling(this.containerSerial());
    }
  }

  createContainer() {
    this.registerResponse.set(null);
    const createData = {
      container_type: this.containerService.selectedContainerType().containerType,
      description: this.description(),
      template_name: this.selectedTemplate(),
      user: this.userService.selectionUsernameFilter(),
      realm: ""
    };
    if (createData.user || this.userAssignmentComponent?.onlyAddToRealm()) {
      createData.realm = this.userService.selectedUserRealm();
    }
    this.containerService.createContainer(createData).subscribe({
      next: (response) => {
        const containerSerial = response.result?.value?.container_serial;
        if (!containerSerial) {
          this.notificationService.openSnackBar("Container creation failed. No container serial returned.");
          return;
        }
        if (this.generateQRCode()) {
          this.registerContainer(containerSerial);
        } else {
          this.router.navigateByUrl(ROUTE_PATHS.TOKENS_CONTAINERS_DETAILS + containerSerial);
          this.containerSerial.set(containerSerial);
        }
      }
    });
  }

  registerContainer(serial: string, regenerate: boolean = false) {
    this.containerService
      .registerContainer({
        container_serial: serial,
        passphrase_user: false,
        passphrase_response: this.registrationConfigComponent?.passphraseResponse() || "",
        passphrase_prompt: this.registrationConfigComponent?.passphrasePrompt() || ""
      })
      .subscribe((registerResponse) => {
        this.registerResponse.set(registerResponse);
        if (regenerate) {
          this.dialogData.update(data => data ? { ...data, response: registerResponse } : data);
        } else {
          this.openRegistrationDialog(registerResponse);
          this.containerService.startPolling(serial);
        }
      });
  }

  private openRegistrationDialog(response: PiResponse<ContainerRegisterData>) {
    this.dialogData.set({
      response: response,
      containerSerial: this.containerSerial,
      registerContainer: this.registerContainer.bind(this)
    });
    let dialogComponent: any = ContainerCreatedDialogComponent;
    if (this.wizard) {
      dialogComponent = ContainerCreatedDialogWizardComponent;
    }
    this.registrationDialog.open(dialogComponent, {
      data: this.dialogData
    });
  }
}<|MERGE_RESOLUTION|>--- conflicted
+++ resolved
@@ -41,11 +41,7 @@
   MatExpansionPanelHeader,
   MatExpansionPanelTitle
 } from "@angular/material/expansion";
-<<<<<<< HEAD
-import { MatError, MatFormField, MatLabel } from "@angular/material/form-field";
-=======
-import { MatFormField, MatHint, MatLabel } from "@angular/material/form-field";
->>>>>>> d774fe1a
+import { MatError, MatFormField, MatHint, MatLabel } from "@angular/material/form-field";
 import { MatIcon } from "@angular/material/icon";
 import { MatInput } from "@angular/material/input";
 import { MatSelect } from "@angular/material/select";
@@ -78,11 +74,8 @@
   ContainerRegistrationCompletedDialogData
 } from "./container-registration-completed-dialog/container-registration-completed-dialog.component";
 import { ContainerRegistrationCompletedDialogWizardComponent } from "./container-registration-completed-dialog/container-registration-completed-dialog.wizard.component";
-<<<<<<< HEAD
 import { ContainerCreatedDialogWizardComponent } from "./container-created-dialog/container-created-dialog.wizard.component";
-=======
 import { UserAssignmentComponent } from "../user-assignment/user-assignment.component";
->>>>>>> d774fe1a
 
 export type ContainerTypeOption = "generic" | "smartphone" | "yubikey";
 
@@ -106,14 +99,10 @@
     MatTooltip,
     ScrollToTopDirective,
     NgClass,
-<<<<<<< HEAD
     ClearableInputComponent,
     CommonModule,
-    ContainerRegistrationConfigComponent
-=======
-    CommonModule,
+    ContainerRegistrationConfigComponent,
     UserAssignmentComponent
->>>>>>> d774fe1a
   ],
   templateUrl: "./container-create.component.html",
   styleUrl: "./container-create.component.scss"
@@ -152,7 +141,8 @@
   @ViewChild("scrollContainer") scrollContainer!: ElementRef<HTMLElement>;
   @ViewChild("stickyHeader") stickyHeader!: ElementRef<HTMLElement>;
   @ViewChild("stickySentinel") stickySentinel!: ElementRef<HTMLElement>;
-<<<<<<< HEAD
+  @ViewChild(UserAssignmentComponent)
+  userAssignmentComponent!: UserAssignmentComponent;
   @ViewChild(ContainerRegistrationConfigComponent)
   registrationConfigComponent!: ContainerRegistrationConfigComponent;
   validInput = true;
@@ -164,10 +154,6 @@
     this.description.set("");
     this.selectedTemplate.set("");
   };
-=======
-  @ViewChild(UserAssignmentComponent)
-  userAssignmentComponent!: UserAssignmentComponent;
->>>>>>> d774fe1a
 
   constructor(protected registrationDialog: MatDialog) {
     // Clear container serial and detail resource when entering create page
