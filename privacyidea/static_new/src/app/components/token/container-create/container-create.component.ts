import { CommonModule } from "@angular/common";
import {
  Component,
  effect,
  ElementRef,
  inject,
  Renderer2,
  signal,
  untracked,
  ViewChild,
} from "@angular/core";
import { FormsModule } from "@angular/forms";
import { MatAutocomplete, MatAutocompleteTrigger } from "@angular/material/autocomplete";
import { MatButton, MatIconButton } from "@angular/material/button";
import { MatCheckbox } from "@angular/material/checkbox";
import { MatOption } from "@angular/material/core";
import { MatDialog } from "@angular/material/dialog";
import {
  MatAccordion,
  MatExpansionPanel,
  MatExpansionPanelHeader,
  MatExpansionPanelTitle,
} from "@angular/material/expansion";
import { MatError, MatFormField, MatHint, MatLabel } from "@angular/material/form-field";
import { MatIcon } from "@angular/material/icon";
import { MatInput } from "@angular/material/input";
import { MatSelect } from "@angular/material/select";
import { MatTooltip } from "@angular/material/tooltip";
import { Router } from "@angular/router";
import { PiResponse } from "../../../app.component";
import { ROUTE_PATHS } from "../../../app.routes";
import {
  ContainerRegisterData,
  ContainerService,
  ContainerServiceInterface,
} from "../../../services/container/container.service";
import { ContentService, ContentServiceInterface } from "../../../services/content/content.service";
import {
  NotificationService,
  NotificationServiceInterface,
} from "../../../services/notification/notification.service";
import { RealmService, RealmServiceInterface } from "../../../services/realm/realm.service";
import { TokenService, TokenServiceInterface } from "../../../services/token/token.service";
import { UserService, UserServiceInterface } from "../../../services/user/user.service";
import {
  VersioningService,
  VersioningServiceInterface,
} from "../../../services/version/version.service";
import { ClearableInputComponent } from "../../shared/clearable-input/clearable-input.component";
import { TokenComponent } from "../token.component";
import { ContainerRegistrationDialogComponent } from "./container-registration-dialog/container-registration-dialog.component";

export type ContainerTypeOption = "generic" | "smartphone" | "yubikey";

@Component({
  selector: "app-container-create",
  imports: [
    MatButton,
    MatFormField,
    MatHint,
    MatIcon,
    MatOption,
    MatSelect,
    FormsModule,
    MatInput,
    MatLabel,
    MatAutocomplete,
    MatAutocompleteTrigger,
    MatError,
    MatCheckbox,
    MatIconButton,
    MatAccordion,
    MatExpansionPanel,
    MatExpansionPanelTitle,
    MatExpansionPanelHeader,
    MatTooltip,
    ClearableInputComponent,
    CommonModule,
  ],
  templateUrl: "./container-create.component.html",
  styleUrl: "./container-create.component.scss",
})
export class ContainerCreateComponent {
  protected readonly versioningService: VersioningServiceInterface = inject(VersioningService);
  protected readonly userService: UserServiceInterface = inject(UserService);
  protected readonly realmService: RealmServiceInterface = inject(RealmService);
  protected readonly containerService: ContainerServiceInterface = inject(ContainerService);
  protected readonly notificationService: NotificationServiceInterface =
    inject(NotificationService);
  protected readonly tokenService: TokenServiceInterface = inject(TokenService);
  protected readonly contentService: ContentServiceInterface = inject(ContentService);
  protected readonly TokenComponent = TokenComponent;
  private router = inject(Router);
  private observer!: IntersectionObserver;
  protected readonly renderer: Renderer2 = inject(Renderer2);
  containerSerial = this.containerService.containerSerial;
  description = signal("");
  selectedTemplate = signal("");
  templateOptions = this.containerService.templates;
  onlyAddToRealm = signal(false);
  generateQRCode = signal(false);
  passphrasePrompt = signal("");
  passphraseResponse = signal("");
  registerResponse = signal<PiResponse<ContainerRegisterData> | null>(null);
  pollResponse = signal<any>(null);

  @ViewChild("scrollContainer") scrollContainer!: ElementRef<HTMLElement>;
  @ViewChild("stickyHeader") stickyHeader!: ElementRef<HTMLElement>;
  @ViewChild("stickySentinel") stickySentinel!: ElementRef<HTMLElement>;

  constructor(protected registrationDialog: MatDialog) {
    effect(() => {
      if (this.containerService.selectedContainerType().containerType === "smartphone") {
        this.generateQRCode.set(true);
      } else {
        this.generateQRCode.set(false);
      }
    });
    effect(() => {
      this.containerService.selectedContainerType();
      untracked(() => {
        this.resetCreateOptions();
      });
    });
  }

  ngAfterViewInit(): void {
    if (!this.scrollContainer || !this.stickyHeader || !this.stickySentinel) {
      return;
    }

    const options = {
      root: this.scrollContainer.nativeElement,
      threshold: [0, 1],
    };

    this.observer = new IntersectionObserver(([entry]) => {
      if (!entry.rootBounds) return;

      const isSticky = entry.boundingClientRect.top < entry.rootBounds.top;

      if (isSticky) {
        this.renderer.addClass(this.stickyHeader.nativeElement, "is-sticky");
      } else {
        this.renderer.removeClass(this.stickyHeader.nativeElement, "is-sticky");
      }
    }, options);

    this.observer.observe(this.stickySentinel.nativeElement);
  }

  ngOnDestroy(): void {
    if (this.observer) {
      this.observer.disconnect();
    }
  }

  reopenEnrollmentDialog() {
    const currentResponse = this.registerResponse();
    if (currentResponse) {
      this.openRegistrationDialog(currentResponse);
      this.pollContainerRolloutState(this.containerSerial(), 2000);
    }
  }

  createContainer() {
    this.pollResponse.set(null);
    this.registerResponse.set(null);
<<<<<<< HEAD
    this.containerService
      .createContainer({
        container_type: this.containerService.selectedContainerType().containerType,
=======
    const createData = {
        container_type:
        this.containerService.selectedContainerType().containerType,
>>>>>>> 7ee85568
        description: this.description(),
        template: this.selectedTemplate(),
        user: this.userService.userNameFilter(),
<<<<<<< HEAD
        realm: this.onlyAddToRealm() ? this.userService.selectedUserRealm() : "",
      })
=======
        realm: ""
      };
    if (createData.user || this.onlyAddToRealm()){
      createData.realm = this.userService.selectedUserRealm();
    }
    this.containerService
      .createContainer(createData)
>>>>>>> 7ee85568
      .subscribe({
        next: (response) => {
          const containerSerial = response.result?.value?.container_serial;
          if (!containerSerial) {
            this.notificationService.openSnackBar(
              "Container creation failed. No container serial returned.",
            );
            return;
          }
          if (this.generateQRCode()) {
            this.containerService
              .registerContainer({
                container_serial: containerSerial,
                passphrase_response: this.passphraseResponse(),
                passphrase_prompt: this.passphrasePrompt(),
              })
              .subscribe((registerResponse) => {
                this.registerResponse.set(registerResponse);
                this.openRegistrationDialog(registerResponse);
                this.pollContainerRolloutState(containerSerial, 5000);
              });
          } else {
            this.notificationService.openSnackBar(
              `Container ${containerSerial} enrolled successfully.`,
            );
            this.router.navigateByUrl(ROUTE_PATHS.TOKENS_CONTAINERS_DETAILS + containerSerial);
            this.containerSerial.set(containerSerial);
          }
        },
      });
  }

  private resetCreateOptions = () => {
    this.registerResponse.set(null);
    this.pollResponse.set(null);
    this.passphrasePrompt.set("");
    this.passphraseResponse.set("");
    this.description.set("");
    this.selectedTemplate.set("");
  };

  private openRegistrationDialog(response: PiResponse<ContainerRegisterData>) {
    this.registrationDialog.open(ContainerRegistrationDialogComponent, {
      data: {
        response: response,
        containerSerial: this.containerSerial,
      },
    });
  }

<<<<<<< HEAD
  private pollContainerRolloutState(containerSerial: string, startTime: number) {
    return this.containerService.pollContainerRolloutState(containerSerial, startTime).subscribe({
      next: (pollResponse) => {
        this.pollResponse.set(pollResponse);
        if (pollResponse.result?.value?.containers[0].info.registration_state !== "client_wait") {
          this.registrationDialog.closeAll();
          this.router.navigateByUrl(ROUTE_PATHS.TOKENS_CONTAINERS + containerSerial);
          this.notificationService.openSnackBar(
            `Container ${this.containerSerial()} enrolled successfully.`,
          );
=======
  private pollContainerRolloutState(
    containerSerial: string,
    startTime: number
  ) {
    return this.containerService
      .pollContainerRolloutState(containerSerial, startTime)
      .subscribe({
        next: (pollResponse) => {
          this.pollResponse.set(pollResponse);
          if (
            pollResponse.result?.value?.containers[0].info
              .registration_state !== "client_wait"
          ) {
            this.registrationDialog.closeAll();
            this.router.navigateByUrl(
              ROUTE_PATHS.TOKENS_CONTAINERS_DETAILS + containerSerial
            );
            this.notificationService.openSnackBar(
              `Container ${this.containerSerial()} enrolled successfully.`
            );
          }
>>>>>>> 7ee85568
        }
      },
    });
  }
}<|MERGE_RESOLUTION|>--- conflicted
+++ resolved
@@ -166,22 +166,12 @@
   createContainer() {
     this.pollResponse.set(null);
     this.registerResponse.set(null);
-<<<<<<< HEAD
-    this.containerService
-      .createContainer({
-        container_type: this.containerService.selectedContainerType().containerType,
-=======
     const createData = {
         container_type:
         this.containerService.selectedContainerType().containerType,
->>>>>>> 7ee85568
         description: this.description(),
         template: this.selectedTemplate(),
         user: this.userService.userNameFilter(),
-<<<<<<< HEAD
-        realm: this.onlyAddToRealm() ? this.userService.selectedUserRealm() : "",
-      })
-=======
         realm: ""
       };
     if (createData.user || this.onlyAddToRealm()){
@@ -189,7 +179,6 @@
     }
     this.containerService
       .createContainer(createData)
->>>>>>> 7ee85568
       .subscribe({
         next: (response) => {
           const containerSerial = response.result?.value?.container_serial;
@@ -240,18 +229,6 @@
     });
   }
 
-<<<<<<< HEAD
-  private pollContainerRolloutState(containerSerial: string, startTime: number) {
-    return this.containerService.pollContainerRolloutState(containerSerial, startTime).subscribe({
-      next: (pollResponse) => {
-        this.pollResponse.set(pollResponse);
-        if (pollResponse.result?.value?.containers[0].info.registration_state !== "client_wait") {
-          this.registrationDialog.closeAll();
-          this.router.navigateByUrl(ROUTE_PATHS.TOKENS_CONTAINERS + containerSerial);
-          this.notificationService.openSnackBar(
-            `Container ${this.containerSerial()} enrolled successfully.`,
-          );
-=======
   private pollContainerRolloutState(
     containerSerial: string,
     startTime: number
@@ -273,9 +250,7 @@
               `Container ${this.containerSerial()} enrolled successfully.`
             );
           }
->>>>>>> 7ee85568
         }
-      },
-    });
+      });
   }
 }