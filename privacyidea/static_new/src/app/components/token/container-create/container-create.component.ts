--- conflicted
+++ resolved
@@ -1,7 +1,3 @@
-<<<<<<< HEAD
-import { CommonModule } from "@angular/common";
-=======
->>>>>>> a11e1cb1
 import { Component, effect, ElementRef, inject, Renderer2, signal, untracked, ViewChild } from "@angular/core";
 import { FormsModule } from "@angular/forms";
 import { MatAutocomplete, MatAutocompleteTrigger } from "@angular/material/autocomplete";
@@ -13,13 +9,14 @@
   MatAccordion,
   MatExpansionPanel,
   MatExpansionPanelHeader,
-  MatExpansionPanelTitle
+  MatExpansionPanelTitle,
 } from "@angular/material/expansion";
 import { MatError, MatFormField, MatHint, MatLabel } from "@angular/material/form-field";
 import { MatIcon } from "@angular/material/icon";
 import { MatInput } from "@angular/material/input";
 import { MatSelect } from "@angular/material/select";
 
+import { CommonModule } from "@angular/common";
 import { MatTooltip } from "@angular/material/tooltip";
 import { Router } from "@angular/router";
 import { PiResponse } from "../../../app.component";
@@ -27,7 +24,7 @@
 import {
   ContainerRegisterData,
   ContainerService,
-  ContainerServiceInterface
+  ContainerServiceInterface,
 } from "../../../services/container/container.service";
 import { ContentService, ContentServiceInterface } from "../../../services/content/content.service";
 import { NotificationService, NotificationServiceInterface } from "../../../services/notification/notification.service";
@@ -39,7 +36,7 @@
 import { TokenComponent } from "../token.component";
 import {
   ContainerCreationDialogData,
-  ContainerRegistrationDialogComponent
+  ContainerRegistrationDialogComponent,
 } from "./container-registration-dialog/container-registration-dialog.component";
 
 export type ContainerTypeOption = "generic" | "smartphone" | "yubikey";
@@ -67,10 +64,10 @@
     MatExpansionPanelHeader,
     MatTooltip,
     ClearableInputComponent,
-    CommonModule
+    CommonModule,
   ],
   templateUrl: "./container-create.component.html",
-  styleUrl: "./container-create.component.scss"
+  styleUrl: "./container-create.component.scss",
 })
 export class ContainerCreateComponent {
   protected readonly versioningService: VersioningServiceInterface = inject(VersioningService);
@@ -122,7 +119,7 @@
 
     const options = {
       root: this.scrollContainer.nativeElement,
-      threshold: [0, 1]
+      threshold: [0, 1],
     };
 
     this.observer = new IntersectionObserver(([entry]) => {
@@ -162,7 +159,7 @@
       description: this.description(),
       template: this.selectedTemplate(),
       user: this.userService.userNameFilter(),
-      realm: ""
+      realm: "",
     };
     if (createData.user || this.onlyAddToRealm()) {
       createData.realm = this.userService.selectedUserRealm();
@@ -181,7 +178,7 @@
           this.router.navigateByUrl(ROUTE_PATHS.TOKENS_CONTAINERS_DETAILS + containerSerial);
           this.containerSerial.set(containerSerial);
         }
-      }
+      },
     });
   }
 
@@ -190,7 +187,7 @@
       .registerContainer({
         container_serial: serial,
         passphrase_response: this.passphraseResponse(),
-        passphrase_prompt: this.passphrasePrompt()
+        passphrase_prompt: this.passphrasePrompt(),
       })
       .subscribe((registerResponse) => {
         this.registerResponse.set(registerResponse);
@@ -212,10 +209,10 @@
     const dialogData: ContainerCreationDialogData = {
       response: response,
       containerSerial: this.containerSerial,
-      registerContainer: this.registerContainer.bind(this)
+      registerContainer: this.registerContainer.bind(this),
     };
     this.registrationDialog.open(ContainerRegistrationDialogComponent, {
-      data: dialogData
+      data: dialogData,
     });
   }
 
@@ -228,7 +225,7 @@
           this.router.navigateByUrl(ROUTE_PATHS.TOKENS_CONTAINERS_DETAILS + containerSerial);
           this.notificationService.openSnackBar(`Container ${this.containerSerial()} enrolled successfully.`);
         }
-      }
+      },
     });
   }
 }