--- conflicted
+++ resolved
@@ -1,7 +1,4 @@
-<<<<<<< HEAD
-=======
 import { NgClass } from "@angular/common";
->>>>>>> 7484e10b
 import { Component, effect, ElementRef, inject, Renderer2, signal, untracked, ViewChild } from "@angular/core";
 import { FormsModule } from "@angular/forms";
 import { MatAutocomplete, MatAutocompleteTrigger } from "@angular/material/autocomplete";
