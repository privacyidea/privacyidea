<<<<<<< HEAD
<div #scrollContainer
     aria-label="Create Container"
     class="container-create-container">
  <h3 class="margin-left-1">Create Container</h3>

  <div #stickySentinel></div>
  <div #stickyHeader
       class="sticky-header">
    <div class="sticky-controls ali-center">
      <div class="select-container-type">
        <mat-form-field class="width-100"
                        subscriptSizing="dynamic">
          <mat-select [(ngModel)]="containerService.selectedContainerType"
                      [ngModelOptions]="{ standalone: true }"
                      [panelClass]="'single-column-panel'">
            @for (type of containerService.containerTypeOptions(); track type) {
              <mat-option class="select-option type-option"
                          [value]="type">{{ type.description }}
              </mat-option>
            }
          </mat-select>
        </mat-form-field>
      </div>
      <div class="enroll-button-container">
        <button (click)="createContainer()"
                class="card-button"
                mat-flat-button>
          <mat-icon>add</mat-icon>
          Create
        </button>
        <button (click)="reopenEnrollmentDialog()"
                [matTooltip]="'Reopen enrollment dialog'"
                [ngClass]="{'hidden': !registerResponse()}"
                mat-icon-button
                type="button">
          <mat-icon>open_in_new</mat-icon>
=======
<div
  aria-label="Create Container"
  class="container-create-container">
  <h3 class="margin-left-1">Create Container</h3>
  <mat-form-field class="width-100 margin-bottom-1">
    <mat-select [(ngModel)]="containerService.selectedContainerType">
      @for (type of containerService.containerTypeOptions(); track type) {
        <mat-option
          class="type-option"
          [value]="type">{{ type.description }}
        </mat-option>
      }
      <div class="width-100 flex just-center">
        <button
          (click)="versioningService.openDocumentation('containertypes')"
          class="card-button"
          mat-flat-button>
          <mat-icon>info_outline</mat-icon>
          Help About Containertypes
>>>>>>> fa7933eb
        </button>
      </div>
    </div>
  </div>

<<<<<<< HEAD
  <div class="container-type-hint">
    Supported Token Types:
    @if (containerService.selectedContainerType().token_types.length >=
    tokenService.tokenTypeOptions().length) {
      All
    } @else if (containerService.selectedContainerType().token_types.length > 1) {
      {{ containerService.selectedContainerType().token_types.join(", ") }}
    } @else {
      {{ containerService.selectedContainerType().token_types[0] }}
    }
=======
  <div class="enroll-button-container">
    <button
      (click)="createContainer()"
      class="card-button"
      mat-flat-button>
      <mat-icon>add</mat-icon>
      Create Container
    </button>
    <button
      (click)="reopenEnrollmentDialog()"
      [disabled]="registerResponse() === null"
      mat-icon-button
      matTooltip="Reopen enrollment dialog">
      <mat-icon>open_in_new</mat-icon>
    </button>
>>>>>>> fa7933eb
  </div>

  <mat-form-field class="width-66 margin-top-1">
    <mat-label>Description</mat-label>
    <textarea
      [(ngModel)]="description"
      [maxlength]="80"
      matInput
      placeholder="Enter description"
      rows="3"></textarea>
  </mat-form-field>

  <div class="flex-column width-66">
    <h4 class="enroll-h4"> Use a Template</h4>
    <mat-form-field class="width-100 input-height">
      <mat-label>Template</mat-label>
      <mat-select
        [(ngModel)]="selectedTemplate"
        disabled>
        @for (option of templateOptions(); track option) {
          <mat-option [value]="option">{{ option.name }}</mat-option>
        }
      </mat-select>
    </mat-form-field>
  </div>

  @if (containerService.selectedContainerType().containerType === "smartphone") {
    <h4 class="enroll-h4"> Registration </h4>
    <mat-checkbox [(ngModel)]="generateQRCode">
      Generate a QR code to register the container on a smartphone.
    </mat-checkbox>
    <mat-accordion>
      <mat-expansion-panel class="expension-panel">
        <mat-expansion-panel-header>
          <mat-panel-title> Optional Settings</mat-panel-title>
        </mat-expansion-panel-header>
        <mat-form-field class="width-100">
          <mat-label>Passphrase Prompt</mat-label>
          <textarea
            [(ngModel)]="passphrasePrompt"
            matInput
            placeholder="This prompt will be displayed to the user."
            rows="2"></textarea>
          <mat-hint class="font-14">
            Enter a passphrase prompt that will be displayed to the user. This should indicate which
            passphrase the user should enter.
          </mat-hint>
        </mat-form-field>
        <mat-form-field class="width-100 margin-top-2 margin-bottom-1">
          <mat-label> Passphrase Response</mat-label>
          <textarea
            [(ngModel)]="passphraseResponse"
            matInput
            placeholder="Passphrase the use has to enter to successfully register the container."
            rows="2"></textarea>
          <mat-hint class="font-14">
            This is the correct answer to the passphrase prompt the user has to enter to
            successfully register the container.
          </mat-hint>
        </mat-form-field>
      </mat-expansion-panel>
    </mat-accordion>
  }
</div><|MERGE_RESOLUTION|>--- conflicted
+++ resolved
@@ -1,4 +1,3 @@
-<<<<<<< HEAD
 <div #scrollContainer
      aria-label="Create Container"
      class="container-create-container">
@@ -35,33 +34,11 @@
                 mat-icon-button
                 type="button">
           <mat-icon>open_in_new</mat-icon>
-=======
-<div
-  aria-label="Create Container"
-  class="container-create-container">
-  <h3 class="margin-left-1">Create Container</h3>
-  <mat-form-field class="width-100 margin-bottom-1">
-    <mat-select [(ngModel)]="containerService.selectedContainerType">
-      @for (type of containerService.containerTypeOptions(); track type) {
-        <mat-option
-          class="type-option"
-          [value]="type">{{ type.description }}
-        </mat-option>
-      }
-      <div class="width-100 flex just-center">
-        <button
-          (click)="versioningService.openDocumentation('containertypes')"
-          class="card-button"
-          mat-flat-button>
-          <mat-icon>info_outline</mat-icon>
-          Help About Containertypes
->>>>>>> fa7933eb
         </button>
       </div>
     </div>
   </div>
 
-<<<<<<< HEAD
   <div class="container-type-hint">
     Supported Token Types:
     @if (containerService.selectedContainerType().token_types.length >=
@@ -72,23 +49,6 @@
     } @else {
       {{ containerService.selectedContainerType().token_types[0] }}
     }
-=======
-  <div class="enroll-button-container">
-    <button
-      (click)="createContainer()"
-      class="card-button"
-      mat-flat-button>
-      <mat-icon>add</mat-icon>
-      Create Container
-    </button>
-    <button
-      (click)="reopenEnrollmentDialog()"
-      [disabled]="registerResponse() === null"
-      mat-icon-button
-      matTooltip="Reopen enrollment dialog">
-      <mat-icon>open_in_new</mat-icon>
-    </button>
->>>>>>> fa7933eb
   </div>
 
   <mat-form-field class="width-66 margin-top-1">
