<div
  #scrollContainer
  aria-label="Create Container"
  class="container-create-container">
  <h3 class="margin-left-1">Create Container</h3>
<<<<<<< HEAD
  <mat-form-field class="width-100 margin-bottom-1">
    <mat-select [(ngModel)]="containerService.selectedContainerType"
                [value]="containerService.selectedContainerType()">
      @for (type of containerService.containerTypeOptions(); track type) {
        <mat-option class="type-option"
                    [value]="type">{{ type.description }}
        </mat-option>
      }
      <div class="width-100 flex just-center">
        <button (click)="versioningService.openDocumentation('containertypes')"
                class="card-button"
                mat-flat-button>
          <mat-icon>info_outline</mat-icon>
          Help About Containertypes
=======

  <div #stickySentinel></div>
  <div
    #stickyHeader
    class="sticky-header">
    <div class="sticky-controls ali-center">
      <div class="select-container-type">
        <mat-form-field
          class="width-100"
          subscriptSizing="dynamic">
          <mat-select
            [(ngModel)]="containerService.selectedContainerType"
            [ngModelOptions]="{ standalone: true }"
            [panelClass]="'single-column-panel'">
            @for (type of containerService.containerTypeOptions(); track type) {
              <mat-option
                class="select-option type-option"
                [value]="type">{{ type.description }}
              </mat-option>
            }
          </mat-select>
        </mat-form-field>
      </div>
      <div class="enroll-button-container">
        <button
          (click)="createContainer()"
          class="card-button"
          mat-flat-button>
          <mat-icon>add</mat-icon>
          Create
        </button>
        <button
          (click)="reopenEnrollmentDialog()"
          [matTooltip]="'Reopen enrollment dialog'"
          [ngClass]="{'hidden': !registerResponse()}"
          mat-icon-button
          type="button">
          <mat-icon>open_in_new</mat-icon>
>>>>>>> 35031a35
        </button>
      </div>
    </div>
  </div>

  <div class="container-type-hint">
    Supported Token Types:
    @if (containerService.selectedContainerType().token_types.length >=
    tokenService.tokenTypeOptions().length) {
      All
    } @else if (containerService.selectedContainerType().token_types.length > 1) {
      {{ containerService.selectedContainerType().token_types.join(", ") }}
    } @else {
      {{ containerService.selectedContainerType().token_types[0] }}
    }
  </div>

  <mat-form-field class="width-66 margin-top-1">
    <mat-label>Description</mat-label>
    <textarea
      [(ngModel)]="description"
      [maxlength]="80"
      matInput
      placeholder="Enter description"
      rows="3"></textarea>
  </mat-form-field>

  <div class="flex-column width-66">
    <h4 class="enroll-h4"> Use a Template</h4>
    <mat-form-field class="width-100 input-height">
      <mat-label>Template</mat-label>
<<<<<<< HEAD
      <mat-select [(ngModel)]="selectedTemplate"
                  disabled
                  [value]="selectedTemplate()">
=======
      <mat-select
        [(ngModel)]="selectedTemplate"
        disabled>
>>>>>>> 35031a35
        @for (option of templateOptions(); track option) {
          <mat-option [value]="option">{{ option.name }}</mat-option>
        }
      </mat-select>
    </mat-form-field>
  </div>

  @if (containerService.selectedContainerType().containerType === "smartphone") {
    <h4 class="enroll-h4"> Registration </h4>
    <mat-checkbox [(ngModel)]="generateQRCode">
      Generate a QR code to register the container on a smartphone.
    </mat-checkbox>
    <mat-accordion>
      <mat-expansion-panel class="expension-panel">
        <mat-expansion-panel-header>
          <mat-panel-title> Optional Settings</mat-panel-title>
        </mat-expansion-panel-header>
        <mat-form-field class="width-100">
          <mat-label>Passphrase Prompt</mat-label>
          <textarea
            [(ngModel)]="passphrasePrompt"
            matInput
            placeholder="This prompt will be displayed to the user."
            rows="2"></textarea>
          <mat-hint class="font-14">
            Enter a passphrase prompt that will be displayed to the user. This should indicate which passphrase the user
            should enter.
          </mat-hint>
        </mat-form-field>
        <mat-form-field class="width-100 margin-top-2 margin-bottom-1">
          <mat-label> Passphrase Response</mat-label>
          <textarea
            [(ngModel)]="passphraseResponse"
            matInput
            placeholder="Passphrase the use has to enter to successfully register the container."
            rows="2"></textarea>
          <mat-hint class="font-14">
            This is the correct answer to the passphrase prompt the user has to enter to successfully register the
            container.
          </mat-hint>
        </mat-form-field>
      </mat-expansion-panel>
    </mat-accordion>
  }
</div><|MERGE_RESOLUTION|>--- conflicted
+++ resolved
@@ -3,22 +3,6 @@
   aria-label="Create Container"
   class="container-create-container">
   <h3 class="margin-left-1">Create Container</h3>
-<<<<<<< HEAD
-  <mat-form-field class="width-100 margin-bottom-1">
-    <mat-select [(ngModel)]="containerService.selectedContainerType"
-                [value]="containerService.selectedContainerType()">
-      @for (type of containerService.containerTypeOptions(); track type) {
-        <mat-option class="type-option"
-                    [value]="type">{{ type.description }}
-        </mat-option>
-      }
-      <div class="width-100 flex just-center">
-        <button (click)="versioningService.openDocumentation('containertypes')"
-                class="card-button"
-                mat-flat-button>
-          <mat-icon>info_outline</mat-icon>
-          Help About Containertypes
-=======
 
   <div #stickySentinel></div>
   <div
@@ -32,7 +16,8 @@
           <mat-select
             [(ngModel)]="containerService.selectedContainerType"
             [ngModelOptions]="{ standalone: true }"
-            [panelClass]="'single-column-panel'">
+            [panelClass]="'single-column-panel'"
+            [value]="containerService.selectedContainerType()">
             @for (type of containerService.containerTypeOptions(); track type) {
               <mat-option
                 class="select-option type-option"
@@ -57,7 +42,6 @@
           mat-icon-button
           type="button">
           <mat-icon>open_in_new</mat-icon>
->>>>>>> 35031a35
         </button>
       </div>
     </div>
@@ -89,15 +73,10 @@
     <h4 class="enroll-h4"> Use a Template</h4>
     <mat-form-field class="width-100 input-height">
       <mat-label>Template</mat-label>
-<<<<<<< HEAD
-      <mat-select [(ngModel)]="selectedTemplate"
-                  disabled
-                  [value]="selectedTemplate()">
-=======
       <mat-select
         [(ngModel)]="selectedTemplate"
-        disabled>
->>>>>>> 35031a35
+        disabled
+        [value]="selectedTemplate()">
         @for (option of templateOptions(); track option) {
           <mat-option [value]="option">{{ option.name }}</mat-option>
         }
