<div
<<<<<<< HEAD
  i18n-aria-label
  aria-label="Create Container"
  class="container-create-container">
  <h3 i18n class="margin-left-1">Create Container</h3>
  <mat-form-field class="width-100 margin-bottom-1">
    <mat-select [(ngModel)]="containerService.selectedContainerType">
      @for (type of containerService.containerTypeOptions(); track type) {
        <mat-option
          class="type-option"
          [value]="type">{{ type.description }}
        </mat-option>
      }
      <div class="width-100 flex just-center">
        <button i18n
          (click)="versioningService.openDocumentation('containertypes')"
=======
  #scrollContainer
  aria-label="Create Container"
  class="container-create-container" appScrollToTop>
  <h3 class="margin-left-1">Create Container</h3>

  <div #stickySentinel></div>
  <div
    #stickyHeader
    class="sticky-header">
    <div class="sticky-controls ali-center">
      <div class="select-container-type">
        <mat-form-field
          class="width-100"
          subscriptSizing="dynamic">
          <mat-select
            [(ngModel)]="containerService.selectedContainerType"
            [ngModelOptions]="{ standalone: true }"
            [panelClass]="'single-column-panel'"
            [value]="containerService.selectedContainerType()">
            @for (type of containerService.containerTypeOptions(); track type) {
              <mat-option
                class="select-option type-option"
                [value]="type"
                >{{ type.description }}
              </mat-option>
            }
          </mat-select>
        </mat-form-field>
      </div>
      <div class="enroll-button-container">
        <button
          (click)="createContainer()"
>>>>>>> 35d5aa34
          class="card-button"
          mat-flat-button>
          <mat-icon>add</mat-icon>
          Create
        </button>
        <button
          (click)="reopenEnrollmentDialog()"
          [matTooltip]="'Reopen enrollment dialog'"
          [ngClass]="{ hidden: !registerResponse() }"
          mat-icon-button
          type="button">
          <mat-icon>open_in_new</mat-icon>
        </button>
      </div>
<<<<<<< HEAD
    </mat-select>
    <mat-hint i18n class="container-type-hint">
      Supported Token Types:
      @if (containerService.selectedContainerType().token_types.length >=
      tokenService.tokenTypeOptions().length) {
        All
      } @else if (containerService.selectedContainerType().token_types.length > 1) {
        {{ containerService.selectedContainerType().token_types.join(", ") }}
      } @else {
        {{ containerService.selectedContainerType().token_types[0] }}
      }
    </mat-hint>
  </mat-form-field>

  <div class="enroll-button-container">
    <button i18n
      (click)="createContainer()"
      class="card-button"
      mat-flat-button>
      <mat-icon>add</mat-icon>
      Create Container
    </button>
    <button i18n
      (click)="reopenEnrollmentDialog()"
      [disabled]="registerResponse() === null"
      mat-icon-button
      i18n-matTooltip
      matTooltip="Reopen enrollment dialog">
      <mat-icon>open_in_new</mat-icon>
    </button>
=======
    </div>
  </div>

  <div class="container-type-hint">
    Supported Token Types:
    @if (containerService.selectedContainerType().token_types.length >= tokenService.tokenTypeOptions().length) {
      All
    } @else if (containerService.selectedContainerType().token_types.length > 1) {
      {{ containerService.selectedContainerType().token_types.join(", ") }}
    } @else {
      {{ containerService.selectedContainerType().token_types[0] }}
    }
>>>>>>> 35d5aa34
  </div>

  <mat-form-field class="width-66 margin-top-1">
    <mat-label i18n>Description</mat-label>
    <textarea i18n
      [(ngModel)]="description"
      [maxlength]="80"
      matInput
      i18n-placeholder
      placeholder="Enter description"
      rows="3"></textarea>
  </mat-form-field>

  <div class="flex-column width-66">
<<<<<<< HEAD
    <h4 i18n class="enroll-h4"> Use a Template</h4>
=======
    <h4 class="enroll-h4">Use a Template</h4>
>>>>>>> 35d5aa34
    <mat-form-field class="width-100 input-height">
      <mat-label i18n>Template</mat-label>
      <mat-select
        [(ngModel)]="selectedTemplate"
        disabled
        [value]="selectedTemplate()">
        @for (option of templateOptions(); track option) {
          <mat-option [value]="option">{{ option.name }}</mat-option>
        }
      </mat-select>
    </mat-form-field>
  </div>

  @if (containerService.selectedContainerType().containerType === "smartphone") {
<<<<<<< HEAD
    <h4 i18n class="enroll-h4"> Registration </h4>
    <mat-checkbox i18n [(ngModel)]="generateQRCode">
=======
    <h4 class="enroll-h4">Registration</h4>
    <mat-checkbox [(ngModel)]="generateQRCode">
>>>>>>> 35d5aa34
      Generate a QR code to register the container on a smartphone.
    </mat-checkbox>
    <mat-accordion>
      <mat-expansion-panel class="expansion-panel">
        <mat-expansion-panel-header>
          <mat-panel-title i18n> Optional Settings</mat-panel-title>
        </mat-expansion-panel-header>
        <mat-form-field class="width-100">
          <mat-label i18n>Passphrase Prompt</mat-label>
          <textarea
            [(ngModel)]="passphrasePrompt"
            matInput
            i18n-placeholder
            placeholder="This prompt will be displayed to the user."
            rows="2"></textarea>
<<<<<<< HEAD
          <mat-hint i18n class="font-14">
            Enter a passphrase prompt that will be displayed to the user. This should indicate which
            passphrase the user should enter.
=======
          <mat-hint class="font-14">
            Enter a passphrase prompt that will be displayed to the user. This should indicate which passphrase the user
            should enter.
>>>>>>> 35d5aa34
          </mat-hint>
        </mat-form-field>
        <mat-form-field class="width-100 margin-top-2 margin-bottom-1">
          <mat-label i18n> Passphrase Response</mat-label>
          <textarea
            [(ngModel)]="passphraseResponse"
            matInput
            i18n-placeholder
            placeholder="Passphrase the use has to enter to successfully register the container."
            rows="2"></textarea>
<<<<<<< HEAD
          <mat-hint i18n class="font-14">
            This is the correct answer to the passphrase prompt the user has to enter to
            successfully register the container.
=======
          <mat-hint class="font-14">
            This is the correct answer to the passphrase prompt the user has to enter to successfully register the
            container.
>>>>>>> 35d5aa34
          </mat-hint>
        </mat-form-field>
      </mat-expansion-panel>
    </mat-accordion>
  }
</div>
<|MERGE_RESOLUTION|>--- conflicted
+++ resolved
@@ -1,56 +1,25 @@
-<div
-<<<<<<< HEAD
-  i18n-aria-label
-  aria-label="Create Container"
-  class="container-create-container">
+<div #scrollContainer i18n-aria-label aria-label="Create Container" class="container-create-container" appScrollToTop>
   <h3 i18n class="margin-left-1">Create Container</h3>
-  <mat-form-field class="width-100 margin-bottom-1">
-    <mat-select [(ngModel)]="containerService.selectedContainerType">
-      @for (type of containerService.containerTypeOptions(); track type) {
-        <mat-option
-          class="type-option"
-          [value]="type">{{ type.description }}
-        </mat-option>
-      }
-      <div class="width-100 flex just-center">
-        <button i18n
-          (click)="versioningService.openDocumentation('containertypes')"
-=======
-  #scrollContainer
-  aria-label="Create Container"
-  class="container-create-container" appScrollToTop>
-  <h3 class="margin-left-1">Create Container</h3>
 
   <div #stickySentinel></div>
-  <div
-    #stickyHeader
-    class="sticky-header">
+  <div #stickyHeader class="sticky-header">
     <div class="sticky-controls ali-center">
       <div class="select-container-type">
-        <mat-form-field
-          class="width-100"
-          subscriptSizing="dynamic">
+        <mat-form-field class="width-100" subscriptSizing="dynamic">
           <mat-select
             [(ngModel)]="containerService.selectedContainerType"
             [ngModelOptions]="{ standalone: true }"
             [panelClass]="'single-column-panel'"
-            [value]="containerService.selectedContainerType()">
+            [value]="containerService.selectedContainerType()"
+          >
             @for (type of containerService.containerTypeOptions(); track type) {
-              <mat-option
-                class="select-option type-option"
-                [value]="type"
-                >{{ type.description }}
-              </mat-option>
+              <mat-option class="select-option type-option" [value]="type">{{ type.description }} </mat-option>
             }
           </mat-select>
         </mat-form-field>
       </div>
       <div class="enroll-button-container">
-        <button
-          (click)="createContainer()"
->>>>>>> 35d5aa34
-          class="card-button"
-          mat-flat-button>
+        <button (click)="createContainer()" class="card-button" mat-flat-button>
           <mat-icon>add</mat-icon>
           Create
         </button>
@@ -59,46 +28,15 @@
           [matTooltip]="'Reopen enrollment dialog'"
           [ngClass]="{ hidden: !registerResponse() }"
           mat-icon-button
-          type="button">
+          type="button"
+        >
           <mat-icon>open_in_new</mat-icon>
         </button>
       </div>
-<<<<<<< HEAD
-    </mat-select>
-    <mat-hint i18n class="container-type-hint">
-      Supported Token Types:
-      @if (containerService.selectedContainerType().token_types.length >=
-      tokenService.tokenTypeOptions().length) {
-        All
-      } @else if (containerService.selectedContainerType().token_types.length > 1) {
-        {{ containerService.selectedContainerType().token_types.join(", ") }}
-      } @else {
-        {{ containerService.selectedContainerType().token_types[0] }}
-      }
-    </mat-hint>
-  </mat-form-field>
-
-  <div class="enroll-button-container">
-    <button i18n
-      (click)="createContainer()"
-      class="card-button"
-      mat-flat-button>
-      <mat-icon>add</mat-icon>
-      Create Container
-    </button>
-    <button i18n
-      (click)="reopenEnrollmentDialog()"
-      [disabled]="registerResponse() === null"
-      mat-icon-button
-      i18n-matTooltip
-      matTooltip="Reopen enrollment dialog">
-      <mat-icon>open_in_new</mat-icon>
-    </button>
-=======
     </div>
   </div>
 
-  <div class="container-type-hint">
+  <div i18n class="container-type-hint">
     Supported Token Types:
     @if (containerService.selectedContainerType().token_types.length >= tokenService.tokenTypeOptions().length) {
       All
@@ -107,32 +45,26 @@
     } @else {
       {{ containerService.selectedContainerType().token_types[0] }}
     }
->>>>>>> 35d5aa34
   </div>
 
   <mat-form-field class="width-66 margin-top-1">
     <mat-label i18n>Description</mat-label>
-    <textarea i18n
+    <textarea
+      i18n
       [(ngModel)]="description"
       [maxlength]="80"
       matInput
       i18n-placeholder
       placeholder="Enter description"
-      rows="3"></textarea>
+      rows="3"
+    ></textarea>
   </mat-form-field>
 
   <div class="flex-column width-66">
-<<<<<<< HEAD
-    <h4 i18n class="enroll-h4"> Use a Template</h4>
-=======
-    <h4 class="enroll-h4">Use a Template</h4>
->>>>>>> 35d5aa34
+    <h4 i18n class="enroll-h4">Use a Template</h4>
     <mat-form-field class="width-100 input-height">
       <mat-label i18n>Template</mat-label>
-      <mat-select
-        [(ngModel)]="selectedTemplate"
-        disabled
-        [value]="selectedTemplate()">
+      <mat-select [(ngModel)]="selectedTemplate" disabled [value]="selectedTemplate()">
         @for (option of templateOptions(); track option) {
           <mat-option [value]="option">{{ option.name }}</mat-option>
         }
@@ -141,13 +73,8 @@
   </div>
 
   @if (containerService.selectedContainerType().containerType === "smartphone") {
-<<<<<<< HEAD
-    <h4 i18n class="enroll-h4"> Registration </h4>
+    <h4 i18n class="enroll-h4">Registration</h4>
     <mat-checkbox i18n [(ngModel)]="generateQRCode">
-=======
-    <h4 class="enroll-h4">Registration</h4>
-    <mat-checkbox [(ngModel)]="generateQRCode">
->>>>>>> 35d5aa34
       Generate a QR code to register the container on a smartphone.
     </mat-checkbox>
     <mat-accordion>
@@ -162,16 +89,11 @@
             matInput
             i18n-placeholder
             placeholder="This prompt will be displayed to the user."
-            rows="2"></textarea>
-<<<<<<< HEAD
+            rows="2"
+          ></textarea>
           <mat-hint i18n class="font-14">
-            Enter a passphrase prompt that will be displayed to the user. This should indicate which
-            passphrase the user should enter.
-=======
-          <mat-hint class="font-14">
             Enter a passphrase prompt that will be displayed to the user. This should indicate which passphrase the user
             should enter.
->>>>>>> 35d5aa34
           </mat-hint>
         </mat-form-field>
         <mat-form-field class="width-100 margin-top-2 margin-bottom-1">
@@ -181,19 +103,14 @@
             matInput
             i18n-placeholder
             placeholder="Passphrase the use has to enter to successfully register the container."
-            rows="2"></textarea>
-<<<<<<< HEAD
+            rows="2"
+          ></textarea>
           <mat-hint i18n class="font-14">
-            This is the correct answer to the passphrase prompt the user has to enter to
-            successfully register the container.
-=======
-          <mat-hint class="font-14">
             This is the correct answer to the passphrase prompt the user has to enter to successfully register the
             container.
->>>>>>> 35d5aa34
           </mat-hint>
         </mat-form-field>
       </mat-expansion-panel>
     </mat-accordion>
   }
-</div>
+</div>