<div
  i18n-aria-label
  aria-label="Create Container"
  class="container-create-container" appScrollToTop>
  <div
    [innerHTML]="preTopHtml$ | async"
    class="margin-top-1"></div>

  <h3 i18n class="margin-left-1">Create Container</h3>
  <mat-form-field class="width-100 margin-bottom-1">
    <mat-select [(ngModel)]="containerService.selectedContainerType"
                [value]="containerService.selectedContainerType()">
      @for (type of containerService.containerTypeOptions(); track type) {
        <mat-option
          class="type-option"
          [value]="type"
          >{{ type.description }}
        </mat-option>
      }
      <div class="width-100 flex just-center">
        <button i18n
          (click)="versioningService.openDocumentation('containertypes')"
          class="card-button"
          mat-flat-button>
          <mat-icon>info_outline</mat-icon>
          Help About Containertypes
        </button>
      </div>
    </mat-select>
    <mat-hint i18n class="container-type-hint">
      Supported Token Types:
      @if (containerService.selectedContainerType().token_types.length >= tokenService.tokenTypeOptions().length) {
        All
      } @else if (containerService.selectedContainerType().token_types.length > 1) {
        {{ containerService.selectedContainerType().token_types.join(", ") }}
      } @else {
        {{ containerService.selectedContainerType().token_types[0] }}
      }
    </mat-hint>
  </mat-form-field>

  <div class="enroll-button-container">
    <button i18n
      (click)="reopenEnrollmentDialog()"
      [disabled]="registerResponse() === null"
      mat-icon-button
      i18n-matTooltip
      matTooltip="Reopen enrollment dialog">
      <mat-icon>open_in_new</mat-icon>
    </button>
    <button i18n
      (click)="createContainer()"
      class="card-button"
      mat-flat-button>
      <mat-icon>add</mat-icon>
      Create Container
    </button>
  </div>

  <mat-form-field class="width-66 margin-top-1">
    <mat-label i18n>Description</mat-label>
    <textarea i18n
      [(ngModel)]="description"
      [maxlength]="80"
      matInput
      i18n-placeholder
      placeholder="Enter description"
      rows="3"></textarea>
  </mat-form-field>

  <div class="flex-column width-66">
<<<<<<< HEAD
    <h4 i18n class="enroll-h4"> Use a Template</h4>
    <mat-form-field class="width-100 input-height">
      <mat-label i18n>Template</mat-label>
      <mat-select [(ngModel)]="selectedTemplate">
=======
    <h4 class="enroll-h4">Use a Template</h4>
    <mat-form-field class="width-100 input-height">
      <mat-label>Template</mat-label>
      <mat-select [(ngModel)]="selectedTemplate"
                  [value]="selectedTemplate()">
>>>>>>> 35d5aa34
        @for (option of templateOptions(); track option) {
          <mat-option [value]="option">{{ option.name }}</mat-option>
        }
      </mat-select>
    </mat-form-field>
  </div>

  @if (containerService.selectedContainerType().containerType === "smartphone") {
<<<<<<< HEAD
    <h4 i18n class="enroll-h4"> Registration </h4>
    <mat-checkbox i18n [(ngModel)]="generateQRCode">
=======
    <h4 class="enroll-h4">Registration</h4>
    <mat-checkbox [(ngModel)]="generateQRCode">
>>>>>>> 35d5aa34
      Generate a QR code to register the container on a smartphone.
    </mat-checkbox>
    <mat-accordion>
      <mat-expansion-panel class="expansion-panel">
        <mat-expansion-panel-header>
          <mat-panel-title i18n> Optional Settings</mat-panel-title>
        </mat-expansion-panel-header>
        <mat-form-field class="width-100">
          <mat-label i18n>Passphrase Prompt</mat-label>
          <textarea
            [(ngModel)]="passphrasePrompt"
            matInput
            i18n-placeholder
            placeholder="This prompt will be displayed to the user."
            rows="2"></textarea>
<<<<<<< HEAD
          <mat-hint i18n class="font-14">
            Enter a passphrase prompt that will be displayed to the user. This should indicate which
            passphrase the user should enter.
=======
          <mat-hint class="font-14">
            Enter a passphrase prompt that will be displayed to the user. This should indicate which passphrase the user
            should enter.
>>>>>>> 35d5aa34
          </mat-hint>
        </mat-form-field>
        <mat-form-field class="width-100 margin-top-2 margin-bottom-1">
          <mat-label i18n> Passphrase Response</mat-label>
          <textarea
            [(ngModel)]="passphraseResponse"
            matInput
            i18n-placeholder
            placeholder="Passphrase the use has to enter to successfully register the container."
            rows="2"></textarea>
<<<<<<< HEAD
          <mat-hint i18n class="font-14">
            This is the correct answer to the passphrase prompt the user has to enter to
            successfully register the container.
=======
          <mat-hint class="font-14">
            This is the correct answer to the passphrase prompt the user has to enter to successfully register the
            container.
>>>>>>> 35d5aa34
          </mat-hint>
        </mat-form-field>
      </mat-expansion-panel>
    </mat-accordion>
  }

  <div
    [innerHTML]="preBottomHtml$ | async"
    class="margin-bottom-1"></div>
</div>
<|MERGE_RESOLUTION|>--- conflicted
+++ resolved
@@ -1,27 +1,19 @@
-<div
-  i18n-aria-label
-  aria-label="Create Container"
-  class="container-create-container" appScrollToTop>
-  <div
-    [innerHTML]="preTopHtml$ | async"
-    class="margin-top-1"></div>
+<div i18n-aria-label aria-label="Create Container" class="container-create-container" appScrollToTop>
+  <div [innerHTML]="preTopHtml$ | async" class="margin-top-1"></div>
 
   <h3 i18n class="margin-left-1">Create Container</h3>
   <mat-form-field class="width-100 margin-bottom-1">
-    <mat-select [(ngModel)]="containerService.selectedContainerType"
-                [value]="containerService.selectedContainerType()">
+    <mat-select [(ngModel)]="containerService.selectedContainerType" [value]="containerService.selectedContainerType()">
       @for (type of containerService.containerTypeOptions(); track type) {
-        <mat-option
-          class="type-option"
-          [value]="type"
-          >{{ type.description }}
-        </mat-option>
+        <mat-option class="type-option" [value]="type">{{ type.description }} </mat-option>
       }
       <div class="width-100 flex just-center">
-        <button i18n
+        <button
+          i18n
           (click)="versioningService.openDocumentation('containertypes')"
           class="card-button"
-          mat-flat-button>
+          mat-flat-button
+        >
           <mat-icon>info_outline</mat-icon>
           Help About Containertypes
         </button>
@@ -40,18 +32,17 @@
   </mat-form-field>
 
   <div class="enroll-button-container">
-    <button i18n
+    <button
+      i18n
       (click)="reopenEnrollmentDialog()"
       [disabled]="registerResponse() === null"
       mat-icon-button
       i18n-matTooltip
-      matTooltip="Reopen enrollment dialog">
+      matTooltip="Reopen enrollment dialog"
+    >
       <mat-icon>open_in_new</mat-icon>
     </button>
-    <button i18n
-      (click)="createContainer()"
-      class="card-button"
-      mat-flat-button>
+    <button i18n (click)="createContainer()" class="card-button" mat-flat-button>
       <mat-icon>add</mat-icon>
       Create Container
     </button>
@@ -59,28 +50,22 @@
 
   <mat-form-field class="width-66 margin-top-1">
     <mat-label i18n>Description</mat-label>
-    <textarea i18n
+    <textarea
+      i18n
       [(ngModel)]="description"
       [maxlength]="80"
       matInput
       i18n-placeholder
       placeholder="Enter description"
-      rows="3"></textarea>
+      rows="3"
+    ></textarea>
   </mat-form-field>
 
   <div class="flex-column width-66">
-<<<<<<< HEAD
-    <h4 i18n class="enroll-h4"> Use a Template</h4>
-    <mat-form-field class="width-100 input-height">
-      <mat-label i18n>Template</mat-label>
-      <mat-select [(ngModel)]="selectedTemplate">
-=======
-    <h4 class="enroll-h4">Use a Template</h4>
+    <h4 i18n class="enroll-h4">Use a Template</h4>
     <mat-form-field class="width-100 input-height">
       <mat-label>Template</mat-label>
-      <mat-select [(ngModel)]="selectedTemplate"
-                  [value]="selectedTemplate()">
->>>>>>> 35d5aa34
+      <mat-select [(ngModel)]="selectedTemplate" [value]="selectedTemplate()">
         @for (option of templateOptions(); track option) {
           <mat-option [value]="option">{{ option.name }}</mat-option>
         }
@@ -89,13 +74,8 @@
   </div>
 
   @if (containerService.selectedContainerType().containerType === "smartphone") {
-<<<<<<< HEAD
-    <h4 i18n class="enroll-h4"> Registration </h4>
-    <mat-checkbox i18n [(ngModel)]="generateQRCode">
-=======
-    <h4 class="enroll-h4">Registration</h4>
+    <h4 i18n class="enroll-h4">Registration</h4>
     <mat-checkbox [(ngModel)]="generateQRCode">
->>>>>>> 35d5aa34
       Generate a QR code to register the container on a smartphone.
     </mat-checkbox>
     <mat-accordion>
@@ -110,16 +90,11 @@
             matInput
             i18n-placeholder
             placeholder="This prompt will be displayed to the user."
-            rows="2"></textarea>
-<<<<<<< HEAD
+            rows="2"
+          ></textarea>
           <mat-hint i18n class="font-14">
-            Enter a passphrase prompt that will be displayed to the user. This should indicate which
-            passphrase the user should enter.
-=======
-          <mat-hint class="font-14">
             Enter a passphrase prompt that will be displayed to the user. This should indicate which passphrase the user
             should enter.
->>>>>>> 35d5aa34
           </mat-hint>
         </mat-form-field>
         <mat-form-field class="width-100 margin-top-2 margin-bottom-1">
@@ -129,23 +104,16 @@
             matInput
             i18n-placeholder
             placeholder="Passphrase the use has to enter to successfully register the container."
-            rows="2"></textarea>
-<<<<<<< HEAD
+            rows="2"
+          ></textarea>
           <mat-hint i18n class="font-14">
-            This is the correct answer to the passphrase prompt the user has to enter to
-            successfully register the container.
-=======
-          <mat-hint class="font-14">
             This is the correct answer to the passphrase prompt the user has to enter to successfully register the
             container.
->>>>>>> 35d5aa34
           </mat-hint>
         </mat-form-field>
       </mat-expansion-panel>
     </mat-accordion>
   }
 
-  <div
-    [innerHTML]="preBottomHtml$ | async"
-    class="margin-bottom-1"></div>
-</div>
+  <div [innerHTML]="preBottomHtml$ | async" class="margin-bottom-1"></div>
+</div>