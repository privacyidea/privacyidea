--- conflicted
+++ resolved
@@ -18,127 +18,7 @@
         <button
           (click)="createContainer()"
           class="card-button"
-<<<<<<< HEAD
-          mat-stroked-button
-          i18n>
-          <mat-icon>info_outline</mat-icon>
-          Help About Containertypes
-        </button>
-      </div>
-    </mat-select>
-    <mat-hint
-      class="container-type-hint"
-      i18n>
-      Supported Token Types:
-      @if (containerService.selectedContainerType().token_types.length >= tokenService.tokenTypeOptions().length) {
-        All
-      } @else if (containerService.selectedContainerType().token_types.length > 1) {
-        {{ containerService.selectedContainerType().token_types.join(", ") }}
-      } @else {
-        {{ containerService.selectedContainerType().token_types[0] }}
-      }
-    </mat-hint>
-  </mat-form-field>
-
-  <div class="enroll-button-container">
-    <button
-      (click)="reopenEnrollmentDialog()"
-      [disabled]="registerResponse() === null"
-      i18n
-      i18n-matTooltip
-      mat-icon-button
-      matTooltip="Reopen enrollment dialog">
-      <mat-icon>open_in_new</mat-icon>
-    </button>
-    <button
-      (click)="createContainer()"
-      class="card-button"
-      mat-stroked-button
-      i18n>
-      <mat-icon>add</mat-icon>
-      Create Container
-    </button>
-  </div>
-
-  <mat-form-field class="width-66 margin-top-1">
-    <mat-label i18n>Description</mat-label>
-    <textarea
-      [(ngModel)]="description"
-      [maxlength]="80"
-      i18n
-      i18n-placeholder
-      matInput
-      placeholder="Enter description"
-      rows="3"></textarea>
-  </mat-form-field>
-
-  <div class="flex-column width-66">
-    <h4
-      class="enroll-h4"
-      i18n>
-      Use a Template
-    </h4>
-    <mat-form-field class="width-100 input-height">
-      <mat-label>Template</mat-label>
-      <mat-select
-        [(ngModel)]="selectedTemplate"
-        [value]="selectedTemplate()">
-        @for (option of templateOptions(); track option) {
-          <mat-option [value]="option">{{ option.name }}</mat-option>
-        }
-      </mat-select>
-    </mat-form-field>
-  </div>
-
-  @if (containerService.selectedContainerType().containerType === "smartphone") {
-    <h4
-      i18n
-      class="enroll-h4">
-      Registration
-    </h4>
-    <mat-checkbox [(ngModel)]="generateQRCode">
-      Generate a QR code to register the container on a smartphone.
-    </mat-checkbox>
-    <mat-accordion>
-      <mat-expansion-panel class="expansion-panel">
-        <mat-expansion-panel-header>
-          <mat-panel-title i18n> Optional Settings</mat-panel-title>
-        </mat-expansion-panel-header>
-        <mat-form-field class="width-100">
-          <mat-label i18n>Passphrase Prompt</mat-label>
-          <textarea
-            [(ngModel)]="passphrasePrompt"
-            matInput
-            i18n-placeholder
-            placeholder="This prompt will be displayed to the user."
-            rows="2"></textarea>
-          <mat-hint
-            i18n
-            class="font-14">
-            Enter a passphrase prompt that will be displayed to the user. This should indicate which passphrase the user
-            should enter.
-          </mat-hint>
-        </mat-form-field>
-        <mat-form-field class="width-100 margin-top-2 margin-bottom-1">
-          <mat-label i18n> Passphrase Response</mat-label>
-          <textarea
-            [(ngModel)]="passphraseResponse"
-            matInput
-            i18n-placeholder
-            placeholder="Passphrase the use has to enter to successfully register the container."
-            rows="2"></textarea>
-          <mat-hint
-            i18n
-            class="font-14">
-            This is the correct answer to the passphrase prompt the user has to enter to successfully register the
-            container.
-          </mat-hint>
-        </mat-form-field>
-      </mat-expansion-panel>
-    </mat-accordion>
-  }
-=======
-          mat-flat-button>
+          mat-stroked-button>
           <mat-icon>add</mat-icon>
           Create
         </button>
@@ -151,7 +31,6 @@
           <mat-icon>open_in_new</mat-icon>
         </button>
       </div>
->>>>>>> 213c8323
 
   <div
     [innerHTML]="preBottomHtml$ | async"
