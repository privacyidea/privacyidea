--- conflicted
+++ resolved
@@ -1,16 +1,9 @@
-<<<<<<< HEAD
-<div aria-label="Create Container"
-     class="container-create-container" appScrollToTop>
-  <div [innerHTML]="preTopHtml$ | async"
-       class="margin-top-1"></div>
-=======
 <div
   aria-label="Create Container"
-  class="container-create-container">
+  class="container-create-container" appScrollToTop>
   <div
     [innerHTML]="preTopHtml$ | async"
     class="margin-top-1"></div>
->>>>>>> dfcf32ef
 
   <h3 class="margin-left-1">Create Container</h3>
   <mat-form-field class="width-100 margin-bottom-1">
