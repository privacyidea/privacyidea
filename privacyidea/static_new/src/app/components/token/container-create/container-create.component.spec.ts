--- conflicted
+++ resolved
@@ -251,17 +251,13 @@
     expect(pollSpy).toHaveBeenCalledWith("CONT-42", 2000);
   });
 
-<<<<<<< HEAD
   it("pollContainerRolloutState: closes dialog and navigates when state === 'registered'", () => {
-=======
-  it("pollContainerRolloutState: closes dialog and opens registered dialog when state !== 'client_wait'", () => {
     (containerSvc.pollContainerRolloutState as jest.Mock).mockReturnValueOnce(
       of({
         result: { value: { containers: [{ info: { registration_state: "registered" } }] } }
       } as any)
     );
 
->>>>>>> 213c8323
     (component as any)["pollContainerRolloutState"]("C-9", 1000);
 
     expect(matDialogMock.closeAll).toHaveBeenCalled();
