--- conflicted
+++ resolved
@@ -14,98 +14,6 @@
     }
   </div>
 
-<<<<<<< HEAD
-    <div class="token-selfservice-div flex-column">
-      @switch (contentService.selectedContent()) {
-        @case ("token_self-service_menu") {
-          <div class="flex-row">
-            <app-token-table-self-service />
-          </div>
-          <div class="flex-row"
-               [@componentFade]>
-
-            <a class="tile-button"
-               mat-fab
-               (click)="selectedContent.set('token_enrollment')">
-              <div class="tile-title flex-column ali-center">
-                <mat-icon class="tile-icon">add_moderator</mat-icon>
-                Token Enrollment
-              </div>
-            </a>
-
-            <a class="tile-button"
-               mat-fab
-               (click)="selectedContent.set('assign_token')">
-              <div class="tile-title flex-column ali-center">
-                <mat-icon class="tile-icon-2">admin_panel_settings</mat-icon>
-                Assign Token
-              </div>
-            </a>
-
-            <a class="tile-button"
-               mat-fab
-               (click)="selectedContent.set('container_overview')">
-              <div class="tile-title flex-column ali-center">
-                <mat-icon class="mdi--folder-search tile-icon" />
-                Container Overview
-              </div>
-            </a>
-
-            <a class="tile-button"
-               mat-fab
-               (click)="selectedContent.set('container_create')">
-              <div class="tile-title flex-column ali-center">
-                <mat-icon class="tile-icon">create_new_folder</mat-icon>
-                Create Container
-              </div>
-            </a>
-
-            <a class="tile-button"
-               mat-fab
-               (click)="selectedContent.set('audit')">
-              <div class="tile-title flex-column ali-center">
-                <mat-icon class="tile-icon">manage_search</mat-icon>
-                Audit Log
-              </div>
-            </a>
-          </div>
-        }
-        @case ("token_enrollment") {
-          <div [@componentFade]>
-            <app-token-enrollment-self-service />
-          </div>
-        }
-        @case ("token_details") {
-          <div [@componentFade]>
-            <app-token-details-self-service />
-          </div>
-        }
-        @case ("container_overview") {
-          <div [@componentFade]>
-            <app-container-table-self-service />
-          </div>
-        }
-        @case ("container_details") {
-          <div [@componentFade]>
-            <app-container-details-self-service />
-          </div>
-        }
-        @case ("container_create") {
-          <div [@componentFade]>
-            <app-container-create-self-service />
-          </div>
-        }
-        @case ("assign_token") {
-          <div [@componentFade]>
-            <app-assign-token-self-service />
-          </div>
-        }
-        @case ("audit") {
-          <div [@componentFade]>
-            <app-audit-self-service />
-          </div>
-        }
-=======
   <div class="token-selfservice-div flex-column text-center">
     @switch (contentService.selectedContent()) {
       @case ("token_self-service_menu") {
@@ -117,7 +25,6 @@
         <div [@componentFade]>
           <app-token-enrollment-self-service />
         </div>
->>>>>>> 7c384fd1
       }
       @case ("token_details") {
         <div [@componentFade]>
