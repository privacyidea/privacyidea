--- conflicted
+++ resolved
@@ -1,6 +1,5 @@
 <div aria-label="Token Layout" class="token-layout">
   @if (!overflowService.isOverflowing('.token-layout',
-<<<<<<< HEAD
   1880)) {
   <app-token-card class="margin-right-1" [active]="tokenIsActive" [states]="states"
     [refreshTokenDetails]="refreshTokenDetails" [refreshContainerDetails]="refreshContainerDetails" [revoked]="revoked"
@@ -53,111 +52,7 @@
 
             </app-container-details>
             }
-            <!-- }
-            @if (selectedPage() === 0) {
-            @if (tokenIsSelected()) {
 
-            } @else {
-
-            }
-            } @else if (selectedTabIndex() === 1) {
-            @if (containerIsSelected()) {
-
-            } @else {
-            <app-container-table [containerSerial]="containerSerial" [containerIsSelected]="containerIsSelected">
-            </app-container-table>
-            } -->
-=======
-    1880)) {
-    <app-token-card class="margin-right-1"
-                    [active]="tokenIsActive" [states]="states"
-                    [containerIsSelected]="containerIsSelected"
-                    [refreshTokenDetails]="refreshTokenDetails"
-                    [refreshContainerDetails]="refreshContainerDetails"
-                    [revoked]="revoked"
-                    [selectedTabIndex]="selectedTabIndex"
-                    [tokenSerial]="tokenSerial"
-                    [containerSerial]="containerSerial"
-                    [tokenIsSelected]="tokenIsSelected"
-                    [isProgrammaticChange]="isProgrammaticChange">
-    </app-token-card>
-  }
-  <mat-drawer-container>
-    @if (overflowService.isOverflowing('.token-layout',
-      1880)) {
-      <mat-drawer #drawer [mode]="'over'" class="token-drawer">
-        <app-token-card
-          [states]="states" [active]="tokenIsActive"
-          [containerIsSelected]="containerIsSelected"
-          [refreshTokenDetails]="refreshTokenDetails"
-          [refreshContainerDetails]="refreshContainerDetails"
-          [revoked]="revoked"
-          [selectedTabIndex]="selectedTabIndex"
-          [tokenSerial]="tokenSerial"
-          [containerSerial]="containerSerial"
-          [tokenIsSelected]="tokenIsSelected"
-          [isProgrammaticChange]="isProgrammaticChange">
-        </app-token-card>
-      </mat-drawer>
-    }
-    <mat-drawer-content>
-      <div class="drawer-content-div">
-        @if (overflowService.isOverflowing('.token-layout', 1880)) {
-          <div class="drawer-button-div">
-            <button mat-fab (click)="drawer.toggle()" class="drawer-button">
-              <mat-icon>keyboard_arrow_right
-              </mat-icon>
-            </button>
-          </div>
-        }
-        <main>
-          <div [ngClass]="[(overflowService.isOverflowing('.token-layout',1880))
-          ? 'main-margin' : 'main-margin-overflow']">
-            @if (selectedTabIndex() === 0) {
-              @if (tokenIsSelected()) {
-                <app-token-details
-                  #tokenDetailsComponent
-                  [tokenSerial]="tokenSerial"
-                  [active]="tokenIsActive"
-                  [revoked]="revoked"
-                  [refreshTokenDetails]="refreshTokenDetails"
-                  [containerSerial]="containerSerial"
-                  [tokenIsSelected]="tokenIsSelected"
-                  [containerIsSelected]="containerIsSelected"
-                  [isProgrammaticChange]="isProgrammaticChange"
-                  [selectedTabIndex]="selectedTabIndex">
-                </app-token-details>
-              } @else {
-                <app-token-table
-                  [tokenSerial]="tokenSerial"
-                  [tokenIsSelected]="tokenIsSelected"
-                  [containerSerial]="containerSerial"
-                  [containerIsSelected]="containerIsSelected"
-                  [isProgrammaticChange]="isProgrammaticChange"
-                  [selectedTabIndex]="selectedTabIndex"
-                >
-                </app-token-table>
-              }
-            } @else if (selectedTabIndex() === 1) {
-              @if (containerIsSelected()) {
-                <app-container-details
-                  #containerDetailsComponent
-                  [containerSerial]="containerSerial"
-                  [tokenSerial]="tokenSerial"
-                  [tokenIsSelected]="tokenIsSelected"
-                  [containerIsSelected]="containerIsSelected"
-                  [states]="states"
-                  [isProgrammaticChange]="isProgrammaticChange"
-                  [selectedTabIndex]="selectedTabIndex"
-                  [refreshContainerDetails]="refreshContainerDetails">
-                </app-container-details>
-              } @else {
-                <app-container-table
-                  [containerSerial]="containerSerial"
-                  [containerIsSelected]="containerIsSelected">
-                </app-container-table>
-              }
->>>>>>> 72ecbd2d
             }
           </div>
         </main>
