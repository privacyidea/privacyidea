<div
  appScrollToTop
  aria-label="Token Table"
  class="token-table-layout"
  i18n-aria-label>
  <div class="filter-paginator-container">
    <mat-form-field
      class="token-table-filter"
      subscriptSizing="dynamic">
      <mat-label i18n>Enter Filter</mat-label>
      <app-clearable-input
        (onClick)="filterValueString.set('')"
        [showClearButton]="filterValueString().length > 0">
        <input
          #filterHTMLInputElement
          [(ngModel)]="filterValueString"
          aria-label="Filter Input"
          i18n-aria-label
          i18n-placeholder
          matInput
          placeholder="Example query: 'type: hotp userid: 1000'" />
      </app-clearable-input>
    </mat-form-field>
    <mat-paginator
      (page)="onPageEvent($event)"
      [length]="totalLength()"
      [pageIndex]="pageIndex()"
      [pageSizeOptions]="pageSizeOptions()"
      [pageSize]="pageSize()"
      showFirstLastButtons />
  </div>
  <div class="table-keyword-filter-row">
    <app-keyword-filter
      [advancedApiFilter]="advancedApiFilter"
      [apiFilter]="apiFilter"
      [filterHTMLInputElement]="filterHTMLInputElement"
      [filterValue]="filterValue" />
  </div>
  <div class="table-container">
    <table
      (matSortChange)="onSortEvent($event)"
      [dataSource]="tokenDataSource()"
      aria-label="Token Data Table"
      class="token-table"
      i18n-aria-label
      mat-table
      matSort>
      @for (column of columnKeysMap; track column) {
        <ng-container [matColumnDef]="column.key">
          @if (column.key === "select") {
            <th
              *matHeaderCellDef
              mat-header-cell
              class="table-checkbox">
              <mat-checkbox
                (change)="$event ? toggleAllRows() : null"
                [checked]="isAllSelected()"
                [indeterminate]="tokenSelection().length > 0 && !isAllSelected()"
                [disabled]="totalLength() === 0" />
            </th>
          } @else {
            <th
              *matHeaderCellDef
              attr.aria-label="{{ column.label }} Header"
              mat-header-cell
              mat-sort-header>
              {{ column.label }}
            </th>
          }
          <td
            *matCellDef="let tokenDetails"
            attr.aria-label="{{ column.label }} Cell"
            mat-cell
            [ngClass]="{
            'width-18rem': column.key === 'description',
            'table-checkbox': column.key === 'select'
          }">
            <div [ngClass]="tableUtilsService.getClassForColumnKey(column.key)">
              @switch (column.key) {
                @case ("select") {
                  <mat-checkbox
                    (change)="$event ? toggleRow(tokenDetails) : null"
                    (click)="$event.stopPropagation()"
                    [checked]="tokenSelection().includes(tokenDetails)"
                    [disabled]="totalLength() === 0" />
                }
                @case ("serial") {
                  <div class="flex-row">
                    <a
                      class="flex ali-center"
                      attr.aria-label="{{ column.label }} Link"
                      (click)="contentService.tokenSelected(tokenDetails.serial)">
                      {{ tokenDetails[column.key] }}
                    </a>
                    <app-copy-button [copyText]="tokenDetails.serial" />
                  </div>
                }
                @case ("active") {
                  <span
                    [ngClass]="tableUtilsService.getClassForColumn(column.key, tokenDetails)"
                    (click)="toggleActive(tokenDetails)">
                  {{ tableUtilsService.getDisplayText(column.key, tokenDetails) }}
                </span>
                }
                @case ("failcount") {
                  <span
                    [ngClass]="tableUtilsService.getClassForColumn(column.key, tokenDetails)"
                    (click)="resetFailCount(tokenDetails)">
                  {{ tableUtilsService.getDisplayText(column.key, tokenDetails) }}
                </span>
<<<<<<< HEAD
=======
              }
              @case ("realms") {
                <div [ngClass]="(tokenDetails[column.key]?.length || 0) > 1 ? 'realm-list' : 'realm'">
                  @for (realm of tokenDetails[column.key]; track realm; let idx = $index) {
                    <span
                      attr.aria-label="{{ column.label }} Link"
                      href="#">
                      {{ realm }}
                    </span>
                    <br style="margin-top: 3px" />
                  }
                </div>
              }
              @case ("container_serial") {
                <a
                  attr.aria-label="{{ column.label }} Link"
                  (click)="contentService.containerSelected(tokenDetails.container_serial)">
                  {{ tokenDetails[column.key] }}
                </a>
                @if (tokenDetails.container_serial !== "") {
                  <app-copy-button [copyText]="tokenDetails.container_serial" />
>>>>>>> b98ec42d
                }
                @case ("realms") {
                  <div [ngClass]="(tokenDetails[column.key]?.length || 0) > 1 ? 'realm-list' : 'realm'">
                    @for (realm of tokenDetails[column.key]; track realm; let idx = $index) {
                      <span
                        attr.aria-label="{{ column.label }} Link"
                        href="#">
                      {{ realm }} </span><br style="margin-top: 3px" />
                    }
                  </div>
                }
                @case ("container_serial") {
                  <a
                    attr.aria-label="{{ column.label }} Link"
                    (click)="contentService.containerSelected(tokenDetails.container_serial)">
                    {{ tokenDetails[column.key] }}
                  </a>
                  @if (tokenDetails.container_serial !== "") {
                    <app-copy-button [copyText]="tokenDetails.container_serial" />
                  }
                }
                @default {
                  @if (tableUtilsService.isLink(column.key)) {
                    <a
                      attr.aria-label="{{ column.label }} Link"
                      href="#">
                      {{ tokenDetails[column.key] }}
                    </a>
                  } @else {
                    <span>
                    {{ tokenDetails[column.key] }}
                  </span>
                  }
                }
              }
            </div>
          </td>
        </ng-container>
      }
      <tr
        *matHeaderRowDef="columnKeys"
        aria-label="Header Row"
        i18n-aria-label
        mat-header-row></tr>

      <tr
        *matRowDef="let row; columns: columnKeys"
        aria-label="Data Row"
        i18n-aria-label
        mat-row></tr>

      <tr
        *matNoDataRow
        aria-label="No Data Row"
        i18n-aria-label>
        <td
          [attr.colspan]="columnKeys.length"
          aria-label="No Data Cell"
          i18n
          i18n-aria-label>
          No data matching the filter.
        </td>
      </tr>
    </table>
  </div>
</div><|MERGE_RESOLUTION|>--- conflicted
+++ resolved
@@ -108,30 +108,6 @@
                     (click)="resetFailCount(tokenDetails)">
                   {{ tableUtilsService.getDisplayText(column.key, tokenDetails) }}
                 </span>
-<<<<<<< HEAD
-=======
-              }
-              @case ("realms") {
-                <div [ngClass]="(tokenDetails[column.key]?.length || 0) > 1 ? 'realm-list' : 'realm'">
-                  @for (realm of tokenDetails[column.key]; track realm; let idx = $index) {
-                    <span
-                      attr.aria-label="{{ column.label }} Link"
-                      href="#">
-                      {{ realm }}
-                    </span>
-                    <br style="margin-top: 3px" />
-                  }
-                </div>
-              }
-              @case ("container_serial") {
-                <a
-                  attr.aria-label="{{ column.label }} Link"
-                  (click)="contentService.containerSelected(tokenDetails.container_serial)">
-                  {{ tokenDetails[column.key] }}
-                </a>
-                @if (tokenDetails.container_serial !== "") {
-                  <app-copy-button [copyText]="tokenDetails.container_serial" />
->>>>>>> b98ec42d
                 }
                 @case ("realms") {
                   <div [ngClass]="(tokenDetails[column.key]?.length || 0) > 1 ? 'realm-list' : 'realm'">
@@ -139,7 +115,8 @@
                       <span
                         attr.aria-label="{{ column.label }} Link"
                         href="#">
-                      {{ realm }} </span><br style="margin-top: 3px" />
+                      {{ realm }}
+                    </span><br style="margin-top: 3px" />
                     }
                   </div>
                 }
