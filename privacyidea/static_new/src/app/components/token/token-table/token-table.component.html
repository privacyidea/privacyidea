--- conflicted
+++ resolved
@@ -109,41 +109,17 @@
                       (click)="resetFailCount(tokenDetails)">
                   {{ tableUtilsService.getDisplayText(column.key, tokenDetails) }}
                 </span>
-<<<<<<< HEAD
                   }
                   @case ("realms") {
-                    <div [ngClass]="(tokenDetails[column.key]?.length || 0) > 1 ? 'realm-list' : 'realm'">
+                    <div [ngClass]="{'realm-list': (tokenDetails[column.key]?.length || 0) > 1}">
                       @for (realm of tokenDetails[column.key]; track realm; let idx = $index) {
                         <span
-                          attr.aria-label="{{ column.label }} Link"
-                          href="#">
+                          attr.aria-label="{{ column.label }} Link">
                       {{ realm }}
                     </span>
                         <br style="margin-top: 3px" />
                       }
                     </div>
-=======
-                }
-                @case ("realms") {
-                  <div [ngClass]="{'realm-list': (tokenDetails[column.key]?.length || 0) > 1}">
-                    @for (realm of tokenDetails[column.key]; track realm; let idx = $index) {
-                      <span
-                        attr.aria-label="{{ column.label }} Link">
-                      {{ realm }}
-                    </span>
-                      <br style="margin-top: 3px" />
-                    }
-                  </div>
-                }
-                @case ("container_serial") {
-                  <a
-                    attr.aria-label="{{ column.label }} Link"
-                    (click)="contentService.containerSelected(tokenDetails.container_serial)">
-                    {{ tokenDetails[column.key] }}
-                  </a>
-                  @if (tokenDetails.container_serial !== "") {
-                    <app-copy-button [copyText]="tokenDetails.container_serial" />
->>>>>>> 9d7753e9
                   }
                   @case ("container_serial") {
                     <a
