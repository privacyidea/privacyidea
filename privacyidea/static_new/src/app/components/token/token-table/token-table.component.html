--- conflicted
+++ resolved
@@ -6,23 +6,15 @@
       class="token-table-filter"
       subscriptSizing="dynamic">
       <mat-label>Enter Filter</mat-label>
-<<<<<<< HEAD
       <app-clearable-input (onClick)="filterValueString.set('')"
-          [showClearButton]="filterValueString().length > 0">
-          <input #filterHTMLInputElement
-             [(ngModel)]="filterValueString"
-             aria-label="Filter Input"
-             matInput
-             placeholder="Example query: 'type: hotp userid: 1000'" />
+        [showClearButton]="filterValueString().length > 0">
+        <input
+          #filterHTMLInputElement
+          [(ngModel)]="filterValueString"
+          aria-label="Filter Input"
+          matInput
+          placeholder="Example query: 'type: hotp userid: 1000'"/>
       </app-clearable-input>
-=======
-      <input
-        #filterHTMLInputElement
-        [(ngModel)]="filterValueString"
-        aria-label="Filter Input"
-        matInput
-        placeholder="Example query: 'type: hotp userid: 1000'"/>
->>>>>>> b8b1f8db
     </mat-form-field>
     <mat-paginator
       (page)="onPageEvent($event)"
