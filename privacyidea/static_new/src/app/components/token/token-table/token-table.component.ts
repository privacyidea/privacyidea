import { Component, Input, WritableSignal } from '@angular/core';
import { MatFormFieldModule } from '@angular/material/form-field';
import { MatTableDataSource, MatTableModule } from '@angular/material/table';
import { MatPaginatorModule } from '@angular/material/paginator';
import { MatInputModule } from '@angular/material/input';
import { MatSortModule } from '@angular/material/sort';
import { TokenService } from '../../../services/token/token.service';
import { TableUtilsService } from '../../../services/table-utils/table-utils.service';
import { NotificationService } from '../../../services/notification/notification.service';
import {
  FetchDataHandler,
  FetchDataResponse,
  FilterTable,
  ProcessDataSource,
} from '../../universals/filter-table/filter-table.component';
import { Observable } from 'rxjs/internal/Observable';
import { KeywordFilter } from '../../../services/keyword_filter';
import {
  OnClickTableColumn,
  RouterTableColumn,
  SimpleTableColumn,
  TableColumn,
} from '../../../services/table-utils/table-column';
import { TokenData } from '../../../model/token/token-data';
import { TokenSelectedContent } from '../token.component';

@Component({
  selector: 'app-token-table',
  standalone: true,
  imports: [
    MatTableModule,
    MatFormFieldModule,
    MatInputModule,
    MatTableModule,
    MatPaginatorModule,
    MatTableModule,
    MatSortModule,
    FilterTable,
  ],
  templateUrl: './token-table.component.html',
  styleUrl: './token-table.component.scss',
})
export class TokenTableComponent {
  basicFilters: KeywordFilter[] = [
    new KeywordFilter({ key: 'serial', label: 'Serial' }),
    new KeywordFilter({ key: 'type', label: 'Type' }),
    new KeywordFilter({
      key: 'active',
      label: 'Active',
      toggle: (filterValue: string) => KeywordFilter.toggleActive(filterValue),
      iconName: (filterValue: string) => {
        const value = KeywordFilter.getValue({
          keyword: 'active',
          filterValue,
        });
        if (value === 'true') return 'change_circle';
        if (value === 'false') return 'remove_circle';
        return 'add_circle';
      },
    }),
    new KeywordFilter({ key: 'description', label: 'Description' }),
    new KeywordFilter({ key: 'rollout_state', label: 'Rollout State' }),
    new KeywordFilter({ key: 'user', label: 'User' }),
    new KeywordFilter({ key: 'tokenrealm', label: 'Token Realm' }),
    new KeywordFilter({ key: 'container_serial', label: 'Container' }),
  ];
  advancedFilters: KeywordFilter[] = [
    new KeywordFilter({
      key: 'infokey & infovalue',
      label: 'Infokey & Infovalue',
      isSelected: (filterValue) => {
        const regexKey = new RegExp(/\binfokey:/, 'i');
        const regexValue = new RegExp(/\binfovalue:/, 'i');
        return regexKey.test(filterValue) || regexValue.test(filterValue);
      },
      toggle: (filterValue: string) => {
        const result = KeywordFilter.defaultToggler({
          filterValue: filterValue,
          keyword: 'infokey',
        });
        return KeywordFilter.defaultToggler({
          filterValue: result,
          keyword: 'infovalue',
        });
      },
    }),
    new KeywordFilter({ key: 'userid', label: 'User ID' }),
    new KeywordFilter({ key: 'resolver', label: 'Resolver' }),
    new KeywordFilter({ key: 'assigned', label: 'Assigned' }),
  ];
  @Input({ required: true }) tokenSerial!: WritableSignal<string>;
  @Input({ required: true }) containerSerial!: WritableSignal<string>;
  @Input({ required: true }) isProgrammaticChange!: WritableSignal<boolean>;
  @Input({ required: true })
  selectedContent!: WritableSignal<TokenSelectedContent>;
  columns: TableColumn<TokenData>[] = [
    new OnClickTableColumn({
      key: 'serial',
      label: 'Serial',
      getItems: (token) => (token.serial ? [token.serial] : []),
      onClick: (token) =>
        token.serial ? this.selectToken(token.serial) : undefined,
      isCopyable: true,
    }),
    new SimpleTableColumn({
      key: 'tokentype',
      label: 'Type',
      getItems: (token: TokenData) =>
        token.tokentype ? [token.tokentype] : [],
    }),
    new OnClickTableColumn({
      key: 'active',
      label: 'Active',
      getItems: (token) =>
        typeof token.active !== 'boolean'
          ? []
          : token.revoked
            ? ['revoked']
            : token.locked
              ? ['locked']
              : token.active
                ? ['active']
                : ['deactivated'],
      getNgClass: (token) =>
        typeof token.active !== 'boolean'
          ? ''
          : token.active
            ? 'highlight-true-clickable'
            : 'highlight-false-clickable',

      onClick: (token) => this.toggleActive(token),
    }),
    new SimpleTableColumn({
      key: 'description',
      label: 'Description',
      getItems: (token) => (token.description ? [token.description] : []),
    }),
    new OnClickTableColumn({
      key: 'failcount',
      label: 'Fail Counter',
      getItems: (token) =>
        typeof token.failcount !== 'number' ? [] : [token.failcount.toString()],
      getNgClass: (token) =>
        typeof token.failcount !== 'number'
          ? ''
          : token.failcount === 0
            ? 'highlight-true'
            : token.failcount >= 1 && token.failcount < 3
              ? 'highlight-warning-clickable'
              : 'highlight-false-clickable',
      onClick: (token) => this.resetFailCount(token),
      align: 'center',
    }),
    new SimpleTableColumn({
      key: 'rollout_state',
      label: 'Rollout State',
      getItems: (token) => (token.rollout_state ? [token.rollout_state] : []),
    }),
    new RouterTableColumn({
      key: 'username',
      label: 'User',
      getItems: (token) => (token.username ? [token.username] : []),
      routerLink: '#',
    }),
    new RouterTableColumn({
      key: 'user_realm',
      label: 'User Realm',
      getItems: (token) => (token.user_realm ? [token.user_realm] : []),
      routerLink: '#',
    }),
    new RouterTableColumn({
      key: 'realms',
      label: 'Token Realm',
      getNgClass: (token) =>
        token.realms && token.realms.length > 1 ? 'realm-list' : 'realm',
      getItems: (token) => (token.realms ? token.realms : []),
      routerLink: '#',
    }),
    new OnClickTableColumn({
      key: 'container_serial',
      label: 'Container',
      getItems: (token) =>
        token.container_serial ? [token.container_serial] : [],
      onClick: (token) =>
        token.container_serial
          ? this.containerSelected(token.container_serial)
          : undefined,
      isCopyable: true,
    }),
  ];

  constructor(
    protected tokenService: TokenService,
    protected tableUtilsService: TableUtilsService,
    private notificationService: NotificationService,
  ) {}

  toggleActive(element: TokenData): Observable<any> {
    const { serial, active } = element;
    if (serial === undefined || active === undefined) {
      console.error('Failed to toggle active. Missing serial or active.');
      return new Observable();
    }
    var handler = this.tokenService.toggleActive(serial, active);
    handler.subscribe({
      error: (error) => {
        console.error('Failed to toggle active.', error);
        const message = error.error?.result?.error?.message || '';
        this.notificationService.openSnackBar(
          'Failed to toggle active. ' + message,
        );
      },
    });
    return handler;
  }
  resetFailCount(element: any): Observable<any> {
    var handler = this.tokenService.resetFailCount(element.serial);
    handler.subscribe({
      error: (error) => {
        console.error('Failed to reset fail counter.', error);
        const message = error.error?.result?.error?.message || '';
        this.notificationService.openSnackBar(
          'Failed to reset fail counter. ' + message,
        );
      },
    });
    return handler;
  }
  selectToken(serial: string) {
    this.tokenSerial.set(serial);
    this.selectedContent.set('token_details');
  }
  containerSelected(containerSerial: string) {
    this.isProgrammaticChange.set(true);
    this.containerSerial.set(containerSerial);
    this.selectedContent.set('container_details');
  }

<<<<<<< HEAD
  fetchDataHandler: FetchDataHandler = ({
    pageIndex,
    pageSize,
    sortby_sortdir,
    filterValue: currentFilter,
  }): Observable<any> =>
    this.tokenService.getTokenData(
      pageIndex + 1,
      pageSize,
      sortby_sortdir,
      currentFilter,
    );

  processDataSource: ProcessDataSource<TokenData> = (
    response: FetchDataResponse,
  ) => [
    response.result.value.count,
    new MatTableDataSource(TokenData.parseList(response.result.value.tokens)),
  ];
=======
  private fetchTokenData() {
    this.tokenService
      .getTokenData(
        this.pageIndex + 1,
        this.pageSize,
        this.sortby_sortdir,
        this.filterValue,
      )
      .subscribe({
        next: (response) => {
          this.length = response.result.value.count;
          this.dataSource.set(
            new MatTableDataSource(response.result.value.tokens),
          );
        },
        error: (error) => {
          console.error('Failed to get token data.', error);
          const message = error.error?.result?.error?.message || '';
          this.notificationService.openSnackBar(
            'Failed to get token data. ' + message,
          );
        },
      });
  }
>>>>>>> 305d1d2e
}<|MERGE_RESOLUTION|>--- conflicted
+++ resolved
@@ -23,6 +23,7 @@
 } from '../../../services/table-utils/table-column';
 import { TokenData } from '../../../model/token/token-data';
 import { TokenSelectedContent } from '../token.component';
+import { observable } from 'rxjs';
 
 @Component({
   selector: 'app-token-table',
@@ -236,50 +237,32 @@
     this.selectedContent.set('container_details');
   }
 
-<<<<<<< HEAD
   fetchDataHandler: FetchDataHandler = ({
     pageIndex,
     pageSize,
     sortby_sortdir,
     filterValue: currentFilter,
-  }): Observable<any> =>
-    this.tokenService.getTokenData(
+  }): Observable<any> => {
+    const observable = this.tokenService.getTokenData(
       pageIndex + 1,
       pageSize,
       sortby_sortdir,
       currentFilter,
     );
+    observable.subscribe({
+      error: (error: any): void => {
+        console.error('Failed to get token data.', error);
+        const message = error.error?.result?.error?.message || '';
+        this.notificationService.openSnackBar(
+          'Failed to get token data. ' + message,
+        );
+      },
+    });
+    return observable;
+  };
 
   processDataSource: ProcessDataSource<TokenData> = (
     response: FetchDataResponse,
-  ) => [
-    response.result.value.count,
-    new MatTableDataSource(TokenData.parseList(response.result.value.tokens)),
-  ];
-=======
-  private fetchTokenData() {
-    this.tokenService
-      .getTokenData(
-        this.pageIndex + 1,
-        this.pageSize,
-        this.sortby_sortdir,
-        this.filterValue,
-      )
-      .subscribe({
-        next: (response) => {
-          this.length = response.result.value.count;
-          this.dataSource.set(
-            new MatTableDataSource(response.result.value.tokens),
-          );
-        },
-        error: (error) => {
-          console.error('Failed to get token data.', error);
-          const message = error.error?.result?.error?.message || '';
-          this.notificationService.openSnackBar(
-            'Failed to get token data. ' + message,
-          );
-        },
-      });
-  }
->>>>>>> 305d1d2e
+  ) =>
+    new MatTableDataSource(TokenData.parseList(response.result.value.tokens));
 }