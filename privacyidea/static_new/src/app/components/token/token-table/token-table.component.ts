<<<<<<< HEAD
import { NgClass } from '@angular/common';
import {
  Component,
  effect,
  inject,
  linkedSignal,
  ViewChild,
  WritableSignal,
} from '@angular/core';
import { FormsModule } from '@angular/forms';
import { MatCheckboxModule } from '@angular/material/checkbox';
import { MatFormFieldModule } from '@angular/material/form-field';
import { MatIconModule } from '@angular/material/icon';
import { MatInputModule } from '@angular/material/input';
import { MatPaginatorModule, PageEvent } from '@angular/material/paginator';
import { MatSortModule, Sort } from '@angular/material/sort';
import { MatTableDataSource, MatTableModule } from '@angular/material/table';
import {
  ContentService,
  ContentServiceInterface,
} from '../../../services/content/content.service';
import {
  DialogService,
  DialogServiceInterface,
} from '../../../services/dialog/dialog.service';
=======
import { NgClass } from "@angular/common";
import { Component, effect, inject, linkedSignal, ViewChild, WritableSignal } from "@angular/core";
import { FormsModule } from "@angular/forms";
import { MatCheckboxModule } from "@angular/material/checkbox";
import { MatFormFieldModule } from "@angular/material/form-field";
import { MatIconModule } from "@angular/material/icon";
import { MatInputModule } from "@angular/material/input";
import { MatPaginatorModule, PageEvent } from "@angular/material/paginator";
import { MatSortModule, Sort } from "@angular/material/sort";
import { MatTableDataSource, MatTableModule } from "@angular/material/table";
import { ContentService, ContentServiceInterface } from "../../../services/content/content.service";
import { DialogService, DialogServiceInterface } from "../../../services/dialog/dialog.service";
>>>>>>> b8b1f8db
import {
  TableUtilsService,
  TableUtilsServiceInterface
} from "../../../services/table-utils/table-utils.service";
import {
  TokenDetails,
  TokenService,
<<<<<<< HEAD
  TokenServiceInterface,
} from '../../../services/token/token.service';
import { ClearableInputComponent } from '../../shared/clearable-input/clearable-input.component';
import { CopyButtonComponent } from '../../shared/copy-button/copy-button.component';
import { KeywordFilterComponent } from '../../shared/keyword-filter/keyword-filter.component';
=======
  TokenServiceInterface
} from "../../../services/token/token.service";
import { CopyButtonComponent } from "../../shared/copy-button/copy-button.component";
import { KeywordFilterComponent } from "../../shared/keyword-filter/keyword-filter.component";
>>>>>>> b8b1f8db

const columnKeysMap = [
  { key: "select", label: "" },
  { key: "serial", label: "Serial" },
  { key: "tokentype", label: "Type" },
  { key: "active", label: "Active" },
  { key: "description", label: "Description" },
  { key: "failcount", label: "Fail Counter" },
  { key: "rollout_state", label: "Rollout State" },
  { key: "username", label: "User" },
  { key: "user_realm", label: "User Realm" },
  { key: "realms", label: "Token Realm" },
  { key: "container_serial", label: "Container" }
];

@Component({
  selector: "app-token-table",
  standalone: true,
  imports: [
    MatTableModule,
    MatFormFieldModule,
    MatInputModule,
    MatPaginatorModule,
    MatSortModule,
    NgClass,
    KeywordFilterComponent,
    CopyButtonComponent,
    MatCheckboxModule,
    FormsModule,
<<<<<<< HEAD
    MatIconModule,
    ClearableInputComponent,
=======
    MatIconModule
>>>>>>> b8b1f8db
  ],
  templateUrl: "./token-table.component.html",
  styleUrl: "./token-table.component.scss"
})
export class TokenTableComponent {
  protected readonly tokenService: TokenServiceInterface = inject(TokenService);
  protected readonly tableUtilsService: TableUtilsServiceInterface =
    inject(TableUtilsService);
  protected readonly contentService: ContentServiceInterface =
    inject(ContentService);
  protected readonly dialogService: DialogServiceInterface =
    inject(DialogService);

  readonly columnKeysMap = columnKeysMap;
  readonly columnKeys: string[] = columnKeysMap.map((column) => column.key);
  readonly apiFilter = this.tokenService.apiFilter;
  readonly advancedApiFilter = this.tokenService.advancedApiFilter;
  tokenSelection = this.tokenService.tokenSelection;
  isProgrammaticTabChange = this.contentService.isProgrammaticTabChange;

  tokenResource = this.tokenService.tokenResource;

  filterValue = this.tokenService.filterValue;
  filterValueString: WritableSignal<string> = linkedSignal(() => {
    const filterMap = this.filterValue();
    return Object.entries(filterMap)
      .map(([key, value]) => `${key}: ${value}`)
      .join(" ");
  });

  pageSize = this.tokenService.pageSize;
  pageIndex = this.tokenService.pageIndex;
  sort = this.tokenService.sort;

  emptyResource = linkedSignal({
    source: this.pageSize,
    computation: (pageSize: number) =>
      Array.from({ length: pageSize }, () => {
        const emptyRow: any = {};
        columnKeysMap.forEach((column) => {
          emptyRow[column.key] = "";
        });
        return emptyRow;
      })
  });

  tokenDataSource: WritableSignal<MatTableDataSource<TokenDetails>> =
    linkedSignal({
      source: this.tokenResource.value,
      computation: (tokenResource, previous) => {
        if (tokenResource && tokenResource.result?.value) {
          return new MatTableDataSource(tokenResource.result?.value.tokens);
        }
        return previous?.value ?? new MatTableDataSource(this.emptyResource());
      }
    });

  totalLength: WritableSignal<number> = linkedSignal({
    source: this.tokenResource.value,
    computation: (tokenResource, previous) => {
      if (tokenResource && tokenResource.result?.value) {
        return tokenResource.result?.value.count;
      }
      return previous?.value ?? 0;
    }
  });

  pageSizeOptions = this.tableUtilsService.pageSizeOptions;

  @ViewChild("filterHTMLInputElement", { static: true })
  filterInput!: HTMLInputElement;

  constructor() {
    effect(() => {
      const filterValueString = this.filterValueString();
      if (this.filterInput) {
        this.filterInput.value = filterValueString;
      }
      const recordsFromText =
        this.tableUtilsService.recordsFromText(filterValueString);
      if (
        JSON.stringify(this.filterValue()) !== JSON.stringify(recordsFromText)
      ) {
        this.filterValue.set(recordsFromText);
      }
      this.pageIndex.set(0);
    });
  }

  isAllSelected() {
    return this.tokenSelection().length === this.tokenDataSource().data.length;
  }

  toggleAllRows() {
    if (this.isAllSelected()) {
      this.tokenSelection.set([]);
    } else {
      this.tokenSelection.set([...this.tokenDataSource().data]);
    }
  }

  toggleRow(tokenDetails: TokenDetails): void {
    const current = this.tokenSelection();
    if (current.includes(tokenDetails)) {
      this.tokenSelection.set(current.filter((r) => r !== tokenDetails));
    } else {
      this.tokenSelection.set([...current, tokenDetails]);
    }
  }

  toggleActive(tokenDetails: TokenDetails): void {
    if (!tokenDetails.revoked && !tokenDetails.locked) {
      this.tokenService
        .toggleActive(tokenDetails.serial, tokenDetails.active)
        .subscribe({
          next: () => {
            this.tokenResource.reload();
          }
        });
    }
  }

  resetFailCount(tokenDetails: TokenDetails): void {
    if (!tokenDetails.revoked && !tokenDetails.locked) {
      this.tokenService.resetFailCount(tokenDetails.serial).subscribe({
        next: () => {
          this.tokenResource.reload();
        }
      });
    }
  }

  onPageEvent(event: PageEvent) {
    this.pageSize.set(event.pageSize);
    this.tokenService.eventPageSize = event.pageSize;
    this.pageIndex.set(event.pageIndex);
  }

  onSortEvent($event: Sort) {
    if ($event.direction === "") {
      this.sort.set({ active: "serial", direction: "asc" });
      return;
    }
    this.sort.set($event);
  }
}<|MERGE_RESOLUTION|>--- conflicted
+++ resolved
@@ -1,30 +1,3 @@
-<<<<<<< HEAD
-import { NgClass } from '@angular/common';
-import {
-  Component,
-  effect,
-  inject,
-  linkedSignal,
-  ViewChild,
-  WritableSignal,
-} from '@angular/core';
-import { FormsModule } from '@angular/forms';
-import { MatCheckboxModule } from '@angular/material/checkbox';
-import { MatFormFieldModule } from '@angular/material/form-field';
-import { MatIconModule } from '@angular/material/icon';
-import { MatInputModule } from '@angular/material/input';
-import { MatPaginatorModule, PageEvent } from '@angular/material/paginator';
-import { MatSortModule, Sort } from '@angular/material/sort';
-import { MatTableDataSource, MatTableModule } from '@angular/material/table';
-import {
-  ContentService,
-  ContentServiceInterface,
-} from '../../../services/content/content.service';
-import {
-  DialogService,
-  DialogServiceInterface,
-} from '../../../services/dialog/dialog.service';
-=======
 import { NgClass } from "@angular/common";
 import { Component, effect, inject, linkedSignal, ViewChild, WritableSignal } from "@angular/core";
 import { FormsModule } from "@angular/forms";
@@ -37,26 +10,18 @@
 import { MatTableDataSource, MatTableModule } from "@angular/material/table";
 import { ContentService, ContentServiceInterface } from "../../../services/content/content.service";
 import { DialogService, DialogServiceInterface } from "../../../services/dialog/dialog.service";
->>>>>>> b8b1f8db
 import {
   TableUtilsService,
-  TableUtilsServiceInterface
+  TableUtilsServiceInterface,
 } from "../../../services/table-utils/table-utils.service";
 import {
   TokenDetails,
   TokenService,
-<<<<<<< HEAD
   TokenServiceInterface,
-} from '../../../services/token/token.service';
-import { ClearableInputComponent } from '../../shared/clearable-input/clearable-input.component';
-import { CopyButtonComponent } from '../../shared/copy-button/copy-button.component';
-import { KeywordFilterComponent } from '../../shared/keyword-filter/keyword-filter.component';
-=======
-  TokenServiceInterface
 } from "../../../services/token/token.service";
+import { ClearableInputComponent } from "../../shared/clearable-input/clearable-input.component";
 import { CopyButtonComponent } from "../../shared/copy-button/copy-button.component";
 import { KeywordFilterComponent } from "../../shared/keyword-filter/keyword-filter.component";
->>>>>>> b8b1f8db
 
 const columnKeysMap = [
   { key: "select", label: "" },
@@ -69,7 +34,7 @@
   { key: "username", label: "User" },
   { key: "user_realm", label: "User Realm" },
   { key: "realms", label: "Token Realm" },
-  { key: "container_serial", label: "Container" }
+  { key: "container_serial", label: "Container" },
 ];
 
 @Component({
@@ -86,24 +51,17 @@
     CopyButtonComponent,
     MatCheckboxModule,
     FormsModule,
-<<<<<<< HEAD
     MatIconModule,
     ClearableInputComponent,
-=======
-    MatIconModule
->>>>>>> b8b1f8db
   ],
   templateUrl: "./token-table.component.html",
-  styleUrl: "./token-table.component.scss"
+  styleUrl: "./token-table.component.scss",
 })
 export class TokenTableComponent {
   protected readonly tokenService: TokenServiceInterface = inject(TokenService);
-  protected readonly tableUtilsService: TableUtilsServiceInterface =
-    inject(TableUtilsService);
-  protected readonly contentService: ContentServiceInterface =
-    inject(ContentService);
-  protected readonly dialogService: DialogServiceInterface =
-    inject(DialogService);
+  protected readonly tableUtilsService: TableUtilsServiceInterface = inject(TableUtilsService);
+  protected readonly contentService: ContentServiceInterface = inject(ContentService);
+  protected readonly dialogService: DialogServiceInterface = inject(DialogService);
 
   readonly columnKeysMap = columnKeysMap;
   readonly columnKeys: string[] = columnKeysMap.map((column) => column.key);
@@ -135,19 +93,18 @@
           emptyRow[column.key] = "";
         });
         return emptyRow;
-      })
+      }),
   });
 
-  tokenDataSource: WritableSignal<MatTableDataSource<TokenDetails>> =
-    linkedSignal({
-      source: this.tokenResource.value,
-      computation: (tokenResource, previous) => {
-        if (tokenResource && tokenResource.result?.value) {
-          return new MatTableDataSource(tokenResource.result?.value.tokens);
-        }
-        return previous?.value ?? new MatTableDataSource(this.emptyResource());
+  tokenDataSource: WritableSignal<MatTableDataSource<TokenDetails>> = linkedSignal({
+    source: this.tokenResource.value,
+    computation: (tokenResource, previous) => {
+      if (tokenResource && tokenResource.result?.value) {
+        return new MatTableDataSource(tokenResource.result?.value.tokens);
       }
-    });
+      return previous?.value ?? new MatTableDataSource(this.emptyResource());
+    },
+  });
 
   totalLength: WritableSignal<number> = linkedSignal({
     source: this.tokenResource.value,
@@ -156,7 +113,7 @@
         return tokenResource.result?.value.count;
       }
       return previous?.value ?? 0;
-    }
+    },
   });
 
   pageSizeOptions = this.tableUtilsService.pageSizeOptions;
@@ -170,11 +127,8 @@
       if (this.filterInput) {
         this.filterInput.value = filterValueString;
       }
-      const recordsFromText =
-        this.tableUtilsService.recordsFromText(filterValueString);
-      if (
-        JSON.stringify(this.filterValue()) !== JSON.stringify(recordsFromText)
-      ) {
+      const recordsFromText = this.tableUtilsService.recordsFromText(filterValueString);
+      if (JSON.stringify(this.filterValue()) !== JSON.stringify(recordsFromText)) {
         this.filterValue.set(recordsFromText);
       }
       this.pageIndex.set(0);
@@ -204,13 +158,11 @@
 
   toggleActive(tokenDetails: TokenDetails): void {
     if (!tokenDetails.revoked && !tokenDetails.locked) {
-      this.tokenService
-        .toggleActive(tokenDetails.serial, tokenDetails.active)
-        .subscribe({
-          next: () => {
-            this.tokenResource.reload();
-          }
-        });
+      this.tokenService.toggleActive(tokenDetails.serial, tokenDetails.active).subscribe({
+        next: () => {
+          this.tokenResource.reload();
+        },
+      });
     }
   }
 
@@ -219,7 +171,7 @@
       this.tokenService.resetFailCount(tokenDetails.serial).subscribe({
         next: () => {
           this.tokenResource.reload();
-        }
+        },
       });
     }
   }
