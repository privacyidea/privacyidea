<<<<<<< HEAD
<div aria-label="Token Enrollment"
     class="token-enrollment-container" appScrollToTop>
  <div [innerHTML]="preTopHtml$ | async"
       class="margin-top-1"></div>
=======
<div
  aria-label="Token Enrollment"
  class="token-enrollment-container">
  <div
    [innerHTML]="preTopHtml$ | async"
    class="margin-top-1"></div>
>>>>>>> dfcf32ef
  <h3 class="margin-left-1">Token Enrollment</h3>
  <mat-form-field class="width-100">
    <mat-select
      [(ngModel)]="selectedTokenType"
      [panelClass]="'multi-column-panel'">
      @for (type of tokenService.tokenTypeOptions(); track type) {
        <mat-option
          class="token-type-option type-option"
          [value]="type">{{ type.info.split(":")[0] }}
        </mat-option>
      }

      <button
        (click)="versioningService.openDocumentation('tokentypes')"
        class="card-button width-100"
        mat-flat-button>
        <mat-icon>info_outline</mat-icon>
        Help About Tokentypes
      </button>
    </mat-select>
    <mat-hint class="token-type-hint">
      @if (selectedTokenType().info) {
        {{ selectedTokenType().info.split(":")[1] }}
      }
    </mat-hint>
  </mat-form-field>
  <form [formGroup]="formGroup">
    <div class="enroll-button-container">
      <button
        (click)="reopenEnrollmentDialog()"
        [disabled]="!canReopenEnrollmentDialog()"
        [matTooltip]="'Reopen enrollment dialog'"
        mat-icon-button
        type="button">
        <mat-icon>open_in_new</mat-icon>
      </button>
      <button
        (click)="enrollToken()"
        [ngClass]="{
          'card-button-disabled': formGroup.invalid,
          'card-button': true,
        }"
        mat-flat-button>
        <mat-icon>add</mat-icon>
        Enroll {{ selectedTokenType().key }} Token
      </button>
    </div>
    @switch (selectedTokenType().key) {
      @case ("hotp") {
        <app-enroll-hotp
          (aditionalFormFieldsChange)="updateAdditionalFormFields($event)"
          (clickEnrollChange)="updateClickEnroll($event)"/>
      }
      @case ("totp") {
        <app-enroll-totp
          (aditionalFormFieldsChange)="updateAdditionalFormFields($event)"
          (clickEnrollChange)="updateClickEnroll($event)"/>
      }
      @case ("spass") {
        <app-enroll-spass
          (aditionalFormFieldsChange)="updateAdditionalFormFields($event)"
          (clickEnrollChange)="updateClickEnroll($event)"/>
      }
      @case ("motp") {
        <app-enroll-motp
          (aditionalFormFieldsChange)="updateAdditionalFormFields($event)"
          (clickEnrollChange)="updateClickEnroll($event)"/>
      }
      @case ("sshkey") {
        <app-enroll-sshkey
          (aditionalFormFieldsChange)="updateAdditionalFormFields($event)"
          (clickEnrollChange)="updateClickEnroll($event)"/>
      }
      @case ("yubikey") {
        <app-enroll-yubikey
          (aditionalFormFieldsChange)="updateAdditionalFormFields($event)"
          (clickEnrollChange)="updateClickEnroll($event)"/>
      }
      @case ("remote") {
        <app-enroll-remote
          (aditionalFormFieldsChange)="updateAdditionalFormFields($event)"
          (clickEnrollChange)="updateClickEnroll($event)"/>
      }
      @case ("yubico") {
        <app-enroll-yubico
          (aditionalFormFieldsChange)="updateAdditionalFormFields($event)"
          (clickEnrollChange)="updateClickEnroll($event)"/>
      }
      @case ("radius") {
        <app-enroll-radius
          (aditionalFormFieldsChange)="updateAdditionalFormFields($event)"
          (clickEnrollChange)="updateClickEnroll($event)"/>
      }
      @case ("sms") {
        <app-enroll-sms
          (aditionalFormFieldsChange)="updateAdditionalFormFields($event)"
          (clickEnrollChange)="updateClickEnroll($event)"/>
      }
      @case ("4eyes") {
        <app-enroll-foureyes
          (aditionalFormFieldsChange)="updateAdditionalFormFields($event)"
          (clickEnrollChange)="updateClickEnroll($event)"/>
      }
      @case ("applspec") {
        <app-enroll-applspec
          (aditionalFormFieldsChange)="updateAdditionalFormFields($event)"
          (clickEnrollChange)="updateClickEnroll($event)"/>
      }
      @case ("daypassword") {
        <app-enroll-daypassword
          (aditionalFormFieldsChange)="updateAdditionalFormFields($event)"
          (clickEnrollChange)="updateClickEnroll($event)"/>
      }
      @case ("certificate") {
        <app-enroll-certificate
          (aditionalFormFieldsChange)="updateAdditionalFormFields($event)"
          (clickEnrollChange)="updateClickEnroll($event)"/>
      }
      @case ("email") {
        <app-enroll-email
          (aditionalFormFieldsChange)="updateAdditionalFormFields($event)"
          (clickEnrollChange)="updateClickEnroll($event)"/>
      }
      @case ("indexedsecret") {
        <app-enroll-indexedsecret
          (aditionalFormFieldsChange)="updateAdditionalFormFields($event)"
          (clickEnrollChange)="updateClickEnroll($event)"/>
      }
      @case ("paper") {
        <app-enroll-paper
          (aditionalFormFieldsChange)="updateAdditionalFormFields($event)"
          (clickEnrollChange)="updateClickEnroll($event)"/>
      }
      @case ("push") {
        <app-enroll-push
          (aditionalFormFieldsChange)="updateAdditionalFormFields($event)"
          (clickEnrollChange)="updateClickEnroll($event)"/>
      }
      @case ("question") {
        <app-enroll-question
          (aditionalFormFieldsChange)="updateAdditionalFormFields($event)"
          (clickEnrollChange)="updateClickEnroll($event)"/>
      }
      @case ("registration") {
        <app-enroll-registration
          (aditionalFormFieldsChange)="updateAdditionalFormFields($event)"
          (clickEnrollChange)="updateClickEnroll($event)"/>
      }
      @case ("tan") {
        <app-enroll-tan
          (aditionalFormFieldsChange)="updateAdditionalFormFields($event)"
          (clickEnrollChange)="updateClickEnroll($event)"/>
      }
      @case ("tiqr") {
        <app-enroll-tiqr
          (aditionalFormFieldsChange)="updateAdditionalFormFields($event)"
          (clickEnrollChange)="updateClickEnroll($event)"/>
      }
      @case ("u2f") {
        <app-enroll-u2f
          (aditionalFormFieldsChange)="updateAdditionalFormFields($event)"
          (clickEnrollChange)="updateClickEnroll($event)"/>
      }
      @case ("vasco") {
        <app-enroll-vasco
          (aditionalFormFieldsChange)="updateAdditionalFormFields($event)"
          (clickEnrollChange)="updateClickEnroll($event)"/>
      }
      @case ("webauthn") {
        <app-enroll-webauthn
          (aditionalFormFieldsChange)="updateAdditionalFormFields($event)"
          (clickEnrollChange)="updateClickEnroll($event)"/>
      }
      @case ("passkey") {
        <app-enroll-passkey
          (aditionalFormFieldsChange)="updateAdditionalFormFields($event)"
          (clickEnrollChange)="updateClickEnroll($event)"/>
      }
    }
    <mat-form-field class="description-form">
      <mat-label>Description</mat-label>
      <textarea
        [formControl]="descriptionControl"
        [maxlength]="80"
        matInput
        placeholder="Enter description"
        rows="3"></textarea>
    </mat-form-field>
    <div class="flex-row gap-1">
      <div class="flex-column width-100">
        <input
          style="display: none"
          type="text"/> <input
        style="display: none"
        type="password"/>
        <h4 class="enroll-h4">Assign Token to a Container</h4>
        <mat-form-field class="width-50 input-height">
          <mat-label>Enter Container</mat-label>
          <input
            [formControl]="selectedContainerControl"
            [matAutocomplete]="containerAuto"
            matInput/>
          <mat-autocomplete #containerAuto="matAutocomplete">
            @for (option of containerService.filteredContainerOptions();
              track option) {
              <mat-option [value]="option">{{ option }}</mat-option>
            }
          </mat-autocomplete>
        </mat-form-field>
      </div>
      @if (selectedTokenType().key !== "passkey") {
        <div class="flex-column user-pin-container">
          <h4 class="enroll-h4">Set PIN</h4>
          <div class="user-pin-input">
            <input
              [formControl]="setPinControl"
              [type]="'password'"
              class="input"
              placeholder="PIN"/> <input
            [formControl]="repeatPinControl"
            [type]="'password'"
            class="input"
            placeholder="Repeat PIN"/>
          </div>
          @if (formGroup.hasError("pinMismatch") &&
          (formGroup.get("setPin")?.touched ||
            formGroup.get("repeatPin")?.touched)) {
            <mat-error class="pin-error">PINs do not match.</mat-error>
          }
        </div>
      } @else {
        <div class="width-33"></div>
      }
    </div>
  </form>
  <div
    [innerHTML]="preBottomHtml$ | async"
    class="margin-bottom-1"></div>
</div><|MERGE_RESOLUTION|>--- conflicted
+++ resolved
@@ -1,16 +1,9 @@
-<<<<<<< HEAD
-<div aria-label="Token Enrollment"
-     class="token-enrollment-container" appScrollToTop>
-  <div [innerHTML]="preTopHtml$ | async"
-       class="margin-top-1"></div>
-=======
 <div
   aria-label="Token Enrollment"
-  class="token-enrollment-container">
+  class="token-enrollment-container" appScrollToTop>
   <div
     [innerHTML]="preTopHtml$ | async"
     class="margin-top-1"></div>
->>>>>>> dfcf32ef
   <h3 class="margin-left-1">Token Enrollment</h3>
   <mat-form-field class="width-100">
     <mat-select
