<div
  aria-label="Token Enrollment"
  class="token-enrollment-container">
  <div
    [innerHTML]="preTopHtml$ | async"
    class="margin-top-1"></div>
  <h3 class="margin-left-1">Token Enrollment</h3>
  <mat-form-field class="width-100">
<<<<<<< HEAD
    <mat-select [(ngModel)]="selectedTokenType"
                [panelClass]="'multi-column-panel'"
                [value]="selectedTokenType()">
=======
    <mat-select
      [(ngModel)]="selectedTokenType"
      [panelClass]="'multi-column-panel'">
>>>>>>> 35031a35
      @for (type of tokenService.tokenTypeOptions(); track type) {
        <mat-option
          class="token-type-option type-option"
          [value]="type">{{ type.info.split(":")[0] }}
        </mat-option>
      }

      <button
        (click)="versioningService.openDocumentation('tokentypes')"
        class="card-button width-100"
        mat-flat-button>
        <mat-icon>info_outline</mat-icon>
        Help About Tokentypes
      </button>
    </mat-select>
    <mat-hint class="token-type-hint">
      @if (selectedTokenType().info) {
        {{ selectedTokenType().info.split(":")[1] }}
      }
    </mat-hint>
  </mat-form-field>
  <form [formGroup]="formGroup">
    <div class="enroll-button-container">
      <button
        (click)="reopenEnrollmentDialog()"
        [disabled]="!canReopenEnrollmentDialog()"
        [matTooltip]="'Reopen enrollment dialog'"
        mat-icon-button
        type="button">
        <mat-icon>open_in_new</mat-icon>
      </button>
      <button
        (click)="enrollToken()"
        [ngClass]="{
          'card-button-disabled': formGroup.invalid,
          'card-button': true,
        }"
        mat-flat-button>
        <mat-icon>add</mat-icon>
        Enroll {{ selectedTokenType().key }} Token
      </button>
    </div>
    @switch (selectedTokenType().key) {
      @case ("hotp") {
        <app-enroll-hotp
          (aditionalFormFieldsChange)="updateAdditionalFormFields($event)"
          (clickEnrollChange)="updateClickEnroll($event)"/>
      }
      @case ("totp") {
        <app-enroll-totp
          (aditionalFormFieldsChange)="updateAdditionalFormFields($event)"
          (clickEnrollChange)="updateClickEnroll($event)"/>
      }
      @case ("spass") {
        <app-enroll-spass
          (aditionalFormFieldsChange)="updateAdditionalFormFields($event)"
          (clickEnrollChange)="updateClickEnroll($event)"/>
      }
      @case ("motp") {
        <app-enroll-motp
          (aditionalFormFieldsChange)="updateAdditionalFormFields($event)"
          (clickEnrollChange)="updateClickEnroll($event)"/>
      }
      @case ("sshkey") {
        <app-enroll-sshkey
          (aditionalFormFieldsChange)="updateAdditionalFormFields($event)"
          (clickEnrollChange)="updateClickEnroll($event)"/>
      }
      @case ("yubikey") {
        <app-enroll-yubikey
          (aditionalFormFieldsChange)="updateAdditionalFormFields($event)"
          (clickEnrollChange)="updateClickEnroll($event)"/>
      }
      @case ("remote") {
        <app-enroll-remote
          (aditionalFormFieldsChange)="updateAdditionalFormFields($event)"
          (clickEnrollChange)="updateClickEnroll($event)"/>
      }
      @case ("yubico") {
        <app-enroll-yubico
          (aditionalFormFieldsChange)="updateAdditionalFormFields($event)"
          (clickEnrollChange)="updateClickEnroll($event)"/>
      }
      @case ("radius") {
        <app-enroll-radius
          (aditionalFormFieldsChange)="updateAdditionalFormFields($event)"
          (clickEnrollChange)="updateClickEnroll($event)"/>
      }
      @case ("sms") {
        <app-enroll-sms
          (aditionalFormFieldsChange)="updateAdditionalFormFields($event)"
          (clickEnrollChange)="updateClickEnroll($event)"/>
      }
      @case ("4eyes") {
        <app-enroll-foureyes
          (aditionalFormFieldsChange)="updateAdditionalFormFields($event)"
          (clickEnrollChange)="updateClickEnroll($event)"/>
      }
      @case ("applspec") {
        <app-enroll-applspec
          (aditionalFormFieldsChange)="updateAdditionalFormFields($event)"
          (clickEnrollChange)="updateClickEnroll($event)"/>
      }
      @case ("daypassword") {
        <app-enroll-daypassword
          (aditionalFormFieldsChange)="updateAdditionalFormFields($event)"
          (clickEnrollChange)="updateClickEnroll($event)"/>
      }
      @case ("certificate") {
        <app-enroll-certificate
          (aditionalFormFieldsChange)="updateAdditionalFormFields($event)"
          (clickEnrollChange)="updateClickEnroll($event)"/>
      }
      @case ("email") {
        <app-enroll-email
          (aditionalFormFieldsChange)="updateAdditionalFormFields($event)"
          (clickEnrollChange)="updateClickEnroll($event)"/>
      }
      @case ("indexedsecret") {
        <app-enroll-indexedsecret
          (aditionalFormFieldsChange)="updateAdditionalFormFields($event)"
          (clickEnrollChange)="updateClickEnroll($event)"/>
      }
      @case ("paper") {
        <app-enroll-paper
          (aditionalFormFieldsChange)="updateAdditionalFormFields($event)"
          (clickEnrollChange)="updateClickEnroll($event)"/>
      }
      @case ("push") {
        <app-enroll-push
          (aditionalFormFieldsChange)="updateAdditionalFormFields($event)"
          (clickEnrollChange)="updateClickEnroll($event)"/>
      }
      @case ("question") {
        <app-enroll-question
          (aditionalFormFieldsChange)="updateAdditionalFormFields($event)"
          (clickEnrollChange)="updateClickEnroll($event)"/>
      }
      @case ("registration") {
        <app-enroll-registration
          (aditionalFormFieldsChange)="updateAdditionalFormFields($event)"
          (clickEnrollChange)="updateClickEnroll($event)"/>
      }
      @case ("tan") {
        <app-enroll-tan
          (aditionalFormFieldsChange)="updateAdditionalFormFields($event)"
          (clickEnrollChange)="updateClickEnroll($event)"/>
      }
      @case ("tiqr") {
        <app-enroll-tiqr
          (aditionalFormFieldsChange)="updateAdditionalFormFields($event)"
          (clickEnrollChange)="updateClickEnroll($event)"/>
      }
      @case ("u2f") {
        <app-enroll-u2f
          (aditionalFormFieldsChange)="updateAdditionalFormFields($event)"
          (clickEnrollChange)="updateClickEnroll($event)"/>
      }
      @case ("vasco") {
        <app-enroll-vasco
          (aditionalFormFieldsChange)="updateAdditionalFormFields($event)"
          (clickEnrollChange)="updateClickEnroll($event)"/>
      }
      @case ("webauthn") {
        <app-enroll-webauthn
          (aditionalFormFieldsChange)="updateAdditionalFormFields($event)"
          (clickEnrollChange)="updateClickEnroll($event)"/>
      }
      @case ("passkey") {
        <app-enroll-passkey
          (aditionalFormFieldsChange)="updateAdditionalFormFields($event)"
          (clickEnrollChange)="updateClickEnroll($event)"/>
      }
    }
    <mat-form-field class="description-form">
      <mat-label>Description</mat-label>
      <textarea
        [formControl]="descriptionControl"
        [maxlength]="80"
        matInput
        placeholder="Enter description"
        rows="3"></textarea>
    </mat-form-field>
    <div class="flex-row gap-1">
      <div class="flex-column width-100">
        <input
          style="display: none"
          type="text"/> <input
        style="display: none"
        type="password"/>
        <h4 class="enroll-h4">Assign Token to a Container</h4>
        <mat-form-field class="width-50 input-height">
          <mat-label>Enter Container</mat-label>
          <input
            [formControl]="selectedContainerControl"
            [matAutocomplete]="containerAuto"
            matInput/>
          <mat-autocomplete #containerAuto="matAutocomplete">
            @for (option of containerService.filteredContainerOptions();
              track option) {
              <mat-option [value]="option">{{ option }}</mat-option>
            }
          </mat-autocomplete>
        </mat-form-field>
      </div>
      @if (selectedTokenType().key !== "passkey") {
        <div class="flex-column user-pin-container">
          <h4 class="enroll-h4">Set PIN</h4>
          <div class="user-pin-input">
            <input
              [formControl]="setPinControl"
              [type]="'password'"
              class="input"
              placeholder="PIN"/> <input
            [formControl]="repeatPinControl"
            [type]="'password'"
            class="input"
            placeholder="Repeat PIN"/>
          </div>
          @if (formGroup.hasError("pinMismatch") &&
          (formGroup.get("setPin")?.touched ||
            formGroup.get("repeatPin")?.touched)) {
            <mat-error class="pin-error">PINs do not match.</mat-error>
          }
        </div>
      } @else {
        <div class="width-33"></div>
      }
    </div>
  </form>
  <div
    [innerHTML]="preBottomHtml$ | async"
    class="margin-bottom-1"></div>
</div><|MERGE_RESOLUTION|>--- conflicted
+++ resolved
@@ -6,15 +6,10 @@
     class="margin-top-1"></div>
   <h3 class="margin-left-1">Token Enrollment</h3>
   <mat-form-field class="width-100">
-<<<<<<< HEAD
-    <mat-select [(ngModel)]="selectedTokenType"
-                [panelClass]="'multi-column-panel'"
-                [value]="selectedTokenType()">
-=======
     <mat-select
       [(ngModel)]="selectedTokenType"
-      [panelClass]="'multi-column-panel'">
->>>>>>> 35031a35
+      [panelClass]="'multi-column-panel'"
+      [value]="selectedTokenType()">
       @for (type of tokenService.tokenTypeOptions(); track type) {
         <mat-option
           class="token-type-option type-option"
