--- conflicted
+++ resolved
@@ -34,13 +34,10 @@
 
   pollResponse = signal<PiResponse<Tokens> | undefined>(undefined);
 
-<<<<<<< HEAD
-=======
   text = this.tokenService
     .tokenTypeOptions()
     .find((type) => type.key === "push")?.text;
 
->>>>>>> da6b3e6c
   @Output() additionalFormFieldsChange = new EventEmitter<{
     [key: string]: FormControl<any>;
   }>();
