<div class="flex-column">
<<<<<<< HEAD
  <div class="token-type-paragraph">
    <p i18n>{{ text }}</p>
  </div>
  <h4
    class="enroll-h4"
    i18n>
    Token Configuration
  </h4>
=======
  <h4 class="enroll-h4">Token Configuration</h4>
>>>>>>> e9083f2a
  <div class="flex-row gap-1">
    <mat-form-field class="separator-input-form input-height">
      <mat-label i18n>Separator</mat-label>
      <input
        [formControl]="separatorControl"
        class="separator-input"
        i18n-placeholder
        matInput
        placeholder="|" />
    </mat-form-field>
<<<<<<< HEAD
    <span
      class="margin-top-1"
      i18n
      >The separator that is used to separate the passwords of the different tokens.</span
    >
  </div>
  <h4
    class="enroll-h4"
    i18n>
    Required Realms
  </h4>
  <span
    class="required-realms-hint"
    i18n
    >Here you can select how many tokens of which realm are required to perform a successful authentication.</span
  >
  <div class="flex-row gap-1">
    <mat-form-field class="width-288px input-height">
      <mat-label i18n>Select Realms</mat-label>
      <!-- requiredTokensOfRealmsControl is managed by the component's logic, not direct binding here -->
=======
    <span class="margin-top-1">The separator that is used to separate the passwords of the different tokens.</span>
  </div>
  <h4 class="enroll-h4">Required Realms</h4>
  <span class="required-realms-hint">Here you can select how many tokens of which realm are required to perform a
                                     successful authentication.</span>
  <div class="flex-row gap-1">
    <mat-form-field class="width-288px input-height">
      <mat-label>Select Realms</mat-label>
>>>>>>> e9083f2a
      <mat-select
        [errorStateMatcher]="requiredRealmsErrorStateMatcher"
        [formControl]="requiredTokensOfRealmsControl"
        multiple
        required>
        @for (realm of realmOptions(); track realm) {
          <div class="required-realms-div">
            <mat-option
              class="required-realms-option"
              [value]="realm">
              <span>{{ realm }}</span>
            </mat-option>
            <input
              type="number"
              class="required-realms-input"
<<<<<<< HEAD
              [ngModel]="tokenCountMapping()[realm] || 0"
              (ngModelChange)="updateTokenCount(realm, $event)"
              i18n-placeholder
              i18n-placeholder
=======
              [ngModel]="getTokenCount(realm)"
              (ngModelChange)="setTokenCount(realm, $event)"
>>>>>>> e9083f2a
              placeholder="Tokens"
              min="1"
              max="9" />
          </div>
        }
      </mat-select>
      <mat-error i18n>At least one realm is <strong>required</strong></mat-error>
    </mat-form-field>
  </div>
<<<<<<< HEAD
  <mat-checkbox
    [formControl]="onlyAddToRealmControl"
    i18n>
    Only add to the realm (no user assignment)
  </mat-checkbox>
=======
>>>>>>> e9083f2a
</div><|MERGE_RESOLUTION|>--- conflicted
+++ resolved
@@ -1,16 +1,5 @@
 <div class="flex-column">
-<<<<<<< HEAD
-  <div class="token-type-paragraph">
-    <p i18n>{{ text }}</p>
-  </div>
-  <h4
-    class="enroll-h4"
-    i18n>
-    Token Configuration
-  </h4>
-=======
   <h4 class="enroll-h4">Token Configuration</h4>
->>>>>>> e9083f2a
   <div class="flex-row gap-1">
     <mat-form-field class="separator-input-form input-height">
       <mat-label i18n>Separator</mat-label>
@@ -21,37 +10,15 @@
         matInput
         placeholder="|" />
     </mat-form-field>
-<<<<<<< HEAD
-    <span
-      class="margin-top-1"
-      i18n
-      >The separator that is used to separate the passwords of the different tokens.</span
-    >
+    <span class="margin-top-1">The separator that is used to separate the passwords of the different tokens.</span>
   </div>
-  <h4
-    class="enroll-h4"
-    i18n>
-    Required Realms
-  </h4>
-  <span
-    class="required-realms-hint"
-    i18n
+  <h4 class="enroll-h4">Required Realms</h4>
+  <span class="required-realms-hint"
     >Here you can select how many tokens of which realm are required to perform a successful authentication.</span
   >
   <div class="flex-row gap-1">
     <mat-form-field class="width-288px input-height">
-      <mat-label i18n>Select Realms</mat-label>
-      <!-- requiredTokensOfRealmsControl is managed by the component's logic, not direct binding here -->
-=======
-    <span class="margin-top-1">The separator that is used to separate the passwords of the different tokens.</span>
-  </div>
-  <h4 class="enroll-h4">Required Realms</h4>
-  <span class="required-realms-hint">Here you can select how many tokens of which realm are required to perform a
-                                     successful authentication.</span>
-  <div class="flex-row gap-1">
-    <mat-form-field class="width-288px input-height">
       <mat-label>Select Realms</mat-label>
->>>>>>> e9083f2a
       <mat-select
         [errorStateMatcher]="requiredRealmsErrorStateMatcher"
         [formControl]="requiredTokensOfRealmsControl"
@@ -67,15 +34,8 @@
             <input
               type="number"
               class="required-realms-input"
-<<<<<<< HEAD
-              [ngModel]="tokenCountMapping()[realm] || 0"
-              (ngModelChange)="updateTokenCount(realm, $event)"
-              i18n-placeholder
-              i18n-placeholder
-=======
               [ngModel]="getTokenCount(realm)"
               (ngModelChange)="setTokenCount(realm, $event)"
->>>>>>> e9083f2a
               placeholder="Tokens"
               min="1"
               max="9" />
@@ -85,12 +45,4 @@
       <mat-error i18n>At least one realm is <strong>required</strong></mat-error>
     </mat-form-field>
   </div>
-<<<<<<< HEAD
-  <mat-checkbox
-    [formControl]="onlyAddToRealmControl"
-    i18n>
-    Only add to the realm (no user assignment)
-  </mat-checkbox>
-=======
->>>>>>> e9083f2a
 </div>