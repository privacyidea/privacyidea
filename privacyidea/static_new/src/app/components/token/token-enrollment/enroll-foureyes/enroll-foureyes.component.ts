--- conflicted
+++ resolved
@@ -54,18 +54,9 @@
   >();
 
   separatorControl = new FormControl<string>("|", [Validators.required]);
-<<<<<<< HEAD
-  requiredTokensOfRealmsControl = new FormControl<
-    { realm: string; tokens: number }[]
-  >([], [Validators.required, Validators.minLength(1)]);
-  onlyAddToRealmControl = new FormControl<boolean>(false, [
-    Validators.required
-  ]);
-=======
   requiredTokensOfRealmsControl = new FormControl<string[]>(
     [], [Validators.required, Validators.minLength(1)]
   );
->>>>>>> 1aad9670
 
   foureyesForm = new FormGroup({
     separator: this.separatorControl,
@@ -93,26 +84,8 @@
     else this.tokensByRealm.set(realm, tokens);
   }
 
-<<<<<<< HEAD
-  onRealmSelectionChange(event: MatOptionSelectionChange, realm: string): void {
-    if (event.isUserInput && event.source.selected) {
-      if (this.getTokenCount(realm) === 0) {
-        this.updateTokenCount(realm, 1);
-      }
-    } else if (event.isUserInput && !event.source.selected) {
-      this.updateTokenCount(realm, 0);
-    }
-  }
-
-  onClickEnroll = (
-    basicOptions: TokenEnrollmentData
-  ): Observable<EnrollmentResponse | null> => {
-    console.log(this.foureyesForm.invalid);
-    if (this.foureyesForm.invalid) {
-=======
   onClickEnroll = (basicOptions: TokenEnrollmentData): Observable<EnrollmentResponse | null> => {
     if (this.separatorControl.invalid || this.requiredTokensOfRealmsControl.invalid) {
->>>>>>> 1aad9670
       this.foureyesForm.markAllAsTouched();
       return of(null);
     }
