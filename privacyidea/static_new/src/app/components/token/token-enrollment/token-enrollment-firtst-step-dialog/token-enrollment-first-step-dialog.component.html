--- conflicted
+++ resolved
@@ -1,31 +1,20 @@
 <h2 i18n mat-dialog-title>Take action on your authenticator</h2>
 <mat-dialog-content>
-  @if (data.enrollmentResponse.detail["webAuthnRegisterRequest"] ||
-  data.enrollmentResponse.detail.passkey_registration) {
-<<<<<<< HEAD
+  @if (
+    data.enrollmentResponse.detail["webAuthnRegisterRequest"] || data.enrollmentResponse.detail.passkey_registration
+  ) {
     <p i18n class="max-width-600">
-      You need to confirm the registration with your authenticator. For an external authenticator,
-      this usually means pushing the button on the authenticator, or replugging it (if there is no
-      button on the authenticator). If you want to use an authenticator that is integrated into your
-      device, look for a dialog box from your operating system. If you do not see anything, please
-      make sure that your authenticator supports WebAuthn. </p>
+      You need to confirm the registration with your authenticator. For an external authenticator, this usually means
+      pushing the button on the authenticator, or replugging it (if there is no button on the authenticator). If you
+      want to use an authenticator that is integrated into your device, look for a dialog box from your operating
+      system. If you do not see anything, please make sure that your authenticator supports WebAuthn.
+    </p>
   }
   @if (data.enrollmentResponse.detail.u2fRegisterRequest) {
     <p i18n class="max-width-600">
-      You need to confirm the registration with your token either by pushing the blinking button or
-      by religging your token. This depends on the actual token model. </p>
-=======
-    <p class="max-width-600">
-      You need to confirm the registration with your authenticator. For an external authenticator, this usually means
-      pushing the button on the authenticator, or replugging it (if there is no button on the authenticator). If you
-      want to use an authenticator that is integrated into your device, look for a dialog box from your operating
-      system. If you do not see anything, please make sure that your authenticator supports WebAuthn. </p>
-  }
-  @if (data.enrollmentResponse.detail.u2fRegisterRequest) {
-    <p class="max-width-600">
       You need to confirm the registration with your token either by pushing the blinking button or by religging your
-      token. This depends on the actual token model. </p>
->>>>>>> 35d5aa34
+      token. This depends on the actual token model.
+    </p>
   }
   @if (data.enrollmentResponse.detail.pushurl) {
     <div class="flex-row gap-1">
@@ -35,31 +24,19 @@
         class="qr-code"
         height="300px"
         src="{{ data.enrollmentResponse.detail.pushurl.img }}"
-        width="300px"/>
-<<<<<<< HEAD
+        width="300px"
+      />
       <p i18n class="max-width-600">
-        Your token with serial number{{ data.enrollmentResponse.detail.serial }} is not completely
-        enrolled, yet. Please scan the QR code with the privacyIDEA Authenticator App or click
-        <a href="{{ data.enrollmentResponse.detail.pushurl.value }}"><span>this link</span></a>
-        on your smartphone. It will send the missing registration data to the configured endpoint.
-        Please note, that your smartphone needs internet access during the authentication process.
-=======
-      <p class="max-width-600">
         Your token with serial number{{ data.enrollmentResponse.detail.serial }} is not completely enrolled, yet. Please
         scan the QR code with the privacyIDEA Authenticator App or click
         <a href="{{ data.enrollmentResponse.detail.pushurl.value }}">this link</a>
         on your smartphone. It will send the missing registration data to the configured endpoint. Please note, that
         your smartphone needs internet access during the authentication process.
->>>>>>> 35d5aa34
       </p>
     </div>
   }
 </mat-dialog-content>
 
 <mat-dialog-actions>
-  <button
-    mat-button
-    mat-dialog-close
-    i18n>Close
-  </button>
-</mat-dialog-actions>
+  <button mat-button mat-dialog-close i18n>Close</button>
+</mat-dialog-actions>