--- conflicted
+++ resolved
@@ -38,12 +38,7 @@
       Upload Certificate
     </mat-button-toggle>
   </mat-button-toggle-group>
-<<<<<<< HEAD
-
   <div class="flex-row gap-16">
-=======
-  <div class="flex-row gap-1">
->>>>>>> e8e956ab
     <mat-form-field class="width-33">
       <mat-label i18n>CA Connector</mat-label>
       <mat-select
