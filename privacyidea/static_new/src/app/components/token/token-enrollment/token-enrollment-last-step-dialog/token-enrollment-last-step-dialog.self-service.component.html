<h2 mat-dialog-title>Token successfully enrolled</h2>
<mat-dialog-content>
<<<<<<< HEAD
  <span
  >The token was successfully enrolled with serial number
    <a (click)="tokenSelected(data.response.detail.serial)"> {{ data.response.detail.serial }} </a>.</span
  >
  @if (data.response.detail["container_serial"]) {
    <br />
    <span
    >It has been enrolled in the container
=======
  <span>The token was successfully enrolled with serial number
    <a (click)="tokenSelected(data.response.detail.serial)"> {{ data.response.detail.serial }} </a>.</span>
  @if (data.response.detail["container_serial"]) {
    <br />
    <span>
      It has been enrolled in the container
>>>>>>> 6368a39f
      <a (click)="containerSelected(data.response.detail['container_serial'])">
        {{ data.response.detail["container_serial"] }}
      </a>
      .
    </span>
  }
  @if (data.user?.username && data.userRealm != "" && !data.onlyAddToRealm) {
    <br />
    <span
    >The user <span>{{ data.user!.username }}</span> in the realm <span>{{ data.userRealm }}</span> was
                                                           assigned
      to the token.
    </span>
  }
  <div class="flex-row gap-1">
    @if (!["registration", "paper", "spass", "tan", "email", "yubico", "yubikey"].includes(data.tokentype.key)) {
      @if (data.response.detail.googleurl?.img) {
        <img
          alt="QR Code"
          class="qr-code"
          height="300px"
          src="{{ data.response.detail.googleurl?.img }}"
          width="300px" />
      } @else if (data.response.detail.motpurl?.img) {
        <img
          alt="QR Code"
          class="qr-code"
          height="300px"
          src="{{ data.response.detail.motpurl?.img }}"
          width="300px" />
      } @else if (data.response.detail.otpkey?.img) {
        <img
          alt="QR Code"
          class="qr-code"
          height="300px"
          src="{{ data.response.detail.otpkey?.img }}"
          width="300px" />
      } @else if (data.response.detail.tiqrenroll?.img) {
        <img
          alt="QR Code"
          class="qr-code"
          height="300px"
          src="{{ data.response.detail.tiqrenroll?.img }}"
          width="300px" />
      }
    }
    <div class="flex-column gap-1">
      @let url =
        data.response.detail.googleurl?.value ??
        data.response.detail.motpurl?.value ??
        data.response.detail.otpkey?.value ??
        data.response.detail.tiqrenroll?.value;
      @if (url && !["spass", "tiqr", "registration", "email", "yubico", "yubikey"].includes(data.tokentype.key)) {
        <p class="width-36">
          Click
          <a href="{{ url }}">here</a>
          or scan the QR Code, if you want to add the Token to your smartphone authenticator app. The QR Code contains
          the secret key of your token. You need to protect it.

          <strong> If you are in doubt, that someone else saw it, please regenerate the QR Code, when no one else is
                   watching. </strong>
        </p>

        <button
          (click)="regenerateQRCode()"
          class="card-button"
          mat-flat-button>
          <mat-icon>autorenew</mat-icon>
          Regenerate {{ !["paper", "tan",].includes(data.tokentype.key) ? "QR Code" : "Values" }}
        </button>
      }

      @if (data.response.detail["password"]) {
        <p>
<<<<<<< HEAD
          Your Password: <strong>{{ data.response.detail["password"] }}</strong
        >.
=======
          Your Password: <strong>{{ data.response.detail["password"] }}</strong>.
>>>>>>> 6368a39f
        </p>
      }

      @if (data.response.detail.otpkey?.value && !data.response.detail["otps"]
      && !["registration", "paper", "tan", "spass", "email", "yubico", "yubikey"].includes(data.tokentype.key)) {
        <mat-accordion class="otpkey-expension">
          <mat-expansion-panel>
            <mat-expansion-panel-header>
              <mat-panel-title> The OTP key</mat-panel-title>
            </mat-expansion-panel-header>
            <p class="otpkey-p">Hex: {{ data.response.detail.otpkey?.value }}</p>
            @if (data.response.detail.otpkey?.value_b32) {
              <p class="otpkey-p">Base32: {{ data.response.detail.otpkey?.value_b32 }}</p>
            }
          </mat-expansion-panel>
        </mat-accordion>
      }

      @if (data.tokentype.key === "tiqr") {
        <p class="width-36">
          Click
          <a href="{{ url }}">here</a>
          or scan the QR Code, if you want to add the Token to your TiQR app.
        </p>

        <mat-accordion class="otpkey-expension">
          <mat-expansion-panel>
            <mat-expansion-panel-header>
              <mat-panel-title> Enrollment URL</mat-panel-title>
            </mat-expansion-panel-header>
            <p class="otpkey-p">{{ data.response.detail["tiqrenroll"]?.value }}</p>
          </mat-expansion-panel>
        </mat-accordion>
      }

      @if (data.tokentype.key === "registration") {
        <mat-accordion class="otpkey-expension">
          <mat-expansion-panel>
            <mat-expansion-panel-header>
              <mat-panel-title> Registration Code</mat-panel-title>
            </mat-expansion-panel-header>
            <p class="otpkey-p">{{ data.response.detail["registrationcode"] }}</p>
          </mat-expansion-panel>
        </mat-accordion>
      }

      @if (data.response.detail["otps"]) {
        <mat-accordion class="otpkey-expension">
          <mat-expansion-panel>
            <mat-expansion-panel-header>
              <mat-panel-title>
                The OTP values
                @if (data.response.detail["otps"]) {
                  <button
                    (click)="printOtps()"
                    mat-icon-button
                    class="margin-left-1">
                    <mat-icon>print</mat-icon>
                  </button>
                }
              </mat-panel-title>
            </mat-expansion-panel-header>
            <div id="otp-values">
              <div class="otp-values">
                @for (otp of Object.entries(data.response.detail["otps"]); track otp[0]) {
                  <span class="otp-value"> #{{ otp[0] }}: {{ otp[1] }}</span>
                }
              </div>
            </div>
          </mat-expansion-panel>
        </mat-accordion>
      }
    </div>
  </div>
</mat-dialog-content>

<mat-dialog-actions>
  <button
    mat-button
    mat-dialog-close>
    Close
  </button>
</mat-dialog-actions><|MERGE_RESOLUTION|>--- conflicted
+++ resolved
@@ -1,32 +1,16 @@
 <h2 mat-dialog-title>Token successfully enrolled</h2>
 <mat-dialog-content>
-<<<<<<< HEAD
-  <span
-  >The token was successfully enrolled with serial number
-    <a (click)="tokenSelected(data.response.detail.serial)"> {{ data.response.detail.serial }} </a>.</span
-  >
-  @if (data.response.detail["container_serial"]) {
-    <br />
-    <span
-    >It has been enrolled in the container
-=======
   <span>The token was successfully enrolled with serial number
     <a (click)="tokenSelected(data.response.detail.serial)"> {{ data.response.detail.serial }} </a>.</span>
   @if (data.response.detail["container_serial"]) {
     <br />
-    <span>
-      It has been enrolled in the container
->>>>>>> 6368a39f
+    <span>It has been enrolled in the container
       <a (click)="containerSelected(data.response.detail['container_serial'])">
-        {{ data.response.detail["container_serial"] }}
-      </a>
-      .
-    </span>
+        {{ data.response.detail["container_serial"] }} </a>.</span>
   }
   @if (data.user?.username && data.userRealm != "" && !data.onlyAddToRealm) {
     <br />
-    <span
-    >The user <span>{{ data.user!.username }}</span> in the realm <span>{{ data.userRealm }}</span> was
+    <span>The user <span>{{ data.user!.username }}</span> in the realm <span>{{ data.userRealm }}</span> was
                                                            assigned
       to the token.
     </span>
@@ -74,10 +58,9 @@
           Click
           <a href="{{ url }}">here</a>
           or scan the QR Code, if you want to add the Token to your smartphone authenticator app. The QR Code contains
-          the secret key of your token. You need to protect it.
-
-          <strong> If you are in doubt, that someone else saw it, please regenerate the QR Code, when no one else is
-                   watching. </strong>
+          the secret key of your token. You need to protect it. <strong> If you are in doubt, that someone else saw it,
+                                                                         please regenerate the QR Code, when no one else
+                                                                         is watching. </strong>
         </p>
 
         <button
@@ -91,13 +74,7 @@
 
       @if (data.response.detail["password"]) {
         <p>
-<<<<<<< HEAD
-          Your Password: <strong>{{ data.response.detail["password"] }}</strong
-        >.
-=======
-          Your Password: <strong>{{ data.response.detail["password"] }}</strong>.
->>>>>>> 6368a39f
-        </p>
+          Your Password: <strong>{{ data.response.detail["password"] }}</strong>. </p>
       }
 
       @if (data.response.detail.otpkey?.value && !data.response.detail["otps"]
