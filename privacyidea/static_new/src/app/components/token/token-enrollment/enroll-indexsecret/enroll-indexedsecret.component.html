--- conflicted
+++ resolved
@@ -1,16 +1,5 @@
 <div class="flex-column">
-<<<<<<< HEAD
-  <div class="token-type-paragraph">
-    <p i18n>{{ text }}</p>
-  </div>
-  <h4
-    class="enroll-h4"
-    i18n>
-    Token configuration
-  </h4>
-=======
   <h4 class="enroll-h4">Token configuration</h4>
->>>>>>> e9083f2a
   <mat-form-field class="width-66">
     <mat-label i18n>Secret</mat-label>
     <textarea
