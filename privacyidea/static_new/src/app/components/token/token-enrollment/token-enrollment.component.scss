--- conflicted
+++ resolved
@@ -12,13 +12,8 @@
 }
 
 .token-type-option {
-<<<<<<< HEAD
-  border: 1px solid #dedcdf;
+  box-shadow: 4px 4px var(--blur) var(--shadow);
   background: #efedf0;
-=======
-  box-shadow: 4px 4px var(--blur) var(--shadow);
-  background: #EFEDF0;
->>>>>>> 46fcc25c
   border-radius: var(--border-radius);
   margin: 0 3px 5px;
   width: 208px;
@@ -87,11 +82,16 @@
     padding: 8px 4px 8px 12px;
   }
 
-  .token-type-option.mat-mdc-option.mdc-list-item--selected:not(.mdc-list-item--disabled):not(.mat-mdc-option-multiple) {
+  .token-type-option.mat-mdc-option.mdc-list-item--selected:not(
+      .mdc-list-item--disabled
+    ):not(.mat-mdc-option-multiple) {
     background-color: #217fa8;
   }
 
-  .token-type-option.mat-mdc-option.mdc-list-item--selected:not(.mdc-list-item--disabled) .mdc-list-item__primary-text {
+  .token-type-option.mat-mdc-option.mdc-list-item--selected:not(
+      .mdc-list-item--disabled
+    )
+    .mdc-list-item__primary-text {
     color: white;
   }
 
