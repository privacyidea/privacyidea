--- conflicted
+++ resolved
@@ -216,18 +216,9 @@
   protected readonly notificationService: NotificationServiceInterface = inject(NotificationService);
   protected readonly userService: UserServiceInterface = inject(UserService);
   protected readonly tokenService: TokenServiceInterface = inject(TokenService);
-<<<<<<< HEAD
-  protected readonly versioningService: VersioningServiceInterface =
-    inject(VersioningService);
-  protected readonly contentService: ContentServiceInterface =
-    inject(ContentService);
-  protected readonly dialogService: DialogServiceInterface =
-    inject(DialogService);
-=======
   protected readonly versioningService: VersioningServiceInterface = inject(VersioningService);
   protected readonly contentService: ContentServiceInterface = inject(ContentService);
   protected readonly dialogService: DialogServiceInterface = inject(DialogService);
->>>>>>> 7484e10b
   protected readonly renderer: Renderer2 = inject(Renderer2);
   private observer!: IntersectionObserver;
   timezoneOptions = TIMEZONE_OFFSETS;
