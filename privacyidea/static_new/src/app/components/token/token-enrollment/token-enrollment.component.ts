import { NgClass } from "@angular/common";
import {
  AfterViewInit,
  Component,
  computed,
  effect,
  ElementRef,
  inject,
  Injectable,
  linkedSignal,
  OnDestroy,
  Renderer2,
  signal,
  ViewChild,
  WritableSignal
} from "@angular/core";
import {
  AbstractControl,
  FormControl,
  FormGroup,
  FormsModule,
  ReactiveFormsModule,
  ValidationErrors,
  ValidatorFn,
  Validators
} from "@angular/forms";
import { MatAutocomplete, MatAutocompleteTrigger } from "@angular/material/autocomplete";
import { MatButton, MatIconButton } from "@angular/material/button";
import {
  DateAdapter,
  MAT_DATE_FORMATS,
  MatNativeDateModule,
  NativeDateAdapter,
  provideNativeDateAdapter
} from "@angular/material/core";
import { MatDatepickerModule } from "@angular/material/datepicker";
import {
  MatAccordion,
  MatExpansionPanel,
  MatExpansionPanelHeader,
  MatExpansionPanelTitle
} from "@angular/material/expansion";
import { MatError, MatFormField, MatHint, MatLabel, MatSuffix } from "@angular/material/form-field";
import { MatIcon } from "@angular/material/icon";
import { MatInput } from "@angular/material/input";
import { MatOption, MatSelect } from "@angular/material/select";
import { ContainerService, ContainerServiceInterface } from "../../../services/container/container.service";
import { ContentService, ContentServiceInterface } from "../../../services/content/content.service";
import { NotificationService, NotificationServiceInterface } from "../../../services/notification/notification.service";
import { RealmService, RealmServiceInterface } from "../../../services/realm/realm.service";
import { TokenService, TokenServiceInterface } from "../../../services/token/token.service";
import { UserData, UserService, UserServiceInterface } from "../../../services/user/user.service";
import { VersioningService, VersioningServiceInterface } from "../../../services/version/version.service";
import { EnrollApplspecComponent } from "./enroll-asp/enroll-applspec.component";
import { EnrollCertificateComponent } from "./enroll-certificate/enroll-certificate.component";
import { EnrollDaypasswordComponent } from "./enroll-daypassword/enroll-daypassword.component";
import { EnrollEmailComponent } from "./enroll-email/enroll-email.component";
import { EnrollFoureyesComponent } from "./enroll-foureyes/enroll-foureyes.component";
import { EnrollHotpComponent } from "./enroll-hotp/enroll-hotp.component";
import { EnrollIndexedsecretComponent } from "./enroll-indexsecret/enroll-indexedsecret.component";
import { EnrollMotpComponent } from "./enroll-motp/enroll-motp.component";
import { EnrollPaperComponent } from "./enroll-paper/enroll-paper.component";
import { EnrollPasskeyComponent } from "./enroll-passkey/enroll-passkey.component";
import { EnrollPushComponent } from "./enroll-push/enroll-push.component";
import { EnrollQuestionComponent } from "./enroll-questionnaire/enroll-question.component";
import { EnrollRadiusComponent } from "./enroll-radius/enroll-radius.component";
import { EnrollRegistrationComponent } from "./enroll-registration/enroll-registration.component";
import { EnrollRemoteComponent } from "./enroll-remote/enroll-remote.component";
import { EnrollSmsComponent } from "./enroll-sms/enroll-sms.component";
import { EnrollSpassComponent } from "./enroll-spass/enroll-spass.component";
import { EnrollSshkeyComponent } from "./enroll-sshkey/enroll-sshkey.component";
import { EnrollTanComponent } from "./enroll-tan/enroll-tan.component";
import { EnrollTiqrComponent } from "./enroll-tiqr/enroll-tiqr.component";
import { EnrollTotpComponent } from "./enroll-totp/enroll-totp.component";
import { EnrollU2fComponent } from "./enroll-u2f/enroll-u2f.component";
import { EnrollVascoComponent } from "./enroll-vasco/enroll-vasco.component";
import { EnrollWebauthnComponent } from "./enroll-webauthn/enroll-webauthn.component";
import { EnrollYubicoComponent } from "./enroll-yubico/enroll-yubico.component";
import { EnrollYubikeyComponent } from "./enroll-yubikey/enroll-yubikey.component";

import { MAT_TOOLTIP_DEFAULT_OPTIONS, MatTooltipDefaultOptions, MatTooltipModule } from "@angular/material/tooltip";
import { lastValueFrom, Observable } from "rxjs";
import { EnrollmentResponse, TokenEnrollmentData } from "../../../mappers/token-api-payload/_token-api-payload.mapper";
import { DialogService, DialogServiceInterface } from "../../../services/dialog/dialog.service";
import { ClearableInputComponent } from "../../shared/clearable-input/clearable-input.component";
import { TokenEnrollmentLastStepDialogData } from "./token-enrollment-last-step-dialog/token-enrollment-last-step-dialog.component";

export type ClickEnrollFn = (
  enrollementOptions: TokenEnrollmentData
) => Promise<EnrollmentResponse | null> | Observable<EnrollmentResponse | null>;

export type ReopenDialogFn =
  | (() => Promise<EnrollmentResponse | null> | Observable<EnrollmentResponse | null>)
  | undefined;

export const CUSTOM_TOOLTIP_OPTIONS: MatTooltipDefaultOptions = {
  showDelay: 500,
  touchLongPressShowDelay: 500,
  hideDelay: 0,
  touchendHideDelay: 0,
  disableTooltipInteractivity: true
};

export const CUSTOM_DATE_FORMATS = {
  parse: { dateInput: "YYYY-MM-DD" },
  display: {
    dateInput: "YYYY-MM-DD",
    monthYearLabel: "MMM YYYY",
    dateA11yLabel: "LL",
    monthYearA11yLabel: "MMMM YYYY"
  }
};

export const TIMEZONE_OFFSETS = (() => {
  const offsets = [];
  for (let i = -12; i <= 14; i++) {
    const sign = i < 0 ? "-" : "+";
    const absOffset = Math.abs(i);
    const hours = String(absOffset).padStart(2, "0");
    const label = `UTC${sign}${hours}:00`;
    const value = `${sign}${hours}:00`;
    offsets.push({ label, value });
  }
  return offsets;
})();

@Injectable()
export class CustomDateAdapter extends NativeDateAdapter {
  private timezoneOffset = "+00:00";

  override format(date: Date): string {
    const adjustedDate = this._applyTimezoneOffset(date);
    const year = adjustedDate.getFullYear();
    const month = (adjustedDate.getMonth() + 1).toString().padStart(2, "0");
    const day = adjustedDate.getDate().toString().padStart(2, "0");
    return `${year}-${month}-${day}`;
  }

  private _applyTimezoneOffset(date: Date): Date {
    const offsetParts = this.timezoneOffset.split(":").map(Number);
    const offsetMinutes = offsetParts[0] * 60 + (offsetParts[1] || 0);
    const adjustedTime = date.getTime() + offsetMinutes * 60 * 1000;
    return new Date(adjustedTime);
  }
}

@Component({
  selector: "app-token-enrollment",
  imports: [
    MatFormField,
    MatSelect,
    MatOption,
    ReactiveFormsModule,
    FormsModule,
    MatHint,
    EnrollHotpComponent,
    MatInput,
    MatLabel,
    MatAutocomplete,
    MatAutocompleteTrigger,
    MatAccordion,
    MatExpansionPanel,
    MatExpansionPanelTitle,
    MatExpansionPanelHeader,
    MatNativeDateModule,
    MatDatepickerModule,
    MatSuffix,
    MatButton,
    MatIcon,
    EnrollTotpComponent,
    MatIconButton,
    EnrollSpassComponent,
    EnrollMotpComponent,
    NgClass,
    EnrollSshkeyComponent,
    EnrollYubikeyComponent,
    EnrollRemoteComponent,
    EnrollYubicoComponent,
    EnrollRadiusComponent,
    EnrollSmsComponent,
    EnrollFoureyesComponent,
    EnrollApplspecComponent,
    EnrollDaypasswordComponent,
    EnrollCertificateComponent,
    EnrollEmailComponent,
    EnrollIndexedsecretComponent,
    EnrollPaperComponent,
    EnrollPushComponent,
    EnrollQuestionComponent,
    EnrollRegistrationComponent,
    EnrollTanComponent,
    EnrollTiqrComponent,
    EnrollU2fComponent,
    EnrollVascoComponent,
    EnrollWebauthnComponent,
    MatError,
    EnrollPasskeyComponent,
    MatTooltipModule,
    ClearableInputComponent
  ],
  providers: [
    provideNativeDateAdapter(),
    { provide: DateAdapter, useFactory: () => new CustomDateAdapter("+00:00") },
    { provide: MAT_DATE_FORMATS, useValue: CUSTOM_DATE_FORMATS },
    { provide: MAT_TOOLTIP_DEFAULT_OPTIONS, useValue: CUSTOM_TOOLTIP_OPTIONS }
  ],
  templateUrl: "./token-enrollment.component.html",
  styleUrls: ["./token-enrollment.component.scss"],
  standalone: true
})
export class TokenEnrollmentComponent implements AfterViewInit, OnDestroy {
  protected readonly containerService: ContainerServiceInterface = inject(ContainerService);
  protected readonly realmService: RealmServiceInterface = inject(RealmService);
  protected readonly notificationService: NotificationServiceInterface = inject(NotificationService);
  protected readonly userService: UserServiceInterface = inject(UserService);
  protected readonly tokenService: TokenServiceInterface = inject(TokenService);
<<<<<<< HEAD
  protected readonly versioningService: VersioningServiceInterface = inject(VersioningService);
  protected readonly contentService: ContentServiceInterface = inject(ContentService);
  protected readonly dialogService: DialogServiceInterface = inject(DialogService);
  private observer!: IntersectionObserver;
=======
  protected readonly versioningService: VersioningServiceInterface =
    inject(VersioningService);
  protected readonly contentService: ContentServiceInterface =
    inject(ContentService);
  protected readonly dialogService: DialogServiceInterface =
    inject(DialogService);
>>>>>>> a11e1cb1
  protected readonly renderer: Renderer2 = inject(Renderer2);
  private observer!: IntersectionObserver;
  timezoneOptions = TIMEZONE_OFFSETS;
  pollResponse: WritableSignal<any> = linkedSignal({
    source: this.tokenService.selectedTokenType,
    computation: () => null
  });
  enrollResponse: WritableSignal<EnrollmentResponse | null> = linkedSignal({
    source: this.tokenService.selectedTokenType,
    computation: () => null
  });
  @ViewChild("scrollContainer") scrollContainer!: ElementRef<HTMLElement>;
  @ViewChild("stickyHeader") stickyHeader!: ElementRef<HTMLElement>;
  @ViewChild("stickySentinel") stickySentinel!: ElementRef<HTMLElement>;
  clickEnroll?: ClickEnrollFn;
  reopenDialogSignal: WritableSignal<ReopenDialogFn> = linkedSignal({
    source: this.tokenService.selectedTokenType,
    computation: () => undefined
  });
  additionalFormFields: WritableSignal<{
    [key: string]: FormControl<any>;
  }> = signal({});
  onlyAddToRealm = computed(() => {
    if (this.tokenService.selectedTokenType()?.key === "4eyes") {
      const foureyesControls = this.additionalFormFields();
      const control = foureyesControls["onlyAddToRealm"] as FormControl<boolean>;
      return !!control?.value;
    }
    return false;
  });
  descriptionControl = new FormControl<string>("", {
    nonNullable: true,
    validators: [Validators.maxLength(80)]
  });
  selectedUserRealmControl = new FormControl<string>(this.userService.selectedUserRealm(), {
    nonNullable: true
  });
  userFilterControl = new FormControl<string | UserData | null>(this.userService.userFilter(), {
    nonNullable: true
  });
  setPinControl = new FormControl<string>("", { nonNullable: true });
  repeatPinControl = new FormControl<string>("", { nonNullable: true });
  selectedContainerControl = new FormControl<string | null>(this.containerService.selectedContainer(), {
    nonNullable: true
  });
  selectedStartDateControl = new FormControl<Date | null>(new Date(), {
    nonNullable: true
  });
  selectedStartTimeControl = new FormControl<string>("00:00", {
    nonNullable: true
  });
  selectedTimezoneOffsetControl = new FormControl<string>("+00:00", {
    nonNullable: true
  });
  selectedEndDateControl = new FormControl<Date | null>(new Date(), {
    nonNullable: true
  });
  selectedEndTimeControl = new FormControl<string>("23:59", {
    nonNullable: true
  });
  _lastTokenEnrollmentLastStepDialogData: WritableSignal<TokenEnrollmentLastStepDialogData | null> = linkedSignal({
    source: this.tokenService.selectedTokenType,
    computation: () => null
  });
  canReopenEnrollmentDialog = computed(
    () => !!this.reopenDialogSignal() || !!this._lastTokenEnrollmentLastStepDialogData()
  );

  constructor() {
    effect(() => {
      const users = this.userService.filteredUsers();
      if (users.length === 1 && this.userFilterControl.value === users[0].username) {
        this.userFilterControl.setValue(users[0]);
      }
    });
  }

  get isUserRequired() {
    return ["tiqr", "webauthn", "passkey", "certificate"].includes(this.tokenService.selectedTokenType()?.key ?? "");
  }

  static pinMismatchValidator(group: AbstractControl): { [key: string]: boolean } | null {
    const setPin = group.get("setPin");
    const repeatPin = group.get("repeatPin");
    return setPin && repeatPin && setPin.value !== repeatPin.value ? { pinMismatch: true } : null;
  }

  updateClickEnroll(event: ClickEnrollFn): void {
    this.clickEnroll = event;
  }

  updateReopenDialog(event: ReopenDialogFn): void {
    this.reopenDialogSignal.set(event);
  }

  updateAdditionalFormFields(event: { [key: string]: FormControl<any> | undefined | null }): void {
    const validControls: { [key: string]: FormControl<any> } = {};
    for (const key in event) {
      if (event.hasOwnProperty(key) && event[key] instanceof FormControl) {
        validControls[key] = event[key];
      } else {
        console.warn(`Ignoring invalid form control for key "${key}" emitted by child component.`);
      }
    }
    this.additionalFormFields.set(validControls);
  }

  ngOnInit(): void {
    this.selectedContainerControl.valueChanges.subscribe((value) =>
      this.containerService.selectedContainer.set(value ?? "")
    );
    this.userFilterControl.valueChanges.subscribe((value) => {
      this.userService.userFilter.set(value ?? "");
    });
    this.selectedUserRealmControl.valueChanges.subscribe((value) => {
      this.userFilterControl.reset("", { emitEvent: false });
      if (!value) {
        this.userFilterControl.disable({ emitEvent: false });
      } else {
        this.userFilterControl.enable({ emitEvent: false });
      }

      if (value !== this.userService.selectedUserRealm()) {
        this.userService.selectedUserRealm.set(value ?? "");
      }
    });
  }

  ngAfterViewInit(): void {
    if (!this.scrollContainer || !this.stickyHeader || !this.stickySentinel) {
      return;
    }

    const options = {
      root: this.scrollContainer.nativeElement,
      threshold: [0, 1]
    };

    this.observer = new IntersectionObserver(([entry]) => {
      if (!entry.rootBounds) return;

      const isSticky = entry.boundingClientRect.top < entry.rootBounds.top;

      if (isSticky) {
        this.renderer.addClass(this.stickyHeader.nativeElement, "is-sticky");
      } else {
        this.renderer.removeClass(this.stickyHeader.nativeElement, "is-sticky");
      }
    }, options);

    this.observer.observe(this.stickySentinel.nativeElement);
  }

  ngOnDestroy(): void {
    if (this.observer) {
      this.observer.disconnect();
    }
  }

  formatDateTimeOffset(date: Date, time: string, offset: string): string {
    const timeMatch = time.match(/^(\d{2}):(\d{2})$/);
    if (!timeMatch) {
      return "";
    }
    const hours = parseInt(timeMatch[1], 10);
    const minutes = parseInt(timeMatch[2], 10);
    const newDate = new Date(date.getTime());

    newDate.setHours(hours, minutes, 0, 0);

    const year = newDate.getFullYear();
    const month = String(newDate.getMonth() + 1).padStart(2, "0");
    const day = String(newDate.getDate()).padStart(2, "0");
    const formattedHours = String(newDate.getHours()).padStart(2, "0");
    const formattedMinutes = String(newDate.getMinutes()).padStart(2, "0");
    const offsetNoColon = offset.replace(":", "");

    return `${year}-${month}-${day}T${formattedHours}:${formattedMinutes}${offsetNoColon}`;
  }

  reopenEnrollmentDialog() {
    const reopenFunction = this.reopenDialogSignal();
    if (reopenFunction) {
      reopenFunction();
      return;
    }
    const lastStepData = this._lastTokenEnrollmentLastStepDialogData();
    if (lastStepData) {
      this.dialogService.openTokenEnrollmentLastStepDialog({
        data: lastStepData
      });
      return;
    }
  }

  userExistsValidator: ValidatorFn = (control: AbstractControl<string | UserData | null>): ValidationErrors | null => {
    const value = control.value;
    if (typeof value === "string" && value !== "") {
      const users = this.userService.users();
      const userFound = users.some((user) => user.username === value);
      return userFound ? null : { userNotInRealm: { value: value } };
    }

    return null;
  };

  formGroupSignal: WritableSignal<FormGroup> = linkedSignal({
    source: () => ({
      additionalFormFields: this.additionalFormFields(),
      selectedUser: this.userService.selectedUser()
    }),
    computation: (source, previous) => {
      const { additionalFormFields, selectedUser } = source;
      this.selectedUserRealmControl.setValidators(this.isUserRequired ? [Validators.required] : []);

      this.userFilterControl.setValidators(
        this.isUserRequired ? [Validators.required, this.userExistsValidator] : [this.userExistsValidator]
      );

      if (selectedUser !== this.userFilterControl.value) {
        this.userFilterControl.setValue(selectedUser, { emitEvent: false });
      }
      return new FormGroup(
        {
          description: this.descriptionControl,
          selectedUserRealm: this.selectedUserRealmControl,
          userFilter: this.userFilterControl,
          setPin: this.setPinControl,
          repeatPin: this.repeatPinControl,
          selectedContainer: this.selectedContainerControl,
          selectedStartDate: this.selectedStartDateControl,
          selectedStartTime: this.selectedStartTimeControl,
          selectedTimezoneOffset: this.selectedTimezoneOffsetControl,
          selectedEndDate: this.selectedEndDateControl,
          selectedEndTime: this.selectedEndTimeControl,
          ...additionalFormFields
        },
        { validators: TokenEnrollmentComponent.pinMismatchValidator }
      );
    }
  });

  protected async enrollToken(): Promise<void> {
    const currentTokenType = this.tokenService.selectedTokenType();
    let everythingIsValid = true;
    if (!currentTokenType) {
      this.notificationService.openSnackBar("Please select a token type.");
      return;
    }

    const user = this.userService.selectedUser();
    if (this.isUserRequired && !user) {
      everythingIsValid = false;
    }

    if (this.formGroupSignal().invalid) {
      this.formGroupSignal().markAllAsTouched();
      everythingIsValid = false;
    }

    if (!everythingIsValid) {
      this.notificationService.openSnackBar("Please fill in all required fields or correct invalid entries.");
      return;
    }

    if (!this.clickEnroll) {
      this.notificationService.openSnackBar("Enrollment action is not available for the selected token type.");
      return;
    }
    let serial = null;
    if (this.enrollResponse()) {
      serial = this.enrollResponse()?.detail?.serial ?? null;
    }
    const basicOptions: TokenEnrollmentData = {
      type: currentTokenType.key,
      description: this.descriptionControl.value.trim(),
      containerSerial: this.selectedContainerControl.value?.trim() ?? "",
      validityPeriodStart: this.formatDateTimeOffset(
        this.selectedStartDateControl.value ?? new Date(),
        this.selectedStartTimeControl.value ?? "00:00",
        this.selectedTimezoneOffsetControl.value ?? "+00:00"
      ),
      validityPeriodEnd: this.formatDateTimeOffset(
        this.selectedEndDateControl.value ?? new Date(),
        this.selectedEndTimeControl.value ?? "23:59",
        this.selectedTimezoneOffsetControl.value ?? "+00:00"
      ),
      user: user?.username ?? "",
      pin: this.setPinControl.value ?? "",
      serial: serial
    };

    const enrollResponse = this.clickEnroll(basicOptions);
    let enrollPromise: Promise<EnrollmentResponse | null>;
    if (enrollResponse instanceof Promise) {
      enrollPromise = enrollResponse;
    } else if (enrollResponse instanceof Observable) {
      enrollPromise = lastValueFrom(enrollResponse);
    } else {
      this.notificationService.openSnackBar("Failed to enroll token. No response returned.");
      console.error("Failed to enroll token. No response returned.");
      return;
    }
    enrollPromise.catch((error) => {
      const message = error.error?.result?.error?.message || "";
      this.notificationService.openSnackBar(`Failed to enroll token: ${message || error.message || error}`);
    });
    const enrollmentResponse = await enrollPromise;
    this.enrollResponse.set(enrollmentResponse);
    if (enrollmentResponse) {
      this._handleEnrollmentResponse({
        response: enrollmentResponse,
        user: user
      });
    }
  }

  protected openLastStepDialog(args: { response: EnrollmentResponse | null; user: UserData | null }): void {
    const { response, user } = args;
    if (!response) {
      this.notificationService.openSnackBar("No enrollment response available.");
      return;
    }

    const dialogData: TokenEnrollmentLastStepDialogData = {
      response: response,
      enrollToken: this.enrollToken.bind(this),
      user: user,
      userRealm: this.userService.selectedUserRealm(),
      onlyAddToRealm: this.onlyAddToRealm()
    };
    this._lastTokenEnrollmentLastStepDialogData.set(dialogData);
    this.dialogService.openTokenEnrollmentLastStepDialog({
      data: dialogData
    });
  }

  private _handleEnrollmentResponse(args: { response: EnrollmentResponse; user: UserData | null }): void {
    const { response, user } = args;
    const detail = response.detail || {};
    const rolloutState = detail.rollout_state;

    if (rolloutState === "clientwait") {
      return;
    }

    if (this.isUserRequired && !user) {
      this.notificationService.openSnackBar("User is required for this token type, but no user was provided.");
      return;
    }

    this.notificationService.openSnackBar(`Token ${detail.serial} enrolled successfully.`);
    this.openLastStepDialog({ response, user });
  }
}<|MERGE_RESOLUTION|>--- conflicted
+++ resolved
@@ -12,7 +12,7 @@
   Renderer2,
   signal,
   ViewChild,
-  WritableSignal
+  WritableSignal,
 } from "@angular/core";
 import {
   AbstractControl,
@@ -22,7 +22,7 @@
   ReactiveFormsModule,
   ValidationErrors,
   ValidatorFn,
-  Validators
+  Validators,
 } from "@angular/forms";
 import { MatAutocomplete, MatAutocompleteTrigger } from "@angular/material/autocomplete";
 import { MatButton, MatIconButton } from "@angular/material/button";
@@ -31,14 +31,14 @@
   MAT_DATE_FORMATS,
   MatNativeDateModule,
   NativeDateAdapter,
-  provideNativeDateAdapter
+  provideNativeDateAdapter,
 } from "@angular/material/core";
 import { MatDatepickerModule } from "@angular/material/datepicker";
 import {
   MatAccordion,
   MatExpansionPanel,
   MatExpansionPanelHeader,
-  MatExpansionPanelTitle
+  MatExpansionPanelTitle,
 } from "@angular/material/expansion";
 import { MatError, MatFormField, MatHint, MatLabel, MatSuffix } from "@angular/material/form-field";
 import { MatIcon } from "@angular/material/icon";
@@ -86,7 +86,7 @@
 import { TokenEnrollmentLastStepDialogData } from "./token-enrollment-last-step-dialog/token-enrollment-last-step-dialog.component";
 
 export type ClickEnrollFn = (
-  enrollementOptions: TokenEnrollmentData
+  enrollementOptions: TokenEnrollmentData,
 ) => Promise<EnrollmentResponse | null> | Observable<EnrollmentResponse | null>;
 
 export type ReopenDialogFn =
@@ -98,7 +98,7 @@
   touchLongPressShowDelay: 500,
   hideDelay: 0,
   touchendHideDelay: 0,
-  disableTooltipInteractivity: true
+  disableTooltipInteractivity: true,
 };
 
 export const CUSTOM_DATE_FORMATS = {
@@ -107,8 +107,8 @@
     dateInput: "YYYY-MM-DD",
     monthYearLabel: "MMM YYYY",
     dateA11yLabel: "LL",
-    monthYearA11yLabel: "MMMM YYYY"
-  }
+    monthYearA11yLabel: "MMMM YYYY",
+  },
 };
 
 export const TIMEZONE_OFFSETS = (() => {
@@ -196,17 +196,17 @@
     MatError,
     EnrollPasskeyComponent,
     MatTooltipModule,
-    ClearableInputComponent
+    ClearableInputComponent,
   ],
   providers: [
     provideNativeDateAdapter(),
     { provide: DateAdapter, useFactory: () => new CustomDateAdapter("+00:00") },
     { provide: MAT_DATE_FORMATS, useValue: CUSTOM_DATE_FORMATS },
-    { provide: MAT_TOOLTIP_DEFAULT_OPTIONS, useValue: CUSTOM_TOOLTIP_OPTIONS }
+    { provide: MAT_TOOLTIP_DEFAULT_OPTIONS, useValue: CUSTOM_TOOLTIP_OPTIONS },
   ],
   templateUrl: "./token-enrollment.component.html",
   styleUrls: ["./token-enrollment.component.scss"],
-  standalone: true
+  standalone: true,
 })
 export class TokenEnrollmentComponent implements AfterViewInit, OnDestroy {
   protected readonly containerService: ContainerServiceInterface = inject(ContainerService);
@@ -214,29 +214,19 @@
   protected readonly notificationService: NotificationServiceInterface = inject(NotificationService);
   protected readonly userService: UserServiceInterface = inject(UserService);
   protected readonly tokenService: TokenServiceInterface = inject(TokenService);
-<<<<<<< HEAD
   protected readonly versioningService: VersioningServiceInterface = inject(VersioningService);
   protected readonly contentService: ContentServiceInterface = inject(ContentService);
   protected readonly dialogService: DialogServiceInterface = inject(DialogService);
-  private observer!: IntersectionObserver;
-=======
-  protected readonly versioningService: VersioningServiceInterface =
-    inject(VersioningService);
-  protected readonly contentService: ContentServiceInterface =
-    inject(ContentService);
-  protected readonly dialogService: DialogServiceInterface =
-    inject(DialogService);
->>>>>>> a11e1cb1
   protected readonly renderer: Renderer2 = inject(Renderer2);
   private observer!: IntersectionObserver;
   timezoneOptions = TIMEZONE_OFFSETS;
   pollResponse: WritableSignal<any> = linkedSignal({
     source: this.tokenService.selectedTokenType,
-    computation: () => null
+    computation: () => null,
   });
   enrollResponse: WritableSignal<EnrollmentResponse | null> = linkedSignal({
     source: this.tokenService.selectedTokenType,
-    computation: () => null
+    computation: () => null,
   });
   @ViewChild("scrollContainer") scrollContainer!: ElementRef<HTMLElement>;
   @ViewChild("stickyHeader") stickyHeader!: ElementRef<HTMLElement>;
@@ -244,7 +234,7 @@
   clickEnroll?: ClickEnrollFn;
   reopenDialogSignal: WritableSignal<ReopenDialogFn> = linkedSignal({
     source: this.tokenService.selectedTokenType,
-    computation: () => undefined
+    computation: () => undefined,
   });
   additionalFormFields: WritableSignal<{
     [key: string]: FormControl<any>;
@@ -259,40 +249,40 @@
   });
   descriptionControl = new FormControl<string>("", {
     nonNullable: true,
-    validators: [Validators.maxLength(80)]
+    validators: [Validators.maxLength(80)],
   });
   selectedUserRealmControl = new FormControl<string>(this.userService.selectedUserRealm(), {
-    nonNullable: true
+    nonNullable: true,
   });
   userFilterControl = new FormControl<string | UserData | null>(this.userService.userFilter(), {
-    nonNullable: true
+    nonNullable: true,
   });
   setPinControl = new FormControl<string>("", { nonNullable: true });
   repeatPinControl = new FormControl<string>("", { nonNullable: true });
   selectedContainerControl = new FormControl<string | null>(this.containerService.selectedContainer(), {
-    nonNullable: true
+    nonNullable: true,
   });
   selectedStartDateControl = new FormControl<Date | null>(new Date(), {
-    nonNullable: true
+    nonNullable: true,
   });
   selectedStartTimeControl = new FormControl<string>("00:00", {
-    nonNullable: true
+    nonNullable: true,
   });
   selectedTimezoneOffsetControl = new FormControl<string>("+00:00", {
-    nonNullable: true
+    nonNullable: true,
   });
   selectedEndDateControl = new FormControl<Date | null>(new Date(), {
-    nonNullable: true
+    nonNullable: true,
   });
   selectedEndTimeControl = new FormControl<string>("23:59", {
-    nonNullable: true
+    nonNullable: true,
   });
   _lastTokenEnrollmentLastStepDialogData: WritableSignal<TokenEnrollmentLastStepDialogData | null> = linkedSignal({
     source: this.tokenService.selectedTokenType,
-    computation: () => null
+    computation: () => null,
   });
   canReopenEnrollmentDialog = computed(
-    () => !!this.reopenDialogSignal() || !!this._lastTokenEnrollmentLastStepDialogData()
+    () => !!this.reopenDialogSignal() || !!this._lastTokenEnrollmentLastStepDialogData(),
   );
 
   constructor() {
@@ -336,7 +326,7 @@
 
   ngOnInit(): void {
     this.selectedContainerControl.valueChanges.subscribe((value) =>
-      this.containerService.selectedContainer.set(value ?? "")
+      this.containerService.selectedContainer.set(value ?? ""),
     );
     this.userFilterControl.valueChanges.subscribe((value) => {
       this.userService.userFilter.set(value ?? "");
@@ -362,7 +352,7 @@
 
     const options = {
       root: this.scrollContainer.nativeElement,
-      threshold: [0, 1]
+      threshold: [0, 1],
     };
 
     this.observer = new IntersectionObserver(([entry]) => {
@@ -416,7 +406,7 @@
     const lastStepData = this._lastTokenEnrollmentLastStepDialogData();
     if (lastStepData) {
       this.dialogService.openTokenEnrollmentLastStepDialog({
-        data: lastStepData
+        data: lastStepData,
       });
       return;
     }
@@ -436,14 +426,14 @@
   formGroupSignal: WritableSignal<FormGroup> = linkedSignal({
     source: () => ({
       additionalFormFields: this.additionalFormFields(),
-      selectedUser: this.userService.selectedUser()
+      selectedUser: this.userService.selectedUser(),
     }),
     computation: (source, previous) => {
       const { additionalFormFields, selectedUser } = source;
       this.selectedUserRealmControl.setValidators(this.isUserRequired ? [Validators.required] : []);
 
       this.userFilterControl.setValidators(
-        this.isUserRequired ? [Validators.required, this.userExistsValidator] : [this.userExistsValidator]
+        this.isUserRequired ? [Validators.required, this.userExistsValidator] : [this.userExistsValidator],
       );
 
       if (selectedUser !== this.userFilterControl.value) {
@@ -462,11 +452,11 @@
           selectedTimezoneOffset: this.selectedTimezoneOffsetControl,
           selectedEndDate: this.selectedEndDateControl,
           selectedEndTime: this.selectedEndTimeControl,
-          ...additionalFormFields
+          ...additionalFormFields,
         },
-        { validators: TokenEnrollmentComponent.pinMismatchValidator }
+        { validators: TokenEnrollmentComponent.pinMismatchValidator },
       );
-    }
+    },
   });
 
   protected async enrollToken(): Promise<void> {
@@ -507,16 +497,16 @@
       validityPeriodStart: this.formatDateTimeOffset(
         this.selectedStartDateControl.value ?? new Date(),
         this.selectedStartTimeControl.value ?? "00:00",
-        this.selectedTimezoneOffsetControl.value ?? "+00:00"
+        this.selectedTimezoneOffsetControl.value ?? "+00:00",
       ),
       validityPeriodEnd: this.formatDateTimeOffset(
         this.selectedEndDateControl.value ?? new Date(),
         this.selectedEndTimeControl.value ?? "23:59",
-        this.selectedTimezoneOffsetControl.value ?? "+00:00"
+        this.selectedTimezoneOffsetControl.value ?? "+00:00",
       ),
       user: user?.username ?? "",
       pin: this.setPinControl.value ?? "",
-      serial: serial
+      serial: serial,
     };
 
     const enrollResponse = this.clickEnroll(basicOptions);
@@ -539,7 +529,7 @@
     if (enrollmentResponse) {
       this._handleEnrollmentResponse({
         response: enrollmentResponse,
-        user: user
+        user: user,
       });
     }
   }
@@ -556,11 +546,11 @@
       enrollToken: this.enrollToken.bind(this),
       user: user,
       userRealm: this.userService.selectedUserRealm(),
-      onlyAddToRealm: this.onlyAddToRealm()
+      onlyAddToRealm: this.onlyAddToRealm(),
     };
     this._lastTokenEnrollmentLastStepDialogData.set(dialogData);
     this.dialogService.openTokenEnrollmentLastStepDialog({
-      data: dialogData
+      data: dialogData,
     });
   }
 
