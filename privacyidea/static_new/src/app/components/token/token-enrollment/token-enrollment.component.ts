import { NgClass } from "@angular/common";
import {
  AfterViewInit,
  Component,
  computed,
  effect,
  ElementRef,
  inject,
  Injectable,
  linkedSignal,
  OnDestroy,
  Renderer2,
  signal,
  ViewChild,
  WritableSignal
} from "@angular/core";
import {
  AbstractControl,
  FormControl,
  FormGroup,
  FormsModule,
  ReactiveFormsModule,
  ValidationErrors,
  ValidatorFn,
  Validators
} from "@angular/forms";
import { MatAutocomplete, MatAutocompleteTrigger } from "@angular/material/autocomplete";
import { MatButton, MatIconButton } from "@angular/material/button";
import {
  DateAdapter,
  MAT_DATE_FORMATS,
  MatNativeDateModule,
  NativeDateAdapter,
  provideNativeDateAdapter
} from "@angular/material/core";
import { MatDatepickerModule } from "@angular/material/datepicker";
import {
  MatAccordion,
  MatExpansionPanel,
  MatExpansionPanelHeader,
  MatExpansionPanelTitle
} from "@angular/material/expansion";
import { MatError, MatFormField, MatHint, MatLabel, MatSuffix } from "@angular/material/form-field";
import { MatIcon } from "@angular/material/icon";
import { MatInput } from "@angular/material/input";
import { MatOption, MatSelect } from "@angular/material/select";
import { ContainerService, ContainerServiceInterface } from "../../../services/container/container.service";
import { ContentService, ContentServiceInterface } from "../../../services/content/content.service";
import { NotificationService, NotificationServiceInterface } from "../../../services/notification/notification.service";
import { RealmService, RealmServiceInterface } from "../../../services/realm/realm.service";
import { TokenService, TokenServiceInterface } from "../../../services/token/token.service";
import { UserData, UserService, UserServiceInterface } from "../../../services/user/user.service";
import { VersioningService, VersioningServiceInterface } from "../../../services/version/version.service";
import { EnrollApplspecComponent } from "./enroll-asp/enroll-applspec.component";
import { EnrollCertificateComponent } from "./enroll-certificate/enroll-certificate.component";
import { EnrollDaypasswordComponent } from "./enroll-daypassword/enroll-daypassword.component";
import { EnrollEmailComponent } from "./enroll-email/enroll-email.component";
import { EnrollFoureyesComponent } from "./enroll-foureyes/enroll-foureyes.component";
import { EnrollHotpComponent } from "./enroll-hotp/enroll-hotp.component";
import { EnrollIndexedsecretComponent } from "./enroll-indexsecret/enroll-indexedsecret.component";
import { EnrollMotpComponent } from "./enroll-motp/enroll-motp.component";
import { EnrollPaperComponent } from "./enroll-paper/enroll-paper.component";
import { EnrollPasskeyComponent } from "./enroll-passkey/enroll-passkey.component";
import { EnrollPushComponent } from "./enroll-push/enroll-push.component";
import { EnrollQuestionComponent } from "./enroll-questionnaire/enroll-question.component";
import { EnrollRadiusComponent } from "./enroll-radius/enroll-radius.component";
import { EnrollRegistrationComponent } from "./enroll-registration/enroll-registration.component";
import { EnrollRemoteComponent } from "./enroll-remote/enroll-remote.component";
import { EnrollSmsComponent } from "./enroll-sms/enroll-sms.component";
import { EnrollSpassComponent } from "./enroll-spass/enroll-spass.component";
import { EnrollSshkeyComponent } from "./enroll-sshkey/enroll-sshkey.component";
import { EnrollTanComponent } from "./enroll-tan/enroll-tan.component";
import { EnrollTiqrComponent } from "./enroll-tiqr/enroll-tiqr.component";
import { EnrollTotpComponent } from "./enroll-totp/enroll-totp.component";
import { EnrollU2fComponent } from "./enroll-u2f/enroll-u2f.component";
import { EnrollVascoComponent } from "./enroll-vasco/enroll-vasco.component";
import { EnrollWebauthnComponent } from "./enroll-webauthn/enroll-webauthn.component";
import { EnrollYubicoComponent } from "./enroll-yubico/enroll-yubico.component";
import { EnrollYubikeyComponent } from "./enroll-yubikey/enroll-yubikey.component";

import { MAT_TOOLTIP_DEFAULT_OPTIONS, MatTooltipDefaultOptions, MatTooltipModule } from "@angular/material/tooltip";
import { lastValueFrom, Observable } from "rxjs";
import { EnrollmentResponse, TokenEnrollmentData } from "../../../mappers/token-api-payload/_token-api-payload.mapper";
import { DialogService, DialogServiceInterface } from "../../../services/dialog/dialog.service";
import { ClearableInputComponent } from "../../shared/clearable-input/clearable-input.component";
import { ScrollToTopDirective } from "../../shared/directives/app-scroll-to-top.directive";
import { TokenEnrollmentLastStepDialogData } from "./token-enrollment-last-step-dialog/token-enrollment-last-step-dialog.component";
import { MatCheckbox } from "@angular/material/checkbox";
import { QuestionApiPayloadMapper } from "../../../mappers/token-api-payload/question-token-api-payload.mapper";

export type ClickEnrollFn = (
  enrollmentOptions: TokenEnrollmentData
) => Promise<EnrollmentResponse | null> | Observable<EnrollmentResponse | null>;

export type ReopenDialogFn =
  | (() => Promise<EnrollmentResponse | null> | Observable<EnrollmentResponse | null>)
  | undefined;

export const CUSTOM_TOOLTIP_OPTIONS: MatTooltipDefaultOptions = {
  showDelay: 500,
  touchLongPressShowDelay: 500,
  hideDelay: 0,
  touchendHideDelay: 0,
  disableTooltipInteractivity: true
};

export const CUSTOM_DATE_FORMATS = {
  parse: { dateInput: "YYYY-MM-DD" },
  display: {
    dateInput: "YYYY-MM-DD",
    monthYearLabel: "MMM YYYY",
    dateA11yLabel: "LL",
    monthYearA11yLabel: "MMMM YYYY"
  }
};

export const TIMEZONE_OFFSETS = (() => {
  const offsets = [];
  for (let i = -12; i <= 14; i++) {
    const sign = i < 0 ? "-" : "+";
    const absOffset = Math.abs(i);
    const hours = String(absOffset).padStart(2, "0");
    const label = `UTC${sign}${hours}:00`;
    const value = `${sign}${hours}:00`;
    offsets.push({ label, value });
  }
  return offsets;
})();

@Injectable()
export class CustomDateAdapter extends NativeDateAdapter {
  private timezoneOffset = "+00:00";

  override format(date: Date): string {
    const adjustedDate = this._applyTimezoneOffset(date);
    const year = adjustedDate.getFullYear();
    const month = (adjustedDate.getMonth() + 1).toString().padStart(2, "0");
    const day = adjustedDate.getDate().toString().padStart(2, "0");
    return `${year}-${month}-${day}`;
  }

  private _applyTimezoneOffset(date: Date): Date {
    const offsetParts = this.timezoneOffset.split(":").map(Number);
    const offsetMinutes = offsetParts[0] * 60 + (offsetParts[1] || 0);
    const adjustedTime = date.getTime() + offsetMinutes * 60 * 1000;
    return new Date(adjustedTime);
  }
}

@Component({
  selector: "app-token-enrollment",
  imports: [
    MatFormField,
    MatSelect,
    MatOption,
    ReactiveFormsModule,
    FormsModule,
    MatHint,
    EnrollHotpComponent,
    MatInput,
    MatLabel,
    MatAutocomplete,
    MatAutocompleteTrigger,
    MatAccordion,
    MatExpansionPanel,
    MatExpansionPanelTitle,
    MatExpansionPanelHeader,
    MatNativeDateModule,
    MatDatepickerModule,
    MatSuffix,
    MatButton,
    MatIcon,
    EnrollTotpComponent,
    MatIconButton,
    EnrollSpassComponent,
    EnrollMotpComponent,
    NgClass,
    EnrollSshkeyComponent,
    EnrollYubikeyComponent,
    EnrollRemoteComponent,
    EnrollYubicoComponent,
    EnrollRadiusComponent,
    EnrollSmsComponent,
    EnrollFoureyesComponent,
    EnrollApplspecComponent,
    EnrollDaypasswordComponent,
    EnrollCertificateComponent,
    EnrollEmailComponent,
    EnrollIndexedsecretComponent,
    EnrollPaperComponent,
    EnrollPushComponent,
    EnrollQuestionComponent,
    EnrollRegistrationComponent,
    EnrollTanComponent,
    EnrollTiqrComponent,
    EnrollU2fComponent,
    EnrollVascoComponent,
    EnrollWebauthnComponent,
    MatError,
    EnrollPasskeyComponent,
    MatTooltipModule,
    MatCheckbox,
    ClearableInputComponent,
    ScrollToTopDirective
  ],
  providers: [
    provideNativeDateAdapter(),
    { provide: DateAdapter, useFactory: () => new CustomDateAdapter("+00:00") },
    { provide: MAT_DATE_FORMATS, useValue: CUSTOM_DATE_FORMATS },
    { provide: MAT_TOOLTIP_DEFAULT_OPTIONS, useValue: CUSTOM_TOOLTIP_OPTIONS }
  ],
  templateUrl: "./token-enrollment.component.html",
  styleUrls: ["./token-enrollment.component.scss"],
  standalone: true
})
export class TokenEnrollmentComponent implements AfterViewInit, OnDestroy {
  protected readonly containerService: ContainerServiceInterface = inject(ContainerService);
  protected readonly realmService: RealmServiceInterface = inject(RealmService);
  protected readonly notificationService: NotificationServiceInterface = inject(NotificationService);
  protected readonly userService: UserServiceInterface = inject(UserService);
  protected readonly tokenService: TokenServiceInterface = inject(TokenService);
<<<<<<< HEAD
  protected readonly versioningService: VersioningServiceInterface =
    inject(VersioningService);
  protected readonly contentService: ContentServiceInterface =
    inject(ContentService);
  protected readonly dialogService: DialogServiceInterface =
    inject(DialogService);
  protected readonly renderer: Renderer2 = inject(Renderer2);
=======
  protected readonly versioningService: VersioningServiceInterface = inject(VersioningService);
  protected readonly contentService: ContentServiceInterface = inject(ContentService);
  protected readonly dialogService: DialogServiceInterface = inject(DialogService);

  protected readonly renderer: Renderer2 = inject(Renderer2);
  protected readonly QuestionApiPayloadMapper = QuestionApiPayloadMapper;
>>>>>>> 1aad9670
  private observer!: IntersectionObserver;
  timezoneOptions = TIMEZONE_OFFSETS;
  pollResponse: WritableSignal<any> = linkedSignal({
    source: this.tokenService.selectedTokenType,
    computation: () => null
  });
  enrollResponse: WritableSignal<EnrollmentResponse | null> = linkedSignal({
    source: this.tokenService.selectedTokenType,
    computation: () => null
  });
  tokenTypeDescription: WritableSignal<any> = linkedSignal({
    source: this.tokenService.tokenTypeOptions,
    computation: (tokenTypes) => {
      return tokenTypes.find((type) => type.key === this.tokenService.selectedTokenType().key)?.text;
    }
  });
  serial = signal<string | null>(null);
  @ViewChild("scrollContainer") scrollContainer!: ElementRef<HTMLElement>;
  @ViewChild("stickyHeader") stickyHeader!: ElementRef<HTMLElement>;
  @ViewChild("stickySentinel") stickySentinel!: ElementRef<HTMLElement>;
  clickEnroll?: ClickEnrollFn;
  reopenDialogSignal: WritableSignal<ReopenDialogFn> = linkedSignal({
    source: this.tokenService.selectedTokenType,
    computation: () => undefined
  });
  additionalFormFields: WritableSignal<{
    [key: string]: FormControl<any>;
  }> = signal({});
  onlyAddToRealm = computed(() => {
    if (this.tokenService.selectedTokenType()?.key === "4eyes") {
      const foureyesControls = this.additionalFormFields();
      const control = foureyesControls["onlyAddToRealm"] as FormControl<boolean>;
      return !!control?.value;
    }
    return false;
  });
  descriptionControl = new FormControl<string>("", {
    nonNullable: true,
    validators: [Validators.maxLength(80)]
  });
  selectedUserRealmControl = new FormControl<string>(this.userService.selectedUserRealm(), {
    nonNullable: true
  });
  userFilterControl = new FormControl<string | UserData | null>(this.userService.userFilter(), {
    nonNullable: true
  });
  onlyAddToRealmControl = new FormControl<boolean>(false, { nonNullable: true });
  setPinControl = new FormControl<string>("", { nonNullable: true });
  repeatPinControl = new FormControl<string>("", { nonNullable: true });
  selectedContainerControl = new FormControl(
    this.containerService.selectedContainer(),
    { nonNullable: true }
  );
  selectedTimezoneOffsetControl = new FormControl<string>("+00:00", {
    nonNullable: true
  });
  selectedStartDateControl = new FormControl<Date | null>(new Date(), {
    nonNullable: true
  });
  selectedStartTimeControl = new FormControl<string>("00:00", {
    nonNullable: true
  });
  selectedEndDateControl = new FormControl<Date | null>(new Date(), {
    nonNullable: true
  });
  selectedEndTimeControl = new FormControl<string>("23:59", {
    nonNullable: true
  });
  _lastTokenEnrollmentLastStepDialogData: WritableSignal<TokenEnrollmentLastStepDialogData | null> = linkedSignal({
    source: this.tokenService.selectedTokenType,
    computation: () => null
  });
  canReopenEnrollmentDialog = computed(
    () => !!this.reopenDialogSignal() || !!this._lastTokenEnrollmentLastStepDialogData()
  );

  constructor() {
    effect(() => {
      const users = this.userService.filteredUsers();
      if (users.length === 1 && this.userFilterControl.value === users[0].username) {
        this.userFilterControl.setValue(users[0]);
      }
    });
  }

  get isUserRequired() {
    return ["tiqr", "webauthn", "passkey", "certificate"].includes(this.tokenService.selectedTokenType()?.key ?? "");
  }

  static pinMismatchValidator(group: AbstractControl): { [key: string]: boolean } | null {
    const setPin = group.get("setPin");
    const repeatPin = group.get("repeatPin");
    return setPin && repeatPin && setPin.value !== repeatPin.value ? { pinMismatch: true } : null;
  }

  updateClickEnroll(event: ClickEnrollFn): void {
    this.clickEnroll = event;
  }

  updateReopenDialog(event: ReopenDialogFn): void {
    this.reopenDialogSignal.set(event);
  }

  updateAdditionalFormFields(event: { [key: string]: FormControl<any> | undefined | null }): void {
    const validControls: { [key: string]: FormControl<any> } = {};
    for (const key in event) {
      if (event.hasOwnProperty(key) && event[key] instanceof FormControl) {
        validControls[key] = event[key];
      } else {
        console.warn(`Ignoring invalid form control for key "${key}" emitted by child component.`);
      }
    }
    this.additionalFormFields.set(validControls);
  }

  ngOnInit(): void {
    this.selectedContainerControl.valueChanges.subscribe((value) =>
      this.containerService.selectedContainer.set(value ?? "")
    );
    this.userFilterControl.valueChanges.subscribe((value) => {
      this.userService.userFilter.set(value ?? "");
      if (value) {
        this.onlyAddToRealmControl.setValue(false, {});
        this.onlyAddToRealmControl.disable({ emitEvent: false });
      } else {
        this.onlyAddToRealmControl.enable({ emitEvent: false });
      }
    });
    this.selectedUserRealmControl.valueChanges.subscribe((value) => {
      this.userFilterControl.reset("", { emitEvent: false });
      if (!value) {
        this.userFilterControl.disable({ emitEvent: false });
      } else {
        this.userFilterControl.enable({ emitEvent: false });
      }

      if (value !== this.userService.selectedUserRealm()) {
        this.userService.selectedUserRealm.set(value ?? "");
      }
    });
    this.onlyAddToRealmControl.valueChanges.subscribe((value) => {
      if (value) {
        this.userFilterControl.disable({ emitEvent: false });
      } else {
        this.userFilterControl.enable({ emitEvent: false });
      }
    });
  }

  ngAfterViewInit(): void {
    if (!this.scrollContainer || !this.stickyHeader || !this.stickySentinel) {
      return;
    }

    const options = {
      root: this.scrollContainer.nativeElement,
      threshold: [0, 1]
    };

    this.observer = new IntersectionObserver(([entry]) => {
      if (!entry.rootBounds) return;

      const isSticky = entry.boundingClientRect.top < entry.rootBounds.top;

      if (isSticky) {
        this.renderer.addClass(this.stickyHeader.nativeElement, "is-sticky");
      } else {
        this.renderer.removeClass(this.stickyHeader.nativeElement, "is-sticky");
      }
    }, options);

    this.observer.observe(this.stickySentinel.nativeElement);
  }

  ngOnDestroy(): void {
    if (this.observer) {
      this.observer.disconnect();
    }
  }

  formatDateTimeOffset(date: Date, time: string, offset: string): string {
    const timeMatch = time.match(/^(\d{2}):(\d{2})$/);
    if (!timeMatch) {
      return "";
    }
    const hours = parseInt(timeMatch[1], 10);
    const minutes = parseInt(timeMatch[2], 10);
    const newDate = new Date(date.getTime());

    newDate.setHours(hours, minutes, 0, 0);

    const year = newDate.getFullYear();
    const month = String(newDate.getMonth() + 1).padStart(2, "0");
    const day = String(newDate.getDate()).padStart(2, "0");
    const formattedHours = String(newDate.getHours()).padStart(2, "0");
    const formattedMinutes = String(newDate.getMinutes()).padStart(2, "0");
    const offsetNoColon = offset.replace(":", "");

    return `${year}-${month}-${day}T${formattedHours}:${formattedMinutes}${offsetNoColon}`;
  }

  reopenEnrollmentDialog() {
    const reopenFunction = this.reopenDialogSignal();
    if (reopenFunction) {
      reopenFunction();
      return;
    }
    const lastStepData = this._lastTokenEnrollmentLastStepDialogData();
    if (lastStepData) {
      this.dialogService.openTokenEnrollmentLastStepDialog({
        data: lastStepData
      });
      return;
    }
  }

  userExistsValidator: ValidatorFn = (control: AbstractControl<string | UserData | null>): ValidationErrors | null => {
    const value = control.value;
    if (typeof value === "string" && value !== "") {
      const users = this.userService.users();
      const userFound = users.some((user) => user.username === value);
      return userFound ? null : { userNotInRealm: { value: value } };
    }

    return null;
  };

  formGroupSignal: WritableSignal<FormGroup> = linkedSignal({
    source: () => ({
      additionalFormFields: this.additionalFormFields(),
      selectedUser: this.userService.selectedUser()
    }),
    computation: (source, _previous) => {
      const { additionalFormFields } = source;

      this.selectedUserRealmControl.setValidators(this.isUserRequired ? [Validators.required] : []);

      this.userFilterControl.setValidators(
        this.isUserRequired ? [Validators.required, this.userExistsValidator] : [this.userExistsValidator]
      );

      return new FormGroup(
        {
          description: this.descriptionControl,
          selectedUserRealm: this.selectedUserRealmControl,
          userFilter: this.userFilterControl,
          onlyAddToRealm: this.onlyAddToRealmControl,
          setPin: this.setPinControl,
          repeatPin: this.repeatPinControl,
          selectedContainer: this.selectedContainerControl,
          selectedStartDate: this.selectedStartDateControl,
          selectedStartTime: this.selectedStartTimeControl,
          selectedTimezoneOffset: this.selectedTimezoneOffsetControl,
          selectedEndDate: this.selectedEndDateControl,
          selectedEndTime: this.selectedEndTimeControl,
          ...additionalFormFields
        },
        { validators: TokenEnrollmentComponent.pinMismatchValidator }
      );
    }
  });

  protected async enrollToken(): Promise<void> {
    const currentTokenType = this.tokenService.selectedTokenType();
    let everythingIsValid = true;
    if (!currentTokenType) {
      this.notificationService.openSnackBar("Please select a token type.");
      return;
    }

    const user = this.userService.selectedUser();
    if (this.isUserRequired && !user) {
      everythingIsValid = false;
    }

    if (this.formGroupSignal().invalid) {
      this.formGroupSignal().markAllAsTouched();
      everythingIsValid = false;
    }

    if (!everythingIsValid) {
      this.notificationService.openSnackBar("Please fill in all required fields or correct invalid entries.");
      return;
    }

    if (!this.clickEnroll) {
      this.notificationService.openSnackBar("Enrollment action is not available for the selected token type.");
      return;
    }

    let validityPeriodStart = "";
    if (this.selectedStartDateControl.value) {
      validityPeriodStart = this.formatDateTimeOffset(
        this.selectedStartDateControl.value,
        this.selectedStartTimeControl.value ?? "00:00",
        this.selectedTimezoneOffsetControl.value ?? "+00:00"
      );
    }
    let validityPeriodEnd = "";
    if (this.selectedEndDateControl.value) {
      validityPeriodEnd = this.formatDateTimeOffset(
        this.selectedEndDateControl.value,
        this.selectedEndTimeControl.value ?? "23:59",
        this.selectedTimezoneOffsetControl.value ?? "+00:00"
      );
    }

    const basicOptions: TokenEnrollmentData = {
      type: currentTokenType.key,
      description: this.descriptionControl.value.trim(),
      containerSerial: this.selectedContainerControl.value?.trim() ?? "",
      validityPeriodStart: validityPeriodStart,
      validityPeriodEnd: validityPeriodEnd,
      user: user?.username ?? "",
      realm: this.selectedUserRealmControl.value ?? "",
      onlyAddToRealm: this.onlyAddToRealmControl.value ?? false,
      pin: this.setPinControl.value ?? "",
      serial: this.serial()
    };

    const enrollResponse = this.clickEnroll(basicOptions);
    let enrollPromise: Promise<EnrollmentResponse | null>;
    if (enrollResponse instanceof Promise) {
      enrollPromise = enrollResponse;
    } else {
      enrollPromise = lastValueFrom(enrollResponse);
    }
    enrollPromise.catch((error) => {
      const message = error.error?.result?.error?.message || "";
      this.notificationService.openSnackBar(`Failed to enroll token: ${message || error.message || error}`);
    });
    const enrollmentResponse = await enrollPromise;
    this.enrollResponse.set(enrollmentResponse);
    if (enrollmentResponse) {
      this._handleEnrollmentResponse({
        response: enrollmentResponse,
        user: user
      });
    }
  }

  protected openLastStepDialog(args: { response: EnrollmentResponse | null; user: UserData | null }): void {
    const { response, user } = args;
    if (!response) {
      this.notificationService.openSnackBar("No enrollment response available.");
      return;
    }

    const dialogData: TokenEnrollmentLastStepDialogData = {
      tokentype: this.tokenService.selectedTokenType(),
      response: response,
      serial: this.serial,
      enrollToken: this.enrollToken.bind(this),
      user: user,
      userRealm: this.userService.selectedUserRealm(),
      onlyAddToRealm: this.onlyAddToRealmControl.value
    };
    this._lastTokenEnrollmentLastStepDialogData.set(dialogData);
    this.dialogService.openTokenEnrollmentLastStepDialog({
      data: dialogData
    });
  }

  private _handleEnrollmentResponse(args: { response: EnrollmentResponse; user: UserData | null }): void {
    const { response, user } = args;
    const detail = response.detail || {};
    const rolloutState = detail.rollout_state;

    if (rolloutState === "clientwait") {
      return;
    }

    if (this.isUserRequired && !user) {
      this.notificationService.openSnackBar("User is required for this token type, but no user was provided.");
      return;
    }

    this.notificationService.openSnackBar(`Token ${detail.serial} enrolled successfully.`);
    this.openLastStepDialog({ response, user });
  }
}<|MERGE_RESOLUTION|>--- conflicted
+++ resolved
@@ -219,22 +219,12 @@
   protected readonly notificationService: NotificationServiceInterface = inject(NotificationService);
   protected readonly userService: UserServiceInterface = inject(UserService);
   protected readonly tokenService: TokenServiceInterface = inject(TokenService);
-<<<<<<< HEAD
-  protected readonly versioningService: VersioningServiceInterface =
-    inject(VersioningService);
-  protected readonly contentService: ContentServiceInterface =
-    inject(ContentService);
-  protected readonly dialogService: DialogServiceInterface =
-    inject(DialogService);
-  protected readonly renderer: Renderer2 = inject(Renderer2);
-=======
   protected readonly versioningService: VersioningServiceInterface = inject(VersioningService);
   protected readonly contentService: ContentServiceInterface = inject(ContentService);
   protected readonly dialogService: DialogServiceInterface = inject(DialogService);
 
   protected readonly renderer: Renderer2 = inject(Renderer2);
   protected readonly QuestionApiPayloadMapper = QuestionApiPayloadMapper;
->>>>>>> 1aad9670
   private observer!: IntersectionObserver;
   timezoneOptions = TIMEZONE_OFFSETS;
   pollResponse: WritableSignal<any> = linkedSignal({
