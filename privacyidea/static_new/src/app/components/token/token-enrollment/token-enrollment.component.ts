--- conflicted
+++ resolved
@@ -516,13 +516,7 @@
     if (enrollResponse instanceof Promise) {
       enrollPromise = enrollResponse;
     } else {
-<<<<<<< HEAD
       enrollPromise = lastValueFrom(enrollResponse);
-=======
-      this.notificationService.openSnackBar("Failed to enroll token. No response returned.");
-      console.error("Failed to enroll token. No response returned.");
-      return;
->>>>>>> c529ef89
     }
     enrollPromise.catch((error) => {
       const message = error.error?.result?.error?.message || "";
