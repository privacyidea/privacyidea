--- conflicted
+++ resolved
@@ -210,24 +210,16 @@
           </mat-form-field>
           <mat-form-field class="width-50 input-height">
             <mat-label>Enter User</mat-label>
-<<<<<<< HEAD
             <app-clearable-input (onClick)="userService.userFilter.set('')"
               [showClearButton]="userService.userFilter() !== ''">
-              <input [formControl]="userFilterControl"
-                     [matAutocomplete]="userAuto"
-                     matInput />
+              <input
+                [formControl]="userFilterControl"
+                [matAutocomplete]="userAuto"
+                matInput/>
             </app-clearable-input>
-            <mat-autocomplete #userAuto="matAutocomplete"
-                              [displayWith]="userService.displayUser">
-=======
-            <input
-              [formControl]="userFilterControl"
-              [matAutocomplete]="userAuto"
-              matInput/>
             <mat-autocomplete
               #userAuto="matAutocomplete"
               [displayWith]="userService.displayUser">
->>>>>>> b8b1f8db
               @for (user of userService.filteredUsers(); track user) {
                 <mat-option [value]="user">{{ user.username }}</mat-option>
               }
