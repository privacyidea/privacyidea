<div
  #scrollContainer
  aria-label="Token Enrollment"
  class="token-enrollment-container">
  <h3 class="margin-left-1">Enroll a New Token</h3>
  <form
    (ngSubmit)="enrollToken()"
    [formGroup]="formGroupSignal()">
    <div #stickySentinel></div>
    <div
      #stickyHeader
      class="sticky-header">
      <div class="sticky-controls ali-center">
        <div class="select-token-type-container">
          <mat-form-field
            class="width-100"
            subscriptSizing="dynamic">
            <mat-select
              [(ngModel)]="tokenService.selectedTokenType"
              [ngModelOptions]="{ standalone: true }"
              [panelClass]="'multi-column-panel'">
              @for (type of tokenService.tokenTypeOptions(); track type) {
                <mat-option
                  class="select-option type-option"
                  [value]="type"
                  [matTooltip]="type.info.split(':')[1]"
                  >{{ type.info.split(":")[0] }}
                </mat-option>
              }
            </mat-select>
          </mat-form-field>
        </div>
        <div class="enroll-button-container">
          <button
            [disabled]="formGroupSignal().invalid || !tokenService.selectedTokenType()"
            [ngClass]="{
              'card-button-disabled': formGroupSignal().invalid || !tokenService.selectedTokenType(),
              'card-button': true
            }"
            mat-flat-button
            type="submit">
            <mat-icon>add</mat-icon>
            Enroll
          </button>
          <button
            (click)="reopenEnrollmentDialog()"
            [matTooltip]="'Reopen enrollment dialog'"
            [ngClass]="{ hidden: !canReopenEnrollmentDialog() }"
            mat-icon-button
            type="button">
            <mat-icon>open_in_new</mat-icon>
          </button>
        </div>
      </div>
    </div>
    <div class="token-type-paragraph">
      <p>{{ tokenTypeDescription() }}</p>
    </div>
    @switch (tokenService.selectedTokenType().key) {
      @case ("hotp") {
        <app-enroll-hotp
          (aditionalFormFieldsChange)="updateAdditionalFormFields($event)"
          (clickEnrollChange)="updateClickEnroll($event)" />
      }
      @case ("totp") {
        <app-enroll-totp
          (aditionalFormFieldsChange)="updateAdditionalFormFields($event)"
          (clickEnrollChange)="updateClickEnroll($event)" />
      }
      @case ("spass") {
        <app-enroll-spass
          (aditionalFormFieldsChange)="updateAdditionalFormFields($event)"
          (clickEnrollChange)="updateClickEnroll($event)" />
      }
      @case ("motp") {
        <app-enroll-motp
          (aditionalFormFieldsChange)="updateAdditionalFormFields($event)"
          (clickEnrollChange)="updateClickEnroll($event)" />
      }
      @case ("sshkey") {
        <app-enroll-sshkey
          (aditionalFormFieldsChange)="updateAdditionalFormFields($event)"
          (clickEnrollChange)="updateClickEnroll($event)" />
      }
      @case ("yubikey") {
        <app-enroll-yubikey
          (aditionalFormFieldsChange)="updateAdditionalFormFields($event)"
          (clickEnrollChange)="updateClickEnroll($event)" />
      }
      @case ("remote") {
        <app-enroll-remote
          (aditionalFormFieldsChange)="updateAdditionalFormFields($event)"
          (clickEnrollChange)="updateClickEnroll($event)" />
      }
      @case ("yubico") {
        <app-enroll-yubico
          (aditionalFormFieldsChange)="updateAdditionalFormFields($event)"
          (clickEnrollChange)="updateClickEnroll($event)" />
      }
      @case ("radius") {
        <app-enroll-radius
          (aditionalFormFieldsChange)="updateAdditionalFormFields($event)"
          (clickEnrollChange)="updateClickEnroll($event)" />
      }
      @case ("sms") {
        <app-enroll-sms
          (aditionalFormFieldsChange)="updateAdditionalFormFields($event)"
          (clickEnrollChange)="updateClickEnroll($event)" />
      }
      @case ("4eyes") {
        <app-enroll-foureyes
          (aditionalFormFieldsChange)="updateAdditionalFormFields($event)"
          (clickEnrollChange)="updateClickEnroll($event)" />
      }
      @case ("applspec") {
        <app-enroll-applspec
          (aditionalFormFieldsChange)="updateAdditionalFormFields($event)"
          (clickEnrollChange)="updateClickEnroll($event)" />
      }
      @case ("daypassword") {
        <app-enroll-daypassword
          (aditionalFormFieldsChange)="updateAdditionalFormFields($event)"
          (clickEnrollChange)="updateClickEnroll($event)" />
      }
      @case ("certificate") {
        <app-enroll-certificate
          (aditionalFormFieldsChange)="updateAdditionalFormFields($event)"
          (clickEnrollChange)="updateClickEnroll($event)" />
      }
      @case ("email") {
        <app-enroll-email
          (aditionalFormFieldsChange)="updateAdditionalFormFields($event)"
          (clickEnrollChange)="updateClickEnroll($event)" />
      }
      @case ("indexedsecret") {
        <app-enroll-indexedsecret
          (aditionalFormFieldsChange)="updateAdditionalFormFields($event)"
          (clickEnrollChange)="updateClickEnroll($event)" />
      }
      @case ("paper") {
        <app-enroll-paper
          (aditionalFormFieldsChange)="updateAdditionalFormFields($event)"
          (clickEnrollChange)="updateClickEnroll($event)" />
      }
      @case ("push") {
        <app-enroll-push
          (aditionalFormFieldsChange)="updateAdditionalFormFields($event)"
          (clickEnrollChange)="updateClickEnroll($event)"
          (reopenDialogChange)="updateReopenDialog($event)" />
      }
      @case ("question") {
        <app-enroll-question
          (aditionalFormFieldsChange)="updateAdditionalFormFields($event)"
          (clickEnrollChange)="updateClickEnroll($event)" />
      }
      @case ("registration") {
        <app-enroll-registration
          (aditionalFormFieldsChange)="updateAdditionalFormFields($event)"
          (clickEnrollChange)="updateClickEnroll($event)" />
      }
      @case ("tan") {
        <app-enroll-tan
          (aditionalFormFieldsChange)="updateAdditionalFormFields($event)"
          (clickEnrollChange)="updateClickEnroll($event)" />
      }
      @case ("tiqr") {
        <app-enroll-tiqr
          (aditionalFormFieldsChange)="updateAdditionalFormFields($event)"
          (clickEnrollChange)="updateClickEnroll($event)" />
      }
      @case ("u2f") {
        <app-enroll-u2f
          (aditionalFormFieldsChange)="updateAdditionalFormFields($event)"
          (clickEnrollChange)="updateClickEnroll($event)" />
      }
      @case ("vasco") {
        <app-enroll-vasco
          (aditionalFormFieldsChange)="updateAdditionalFormFields($event)"
          (clickEnrollChange)="updateClickEnroll($event)" />
      }
      @case ("webauthn") {
        <app-enroll-webauthn
          (aditionalFormFieldsChange)="updateAdditionalFormFields($event)"
          (clickEnrollChange)="updateClickEnroll($event)" />
      }
      @case ("passkey") {
        <app-enroll-passkey
          (aditionalFormFieldsChange)="updateAdditionalFormFields($event)"
          (clickEnrollChange)="updateClickEnroll($event)"
          (reopenDialogChange)="updateReopenDialog($event)" />
      }
    }
    <mat-form-field class="description-form">
      <mat-label>Description</mat-label>
      <textarea
        [formControl]="descriptionControl"
        [maxlength]="80"
        matInput
        placeholder="Enter description"
        rows="3"></textarea>
    </mat-form-field>
    <div class="flex-row gap-1">
      <div class="flex-column width-100">
        <h4 class="enroll-h4">Assign Token to User</h4>
        <div class="assign-user-container">
          <mat-form-field class="width-50 input-height">
            <mat-label>Select Realm of User</mat-label>
            <mat-select [formControl]="selectedUserRealmControl">
              @for (option of realmService.realmOptions(); track option) {
                <mat-option [value]="option">{{ option }}</mat-option>
              }
            </mat-select>
          </mat-form-field>
          <mat-form-field class="width-50 input-height">
            <mat-label>Enter User</mat-label>
            <app-clearable-input
              (onClick)="userFilterControl.setValue('')"
              [showClearButton]="userService.userFilter() !== ''">
              <input
                [formControl]="userFilterControl"
                [matAutocomplete]="userAuto"
                matInput />
            </app-clearable-input>
            <mat-autocomplete
              #userAuto="matAutocomplete"
              [displayWith]="userService.displayUser">
              @for (user of userService.filteredUsers(); track user) {
                <mat-option [value]="user">{{ user.username }}</mat-option>
              }
            </mat-autocomplete>
            @if (selectedUserRealmControl.hasError("required")) {
              <mat-error>User Realm is <strong>required</strong></mat-error>
            }
<<<<<<< HEAD
            @if (!selectedUserRealmControl.value &&
            !onlyAddToRealmControl.value &&
            tokenService.selectedTokenType()) {
              <mat-hint>
                Select a realm first to enable user selection.
              </mat-hint>
=======
            @if (!selectedUserRealmControl.value && !onlyAddToRealm() && tokenService.selectedTokenType()) {
              <mat-hint> Select a realm first to enable user selection. </mat-hint>
>>>>>>> 43b5097b
            }
            @if (userFilterControl.hasError("required")) {
              <mat-error>User is <strong>required</strong></mat-error>
            }
            @if (userFilterControl.hasError("userNotInOptions")) {
              <mat-error>User must be selected from the list.</mat-error>
            }
            @if (userFilterControl.hasError("userNotInRealm")) {
              <mat-error> User does not exist in the selected realm. </mat-error>
            }
          </mat-form-field>
        </div>
        <!--    TODO: We should avoid these token type ifs. Instead create components and include
                  them only in the desired token type enrollment components -->
        @if (!['passkey', 'webauthn', 'tiqr', 'push'].includes(tokenService.selectedTokenType().key)) {
          <div class="margin-bottom-1">
            <mat-checkbox
              [formControl]="onlyAddToRealmControl">
              Only add to the realm (no user assignment)
            </mat-checkbox>
          </div>
        }
      </div>
      @if (tokenService.selectedTokenType().key !== "passkey") {
        <div class="flex-column user-pin-container">
          <h4 class="enroll-h4">Set PIN</h4>
          <input
            style="display: none"
            type="text" />

          <input
            style="display: none"
            type="password" />
          <div class="user-pin-input">
            <input
              [formControl]="setPinControl"
              [type]="'password'"
              class="input"
              placeholder="PIN" />

            <input
              [formControl]="repeatPinControl"
              [type]="'password'"
              class="input"
              placeholder="Repeat PIN" />
          </div>
          @if (
            formGroupSignal().hasError("pinMismatch") &&
            (formGroupSignal().get("setPin")?.touched || formGroupSignal().get("repeatPin")?.touched)
          ) {
            <mat-error class="pin-error">PINs do not match.</mat-error>
          }
        </div>
      } @else {
        <div class="width-33"></div>
      }
    </div>

    <h4 class="enroll-h4">Assign Token to a Container</h4>
    <mat-form-field class="width-33 input-height">
      <app-clearable-input
        (onClick)="selectedContainerControl.setValue(null)"
        [showClearButton]="containerService.selectedContainer() !== ''">
        <input
          [formControl]="selectedContainerControl"
          [matAutocomplete]="containerAuto"
          matInput />
      </app-clearable-input>
      <mat-label>Enter Container</mat-label>
      <mat-autocomplete #containerAuto="matAutocomplete">
        @for (option of containerService.filteredContainerOptions(); track option) {
          <mat-option [value]="option">{{ option }}</mat-option>
        }
      </mat-autocomplete>
    </mat-form-field>

    <mat-accordion>
      <mat-expansion-panel class="expansion-panel">
        <mat-expansion-panel-header>
          <mat-panel-title> Extended Attributes</mat-panel-title>
        </mat-expansion-panel-header>
        <div class="flex-row">
          <mat-form-field class="date-picker">
            <mat-label>Choose a Start Date</mat-label>
            <input
              [formControl]="selectedStartDateControl"
              [matDatepicker]="startPicker"
              matInput
              placeholder="Start date" />
            <mat-hint>Date Format: YYYY-MM-DD</mat-hint>
            <mat-datepicker-toggle
              [for]="startPicker"
              matIconSuffix></mat-datepicker-toggle>
            <mat-datepicker #startPicker></mat-datepicker>
          </mat-form-field>

          <mat-form-field class="time-picker">
            <mat-label>Enter a Start Time</mat-label>
            <input
              [formControl]="selectedStartTimeControl"
              matInput
              max="23"
              min="0"
              placeholder="HH"
              type="time" />
          </mat-form-field>

          <mat-form-field class="zone-picker">
            <mat-label>Timezone Offset</mat-label>
            <mat-select [formControl]="selectedTimezoneOffsetControl">
              @for (option of timezoneOptions; track option) {
                <mat-option [value]="option.value">{{ option.label }} </mat-option>
              }
            </mat-select>
          </mat-form-field>
        </div>
        <div class="flex-row">
          <mat-form-field class="date-picker">
            <mat-label>Choose an End Date</mat-label>
            <input
              [formControl]="selectedEndDateControl"
              [matDatepicker]="endPicker"
              matInput
              placeholder="End date" />
            <mat-hint>Date Format: YYYY-MM-DD</mat-hint>
            <mat-datepicker-toggle
              [for]="endPicker"
              matIconSuffix></mat-datepicker-toggle>
            <mat-datepicker #endPicker></mat-datepicker>
          </mat-form-field>

          <mat-form-field class="time-picker">
            <mat-label>Enter an End Time</mat-label>
            <input
              [formControl]="selectedEndTimeControl"
              matInput
              max="23"
              min="0"
              type="time" />
          </mat-form-field>
        </div>
      </mat-expansion-panel>
    </mat-accordion>
  </form>
</div><|MERGE_RESOLUTION|>--- conflicted
+++ resolved
@@ -231,17 +231,12 @@
             @if (selectedUserRealmControl.hasError("required")) {
               <mat-error>User Realm is <strong>required</strong></mat-error>
             }
-<<<<<<< HEAD
             @if (!selectedUserRealmControl.value &&
             !onlyAddToRealmControl.value &&
             tokenService.selectedTokenType()) {
               <mat-hint>
                 Select a realm first to enable user selection.
               </mat-hint>
-=======
-            @if (!selectedUserRealmControl.value && !onlyAddToRealm() && tokenService.selectedTokenType()) {
-              <mat-hint> Select a realm first to enable user selection. </mat-hint>
->>>>>>> 43b5097b
             }
             @if (userFilterControl.hasError("required")) {
               <mat-error>User is <strong>required</strong></mat-error>
