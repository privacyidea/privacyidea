--- conflicted
+++ resolved
@@ -1,4 +1,3 @@
-<<<<<<< HEAD
 <div #scrollContainer
      aria-label="Token Enrollment"
      class="token-enrollment-container">
@@ -25,49 +24,6 @@
           </mat-form-field>
         </div>
         <div class="enroll-button-container">
-          <button [disabled]="formGroupSignal().invalid || !tokenService.selectedTokenType()"
-                  [ngClass]="{'card-button-disabled': formGroupSignal().invalid || !tokenService.selectedTokenType(),
-                              'card-button': true}"
-                  mat-flat-button
-                  type="submit">
-=======
-<div
-  #scrollContainer
-  aria-label="Token Enrollment"
-  class="token-enrollment-container">
-  <h3 class="margin-left-1"> Enroll a new Token </h3>
-  <form
-    (ngSubmit)="enrollToken()"
-    [formGroup]="formGroupSignal()">
-    <mat-form-field
-      class="width-100"
-      subscriptSizing="dynamic">
-      <mat-select
-        [(ngModel)]="tokenService.selectedTokenType"
-        [ngModelOptions]="{ standalone: true }"
-        [panelClass]="'multi-column-panel'">
-        @for (type of tokenService.tokenTypeOptions(); track type) {
-          <mat-option
-            class="token-type-option type-option"
-            [value]="type"
-            [matTooltip]="type.info.split(':')[1]">{{ type.info.split(":")[0] }}
-          </mat-option>
-        }
-        <button
-          (click)="versioningService.openDocumentation('tokentypes')"
-          class="card-button width-100"
-          mat-flat-button>
-          <mat-icon>info_outline</mat-icon>
-          Help About Tokentypes
-        </button>
-      </mat-select>
-    </mat-form-field>
-    <div #stickySentinel></div>
-    <div
-      #stickyHeader
-      class="sticky-header">
-      <div class="sticky-controls">
-        <div class="enroll-button-container">
           <button
             [disabled]="formGroupSignal().invalid || !tokenService.selectedTokenType()"
             [ngClass]="{
@@ -77,24 +33,14 @@
             }"
             mat-flat-button
             type="submit">
->>>>>>> fa7933eb
             <mat-icon>add</mat-icon>
             Enroll
           </button>
-<<<<<<< HEAD
           <button (click)="reopenEnrollmentDialog()"
                   [matTooltip]="'Reopen enrollment dialog'"
                   [ngClass]="{'hidden': !canReopenEnrollmentDialog()}"
                   mat-icon-button
                   type="button">
-=======
-          <button
-            (click)="reopenEnrollmentDialog()"
-            [disabled]="!canReopenEnrollmentDialog()"
-            [matTooltip]="'Reopen enrollment dialog'"
-            mat-icon-button
-            type="button">
->>>>>>> fa7933eb
             <mat-icon>open_in_new</mat-icon>
           </button>
         </div>
@@ -102,112 +48,6 @@
     </div>
     @switch (tokenService.selectedTokenType().key) {
       @case ("hotp") {
-<<<<<<< HEAD
-        <app-enroll-hotp (aditionalFormFieldsChange)="updateAdditionalFormFields($event)"
-                         (clickEnrollChange)="updateClickEnroll($event)"/>
-      }
-      @case ("totp") {
-        <app-enroll-totp (aditionalFormFieldsChange)="updateAdditionalFormFields($event)"
-                         (clickEnrollChange)="updateClickEnroll($event)"/>
-      }
-      @case ("spass") {
-        <app-enroll-spass (aditionalFormFieldsChange)="updateAdditionalFormFields($event)"
-                          (clickEnrollChange)="updateClickEnroll($event)"/>
-      }
-      @case ("motp") {
-        <app-enroll-motp (aditionalFormFieldsChange)="updateAdditionalFormFields($event)"
-                         (clickEnrollChange)="updateClickEnroll($event)"/>
-      }
-      @case ("sshkey") {
-        <app-enroll-sshkey (aditionalFormFieldsChange)="updateAdditionalFormFields($event)"
-                           (clickEnrollChange)="updateClickEnroll($event)"/>
-      }
-      @case ("yubikey") {
-        <app-enroll-yubikey (aditionalFormFieldsChange)="updateAdditionalFormFields($event)"
-                            (clickEnrollChange)="updateClickEnroll($event)"/>
-      }
-      @case ("remote") {
-        <app-enroll-remote (aditionalFormFieldsChange)="updateAdditionalFormFields($event)"
-                           (clickEnrollChange)="updateClickEnroll($event)"/>
-      }
-      @case ("yubico") {
-        <app-enroll-yubico (aditionalFormFieldsChange)="updateAdditionalFormFields($event)"
-                           (clickEnrollChange)="updateClickEnroll($event)"/>
-      }
-      @case ("radius") {
-        <app-enroll-radius (aditionalFormFieldsChange)="updateAdditionalFormFields($event)"
-                           (clickEnrollChange)="updateClickEnroll($event)"/>
-      }
-      @case ("sms") {
-        <app-enroll-sms (aditionalFormFieldsChange)="updateAdditionalFormFields($event)"
-                        (clickEnrollChange)="updateClickEnroll($event)"/>
-      }
-      @case ("4eyes") {
-        <app-enroll-foureyes (aditionalFormFieldsChange)="updateAdditionalFormFields($event)"
-                             (clickEnrollChange)="updateClickEnroll($event)"/>
-      }
-      @case ("applspec") {
-        <app-enroll-applspec (aditionalFormFieldsChange)="updateAdditionalFormFields($event)"
-                             (clickEnrollChange)="updateClickEnroll($event)"/>
-      }
-      @case ("daypassword") {
-        <app-enroll-daypassword (aditionalFormFieldsChange)="updateAdditionalFormFields($event)"
-                                (clickEnrollChange)="updateClickEnroll($event)"/>
-      }
-      @case ("certificate") {
-        <app-enroll-certificate (aditionalFormFieldsChange)="updateAdditionalFormFields($event)"
-                                (clickEnrollChange)="updateClickEnroll($event)"/>
-      }
-      @case ("email") {
-        <app-enroll-email (aditionalFormFieldsChange)="updateAdditionalFormFields($event)"
-                          (clickEnrollChange)="updateClickEnroll($event)"/>
-      }
-      @case ("indexedsecret") {
-        <app-enroll-indexedsecret (aditionalFormFieldsChange)="updateAdditionalFormFields($event)"
-                                  (clickEnrollChange)="updateClickEnroll($event)"/>
-      }
-      @case ("paper") {
-        <app-enroll-paper (aditionalFormFieldsChange)="updateAdditionalFormFields($event)"
-                          (clickEnrollChange)="updateClickEnroll($event)"/>
-      }
-      @case ("push") {
-        <app-enroll-push (aditionalFormFieldsChange)="updateAdditionalFormFields($event)"
-                         (clickEnrollChange)="updateClickEnroll($event)"
-                         (reopenDialogChange)="updateReopenDialog($event)"/>
-      }
-      @case ("question") {
-        <app-enroll-question (aditionalFormFieldsChange)="updateAdditionalFormFields($event)"
-                             (clickEnrollChange)="updateClickEnroll($event)"/>
-      }
-      @case ("registration") {
-        <app-enroll-registration (aditionalFormFieldsChange)="updateAdditionalFormFields($event)"
-                                 (clickEnrollChange)="updateClickEnroll($event)"/>
-      }
-      @case ("tan") {
-        <app-enroll-tan (aditionalFormFieldsChange)="updateAdditionalFormFields($event)"
-                        (clickEnrollChange)="updateClickEnroll($event)"/>
-      }
-      @case ("tiqr") {
-        <app-enroll-tiqr (aditionalFormFieldsChange)="updateAdditionalFormFields($event)"
-                         (clickEnrollChange)="updateClickEnroll($event)"/>
-      }
-      @case ("u2f") {
-        <app-enroll-u2f (aditionalFormFieldsChange)="updateAdditionalFormFields($event)"
-                        (clickEnrollChange)="updateClickEnroll($event)"/>
-      }
-      @case ("vasco") {
-        <app-enroll-vasco (aditionalFormFieldsChange)="updateAdditionalFormFields($event)"
-                          (clickEnrollChange)="updateClickEnroll($event)"/>
-      }
-      @case ("webauthn") {
-        <app-enroll-webauthn (aditionalFormFieldsChange)="updateAdditionalFormFields($event)"
-                             (clickEnrollChange)="updateClickEnroll($event)"/>
-      }
-      @case ("passkey") {
-        <app-enroll-passkey (aditionalFormFieldsChange)="updateAdditionalFormFields($event)"
-                            (clickEnrollChange)="updateClickEnroll($event)"
-                            (reopenDialogChange)="updateReopenDialog($event)"/>
-=======
         <app-enroll-hotp
           (aditionalFormFieldsChange)="updateAdditionalFormFields($event)"
           (clickEnrollChange)="updateClickEnroll($event)"/>
@@ -338,7 +178,6 @@
           (aditionalFormFieldsChange)="updateAdditionalFormFields($event)"
           (clickEnrollChange)="updateClickEnroll($event)"
           (reopenDialogChange)="updateReopenDialog($event)"/>
->>>>>>> fa7933eb
       }
     }
     <mat-form-field class="description-form">
@@ -364,13 +203,6 @@
           </mat-form-field>
           <mat-form-field class="width-50 input-height">
             <mat-label>Enter User</mat-label>
-<<<<<<< HEAD
-            <input [formControl]="userFilterControl"
-                   [matAutocomplete]="userAuto"
-                   matInput/>
-            <mat-autocomplete #userAuto="matAutocomplete"
-                              [displayWith]="userService.displayUser">
-=======
             <input
               [formControl]="userFilterControl"
               [matAutocomplete]="userAuto"
@@ -378,7 +210,6 @@
             <mat-autocomplete
               #userAuto="matAutocomplete"
               [displayWith]="userService.displayUser">
->>>>>>> fa7933eb
               @for (user of userService.filteredUsers(); track user) {
                 <mat-option [value]="user">{{ user.username }}</mat-option>
               }
@@ -410,23 +241,6 @@
       @if (tokenService.selectedTokenType().key !== "passkey") {
         <div class="flex-column user-pin-container">
           <h4 class="enroll-h4">Set PIN</h4>
-<<<<<<< HEAD
-          <input style="display: none"
-                 type="text"/>
-
-          <input style="display: none"
-                 type="password"/>
-          <div class="user-pin-input">
-            <input [formControl]="setPinControl"
-                   [type]="'password'"
-                   class="input"
-                   placeholder="PIN"/>
-
-            <input [formControl]="repeatPinControl"
-                   [type]="'password'"
-                   class="input"
-                   placeholder="Repeat PIN"/>
-=======
           <input
             style="display: none"
             type="text"/>
@@ -446,7 +260,6 @@
               [type]="'password'"
               class="input"
               placeholder="Repeat PIN"/>
->>>>>>> fa7933eb
           </div>
           @if (formGroupSignal().hasError("pinMismatch") &&
           (formGroupSignal().get("setPin")?.touched ||
@@ -462,16 +275,10 @@
     <h4 class="enroll-h4">Assign Token to a Container</h4>
     <mat-form-field class="width-33 input-height">
       <mat-label>Enter Container</mat-label>
-<<<<<<< HEAD
-      <input [formControl]="selectedContainerControl"
-             [matAutocomplete]="containerAuto"
-             matInput/>
-=======
       <input
         [formControl]="selectedContainerControl"
         [matAutocomplete]="containerAuto"
         matInput/>
->>>>>>> fa7933eb
       <mat-autocomplete #containerAuto="matAutocomplete">
         @for (option of containerService.filteredContainerOptions();
           track option) {
@@ -488,18 +295,11 @@
         <div class="flex-row">
           <mat-form-field class="date-picker">
             <mat-label>Choose a Start Date</mat-label>
-<<<<<<< HEAD
-            <input [formControl]="selectedStartDateControl"
-                   [matDatepicker]="startPicker"
-                   matInput
-                   placeholder="Start date"/>
-=======
             <input
               [formControl]="selectedStartDateControl"
               [matDatepicker]="startPicker"
               matInput
               placeholder="Start date"/>
->>>>>>> fa7933eb
             <mat-hint>Date Format: YYYY-MM-DD</mat-hint>
             <mat-datepicker-toggle
               [for]="startPicker"
@@ -509,14 +309,6 @@
 
           <mat-form-field class="time-picker">
             <mat-label>Enter Start Time</mat-label>
-<<<<<<< HEAD
-            <input [formControl]="selectedStartTimeControl"
-                   matInput
-                   max="23"
-                   min="0"
-                   placeholder="HH"
-                   type="time"/>
-=======
             <input
               [formControl]="selectedStartTimeControl"
               matInput
@@ -524,7 +316,6 @@
               min="0"
               placeholder="HH"
               type="time"/>
->>>>>>> fa7933eb
           </mat-form-field>
 
           <mat-form-field class="zone-picker">
@@ -542,18 +333,11 @@
         <div class="flex-row">
           <mat-form-field class="date-picker">
             <mat-label>Choose a End Date</mat-label>
-<<<<<<< HEAD
-            <input [formControl]="selectedEndDateControl"
-                   [matDatepicker]="endPicker"
-                   matInput
-                   placeholder="End date"/>
-=======
             <input
               [formControl]="selectedEndDateControl"
               [matDatepicker]="endPicker"
               matInput
               placeholder="End date"/>
->>>>>>> fa7933eb
             <mat-hint>Date Format: YYYY-MM-DD</mat-hint>
             <mat-datepicker-toggle
               [for]="endPicker"
@@ -563,20 +347,12 @@
 
           <mat-form-field class="time-picker">
             <mat-label>Enter End Time</mat-label>
-<<<<<<< HEAD
-            <input [formControl]="selectedEndTimeControl"
-                   matInput
-                   max="23"
-                   min="0"
-                   type="time"/>
-=======
             <input
               [formControl]="selectedEndTimeControl"
               matInput
               max="23"
               min="0"
               type="time"/>
->>>>>>> fa7933eb
           </mat-form-field>
         </div>
       </mat-expansion-panel>
