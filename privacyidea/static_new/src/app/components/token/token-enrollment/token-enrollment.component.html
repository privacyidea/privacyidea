<div
  #scrollContainer
  appScrollToTop
  aria-label="Token Enrollment"
  class="token-enrollment-container">
  <h3 class="margin-left-1">Enroll a New Token</h3>
  <form
    (ngSubmit)="enrollToken()"
    [formGroup]="formGroupSignal()">
    <div #stickySentinel></div>
    <div
      #stickyHeader
      class="sticky-header">
      <div class="sticky-controls ali-center">
        <div class="select-token-type-container">
          <mat-form-field
            class="width-100"
            subscriptSizing="dynamic">
            <mat-select
              [(ngModel)]="tokenService.selectedTokenType"
              [ngModelOptions]="{ standalone: true }"
              [panelClass]="'multi-column-panel'"
              [value]="tokenService.selectedTokenType()">
              @for (type of tokenService.tokenTypeOptions(); track type) {
                <mat-option
                  class="select-option type-option"
                  [value]="type"
                  [matTooltip]="type.info.split(':')[1]">{{ type.info.split(":")[0] }}
                </mat-option>
              }
            </mat-select>
          </mat-form-field>
        </div>
        <div class="enroll-button-container">
          <button
            [disabled]="formGroupSignal().invalid || !tokenService.selectedTokenType()"
            [ngClass]="{
              'card-button-disabled': formGroupSignal().invalid || !tokenService.selectedTokenType(),
              'card-button': true
            }"
            mat-flat-button
            type="submit">
            <mat-icon>add</mat-icon>
            Enroll
          </button>
          <button
            (click)="reopenEnrollmentDialog()"
            [matTooltip]="'Reopen enrollment dialog'"
            [ngClass]="{ hidden: !canReopenEnrollmentDialog() }"
            mat-icon-button
            type="button">
            <mat-icon>open_in_new</mat-icon>
          </button>
        </div>
      </div>
    </div>
    <div class="token-type-paragraph">
      <p>{{ tokenTypeDescription() }}</p>
    </div>
    @switch (tokenService.selectedTokenType().key) {
      @case ("hotp") {
        <app-enroll-hotp
          (additionalFormFieldsChange)="updateAdditionalFormFields($event)"
          (clickEnrollChange)="updateClickEnroll($event)"/>
      }
      @case ("totp") {
        <app-enroll-totp
          (additionalFormFieldsChange)="updateAdditionalFormFields($event)"
          (clickEnrollChange)="updateClickEnroll($event)"/>
      }
      @case ("spass") {
        <app-enroll-spass
          (additionalFormFieldsChange)="updateAdditionalFormFields($event)"
          (clickEnrollChange)="updateClickEnroll($event)"/>
      }
      @case ("motp") {
        <app-enroll-motp
          (additionalFormFieldsChange)="updateAdditionalFormFields($event)"
          (clickEnrollChange)="updateClickEnroll($event)"/>
      }
      @case ("sshkey") {
        <app-enroll-sshkey
          (additionalFormFieldsChange)="updateAdditionalFormFields($event)"
          (clickEnrollChange)="updateClickEnroll($event)"/>
      }
      @case ("yubikey") {
        <app-enroll-yubikey
          (additionalFormFieldsChange)="updateAdditionalFormFields($event)"
          (clickEnrollChange)="updateClickEnroll($event)"/>
      }
      @case ("remote") {
        <app-enroll-remote
          (additionalFormFieldsChange)="updateAdditionalFormFields($event)"
          (clickEnrollChange)="updateClickEnroll($event)"/>
      }
      @case ("yubico") {
        <app-enroll-yubico
          (additionalFormFieldsChange)="updateAdditionalFormFields($event)"
          (clickEnrollChange)="updateClickEnroll($event)"/>
      }
      @case ("radius") {
        <app-enroll-radius
          (additionalFormFieldsChange)="updateAdditionalFormFields($event)"
          (clickEnrollChange)="updateClickEnroll($event)"/>
      }
      @case ("sms") {
        <app-enroll-sms
          (additionalFormFieldsChange)="updateAdditionalFormFields($event)"
          (clickEnrollChange)="updateClickEnroll($event)"/>
      }
      @case ("4eyes") {
        <app-enroll-foureyes
          (additionalFormFieldsChange)="updateAdditionalFormFields($event)"
          (clickEnrollChange)="updateClickEnroll($event)"/>
      }
      @case ("applspec") {
        <app-enroll-applspec
          (additionalFormFieldsChange)="updateAdditionalFormFields($event)"
          (clickEnrollChange)="updateClickEnroll($event)"/>
      }
      @case ("daypassword") {
        <app-enroll-daypassword
          (additionalFormFieldsChange)="updateAdditionalFormFields($event)"
          (clickEnrollChange)="updateClickEnroll($event)"/>
      }
      @case ("certificate") {
        <app-enroll-certificate
          (additionalFormFieldsChange)="updateAdditionalFormFields($event)"
          (clickEnrollChange)="updateClickEnroll($event)"/>
      }
      @case ("email") {
        <app-enroll-email
          (additionalFormFieldsChange)="updateAdditionalFormFields($event)"
          (clickEnrollChange)="updateClickEnroll($event)"/>
      }
      @case ("indexedsecret") {
        <app-enroll-indexedsecret
          (additionalFormFieldsChange)="updateAdditionalFormFields($event)"
          (clickEnrollChange)="updateClickEnroll($event)"/>
      }
      @case ("paper") {
        <app-enroll-paper
          (additionalFormFieldsChange)="updateAdditionalFormFields($event)"
          (clickEnrollChange)="updateClickEnroll($event)"/>
      }
      @case ("push") {
        <app-enroll-push
          (additionalFormFieldsChange)="updateAdditionalFormFields($event)"
          (clickEnrollChange)="updateClickEnroll($event)"
          (reopenDialogChange)="updateReopenDialog($event)"/>
      }
      @case ("question") {
        <app-enroll-question
          (additionalFormFieldsChange)="updateAdditionalFormFields($event)"
          (clickEnrollChange)="updateClickEnroll($event)"/>
      }
      @case ("registration") {
        <app-enroll-registration
          (additionalFormFieldsChange)="updateAdditionalFormFields($event)"
          (clickEnrollChange)="updateClickEnroll($event)"/>
      }
      @case ("tan") {
        <app-enroll-tan
          (additionalFormFieldsChange)="updateAdditionalFormFields($event)"
          (clickEnrollChange)="updateClickEnroll($event)"/>
      }
      @case ("tiqr") {
        <app-enroll-tiqr
          (additionalFormFieldsChange)="updateAdditionalFormFields($event)"
          (clickEnrollChange)="updateClickEnroll($event)"/>
      }
      @case ("u2f") {
        <app-enroll-u2f
          (additionalFormFieldsChange)="updateAdditionalFormFields($event)"
          (clickEnrollChange)="updateClickEnroll($event)"/>
      }
      @case ("vasco") {
        <app-enroll-vasco
          (additionalFormFieldsChange)="updateAdditionalFormFields($event)"
          (clickEnrollChange)="updateClickEnroll($event)"/>
      }
      @case ("webauthn") {
        <app-enroll-webauthn
          (additionalFormFieldsChange)="updateAdditionalFormFields($event)"
          (clickEnrollChange)="updateClickEnroll($event)"/>
      }
      @case ("passkey") {
        <app-enroll-passkey
          (additionalFormFieldsChange)="updateAdditionalFormFields($event)"
          (clickEnrollChange)="updateClickEnroll($event)"
          (reopenDialogChange)="updateReopenDialog($event)"/>
      }
    }
    <mat-form-field class="description-form">
      <mat-label>Description</mat-label>
      <textarea
        [formControl]="descriptionControl"
        [maxlength]="80"
        matInput
        placeholder="Enter description"
        rows="3"></textarea>
    </mat-form-field>
    <div class="flex-row gap-1">
      <div class="flex-column width-100">
        <h4 class="enroll-h4">Assign Token to User</h4>
        <div class="assign-user-container">
          <mat-form-field class="width-50 input-height">
            <mat-label>Select Realm of User</mat-label>
            <mat-select
              [formControl]="selectedUserRealmControl"
              [value]="userService.selectedUserRealm()">
              @for (option of realmService.realmOptions(); track option) {
                <mat-option [value]="option">{{ option }}</mat-option>
              }
            </mat-select>
          </mat-form-field>
          <mat-form-field class="width-50 input-height">
            <mat-label>Enter User</mat-label>
            <app-clearable-input
              (onClick)="userFilterControl.setValue('')"
              [showClearButton]="userService.userFilter() !== ''">
              <input
                [formControl]="userFilterControl"
                [matAutocomplete]="userAuto"
                matInput/>
            </app-clearable-input>
            <mat-autocomplete
              #userAuto="matAutocomplete"
              [displayWith]="userService.displayUser">
              @for (user of userService.filteredUsers(); track user) {
                <mat-option [value]="user">{{ user.username }}</mat-option>
              }
            </mat-autocomplete>
            @if (selectedUserRealmControl.hasError("required")) {
              <mat-error>User Realm is <strong>required</strong></mat-error>
            }
<<<<<<< HEAD
            @if (!selectedUserRealmControl.value && !onlyAddToRealm() && tokenService.selectedTokenType()) {
              <mat-hint> Select a realm first to enable user selection.</mat-hint>
=======
            @if (!selectedUserRealmControl.value &&
            !onlyAddToRealmControl.value &&
            tokenService.selectedTokenType()) {
              <mat-hint>
                Select a realm first to enable user selection.
              </mat-hint>
>>>>>>> e9083f2a
            }
            @if (userFilterControl.hasError("required")) {
              <mat-error>User is <strong>required</strong></mat-error>
            }
            @if (userFilterControl.hasError("userNotInOptions")) {
              <mat-error>User must be selected from the list.</mat-error>
            }
            @if (userFilterControl.hasError("userNotInRealm")) {
              <mat-error> User does not exist in the selected realm.</mat-error>
            }
          </mat-form-field>
        </div>
        <!--    TODO: We should avoid these token type ifs. Instead create components and include
                  them only in the desired token type enrollment components -->
        @if (!['passkey', 'webauthn', 'tiqr', 'push'].includes(tokenService.selectedTokenType().key)) {
          <div class="margin-bottom-1">
            <mat-checkbox
              [formControl]="onlyAddToRealmControl">
              Only add to the realm (no user assignment)
            </mat-checkbox>
          </div>
        }
      </div>
      @if (tokenService.selectedTokenType().key !== "passkey") {
        <div class="flex-column user-pin-container">
          <h4 class="enroll-h4">Set PIN</h4>
          <input
            style="display: none"
            type="text"/>

          <input
            style="display: none"
            type="password"/>
          <div class="user-pin-input">
            <input
              [formControl]="setPinControl"
              [type]="'password'"
              class="input"
              placeholder="PIN"/>

            <input
              [formControl]="repeatPinControl"
              [type]="'password'"
              class="input"
              placeholder="Repeat PIN"/>
          </div>
          @if (formGroupSignal().hasError("pinMismatch") &&
          (formGroupSignal().get("setPin")?.touched || formGroupSignal().get("repeatPin")?.touched)) {
            <mat-error class="pin-error">PINs do not match.</mat-error>
          }
        </div>
      } @else {
        <div class="width-33"></div>
      }
    </div>

    <h4 class="enroll-h4">Assign Token to a Container</h4>
    <mat-form-field class="width-33 input-height">
      <app-clearable-input
        (onClick)="selectedContainerControl.setValue('')"
        [showClearButton]="containerService.selectedContainer() !== ''">
        <input
          [formControl]="selectedContainerControl"
          [matAutocomplete]="containerAuto"
          matInput/>
      </app-clearable-input>
      <mat-label>Enter Container</mat-label>
      <mat-autocomplete #containerAuto="matAutocomplete">
        @for (option of containerService.filteredContainerOptions(); track option) {
          <mat-option [value]="option">{{ option }}</mat-option>
        }
      </mat-autocomplete>
    </mat-form-field>

    <mat-accordion>
      <mat-expansion-panel class="expansion-panel">
        <mat-expansion-panel-header>
          <mat-panel-title> Extended Attributes</mat-panel-title>
        </mat-expansion-panel-header>
        <div class="flex-row">
          <mat-form-field class="date-picker">
            <mat-label>Choose a Start Date</mat-label>
            <input
              [formControl]="selectedStartDateControl"
              [matDatepicker]="startPicker"
              matInput
              placeholder="Start date"/>
            <mat-hint>Date Format: YYYY-MM-DD</mat-hint>
            <mat-datepicker-toggle
              [for]="startPicker"
              matIconSuffix></mat-datepicker-toggle>
            <mat-datepicker #startPicker></mat-datepicker>
          </mat-form-field>

          <mat-form-field class="time-picker">
            <mat-label>Enter a Start Time</mat-label>
            <input
              [formControl]="selectedStartTimeControl"
              matInput
              max="23"
              min="0"
              placeholder="HH"
              type="time"/>
          </mat-form-field>

          <mat-form-field class="zone-picker">
            <mat-label>Timezone Offset</mat-label>
            <mat-select [formControl]="selectedTimezoneOffsetControl">
              @for (option of timezoneOptions; track option) {
                <mat-option [value]="option.value">{{ option.label }}</mat-option>
              }
            </mat-select>
          </mat-form-field>
        </div>
        <div class="flex-row">
          <mat-form-field class="date-picker">
            <mat-label>Choose an End Date</mat-label>
            <input
              [formControl]="selectedEndDateControl"
              [matDatepicker]="endPicker"
              matInput
              placeholder="End date"/>
            <mat-hint>Date Format: YYYY-MM-DD</mat-hint>
            <mat-datepicker-toggle
              [for]="endPicker"
              matIconSuffix></mat-datepicker-toggle>
            <mat-datepicker #endPicker></mat-datepicker>
          </mat-form-field>

          <mat-form-field class="time-picker">
            <mat-label>Enter an End Time</mat-label>
            <input
              [formControl]="selectedEndTimeControl"
              matInput
              max="23"
              min="0"
              type="time"/>
          </mat-form-field>
        </div>
      </mat-expansion-panel>
    </mat-accordion>
  </form>
</div><|MERGE_RESOLUTION|>--- conflicted
+++ resolved
@@ -25,7 +25,8 @@
                 <mat-option
                   class="select-option type-option"
                   [value]="type"
-                  [matTooltip]="type.info.split(':')[1]">{{ type.info.split(":")[0] }}
+                  [matTooltip]="type.info.split(':')[1]"
+                  >{{ type.info.split(":")[0] }}
                 </mat-option>
               }
             </mat-select>
@@ -61,134 +62,134 @@
       @case ("hotp") {
         <app-enroll-hotp
           (additionalFormFieldsChange)="updateAdditionalFormFields($event)"
-          (clickEnrollChange)="updateClickEnroll($event)"/>
+          (clickEnrollChange)="updateClickEnroll($event)" />
       }
       @case ("totp") {
         <app-enroll-totp
           (additionalFormFieldsChange)="updateAdditionalFormFields($event)"
-          (clickEnrollChange)="updateClickEnroll($event)"/>
+          (clickEnrollChange)="updateClickEnroll($event)" />
       }
       @case ("spass") {
         <app-enroll-spass
           (additionalFormFieldsChange)="updateAdditionalFormFields($event)"
-          (clickEnrollChange)="updateClickEnroll($event)"/>
+          (clickEnrollChange)="updateClickEnroll($event)" />
       }
       @case ("motp") {
         <app-enroll-motp
           (additionalFormFieldsChange)="updateAdditionalFormFields($event)"
-          (clickEnrollChange)="updateClickEnroll($event)"/>
+          (clickEnrollChange)="updateClickEnroll($event)" />
       }
       @case ("sshkey") {
         <app-enroll-sshkey
           (additionalFormFieldsChange)="updateAdditionalFormFields($event)"
-          (clickEnrollChange)="updateClickEnroll($event)"/>
+          (clickEnrollChange)="updateClickEnroll($event)" />
       }
       @case ("yubikey") {
         <app-enroll-yubikey
           (additionalFormFieldsChange)="updateAdditionalFormFields($event)"
-          (clickEnrollChange)="updateClickEnroll($event)"/>
+          (clickEnrollChange)="updateClickEnroll($event)" />
       }
       @case ("remote") {
         <app-enroll-remote
           (additionalFormFieldsChange)="updateAdditionalFormFields($event)"
-          (clickEnrollChange)="updateClickEnroll($event)"/>
+          (clickEnrollChange)="updateClickEnroll($event)" />
       }
       @case ("yubico") {
         <app-enroll-yubico
           (additionalFormFieldsChange)="updateAdditionalFormFields($event)"
-          (clickEnrollChange)="updateClickEnroll($event)"/>
+          (clickEnrollChange)="updateClickEnroll($event)" />
       }
       @case ("radius") {
         <app-enroll-radius
           (additionalFormFieldsChange)="updateAdditionalFormFields($event)"
-          (clickEnrollChange)="updateClickEnroll($event)"/>
+          (clickEnrollChange)="updateClickEnroll($event)" />
       }
       @case ("sms") {
         <app-enroll-sms
           (additionalFormFieldsChange)="updateAdditionalFormFields($event)"
-          (clickEnrollChange)="updateClickEnroll($event)"/>
+          (clickEnrollChange)="updateClickEnroll($event)" />
       }
       @case ("4eyes") {
         <app-enroll-foureyes
           (additionalFormFieldsChange)="updateAdditionalFormFields($event)"
-          (clickEnrollChange)="updateClickEnroll($event)"/>
+          (clickEnrollChange)="updateClickEnroll($event)" />
       }
       @case ("applspec") {
         <app-enroll-applspec
           (additionalFormFieldsChange)="updateAdditionalFormFields($event)"
-          (clickEnrollChange)="updateClickEnroll($event)"/>
+          (clickEnrollChange)="updateClickEnroll($event)" />
       }
       @case ("daypassword") {
         <app-enroll-daypassword
           (additionalFormFieldsChange)="updateAdditionalFormFields($event)"
-          (clickEnrollChange)="updateClickEnroll($event)"/>
+          (clickEnrollChange)="updateClickEnroll($event)" />
       }
       @case ("certificate") {
         <app-enroll-certificate
           (additionalFormFieldsChange)="updateAdditionalFormFields($event)"
-          (clickEnrollChange)="updateClickEnroll($event)"/>
+          (clickEnrollChange)="updateClickEnroll($event)" />
       }
       @case ("email") {
         <app-enroll-email
           (additionalFormFieldsChange)="updateAdditionalFormFields($event)"
-          (clickEnrollChange)="updateClickEnroll($event)"/>
+          (clickEnrollChange)="updateClickEnroll($event)" />
       }
       @case ("indexedsecret") {
         <app-enroll-indexedsecret
           (additionalFormFieldsChange)="updateAdditionalFormFields($event)"
-          (clickEnrollChange)="updateClickEnroll($event)"/>
+          (clickEnrollChange)="updateClickEnroll($event)" />
       }
       @case ("paper") {
         <app-enroll-paper
           (additionalFormFieldsChange)="updateAdditionalFormFields($event)"
-          (clickEnrollChange)="updateClickEnroll($event)"/>
+          (clickEnrollChange)="updateClickEnroll($event)" />
       }
       @case ("push") {
         <app-enroll-push
           (additionalFormFieldsChange)="updateAdditionalFormFields($event)"
           (clickEnrollChange)="updateClickEnroll($event)"
-          (reopenDialogChange)="updateReopenDialog($event)"/>
+          (reopenDialogChange)="updateReopenDialog($event)" />
       }
       @case ("question") {
         <app-enroll-question
           (additionalFormFieldsChange)="updateAdditionalFormFields($event)"
-          (clickEnrollChange)="updateClickEnroll($event)"/>
+          (clickEnrollChange)="updateClickEnroll($event)" />
       }
       @case ("registration") {
         <app-enroll-registration
           (additionalFormFieldsChange)="updateAdditionalFormFields($event)"
-          (clickEnrollChange)="updateClickEnroll($event)"/>
+          (clickEnrollChange)="updateClickEnroll($event)" />
       }
       @case ("tan") {
         <app-enroll-tan
           (additionalFormFieldsChange)="updateAdditionalFormFields($event)"
-          (clickEnrollChange)="updateClickEnroll($event)"/>
+          (clickEnrollChange)="updateClickEnroll($event)" />
       }
       @case ("tiqr") {
         <app-enroll-tiqr
           (additionalFormFieldsChange)="updateAdditionalFormFields($event)"
-          (clickEnrollChange)="updateClickEnroll($event)"/>
+          (clickEnrollChange)="updateClickEnroll($event)" />
       }
       @case ("u2f") {
         <app-enroll-u2f
           (additionalFormFieldsChange)="updateAdditionalFormFields($event)"
-          (clickEnrollChange)="updateClickEnroll($event)"/>
+          (clickEnrollChange)="updateClickEnroll($event)" />
       }
       @case ("vasco") {
         <app-enroll-vasco
           (additionalFormFieldsChange)="updateAdditionalFormFields($event)"
-          (clickEnrollChange)="updateClickEnroll($event)"/>
+          (clickEnrollChange)="updateClickEnroll($event)" />
       }
       @case ("webauthn") {
         <app-enroll-webauthn
           (additionalFormFieldsChange)="updateAdditionalFormFields($event)"
-          (clickEnrollChange)="updateClickEnroll($event)"/>
+          (clickEnrollChange)="updateClickEnroll($event)" />
       }
       @case ("passkey") {
         <app-enroll-passkey
           (additionalFormFieldsChange)="updateAdditionalFormFields($event)"
           (clickEnrollChange)="updateClickEnroll($event)"
-          (reopenDialogChange)="updateReopenDialog($event)"/>
+          (reopenDialogChange)="updateReopenDialog($event)" />
       }
     }
     <mat-form-field class="description-form">
@@ -222,7 +223,7 @@
               <input
                 [formControl]="userFilterControl"
                 [matAutocomplete]="userAuto"
-                matInput/>
+                matInput />
             </app-clearable-input>
             <mat-autocomplete
               #userAuto="matAutocomplete"
@@ -234,17 +235,8 @@
             @if (selectedUserRealmControl.hasError("required")) {
               <mat-error>User Realm is <strong>required</strong></mat-error>
             }
-<<<<<<< HEAD
-            @if (!selectedUserRealmControl.value && !onlyAddToRealm() && tokenService.selectedTokenType()) {
-              <mat-hint> Select a realm first to enable user selection.</mat-hint>
-=======
-            @if (!selectedUserRealmControl.value &&
-            !onlyAddToRealmControl.value &&
-            tokenService.selectedTokenType()) {
-              <mat-hint>
-                Select a realm first to enable user selection.
-              </mat-hint>
->>>>>>> e9083f2a
+            @if (!selectedUserRealmControl.value && !onlyAddToRealmControl.value && tokenService.selectedTokenType()) {
+              <mat-hint> Select a realm first to enable user selection. </mat-hint>
             }
             @if (userFilterControl.hasError("required")) {
               <mat-error>User is <strong>required</strong></mat-error>
@@ -259,10 +251,9 @@
         </div>
         <!--    TODO: We should avoid these token type ifs. Instead create components and include
                   them only in the desired token type enrollment components -->
-        @if (!['passkey', 'webauthn', 'tiqr', 'push'].includes(tokenService.selectedTokenType().key)) {
+        @if (!["passkey", "webauthn", "tiqr", "push"].includes(tokenService.selectedTokenType().key)) {
           <div class="margin-bottom-1">
-            <mat-checkbox
-              [formControl]="onlyAddToRealmControl">
+            <mat-checkbox [formControl]="onlyAddToRealmControl">
               Only add to the realm (no user assignment)
             </mat-checkbox>
           </div>
@@ -273,26 +264,28 @@
           <h4 class="enroll-h4">Set PIN</h4>
           <input
             style="display: none"
-            type="text"/>
+            type="text" />
 
           <input
             style="display: none"
-            type="password"/>
+            type="password" />
           <div class="user-pin-input">
             <input
               [formControl]="setPinControl"
               [type]="'password'"
               class="input"
-              placeholder="PIN"/>
+              placeholder="PIN" />
 
             <input
               [formControl]="repeatPinControl"
               [type]="'password'"
               class="input"
-              placeholder="Repeat PIN"/>
+              placeholder="Repeat PIN" />
           </div>
-          @if (formGroupSignal().hasError("pinMismatch") &&
-          (formGroupSignal().get("setPin")?.touched || formGroupSignal().get("repeatPin")?.touched)) {
+          @if (
+            formGroupSignal().hasError("pinMismatch") &&
+            (formGroupSignal().get("setPin")?.touched || formGroupSignal().get("repeatPin")?.touched)
+          ) {
             <mat-error class="pin-error">PINs do not match.</mat-error>
           }
         </div>
@@ -309,7 +302,7 @@
         <input
           [formControl]="selectedContainerControl"
           [matAutocomplete]="containerAuto"
-          matInput/>
+          matInput />
       </app-clearable-input>
       <mat-label>Enter Container</mat-label>
       <mat-autocomplete #containerAuto="matAutocomplete">
@@ -331,7 +324,7 @@
               [formControl]="selectedStartDateControl"
               [matDatepicker]="startPicker"
               matInput
-              placeholder="Start date"/>
+              placeholder="Start date" />
             <mat-hint>Date Format: YYYY-MM-DD</mat-hint>
             <mat-datepicker-toggle
               [for]="startPicker"
@@ -347,7 +340,7 @@
               max="23"
               min="0"
               placeholder="HH"
-              type="time"/>
+              type="time" />
           </mat-form-field>
 
           <mat-form-field class="zone-picker">
@@ -366,7 +359,7 @@
               [formControl]="selectedEndDateControl"
               [matDatepicker]="endPicker"
               matInput
-              placeholder="End date"/>
+              placeholder="End date" />
             <mat-hint>Date Format: YYYY-MM-DD</mat-hint>
             <mat-datepicker-toggle
               [for]="endPicker"
@@ -381,7 +374,7 @@
               matInput
               max="23"
               min="0"
-              type="time"/>
+              type="time" />
           </mat-form-field>
         </div>
       </mat-expansion-panel>
