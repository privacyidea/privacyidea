<div aria-label="Token Enrollment" class="token-enrollment-container">
  <h3 class="margin-left-1">Token Enrollment</h3>
  <mat-form-field class="select-token-type">
    <mat-select [(ngModel)]="selectedType" [panelClass]="'multi-column-panel'">
      @for (type of tokenTypesOptions; track type) {
        <mat-option class="token-type-option" [value]="type"
          >{{ type.info.split(":")[0] }}
        </mat-option>
      }
    </mat-select>
    <mat-hint class="token-type-hint">
      @if (selectedType().info) {
        {{ selectedType().info.split(":")[1] }}
      }
    </mat-hint>
  </mat-form-field>
  <div class="enroll-button-container">
<<<<<<< HEAD
    <button
      (click)="this.reopenQRCode()"
      [disabled]="this.response() === null"
      mat-icon-button>
      <mat-icon>qr_code_scanner</mat-icon>
=======
    <button (click)="this.reopenQRCode()"
            [disabled]="this.response() === null"
            mat-icon-button>
      <mat-icon>comment</mat-icon>
>>>>>>> 46fcc25c
    </button>
    <button
      (click)="enrollToken()"
      [disabled]="
        motpPin() !== repeatMotpPin() || setPinValue() !== repeatPinValue()
      "
      [ngClass]="{
        'disabled-button':
          motpPin() !== repeatMotpPin() || setPinValue() !== repeatPinValue(),
        'card-button': true,
      }"
      mat-flat-button>
      <mat-icon>add</mat-icon>
      Enroll {{ selectedType().key }} token
    </button>
  </div>
  @switch (selectedType().key) {
    @case ("hotp") {
      <app-enroll-hotp
        [generateOnServer]="generateOnServer"
        [otpLength]="otpLength"
        [otpKey]="otpKey"
        [hashAlgorithm]="hashAlgorithm"
        [description]="description" />
    }
    @case ("totp") {
      <app-enroll-totp
        [generateOnServer]="generateOnServer"
        [otpLength]="otpLength"
        [otpKey]="otpKey"
        [hashAlgorithm]="hashAlgorithm"
        [description]="description"
        [timeStep]="timeStep" />
    }
    @case ("spass") {
      <app-enroll-spass [description]="description" />
    }
    @case ("motp") {
      <app-enroll-motp
        [motpPin]="motpPin"
        [repeatMotpPin]="repeatMotpPin"
        [generateOnServer]="generateOnServer"
        [description]="description" />
    }
    @case ("sshkey") {
      <app-enroll-sshkey
        [description]="description"
        [sshPublicKey]="sshPublicKey" />
    }
    @case ("yubikey") {
      <app-enroll-yubikey
        [otpKey]="otpKey"
        [otpLength]="otpLength"
        [description]="description" />
    }
    @case ("remote") {
      <app-enroll-remote
        [remoteSerial]="remoteSerial"
        [remoteServer]="remoteServer"
        [remoteRealm]="remoteRealm"
        [remoteUser]="remoteUser"
        [remoteResolver]="remoteResolver"
        [checkPinLocally]="checkPinLocally"
        [description]="description" />
    }
    @case ("yubico") {
      <app-enroll-yubico
        [yubikeyIdentifier]="yubikeyIdentifier"
        [description]="description" />
    }
    @case ("radius") {
      <app-enroll-radius
        [checkPinLocally]="checkPinLocally"
        [radiusServerConfiguration]="radiusServerConfiguration"
        [radiusUser]="radiusUser"
        [description]="description" />
    }
    @case ("sms") {
      <app-enroll-sms
        [phoneNumber]="phoneNumber"
        [smsGateway]="smsGateway"
        [description]="description"
        [readNumberDynamically]="readNumberDynamically" />
    }
    @case ("4eyes") {
<<<<<<< HEAD
      <app-enroll-foureyes
        [seperator]="seperator"
        [description]="description"
        [requiredTokensOfRealm]="requiredTokenOfRealm" />
    }
    @case ("applspec") {
      <app-enroll-applspec
        [serviceId]="serviceId"
        [generateOnServer]="generateOnServer"
        [otpKey]="otpKey"
        [description]="description" />
=======
      <app-enroll-foureyes [separator]="separator"
                           [description]="description"
                           [onlyAddToRealm]="onlyAddToRealm"
                           [requiredTokensOfRealm]="requiredTokenOfRealm" />
    }
    @case ("applspec") {
      <app-enroll-applspec [serviceId]="serviceId"
                           [generateOnServer]="generateOnServer"
                           [otpKey]="otpKey"
                           [description]="description" />
>>>>>>> 46fcc25c
    }
    @case ("daypassword") {
      <app-enroll-daypassword
        [otpKey]="otpKey"
        [otpLength]="otpLength"
        [hashAlgorithm]="hashAlgorithm"
        [description]="description"
        [timeStep]="timeStep" />
    }
    @case ("certificate") {
      <app-enroll-certificate
        [caConnector]="caConnector"
        [certTemplate]="certTemplate"
        [pem]="pem"
        [description]="description" />
    }
    @case ("email") {
      <app-enroll-email
        [emailAddress]="emailAddress"
        [readEmailDynamically]="readEmailDynamically"
        [description]="description" />
    }
    @case ("indexedsecret") {
      <app-enroll-indexedsecret [otpKey]="otpKey" [description]="description" />
    }
    @case ("paper") {
      <app-enroll-paper [description]="description" />
    }
    @case ("push") {
      <app-enroll-push [description]="description" />
    }
    @case ("question") {
      <app-enroll-question [answers]="answers" [description]="description" />
    }
    @case ("registration") {
      <app-enroll-registration [description]="description" />
    }
    @case ("tan") {
      <app-enroll-tan [description]="description" />
    }
    @case ("tiqr") {
      <app-enroll-tiqr [description]="description" />
    }
    @case ("u2f") {
      <app-enroll-u2f [description]="description" />
    }
    @case ("vasco") {
      <app-enroll-vasco
        [vascoSerial]="vascoSerial"
        [useVascoSerial]="useVascoSerial"
        [otpKey]="otpKey"
        [description]="description" />
    }
    @case ("webauthn") {
      <app-enroll-webauthn [description]="description" />
    }
    @case ("passkey") {
      <app-enroll-passkey [description]="description" />
    }
  }
  <h4 class="enroll-h4">Assign token to user</h4>
  <div class="assign-user-container">
    <input style="display: none" type="text" />

    <input style="display: none" type="password" />

    <mat-form-field class="width-33 heigth-76-5">
      <mat-label>Select Realm of User</mat-label>
      <mat-select [(ngModel)]="selectedUserRealm">
        @for (option of realmOptions(); track option) {
          <mat-option value="{{ option }}">{{ option }}</mat-option>
        }
      </mat-select>
    </mat-form-field>

    <mat-form-field class="width-33 heigth-76-5">
      <mat-label>Enter User</mat-label>
<<<<<<< HEAD
      <input
        [(ngModel)]="selectedUsername"
        [matAutocomplete]="userAuto"
        matInput />
=======
      <input [(ngModel)]="selectedUsername"
             [matAutocomplete]="userAuto"
             [required]="userIsRequired()"
             matInput>
      <mat-error>User is <strong>required</strong></mat-error>
>>>>>>> 46fcc25c
      <mat-autocomplete #userAuto="matAutocomplete">
        @for (option of filteredUserOptions(); track option) {
          <mat-option [value]="option">{{ option }}</mat-option>
        }
      </mat-autocomplete>
    </mat-form-field>

    <div class="flex-column width-33">
      <h5>Pin / Password</h5>
      <div class="user-pin-input">
        <input
          [(ngModel)]="setPinValue"
          [type]="'password'"
          class="input"
          placeholder="Pin" />

        <input
          [(ngModel)]="repeatPinValue"
          [type]="'password'"
          class="input"
          placeholder="Repeat Pin" />
      </div>
    </div>
  </div>

  <h4 class="enroll-h4">Assign token to a container</h4>
  <mat-form-field class="width-32 height-76-5">
    <mat-label>Enter Container</mat-label>
    <input
      [(ngModel)]="selectedContainer"
      [matAutocomplete]="containerAuto"
      matInput />
    <mat-autocomplete #containerAuto="matAutocomplete">
      @for (option of filteredContainerOptions(); track option) {
        <mat-option [value]="option">{{ option }}</mat-option>
      }
    </mat-autocomplete>
  </mat-form-field>

  <mat-accordion>
    <mat-expansion-panel class="expension-panel">
      <mat-expansion-panel-header>
        <mat-panel-title> Extended Attributes</mat-panel-title>
      </mat-expansion-panel-header>
      <div class="flex-row">
        <mat-form-field class="date-picker">
          <mat-label>Choose a start date</mat-label>
          <input
            [(ngModel)]="selectedStartDate"
            [matDatepicker]="startPicker"
            matInput
            placeholder="Start date" />
          <mat-hint>Date format: YYYY-MM-DD</mat-hint>
          <mat-datepicker-toggle
            [for]="startPicker"
            matIconSuffix></mat-datepicker-toggle>
          <mat-datepicker #startPicker></mat-datepicker>
        </mat-form-field>

        <mat-form-field class="time-picker">
          <mat-label>Enter start time</mat-label>
          <input
            [(ngModel)]="selectedStartTime"
            matInput
            max="23"
            min="0"
            placeholder="HH"
            type="time" />
        </mat-form-field>

        <mat-form-field class="zone-picker">
          <mat-label>Timezone Offset</mat-label>
          <mat-select [(ngModel)]="selectedTimezoneOffset">
            @for (option of timezoneOptions; track option) {
              <mat-option [value]="option.value">{{ option.label }}</mat-option>
            }
          </mat-select>
        </mat-form-field>
      </div>
      <div class="flex-row">
        <mat-form-field class="date-picker">
          <mat-label>Choose a end date</mat-label>
          <input
            [(ngModel)]="selectedEndDate"
            [matDatepicker]="endPicker"
            matInput
            placeholder="End date" />
          <mat-hint>Date format: YYYY-MM-DD</mat-hint>
          <mat-datepicker-toggle
            [for]="endPicker"
            matIconSuffix></mat-datepicker-toggle>
          <mat-datepicker #endPicker></mat-datepicker>
        </mat-form-field>

        <mat-form-field class="time-picker">
          <mat-label>Enter end time</mat-label>
          <input
            [(ngModel)]="selectedEndTime"
            matInput
            max="23"
            min="0"
            type="time" />
        </mat-form-field>
      </div>
    </mat-expansion-panel>
  </mat-accordion>
</div><|MERGE_RESOLUTION|>--- conflicted
+++ resolved
@@ -15,18 +15,11 @@
     </mat-hint>
   </mat-form-field>
   <div class="enroll-button-container">
-<<<<<<< HEAD
     <button
       (click)="this.reopenQRCode()"
       [disabled]="this.response() === null"
       mat-icon-button>
-      <mat-icon>qr_code_scanner</mat-icon>
-=======
-    <button (click)="this.reopenQRCode()"
-            [disabled]="this.response() === null"
-            mat-icon-button>
       <mat-icon>comment</mat-icon>
->>>>>>> 46fcc25c
     </button>
     <button
       (click)="enrollToken()"
@@ -112,9 +105,8 @@
         [readNumberDynamically]="readNumberDynamically" />
     }
     @case ("4eyes") {
-<<<<<<< HEAD
+      <<<<<<< HEAD
       <app-enroll-foureyes
-        [seperator]="seperator"
         [description]="description"
         [requiredTokensOfRealm]="requiredTokenOfRealm" />
     }
@@ -124,18 +116,20 @@
         [generateOnServer]="generateOnServer"
         [otpKey]="otpKey"
         [description]="description" />
-=======
-      <app-enroll-foureyes [separator]="separator"
-                           [description]="description"
-                           [onlyAddToRealm]="onlyAddToRealm"
-                           [requiredTokensOfRealm]="requiredTokenOfRealm" />
+      =======
+      <app-enroll-foureyes
+        [separator]="separator"
+        [description]="description"
+        [onlyAddToRealm]="onlyAddToRealm"
+        [requiredTokensOfRealm]="requiredTokenOfRealm" />
     }
     @case ("applspec") {
-      <app-enroll-applspec [serviceId]="serviceId"
-                           [generateOnServer]="generateOnServer"
-                           [otpKey]="otpKey"
-                           [description]="description" />
->>>>>>> 46fcc25c
+      <app-enroll-applspec
+        [serviceId]="serviceId"
+        [generateOnServer]="generateOnServer"
+        [otpKey]="otpKey"
+        [description]="description" />
+      >>>>>>> webui-upgrade
     }
     @case ("daypassword") {
       <app-enroll-daypassword
@@ -213,18 +207,19 @@
 
     <mat-form-field class="width-33 heigth-76-5">
       <mat-label>Enter User</mat-label>
-<<<<<<< HEAD
+      <<<<<<< HEAD
       <input
         [(ngModel)]="selectedUsername"
         [matAutocomplete]="userAuto"
         matInput />
-=======
-      <input [(ngModel)]="selectedUsername"
-             [matAutocomplete]="userAuto"
-             [required]="userIsRequired()"
-             matInput>
+      =======
+      <input
+        [(ngModel)]="selectedUsername"
+        [matAutocomplete]="userAuto"
+        [required]="userIsRequired()"
+        matInput />
       <mat-error>User is <strong>required</strong></mat-error>
->>>>>>> 46fcc25c
+      >>>>>>> webui-upgrade
       <mat-autocomplete #userAuto="matAutocomplete">
         @for (option of filteredUserOptions(); track option) {
           <mat-option [value]="option">{{ option }}</mat-option>
