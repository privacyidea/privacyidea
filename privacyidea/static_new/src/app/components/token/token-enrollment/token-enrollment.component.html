--- conflicted
+++ resolved
@@ -25,12 +25,8 @@
                 <mat-option
                   class="select-option type-option"
                   [value]="type"
-<<<<<<< HEAD
-                  [matTooltip]="type.info.split(':')[1]">{{ type.info.split(":")[0] }}
-=======
                   [matTooltip]="type.info.split(':')[1]">
                   {{ type.info.split(":")[0] }}
->>>>>>> de9c876f
                 </mat-option>
               }
             </mat-select>
@@ -244,7 +240,6 @@
               tokenService.selectedTokenType()) {
                 <mat-hint> Select a realm first to enable user selection.</mat-hint>
               }
-<<<<<<< HEAD
               @if (userFilterControl.hasError("required")) {
                 <mat-error>User is <strong>required</strong></mat-error>
               }
@@ -255,33 +250,6 @@
                 <mat-error> User does not exist in the selected realm.</mat-error>
               }
             </mat-form-field>
-=======
-            </mat-autocomplete>
-            @if (selectedUserRealmControl.hasError("required")) {
-              <mat-error>User Realm is <strong>required</strong></mat-error>
-            }
-            @if (!selectedUserRealmControl.value && !onlyAddToRealmControl.value && tokenService.selectedTokenType()) {
-              <mat-hint> Select a realm first to enable user selection.</mat-hint>
-            }
-            @if (userFilterControl.hasError("required")) {
-              <mat-error>User is <strong>required</strong></mat-error>
-            }
-            @if (userFilterControl.hasError("userNotInOptions")) {
-              <mat-error>User must be selected from the list.</mat-error>
-            }
-            @if (userFilterControl.hasError("userNotInRealm")) {
-              <mat-error> User does not exist in the selected realm.</mat-error>
-            }
-          </mat-form-field>
-        </div>
-        <!--    TODO: We should avoid these token type ifs. Instead create components and include
-                  them only in the desired token type enrollment components -->
-        @if (!["passkey", "webauthn", "tiqr", "push"].includes(tokenService.selectedTokenType().key)) {
-          <div class="margin-bottom-1">
-            <mat-checkbox [formControl]="onlyAddToRealmControl">
-              Only add to the realm (no user assignment)
-            </mat-checkbox>
->>>>>>> de9c876f
           </div>
           <!--    TODO: We should avoid these token type ifs. Instead create components and include
                   them only in the desired token type enrollment components -->
