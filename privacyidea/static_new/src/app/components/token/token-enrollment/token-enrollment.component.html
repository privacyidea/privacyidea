<<<<<<< HEAD
<div #scrollContainer
     aria-label="Token Enrollment"
     class="token-enrollment-container" appScrollToTop>
  <h3 class="margin-left-1"> Enroll a new Token </h3>
  <form (ngSubmit)="enrollToken()"
        [formGroup]="formGroupSignal()">
    <mat-form-field class="width-100"
                    subscriptSizing="dynamic">
      <mat-select [(ngModel)]="tokenService.selectedTokenType"
                  [ngModelOptions]="{ standalone: true }"
                  [panelClass]="'multi-column-panel'">
        @for (type of tokenService.tokenTypeOptions(); track type) {
          <mat-option class="token-type-option type-option"
                      [value]="type"
                      [matTooltip]="type.info.split(':')[1]">{{ type.info.split(":")[0] }}
          </mat-option>
        }
        <button (click)="versioningService.openDocumentation('tokentypes')"
                class="card-button width-100"
                mat-flat-button>
          <mat-icon>info_outline</mat-icon>
          Help About Tokentypes
        </button>
      </mat-select>
    </mat-form-field>
=======
<div
  #scrollContainer
  aria-label="Token Enrollment"
  class="token-enrollment-container">
  <h3 class="margin-left-1"> Enroll a New Token </h3>
  <form
    (ngSubmit)="enrollToken()"
    [formGroup]="formGroupSignal()">
>>>>>>> dfcf32ef
    <div #stickySentinel></div>
    <div
      #stickyHeader
      class="sticky-header">
      <div class="sticky-controls ali-center">
        <div class="select-token-type-container">
          <mat-form-field
            class="width-100"
            subscriptSizing="dynamic">
            <mat-select
              [(ngModel)]="tokenService.selectedTokenType"
              [ngModelOptions]="{ standalone: true }"
              [panelClass]="'multi-column-panel'">
              @for (type of tokenService.tokenTypeOptions(); track type) {
                <mat-option
                  class="select-option type-option"
                  [value]="type"
                  [matTooltip]="type.info.split(':')[1]">{{ type.info.split(":")[0] }}
                </mat-option>
              }
            </mat-select>
          </mat-form-field>
        </div>
        <div class="enroll-button-container">
          <button
            [disabled]="formGroupSignal().invalid || !tokenService.selectedTokenType()"
            [ngClass]="{
              'card-button-disabled':
                formGroupSignal().invalid || !tokenService.selectedTokenType(),
              'card-button': true,
            }"
            mat-flat-button
            type="submit">
            <mat-icon>add</mat-icon>
            Enroll
          </button>
          <button
            (click)="reopenEnrollmentDialog()"
            [matTooltip]="'Reopen enrollment dialog'"
            [ngClass]="{'hidden': !canReopenEnrollmentDialog()}"
            mat-icon-button
            type="button">
            <mat-icon>open_in_new</mat-icon>
          </button>
        </div>
      </div>
    </div>
    @switch (tokenService.selectedTokenType().key) {
      @case ("hotp") {
        <app-enroll-hotp
          (aditionalFormFieldsChange)="updateAdditionalFormFields($event)"
          (clickEnrollChange)="updateClickEnroll($event)"/>
      }
      @case ("totp") {
        <app-enroll-totp
          (aditionalFormFieldsChange)="updateAdditionalFormFields($event)"
          (clickEnrollChange)="updateClickEnroll($event)"/>
      }
      @case ("spass") {
        <app-enroll-spass
          (aditionalFormFieldsChange)="updateAdditionalFormFields($event)"
          (clickEnrollChange)="updateClickEnroll($event)"/>
      }
      @case ("motp") {
        <app-enroll-motp
          (aditionalFormFieldsChange)="updateAdditionalFormFields($event)"
          (clickEnrollChange)="updateClickEnroll($event)"/>
      }
      @case ("sshkey") {
        <app-enroll-sshkey
          (aditionalFormFieldsChange)="updateAdditionalFormFields($event)"
          (clickEnrollChange)="updateClickEnroll($event)"/>
      }
      @case ("yubikey") {
        <app-enroll-yubikey
          (aditionalFormFieldsChange)="updateAdditionalFormFields($event)"
          (clickEnrollChange)="updateClickEnroll($event)"/>
      }
      @case ("remote") {
        <app-enroll-remote
          (aditionalFormFieldsChange)="updateAdditionalFormFields($event)"
          (clickEnrollChange)="updateClickEnroll($event)"/>
      }
      @case ("yubico") {
        <app-enroll-yubico
          (aditionalFormFieldsChange)="updateAdditionalFormFields($event)"
          (clickEnrollChange)="updateClickEnroll($event)"/>
      }
      @case ("radius") {
        <app-enroll-radius
          (aditionalFormFieldsChange)="updateAdditionalFormFields($event)"
          (clickEnrollChange)="updateClickEnroll($event)"/>
      }
      @case ("sms") {
        <app-enroll-sms
          (aditionalFormFieldsChange)="updateAdditionalFormFields($event)"
          (clickEnrollChange)="updateClickEnroll($event)"/>
      }
      @case ("4eyes") {
        <app-enroll-foureyes
          (aditionalFormFieldsChange)="updateAdditionalFormFields($event)"
          (clickEnrollChange)="updateClickEnroll($event)"/>
      }
      @case ("applspec") {
        <app-enroll-applspec
          (aditionalFormFieldsChange)="updateAdditionalFormFields($event)"
          (clickEnrollChange)="updateClickEnroll($event)"/>
      }
      @case ("daypassword") {
        <app-enroll-daypassword
          (aditionalFormFieldsChange)="updateAdditionalFormFields($event)"
          (clickEnrollChange)="updateClickEnroll($event)"/>
      }
      @case ("certificate") {
        <app-enroll-certificate
          (aditionalFormFieldsChange)="updateAdditionalFormFields($event)"
          (clickEnrollChange)="updateClickEnroll($event)"/>
      }
      @case ("email") {
        <app-enroll-email
          (aditionalFormFieldsChange)="updateAdditionalFormFields($event)"
          (clickEnrollChange)="updateClickEnroll($event)"/>
      }
      @case ("indexedsecret") {
        <app-enroll-indexedsecret
          (aditionalFormFieldsChange)="updateAdditionalFormFields($event)"
          (clickEnrollChange)="updateClickEnroll($event)"/>
      }
      @case ("paper") {
        <app-enroll-paper
          (aditionalFormFieldsChange)="updateAdditionalFormFields($event)"
          (clickEnrollChange)="updateClickEnroll($event)"/>
      }
      @case ("push") {
        <app-enroll-push
          (aditionalFormFieldsChange)="updateAdditionalFormFields($event)"
          (clickEnrollChange)="updateClickEnroll($event)"
          (reopenDialogChange)="updateReopenDialog($event)"/>
      }
      @case ("question") {
        <app-enroll-question
          (aditionalFormFieldsChange)="updateAdditionalFormFields($event)"
          (clickEnrollChange)="updateClickEnroll($event)"/>
      }
      @case ("registration") {
        <app-enroll-registration
          (aditionalFormFieldsChange)="updateAdditionalFormFields($event)"
          (clickEnrollChange)="updateClickEnroll($event)"/>
      }
      @case ("tan") {
        <app-enroll-tan
          (aditionalFormFieldsChange)="updateAdditionalFormFields($event)"
          (clickEnrollChange)="updateClickEnroll($event)"/>
      }
      @case ("tiqr") {
        <app-enroll-tiqr
          (aditionalFormFieldsChange)="updateAdditionalFormFields($event)"
          (clickEnrollChange)="updateClickEnroll($event)"/>
      }
      @case ("u2f") {
        <app-enroll-u2f
          (aditionalFormFieldsChange)="updateAdditionalFormFields($event)"
          (clickEnrollChange)="updateClickEnroll($event)"/>
      }
      @case ("vasco") {
        <app-enroll-vasco
          (aditionalFormFieldsChange)="updateAdditionalFormFields($event)"
          (clickEnrollChange)="updateClickEnroll($event)"/>
      }
      @case ("webauthn") {
        <app-enroll-webauthn
          (aditionalFormFieldsChange)="updateAdditionalFormFields($event)"
          (clickEnrollChange)="updateClickEnroll($event)"/>
      }
      @case ("passkey") {
        <app-enroll-passkey
          (aditionalFormFieldsChange)="updateAdditionalFormFields($event)"
          (clickEnrollChange)="updateClickEnroll($event)"
          (reopenDialogChange)="updateReopenDialog($event)"/>
      }
    }
    <mat-form-field class="description-form">
      <mat-label>Description</mat-label>
      <textarea
        [formControl]="descriptionControl"
        [maxlength]="80"
        matInput
        placeholder="Enter description"
        rows="3"></textarea>
    </mat-form-field>
    <div class="flex-row gap-1">
      <div class="flex-column width-100">
        <h4 class="enroll-h4">Assign Token to User</h4>
        <div class="assign-user-container">
          <mat-form-field class="width-50 input-height">
            <mat-label>Select Realm of User</mat-label>
            <mat-select [formControl]="selectedUserRealmControl">
              @for (option of realmService.realmOptions(); track option) {
                <mat-option [value]="option">{{ option }}</mat-option>
              }
            </mat-select>
          </mat-form-field>
          <mat-form-field class="width-50 input-height">
            <mat-label>Enter User</mat-label>
            <input
              [formControl]="userFilterControl"
              [matAutocomplete]="userAuto"
              matInput/>
            <mat-autocomplete
              #userAuto="matAutocomplete"
              [displayWith]="userService.displayUser">
              @for (user of userService.filteredUsers(); track user) {
                <mat-option [value]="user">{{ user.username }}</mat-option>
              }
            </mat-autocomplete>
            @if (selectedUserRealmControl.hasError("required")) {
              <mat-error>User Realm is <strong>required</strong></mat-error>
            }
            @if (!selectedUserRealmControl.value &&
            !onlyAddToRealm() &&
            tokenService.selectedTokenType()) {
              <mat-hint>
                Select a realm first to enable user selection.
              </mat-hint>
            }
            @if (userFilterControl.hasError("required")) {
              <mat-error>User is <strong>required</strong></mat-error>
            }
            @if (userFilterControl.hasError("userNotInOptions")) {
              <mat-error>User must be selected from the list.</mat-error>
            }
            @if (userFilterControl.hasError("userNotInRealm")) {
              <mat-error>
                User does not exist in the selected realm.
              </mat-error>
            }
          </mat-form-field>
        </div>
      </div>
      @if (tokenService.selectedTokenType().key !== "passkey") {
        <div class="flex-column user-pin-container">
          <h4 class="enroll-h4">Set PIN</h4>
          <input
            style="display: none"
            type="text"/>

          <input
            style="display: none"
            type="password"/>
          <div class="user-pin-input">
            <input
              [formControl]="setPinControl"
              [type]="'password'"
              class="input"
              placeholder="PIN"/>

            <input
              [formControl]="repeatPinControl"
              [type]="'password'"
              class="input"
              placeholder="Repeat PIN"/>
          </div>
          @if (formGroupSignal().hasError("pinMismatch") &&
          (formGroupSignal().get("setPin")?.touched ||
            formGroupSignal().get("repeatPin")?.touched)) {
            <mat-error class="pin-error">PINs do not match.</mat-error>
          }
        </div>
      } @else {
        <div class="width-33"></div>
      }
    </div>

    <h4 class="enroll-h4">Assign Token to a Container</h4>
    <mat-form-field class="width-33 input-height">
      <mat-label>Enter Container</mat-label>
      <input
        [formControl]="selectedContainerControl"
        [matAutocomplete]="containerAuto"
        matInput/>
      <mat-autocomplete #containerAuto="matAutocomplete">
        @for (option of containerService.filteredContainerOptions();
          track option) {
          <mat-option [value]="option">{{ option }}</mat-option>
        }
      </mat-autocomplete>
    </mat-form-field>

    <mat-accordion>
      <mat-expansion-panel class="expension-panel">
        <mat-expansion-panel-header>
          <mat-panel-title> Extended Attributes</mat-panel-title>
        </mat-expansion-panel-header>
        <div class="flex-row">
          <mat-form-field class="date-picker">
            <mat-label>Choose a Start Date</mat-label>
            <input
              [formControl]="selectedStartDateControl"
              [matDatepicker]="startPicker"
              matInput
              placeholder="Start date"/>
            <mat-hint>Date Format: YYYY-MM-DD</mat-hint>
            <mat-datepicker-toggle
              [for]="startPicker"
              matIconSuffix></mat-datepicker-toggle>
            <mat-datepicker #startPicker></mat-datepicker>
          </mat-form-field>

          <mat-form-field class="time-picker">
            <mat-label>Enter Start Time</mat-label>
            <input
              [formControl]="selectedStartTimeControl"
              matInput
              max="23"
              min="0"
              placeholder="HH"
              type="time"/>
          </mat-form-field>

          <mat-form-field class="zone-picker">
            <mat-label>Timezone Offset</mat-label>
            <mat-select [formControl]="selectedTimezoneOffsetControl">
              @for (option of timezoneOptions; track option) {
                <mat-option [value]="option.value">{{
                    option.label
                  }}
                </mat-option>
              }
            </mat-select>
          </mat-form-field>
        </div>
        <div class="flex-row">
          <mat-form-field class="date-picker">
            <mat-label>Choose a End Date</mat-label>
            <input
              [formControl]="selectedEndDateControl"
              [matDatepicker]="endPicker"
              matInput
              placeholder="End date"/>
            <mat-hint>Date Format: YYYY-MM-DD</mat-hint>
            <mat-datepicker-toggle
              [for]="endPicker"
              matIconSuffix></mat-datepicker-toggle>
            <mat-datepicker #endPicker></mat-datepicker>
          </mat-form-field>

          <mat-form-field class="time-picker">
            <mat-label>Enter End Time</mat-label>
            <input
              [formControl]="selectedEndTimeControl"
              matInput
              max="23"
              min="0"
              type="time"/>
          </mat-form-field>
        </div>
      </mat-expansion-panel>
    </mat-accordion>
  </form>
</div><|MERGE_RESOLUTION|>--- conflicted
+++ resolved
@@ -1,39 +1,11 @@
-<<<<<<< HEAD
-<div #scrollContainer
-     aria-label="Token Enrollment"
-     class="token-enrollment-container" appScrollToTop>
-  <h3 class="margin-left-1"> Enroll a new Token </h3>
-  <form (ngSubmit)="enrollToken()"
-        [formGroup]="formGroupSignal()">
-    <mat-form-field class="width-100"
-                    subscriptSizing="dynamic">
-      <mat-select [(ngModel)]="tokenService.selectedTokenType"
-                  [ngModelOptions]="{ standalone: true }"
-                  [panelClass]="'multi-column-panel'">
-        @for (type of tokenService.tokenTypeOptions(); track type) {
-          <mat-option class="token-type-option type-option"
-                      [value]="type"
-                      [matTooltip]="type.info.split(':')[1]">{{ type.info.split(":")[0] }}
-          </mat-option>
-        }
-        <button (click)="versioningService.openDocumentation('tokentypes')"
-                class="card-button width-100"
-                mat-flat-button>
-          <mat-icon>info_outline</mat-icon>
-          Help About Tokentypes
-        </button>
-      </mat-select>
-    </mat-form-field>
-=======
 <div
   #scrollContainer
   aria-label="Token Enrollment"
-  class="token-enrollment-container">
+  class="token-enrollment-container" appScrollToTop>
   <h3 class="margin-left-1"> Enroll a New Token </h3>
   <form
     (ngSubmit)="enrollToken()"
     [formGroup]="formGroupSignal()">
->>>>>>> dfcf32ef
     <div #stickySentinel></div>
     <div
       #stickyHeader
