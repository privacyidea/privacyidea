--- conflicted
+++ resolved
@@ -6,37 +6,21 @@
   <div class="otp-inputs-container">
     <mat-form-field class="input-height width-33">
       <mat-label i18n>Test Yubikey</mat-label>
-      <input
-        [formControl]="testYubiKeyControl"
-        matInput
-        i18n-placeholder
-        placeholder="Push Yubikey button here"/>
+      <input [formControl]="testYubiKeyControl" matInput i18n-placeholder placeholder="Push Yubikey button here" />
     </mat-form-field>
     <mat-form-field class="input-height width-33">
-<<<<<<< HEAD
       <mat-label i18n>OTP length</mat-label>
-      <mat-select [formControl]="otpLengthControl">
-=======
-      <mat-label>OTP length</mat-label>
-      <mat-select [formControl]="otpLengthControl"
-                  [value]="otpLengthControl.value">
->>>>>>> 35d5aa34
+      <mat-select [formControl]="otpLengthControl" [value]="otpLengthControl.value">
         <mat-option [value]="44">44</mat-option>
       </mat-select>
     </mat-form-field>
     <mat-form-field class="input-height width-33">
       <mat-label i18n>OTP Key</mat-label>
-      <input
-        [formControl]="otpKeyControl"
-        matInput
-        i18n-placeholder
-        placeholder="Enter OTP key"
-        required/>
+      <input [formControl]="otpKeyControl" matInput i18n-placeholder placeholder="Enter OTP key" required />
       <mat-error i18n>OTP key is <strong>required</strong></mat-error>
       @if (otpKeyControl.value && otpKeyControl.value.length !== 32) {
-        <mat-hint i18n>OTP key must be 32 characters long for yubikey token in AES mode
-        </mat-hint>
+        <mat-hint i18n>OTP key must be 32 characters long for yubikey token in AES mode </mat-hint>
       }
     </mat-form-field>
   </div>
-</div>
+</div>