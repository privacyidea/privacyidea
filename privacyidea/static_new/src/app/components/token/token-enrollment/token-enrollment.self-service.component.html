--- conflicted
+++ resolved
@@ -2,12 +2,7 @@
   #scrollContainer
   appScrollToTop
   aria-label="Token Enrollment"
-<<<<<<< HEAD
-  class="token-enrollment-container"
-  appScrollToTop>
-=======
   class="token-enrollment-container">
->>>>>>> 0cff886a
   <h3 class="margin-left-1">Enroll a New Token</h3>
   <form
     (ngSubmit)="enrollToken()"
@@ -66,155 +61,87 @@
     @switch (tokenService.selectedTokenType().key) {
       @case ("hotp") {
         <app-enroll-hotp
-<<<<<<< HEAD
-          (aditionalFormFieldsChange)="updateAdditionalFormFields($event)"
-=======
-          (additionalFormFieldsChange)="updateAdditionalFormFields($event)"
->>>>>>> 0cff886a
+          (additionalFormFieldsChange)="updateAdditionalFormFields($event)"
           (clickEnrollChange)="updateClickEnroll($event)" />
       }
       @case ("totp") {
         <app-enroll-totp
-<<<<<<< HEAD
-          (aditionalFormFieldsChange)="updateAdditionalFormFields($event)"
-=======
-          (additionalFormFieldsChange)="updateAdditionalFormFields($event)"
->>>>>>> 0cff886a
+          (additionalFormFieldsChange)="updateAdditionalFormFields($event)"
           (clickEnrollChange)="updateClickEnroll($event)" />
       }
       @case ("spass") {
         <app-enroll-spass
-<<<<<<< HEAD
-          (aditionalFormFieldsChange)="updateAdditionalFormFields($event)"
-=======
-          (additionalFormFieldsChange)="updateAdditionalFormFields($event)"
->>>>>>> 0cff886a
+          (additionalFormFieldsChange)="updateAdditionalFormFields($event)"
           (clickEnrollChange)="updateClickEnroll($event)" />
       }
       @case ("motp") {
         <app-enroll-motp
-<<<<<<< HEAD
-          (aditionalFormFieldsChange)="updateAdditionalFormFields($event)"
-=======
-          (additionalFormFieldsChange)="updateAdditionalFormFields($event)"
->>>>>>> 0cff886a
+          (additionalFormFieldsChange)="updateAdditionalFormFields($event)"
           (clickEnrollChange)="updateClickEnroll($event)" />
       }
       @case ("sshkey") {
         <app-enroll-sshkey
-<<<<<<< HEAD
-          (aditionalFormFieldsChange)="updateAdditionalFormFields($event)"
-=======
-          (additionalFormFieldsChange)="updateAdditionalFormFields($event)"
->>>>>>> 0cff886a
+          (additionalFormFieldsChange)="updateAdditionalFormFields($event)"
           (clickEnrollChange)="updateClickEnroll($event)" />
       }
       @case ("yubikey") {
         <app-enroll-yubikey
-<<<<<<< HEAD
-          (aditionalFormFieldsChange)="updateAdditionalFormFields($event)"
-=======
-          (additionalFormFieldsChange)="updateAdditionalFormFields($event)"
->>>>>>> 0cff886a
+          (additionalFormFieldsChange)="updateAdditionalFormFields($event)"
           (clickEnrollChange)="updateClickEnroll($event)" />
       }
       @case ("remote") {
         <app-enroll-remote
-<<<<<<< HEAD
-          (aditionalFormFieldsChange)="updateAdditionalFormFields($event)"
-=======
-          (additionalFormFieldsChange)="updateAdditionalFormFields($event)"
->>>>>>> 0cff886a
+          (additionalFormFieldsChange)="updateAdditionalFormFields($event)"
           (clickEnrollChange)="updateClickEnroll($event)" />
       }
       @case ("yubico") {
         <app-enroll-yubico
-<<<<<<< HEAD
-          (aditionalFormFieldsChange)="updateAdditionalFormFields($event)"
-=======
-          (additionalFormFieldsChange)="updateAdditionalFormFields($event)"
->>>>>>> 0cff886a
+          (additionalFormFieldsChange)="updateAdditionalFormFields($event)"
           (clickEnrollChange)="updateClickEnroll($event)" />
       }
       @case ("radius") {
         <app-enroll-radius
-<<<<<<< HEAD
-          (aditionalFormFieldsChange)="updateAdditionalFormFields($event)"
-=======
-          (additionalFormFieldsChange)="updateAdditionalFormFields($event)"
->>>>>>> 0cff886a
+          (additionalFormFieldsChange)="updateAdditionalFormFields($event)"
           (clickEnrollChange)="updateClickEnroll($event)" />
       }
       @case ("sms") {
         <app-enroll-sms
-<<<<<<< HEAD
-          (aditionalFormFieldsChange)="updateAdditionalFormFields($event)"
-=======
-          (additionalFormFieldsChange)="updateAdditionalFormFields($event)"
->>>>>>> 0cff886a
+          (additionalFormFieldsChange)="updateAdditionalFormFields($event)"
           (clickEnrollChange)="updateClickEnroll($event)" />
       }
       @case ("4eyes") {
         <app-enroll-foureyes
-<<<<<<< HEAD
-          (aditionalFormFieldsChange)="updateAdditionalFormFields($event)"
-=======
-          (additionalFormFieldsChange)="updateAdditionalFormFields($event)"
->>>>>>> 0cff886a
+          (additionalFormFieldsChange)="updateAdditionalFormFields($event)"
           (clickEnrollChange)="updateClickEnroll($event)" />
       }
       @case ("applspec") {
         <app-enroll-applspec
-<<<<<<< HEAD
-          (aditionalFormFieldsChange)="updateAdditionalFormFields($event)"
-=======
-          (additionalFormFieldsChange)="updateAdditionalFormFields($event)"
->>>>>>> 0cff886a
+          (additionalFormFieldsChange)="updateAdditionalFormFields($event)"
           (clickEnrollChange)="updateClickEnroll($event)" />
       }
       @case ("daypassword") {
         <app-enroll-daypassword
-<<<<<<< HEAD
-          (aditionalFormFieldsChange)="updateAdditionalFormFields($event)"
-=======
-          (additionalFormFieldsChange)="updateAdditionalFormFields($event)"
->>>>>>> 0cff886a
+          (additionalFormFieldsChange)="updateAdditionalFormFields($event)"
           (clickEnrollChange)="updateClickEnroll($event)" />
       }
       @case ("certificate") {
         <app-enroll-certificate
-<<<<<<< HEAD
-          (aditionalFormFieldsChange)="updateAdditionalFormFields($event)"
-=======
-          (additionalFormFieldsChange)="updateAdditionalFormFields($event)"
->>>>>>> 0cff886a
+          (additionalFormFieldsChange)="updateAdditionalFormFields($event)"
           (clickEnrollChange)="updateClickEnroll($event)" />
       }
       @case ("email") {
         <app-enroll-email
-<<<<<<< HEAD
-          (aditionalFormFieldsChange)="updateAdditionalFormFields($event)"
-=======
-          (additionalFormFieldsChange)="updateAdditionalFormFields($event)"
->>>>>>> 0cff886a
+          (additionalFormFieldsChange)="updateAdditionalFormFields($event)"
           (clickEnrollChange)="updateClickEnroll($event)" />
       }
       @case ("indexedsecret") {
         <app-enroll-indexedsecret
-<<<<<<< HEAD
-          (aditionalFormFieldsChange)="updateAdditionalFormFields($event)"
-=======
-          (additionalFormFieldsChange)="updateAdditionalFormFields($event)"
->>>>>>> 0cff886a
+          (additionalFormFieldsChange)="updateAdditionalFormFields($event)"
           (clickEnrollChange)="updateClickEnroll($event)" />
       }
       @case ("paper") {
         <app-enroll-paper
-<<<<<<< HEAD
-          (aditionalFormFieldsChange)="updateAdditionalFormFields($event)"
-=======
-          (additionalFormFieldsChange)="updateAdditionalFormFields($event)"
->>>>>>> 0cff886a
+          (additionalFormFieldsChange)="updateAdditionalFormFields($event)"
           (clickEnrollChange)="updateClickEnroll($event)" />
       }
       @case ("push") {
@@ -225,65 +152,37 @@
       }
       @case ("question") {
         <app-enroll-question
-<<<<<<< HEAD
-          (aditionalFormFieldsChange)="updateAdditionalFormFields($event)"
-=======
-          (additionalFormFieldsChange)="updateAdditionalFormFields($event)"
->>>>>>> 0cff886a
+          (additionalFormFieldsChange)="updateAdditionalFormFields($event)"
           (clickEnrollChange)="updateClickEnroll($event)" />
       }
       @case ("registration") {
         <app-enroll-registration
-<<<<<<< HEAD
-          (aditionalFormFieldsChange)="updateAdditionalFormFields($event)"
-=======
-          (additionalFormFieldsChange)="updateAdditionalFormFields($event)"
->>>>>>> 0cff886a
+          (additionalFormFieldsChange)="updateAdditionalFormFields($event)"
           (clickEnrollChange)="updateClickEnroll($event)" />
       }
       @case ("tan") {
         <app-enroll-tan
-<<<<<<< HEAD
-          (aditionalFormFieldsChange)="updateAdditionalFormFields($event)"
-=======
-          (additionalFormFieldsChange)="updateAdditionalFormFields($event)"
->>>>>>> 0cff886a
+          (additionalFormFieldsChange)="updateAdditionalFormFields($event)"
           (clickEnrollChange)="updateClickEnroll($event)" />
       }
       @case ("tiqr") {
         <app-enroll-tiqr
-<<<<<<< HEAD
-          (aditionalFormFieldsChange)="updateAdditionalFormFields($event)"
-=======
-          (additionalFormFieldsChange)="updateAdditionalFormFields($event)"
->>>>>>> 0cff886a
+          (additionalFormFieldsChange)="updateAdditionalFormFields($event)"
           (clickEnrollChange)="updateClickEnroll($event)" />
       }
       @case ("u2f") {
         <app-enroll-u2f
-<<<<<<< HEAD
-          (aditionalFormFieldsChange)="updateAdditionalFormFields($event)"
-=======
-          (additionalFormFieldsChange)="updateAdditionalFormFields($event)"
->>>>>>> 0cff886a
+          (additionalFormFieldsChange)="updateAdditionalFormFields($event)"
           (clickEnrollChange)="updateClickEnroll($event)" />
       }
       @case ("vasco") {
         <app-enroll-vasco
-<<<<<<< HEAD
-          (aditionalFormFieldsChange)="updateAdditionalFormFields($event)"
-=======
-          (additionalFormFieldsChange)="updateAdditionalFormFields($event)"
->>>>>>> 0cff886a
+          (additionalFormFieldsChange)="updateAdditionalFormFields($event)"
           (clickEnrollChange)="updateClickEnroll($event)" />
       }
       @case ("webauthn") {
         <app-enroll-webauthn
-<<<<<<< HEAD
-          (aditionalFormFieldsChange)="updateAdditionalFormFields($event)"
-=======
-          (additionalFormFieldsChange)="updateAdditionalFormFields($event)"
->>>>>>> 0cff886a
+          (additionalFormFieldsChange)="updateAdditionalFormFields($event)"
           (clickEnrollChange)="updateClickEnroll($event)" />
       }
       @case ("passkey") {
@@ -307,7 +206,6 @@
         <h4 class="enroll-h4">Assign Token to a Container</h4>
         <mat-form-field class="width-47 input-height">
           <mat-label>Enter Container</mat-label>
-<<<<<<< HEAD
           <app-clearable-input
             (onClick)="selectedContainerControl.setValue(null)"
             [showClearButton]="containerService.selectedContainer() !== ''">
@@ -317,13 +215,6 @@
               [matAutocomplete]="containerAuto"
               matInput />
           </app-clearable-input>
-=======
-          <input
-            [formControlName]="'selectedContainer'"
-            [formControl]="selectedContainerControl"
-            [matAutocomplete]="containerAuto"
-            matInput />
->>>>>>> 0cff886a
           <mat-autocomplete #containerAuto="matAutocomplete">
             @for (option of containerService.filteredContainerOptions(); track option) {
               <mat-option [value]="option">{{ option }}</mat-option>
