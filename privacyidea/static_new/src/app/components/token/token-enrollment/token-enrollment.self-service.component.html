<div
  #scrollContainer
  aria-label="Token Enrollment"
  class="token-enrollment-container">
  <h3 class="margin-left-1"> Enroll a New Token </h3>
  <form
    (ngSubmit)="enrollToken()"
    [formGroup]="formGroupSignal()">
    <div #stickySentinel></div>
<<<<<<< HEAD
    <div class="select-token-type-container-self-service">
      <mat-form-field class="flex-size-1"
                      subscriptSizing="dynamic">
        <mat-select [(ngModel)]="tokenService.selectedTokenType"
                    [ngModelOptions]="{ standalone: true }"
                    [panelClass]="'multi-column-panel'"
                    [value]="tokenService.selectedTokenType()">
          @for (type of tokenService.tokenTypeOptions(); track type) {
            <mat-option class="token-type-option type-option"
                        [value]="type"
                        [matTooltip]="type.info.split(':')[1]">{{ type.info.split(":")[0] }}
            </mat-option>
          }
          <button (click)="versioningService.openDocumentation('tokentypes')"
                  class="card-button width-100"
                  mat-flat-button>
            <mat-icon>info_outline</mat-icon>
            Help About Tokentypes
=======
    <div
      #stickyHeader
      class="sticky-header">
      <div class="sticky-controls ali-center">
        <div class="select-token-type-container">
          <mat-form-field
            class="width-100"
            subscriptSizing="dynamic">
            <mat-select
              [(ngModel)]="tokenService.selectedTokenType"
              [ngModelOptions]="{ standalone: true }"
              [panelClass]="'multi-column-panel'">
              @for (type of tokenService.tokenTypeOptions(); track type) {
                <mat-option
                  class="token-type-option type-option"
                  [value]="type"
                  [matTooltip]="type.info.split(':')[1]">{{ type.info.split(":")[0] }}
                </mat-option>
              }
            </mat-select>
          </mat-form-field>
        </div>
        <div class="enroll-button-container">
          <button
            [disabled]="formGroupSignal().invalid || !tokenService.selectedTokenType()"
            [ngClass]="{'card-button-disabled': formGroupSignal().invalid || !tokenService.selectedTokenType(),
                              'card-button': true}"
            mat-flat-button
            type="submit">
            <mat-icon>add</mat-icon>
            Enroll
>>>>>>> 35031a35
          </button>
          <button
            (click)="reopenEnrollmentDialog()"
            [matTooltip]="'Reopen enrollment dialog'"
            [ngClass]="{'hidden': !canReopenEnrollmentDialog()}"
            mat-icon-button
            type="button">
            <mat-icon>open_in_new</mat-icon>
          </button>
        </div>
      </div>
    </div>
    @switch (tokenService.selectedTokenType().key) {
      @case ("hotp") {
        <app-enroll-hotp
          (aditionalFormFieldsChange)="updateAdditionalFormFields($event)"
          (clickEnrollChange)="updateClickEnroll($event)"/>
      }
      @case ("totp") {
        <app-enroll-totp
          (aditionalFormFieldsChange)="updateAdditionalFormFields($event)"
          (clickEnrollChange)="updateClickEnroll($event)"/>
      }
      @case ("spass") {
        <app-enroll-spass
          (aditionalFormFieldsChange)="updateAdditionalFormFields($event)"
          (clickEnrollChange)="updateClickEnroll($event)"/>
      }
      @case ("motp") {
        <app-enroll-motp
          (aditionalFormFieldsChange)="updateAdditionalFormFields($event)"
          (clickEnrollChange)="updateClickEnroll($event)"/>
      }
      @case ("sshkey") {
        <app-enroll-sshkey
          (aditionalFormFieldsChange)="updateAdditionalFormFields($event)"
          (clickEnrollChange)="updateClickEnroll($event)"/>
      }
      @case ("yubikey") {
        <app-enroll-yubikey
          (aditionalFormFieldsChange)="updateAdditionalFormFields($event)"
          (clickEnrollChange)="updateClickEnroll($event)"/>
      }
      @case ("remote") {
        <app-enroll-remote
          (aditionalFormFieldsChange)="updateAdditionalFormFields($event)"
          (clickEnrollChange)="updateClickEnroll($event)"/>
      }
      @case ("yubico") {
        <app-enroll-yubico
          (aditionalFormFieldsChange)="updateAdditionalFormFields($event)"
          (clickEnrollChange)="updateClickEnroll($event)"/>
      }
      @case ("radius") {
        <app-enroll-radius
          (aditionalFormFieldsChange)="updateAdditionalFormFields($event)"
          (clickEnrollChange)="updateClickEnroll($event)"/>
      }
      @case ("sms") {
        <app-enroll-sms
          (aditionalFormFieldsChange)="updateAdditionalFormFields($event)"
          (clickEnrollChange)="updateClickEnroll($event)"/>
      }
      @case ("4eyes") {
        <app-enroll-foureyes
          (aditionalFormFieldsChange)="updateAdditionalFormFields($event)"
          (clickEnrollChange)="updateClickEnroll($event)"/>
      }
      @case ("applspec") {
        <app-enroll-applspec
          (aditionalFormFieldsChange)="updateAdditionalFormFields($event)"
          (clickEnrollChange)="updateClickEnroll($event)"/>
      }
      @case ("daypassword") {
        <app-enroll-daypassword
          (aditionalFormFieldsChange)="updateAdditionalFormFields($event)"
          (clickEnrollChange)="updateClickEnroll($event)"/>
      }
      @case ("certificate") {
        <app-enroll-certificate
          (aditionalFormFieldsChange)="updateAdditionalFormFields($event)"
          (clickEnrollChange)="updateClickEnroll($event)"/>
      }
      @case ("email") {
        <app-enroll-email
          (aditionalFormFieldsChange)="updateAdditionalFormFields($event)"
          (clickEnrollChange)="updateClickEnroll($event)"/>
      }
      @case ("indexedsecret") {
        <app-enroll-indexedsecret
          (aditionalFormFieldsChange)="updateAdditionalFormFields($event)"
          (clickEnrollChange)="updateClickEnroll($event)"/>
      }
      @case ("paper") {
        <app-enroll-paper
          (aditionalFormFieldsChange)="updateAdditionalFormFields($event)"
          (clickEnrollChange)="updateClickEnroll($event)"/>
      }
      @case ("push") {
        <app-enroll-push
          (aditionalFormFieldsChange)="updateAdditionalFormFields($event)"
          (clickEnrollChange)="updateClickEnroll($event)"
          (reopenDialogChange)="updateReopenDialog($event)"/>
      }
      @case ("question") {
        <app-enroll-question
          (aditionalFormFieldsChange)="updateAdditionalFormFields($event)"
          (clickEnrollChange)="updateClickEnroll($event)"/>
      }
      @case ("registration") {
        <app-enroll-registration
          (aditionalFormFieldsChange)="updateAdditionalFormFields($event)"
          (clickEnrollChange)="updateClickEnroll($event)"/>
      }
      @case ("tan") {
        <app-enroll-tan
          (aditionalFormFieldsChange)="updateAdditionalFormFields($event)"
          (clickEnrollChange)="updateClickEnroll($event)"/>
      }
      @case ("tiqr") {
        <app-enroll-tiqr
          (aditionalFormFieldsChange)="updateAdditionalFormFields($event)"
          (clickEnrollChange)="updateClickEnroll($event)"/>
      }
      @case ("u2f") {
        <app-enroll-u2f
          (aditionalFormFieldsChange)="updateAdditionalFormFields($event)"
          (clickEnrollChange)="updateClickEnroll($event)"/>
      }
      @case ("vasco") {
        <app-enroll-vasco
          (aditionalFormFieldsChange)="updateAdditionalFormFields($event)"
          (clickEnrollChange)="updateClickEnroll($event)"/>
      }
      @case ("webauthn") {
        <app-enroll-webauthn
          (aditionalFormFieldsChange)="updateAdditionalFormFields($event)"
          (clickEnrollChange)="updateClickEnroll($event)"/>
      }
      @case ("passkey") {
        <app-enroll-passkey
          (aditionalFormFieldsChange)="updateAdditionalFormFields($event)"
          (clickEnrollChange)="updateClickEnroll($event)"
          (reopenDialogChange)="updateReopenDialog($event)"/>
      }
    }
    <mat-form-field class="description-form">
      <mat-label>Description</mat-label>
      <textarea
        [formControl]="descriptionControl"
        [maxlength]="80"
        matInput
        placeholder="Enter description"
        rows="3"></textarea>
    </mat-form-field>
    <div class="flex-row gap-1">
      <div class="flex-column width-100">
        <h4 class="enroll-h4">Assign Token to a Container</h4>
        <mat-form-field class="width-47 input-height">
          <mat-label>Enter Container</mat-label>
          <input
            [formControlName]="'selectedContainer'"
            [formControl]="selectedContainerControl"
            [matAutocomplete]="containerAuto"
            matInput/>
          <mat-autocomplete #containerAuto="matAutocomplete">
            @for (option of containerService.filteredContainerOptions();
              track option) {
              <mat-option [value]="option">{{ option }}</mat-option>
            }
          </mat-autocomplete>
        </mat-form-field>
      </div>
      @if (tokenService.selectedTokenType().key !== "passkey") {
        <div class="flex-column user-pin-container">
          <h4 class="enroll-h4">Set PIN</h4>
          <input
            style="display: none"
            type="text"/> <input
          style="display: none"
          type="password"/>
          <div class="user-pin-input">
            <input
              [formControl]="setPinControl"
              [type]="'password'"
              class="input"
              placeholder="PIN"/>

            <input
              [formControl]="repeatPinControl"
              [type]="'password'"
              class="input"
              placeholder="Repeat PIN"/>
          </div>
          @if (formGroupSignal().hasError("pinMismatch") &&
          (formGroupSignal().get("setPin")?.touched ||
            formGroupSignal().get("repeatPin")?.touched)) {
            <mat-error class="pin-error">PINs do not match.</mat-error>
          }
        </div>
      } @else {
        <div class="width-33"></div>
      }
    </div>
  </form>
</div><|MERGE_RESOLUTION|>--- conflicted
+++ resolved
@@ -7,26 +7,6 @@
     (ngSubmit)="enrollToken()"
     [formGroup]="formGroupSignal()">
     <div #stickySentinel></div>
-<<<<<<< HEAD
-    <div class="select-token-type-container-self-service">
-      <mat-form-field class="flex-size-1"
-                      subscriptSizing="dynamic">
-        <mat-select [(ngModel)]="tokenService.selectedTokenType"
-                    [ngModelOptions]="{ standalone: true }"
-                    [panelClass]="'multi-column-panel'"
-                    [value]="tokenService.selectedTokenType()">
-          @for (type of tokenService.tokenTypeOptions(); track type) {
-            <mat-option class="token-type-option type-option"
-                        [value]="type"
-                        [matTooltip]="type.info.split(':')[1]">{{ type.info.split(":")[0] }}
-            </mat-option>
-          }
-          <button (click)="versioningService.openDocumentation('tokentypes')"
-                  class="card-button width-100"
-                  mat-flat-button>
-            <mat-icon>info_outline</mat-icon>
-            Help About Tokentypes
-=======
     <div
       #stickyHeader
       class="sticky-header">
@@ -38,7 +18,8 @@
             <mat-select
               [(ngModel)]="tokenService.selectedTokenType"
               [ngModelOptions]="{ standalone: true }"
-              [panelClass]="'multi-column-panel'">
+              [panelClass]="'multi-column-panel'"
+              [value]="tokenService.selectedTokenType()">
               @for (type of tokenService.tokenTypeOptions(); track type) {
                 <mat-option
                   class="token-type-option type-option"
@@ -58,7 +39,6 @@
             type="submit">
             <mat-icon>add</mat-icon>
             Enroll
->>>>>>> 35031a35
           </button>
           <button
             (click)="reopenEnrollmentDialog()"
