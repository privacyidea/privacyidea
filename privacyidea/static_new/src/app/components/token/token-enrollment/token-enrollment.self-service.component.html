--- conflicted
+++ resolved
@@ -1,4 +1,3 @@
-<<<<<<< HEAD
 <div #scrollContainer
      aria-label="Token Enrollment"
      class="token-enrollment-container">
@@ -41,176 +40,10 @@
             <mat-icon>open_in_new</mat-icon>
           </button>
         </div>
-=======
-<div
-  #scrollContainer
-  aria-label="Token Enrollment"
-  class="token-enrollment-container">
-  <h3 class="margin-left-1"> Enroll a new Token </h3>
-  <form
-    (ngSubmit)="enrollToken()"
-    [formGroup]="formGroupSignal()">
-    <div #stickySentinel></div>
-    <div class="select-token-type-container-self-service">
-      <mat-form-field
-        class="flex-size-1"
-        subscriptSizing="dynamic">
-        <mat-select
-          [(ngModel)]="tokenService.selectedTokenType"
-          [ngModelOptions]="{ standalone: true }"
-          [panelClass]="'multi-column-panel'">
-          @for (type of tokenService.tokenTypeOptions(); track type) {
-            <mat-option
-              class="token-type-option type-option"
-              [value]="type"
-              [matTooltip]="type.info.split(':')[1]">{{ type.info.split(":")[0] }}
-            </mat-option>
-          }
-          <button
-            (click)="versioningService.openDocumentation('tokentypes')"
-            class="card-button width-100"
-            mat-flat-button>
-            <mat-icon>info_outline</mat-icon>
-            Help About Tokentypes
-          </button>
-        </mat-select>
-      </mat-form-field>
-    </div>
-    <div
-      #stickyHeader
-      class="sticky-header">
-      <div class="sticky-controls enroll-button-container">
-        <button
-          [disabled]="formGroupSignal().invalid || !tokenService.selectedTokenType()"
-          [ngClass]="{
-            'card-button-disabled':
-              formGroupSignal().invalid || !tokenService.selectedTokenType(),
-            'card-button': true,
-          }"
-          mat-flat-button
-          type="submit">
-          <mat-icon>add</mat-icon>
-          Enroll Token
-        </button>
-        <button
-          (click)="reopenEnrollmentDialog()"
-          [disabled]="!canReopenEnrollmentDialog()"
-          [matTooltip]="'Reopen enrollment dialog'"
-          mat-icon-button
-          type="button">
-          <mat-icon>open_in_new</mat-icon>
-        </button>
->>>>>>> fa7933eb
       </div>
     </div>
     @switch (tokenService.selectedTokenType().key) {
       @case ("hotp") {
-<<<<<<< HEAD
-        <app-enroll-hotp (aditionalFormFieldsChange)="updateAdditionalFormFields($event)"
-                         (clickEnrollChange)="updateClickEnroll($event)"/>
-      }
-      @case ("totp") {
-        <app-enroll-totp (aditionalFormFieldsChange)="updateAdditionalFormFields($event)"
-                         (clickEnrollChange)="updateClickEnroll($event)"/>
-      }
-      @case ("spass") {
-        <app-enroll-spass (aditionalFormFieldsChange)="updateAdditionalFormFields($event)"
-                          (clickEnrollChange)="updateClickEnroll($event)"/>
-      }
-      @case ("motp") {
-        <app-enroll-motp (aditionalFormFieldsChange)="updateAdditionalFormFields($event)"
-                         (clickEnrollChange)="updateClickEnroll($event)"/>
-      }
-      @case ("sshkey") {
-        <app-enroll-sshkey (aditionalFormFieldsChange)="updateAdditionalFormFields($event)"
-                           (clickEnrollChange)="updateClickEnroll($event)"/>
-      }
-      @case ("yubikey") {
-        <app-enroll-yubikey (aditionalFormFieldsChange)="updateAdditionalFormFields($event)"
-                            (clickEnrollChange)="updateClickEnroll($event)"/>
-      }
-      @case ("remote") {
-        <app-enroll-remote (aditionalFormFieldsChange)="updateAdditionalFormFields($event)"
-                           (clickEnrollChange)="updateClickEnroll($event)"/>
-      }
-      @case ("yubico") {
-        <app-enroll-yubico (aditionalFormFieldsChange)="updateAdditionalFormFields($event)"
-                           (clickEnrollChange)="updateClickEnroll($event)"/>
-      }
-      @case ("radius") {
-        <app-enroll-radius (aditionalFormFieldsChange)="updateAdditionalFormFields($event)"
-                           (clickEnrollChange)="updateClickEnroll($event)"/>
-      }
-      @case ("sms") {
-        <app-enroll-sms (aditionalFormFieldsChange)="updateAdditionalFormFields($event)"
-                        (clickEnrollChange)="updateClickEnroll($event)"/>
-      }
-      @case ("4eyes") {
-        <app-enroll-foureyes (aditionalFormFieldsChange)="updateAdditionalFormFields($event)"
-                             (clickEnrollChange)="updateClickEnroll($event)"/>
-      }
-      @case ("applspec") {
-        <app-enroll-applspec (aditionalFormFieldsChange)="updateAdditionalFormFields($event)"
-                             (clickEnrollChange)="updateClickEnroll($event)"/>
-      }
-      @case ("daypassword") {
-        <app-enroll-daypassword (aditionalFormFieldsChange)="updateAdditionalFormFields($event)"
-                                (clickEnrollChange)="updateClickEnroll($event)"/>
-      }
-      @case ("certificate") {
-        <app-enroll-certificate (aditionalFormFieldsChange)="updateAdditionalFormFields($event)"
-                                (clickEnrollChange)="updateClickEnroll($event)"/>
-      }
-      @case ("email") {
-        <app-enroll-email (aditionalFormFieldsChange)="updateAdditionalFormFields($event)"
-                          (clickEnrollChange)="updateClickEnroll($event)"/>
-      }
-      @case ("indexedsecret") {
-        <app-enroll-indexedsecret (aditionalFormFieldsChange)="updateAdditionalFormFields($event)"
-                                  (clickEnrollChange)="updateClickEnroll($event)"/>
-      }
-      @case ("paper") {
-        <app-enroll-paper (aditionalFormFieldsChange)="updateAdditionalFormFields($event)"
-                          (clickEnrollChange)="updateClickEnroll($event)"/>
-      }
-      @case ("push") {
-        <app-enroll-push (aditionalFormFieldsChange)="updateAdditionalFormFields($event)"
-                         (clickEnrollChange)="updateClickEnroll($event)"
-                         (reopenDialogChange)="updateReopenDialog($event)"/>
-      }
-      @case ("question") {
-        <app-enroll-question (aditionalFormFieldsChange)="updateAdditionalFormFields($event)"
-                             (clickEnrollChange)="updateClickEnroll($event)"/>
-      }
-      @case ("registration") {
-        <app-enroll-registration (aditionalFormFieldsChange)="updateAdditionalFormFields($event)"
-                                 (clickEnrollChange)="updateClickEnroll($event)"/>
-      }
-      @case ("tan") {
-        <app-enroll-tan (aditionalFormFieldsChange)="updateAdditionalFormFields($event)"
-                        (clickEnrollChange)="updateClickEnroll($event)"/>
-      }
-      @case ("tiqr") {
-        <app-enroll-tiqr (aditionalFormFieldsChange)="updateAdditionalFormFields($event)"
-                         (clickEnrollChange)="updateClickEnroll($event)"/>
-      }
-      @case ("u2f") {
-        <app-enroll-u2f (aditionalFormFieldsChange)="updateAdditionalFormFields($event)"
-                        (clickEnrollChange)="updateClickEnroll($event)"/>
-      }
-      @case ("vasco") {
-        <app-enroll-vasco (aditionalFormFieldsChange)="updateAdditionalFormFields($event)"
-                          (clickEnrollChange)="updateClickEnroll($event)"/>
-      }
-      @case ("webauthn") {
-        <app-enroll-webauthn (aditionalFormFieldsChange)="updateAdditionalFormFields($event)"
-                             (clickEnrollChange)="updateClickEnroll($event)"/>
-      }
-      @case ("passkey") {
-        <app-enroll-passkey (aditionalFormFieldsChange)="updateAdditionalFormFields($event)"
-                            (clickEnrollChange)="updateClickEnroll($event)"
-                            (reopenDialogChange)="updateReopenDialog($event)"/>
-=======
         <app-enroll-hotp
           (aditionalFormFieldsChange)="updateAdditionalFormFields($event)"
           (clickEnrollChange)="updateClickEnroll($event)"/>
@@ -341,7 +174,6 @@
           (aditionalFormFieldsChange)="updateAdditionalFormFields($event)"
           (clickEnrollChange)="updateClickEnroll($event)"
           (reopenDialogChange)="updateReopenDialog($event)"/>
->>>>>>> fa7933eb
       }
     }
     <mat-form-field class="description-form">
@@ -358,18 +190,11 @@
         <h4 class="enroll-h4">Assign Token to a Container</h4>
         <mat-form-field class="width-47 input-height">
           <mat-label>Enter Container</mat-label>
-<<<<<<< HEAD
-          <input [formControlName]="'selectedContainer'"
-                 [formControl]="selectedContainerControl"
-                 [matAutocomplete]="containerAuto"
-                 matInput/>
-=======
           <input
             [formControlName]="'selectedContainer'"
             [formControl]="selectedContainerControl"
             [matAutocomplete]="containerAuto"
             matInput/>
->>>>>>> fa7933eb
           <mat-autocomplete #containerAuto="matAutocomplete">
             @for (option of containerService.filteredContainerOptions();
               track option) {
@@ -381,21 +206,6 @@
       @if (tokenService.selectedTokenType().key !== "passkey") {
         <div class="flex-column user-pin-container">
           <h4 class="enroll-h4">Set PIN</h4>
-<<<<<<< HEAD
-          <input style="display: none"
-                 type="text"/> <input style="display: none"
-                                      type="password"/>
-          <div class="user-pin-input">
-            <input [formControl]="setPinControl"
-                   [type]="'password'"
-                   class="input"
-                   placeholder="PIN"/>
-
-            <input [formControl]="repeatPinControl"
-                   [type]="'password'"
-                   class="input"
-                   placeholder="Repeat PIN"/>
-=======
           <input
             style="display: none"
             type="text"/> <input
@@ -413,7 +223,6 @@
               [type]="'password'"
               class="input"
               placeholder="Repeat PIN"/>
->>>>>>> fa7933eb
           </div>
           @if (formGroupSignal().hasError("pinMismatch") &&
           (formGroupSignal().get("setPin")?.touched ||
