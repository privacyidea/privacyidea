--- conflicted
+++ resolved
@@ -61,173 +61,88 @@
     @switch (tokenService.selectedTokenType().key) {
       @case ("hotp") {
         <app-enroll-hotp
-<<<<<<< HEAD
-          (aditionalFormFieldsChange)="updateAdditionalFormFields($event)"
+          (additionalFormFieldsChange)="updateAdditionalFormFields($event)"
           (clickEnrollChange)="updateClickEnroll($event)" />
       }
       @case ("totp") {
         <app-enroll-totp
-          (aditionalFormFieldsChange)="updateAdditionalFormFields($event)"
+          (additionalFormFieldsChange)="updateAdditionalFormFields($event)"
           (clickEnrollChange)="updateClickEnroll($event)" />
       }
       @case ("spass") {
         <app-enroll-spass
-          (aditionalFormFieldsChange)="updateAdditionalFormFields($event)"
+          (additionalFormFieldsChange)="updateAdditionalFormFields($event)"
           (clickEnrollChange)="updateClickEnroll($event)" />
       }
       @case ("motp") {
         <app-enroll-motp
-          (aditionalFormFieldsChange)="updateAdditionalFormFields($event)"
+          (additionalFormFieldsChange)="updateAdditionalFormFields($event)"
           (clickEnrollChange)="updateClickEnroll($event)" />
       }
       @case ("sshkey") {
         <app-enroll-sshkey
-          (aditionalFormFieldsChange)="updateAdditionalFormFields($event)"
+          (additionalFormFieldsChange)="updateAdditionalFormFields($event)"
           (clickEnrollChange)="updateClickEnroll($event)" />
       }
       @case ("yubikey") {
         <app-enroll-yubikey
-          (aditionalFormFieldsChange)="updateAdditionalFormFields($event)"
+          (additionalFormFieldsChange)="updateAdditionalFormFields($event)"
           (clickEnrollChange)="updateClickEnroll($event)" />
       }
       @case ("remote") {
         <app-enroll-remote
-          (aditionalFormFieldsChange)="updateAdditionalFormFields($event)"
+          (additionalFormFieldsChange)="updateAdditionalFormFields($event)"
           (clickEnrollChange)="updateClickEnroll($event)" />
       }
       @case ("yubico") {
         <app-enroll-yubico
-          (aditionalFormFieldsChange)="updateAdditionalFormFields($event)"
+          (additionalFormFieldsChange)="updateAdditionalFormFields($event)"
           (clickEnrollChange)="updateClickEnroll($event)" />
       }
       @case ("radius") {
         <app-enroll-radius
-          (aditionalFormFieldsChange)="updateAdditionalFormFields($event)"
+          (additionalFormFieldsChange)="updateAdditionalFormFields($event)"
           (clickEnrollChange)="updateClickEnroll($event)" />
       }
       @case ("sms") {
         <app-enroll-sms
-          (aditionalFormFieldsChange)="updateAdditionalFormFields($event)"
+          (additionalFormFieldsChange)="updateAdditionalFormFields($event)"
           (clickEnrollChange)="updateClickEnroll($event)" />
       }
       @case ("4eyes") {
         <app-enroll-foureyes
-          (aditionalFormFieldsChange)="updateAdditionalFormFields($event)"
+          (additionalFormFieldsChange)="updateAdditionalFormFields($event)"
           (clickEnrollChange)="updateClickEnroll($event)" />
       }
       @case ("applspec") {
         <app-enroll-applspec
-          (aditionalFormFieldsChange)="updateAdditionalFormFields($event)"
+          (additionalFormFieldsChange)="updateAdditionalFormFields($event)"
           (clickEnrollChange)="updateClickEnroll($event)" />
       }
       @case ("daypassword") {
         <app-enroll-daypassword
-          (aditionalFormFieldsChange)="updateAdditionalFormFields($event)"
+          (additionalFormFieldsChange)="updateAdditionalFormFields($event)"
           (clickEnrollChange)="updateClickEnroll($event)" />
       }
       @case ("certificate") {
         <app-enroll-certificate
-          (aditionalFormFieldsChange)="updateAdditionalFormFields($event)"
+          (additionalFormFieldsChange)="updateAdditionalFormFields($event)"
           (clickEnrollChange)="updateClickEnroll($event)" />
       }
       @case ("email") {
         <app-enroll-email
-          (aditionalFormFieldsChange)="updateAdditionalFormFields($event)"
+          (additionalFormFieldsChange)="updateAdditionalFormFields($event)"
           (clickEnrollChange)="updateClickEnroll($event)" />
       }
       @case ("indexedsecret") {
         <app-enroll-indexedsecret
-          (aditionalFormFieldsChange)="updateAdditionalFormFields($event)"
+          (additionalFormFieldsChange)="updateAdditionalFormFields($event)"
           (clickEnrollChange)="updateClickEnroll($event)" />
       }
       @case ("paper") {
         <app-enroll-paper
-          (aditionalFormFieldsChange)="updateAdditionalFormFields($event)"
-          (clickEnrollChange)="updateClickEnroll($event)" />
-=======
-          (additionalFormFieldsChange)="updateAdditionalFormFields($event)"
-          (clickEnrollChange)="updateClickEnroll($event)"/>
-      }
-      @case ("totp") {
-        <app-enroll-totp
-          (additionalFormFieldsChange)="updateAdditionalFormFields($event)"
-          (clickEnrollChange)="updateClickEnroll($event)"/>
-      }
-      @case ("spass") {
-        <app-enroll-spass
-          (additionalFormFieldsChange)="updateAdditionalFormFields($event)"
-          (clickEnrollChange)="updateClickEnroll($event)"/>
-      }
-      @case ("motp") {
-        <app-enroll-motp
-          (additionalFormFieldsChange)="updateAdditionalFormFields($event)"
-          (clickEnrollChange)="updateClickEnroll($event)"/>
-      }
-      @case ("sshkey") {
-        <app-enroll-sshkey
-          (additionalFormFieldsChange)="updateAdditionalFormFields($event)"
-          (clickEnrollChange)="updateClickEnroll($event)"/>
-      }
-      @case ("yubikey") {
-        <app-enroll-yubikey
-          (additionalFormFieldsChange)="updateAdditionalFormFields($event)"
-          (clickEnrollChange)="updateClickEnroll($event)"/>
-      }
-      @case ("remote") {
-        <app-enroll-remote
-          (additionalFormFieldsChange)="updateAdditionalFormFields($event)"
-          (clickEnrollChange)="updateClickEnroll($event)"/>
-      }
-      @case ("yubico") {
-        <app-enroll-yubico
-          (additionalFormFieldsChange)="updateAdditionalFormFields($event)"
-          (clickEnrollChange)="updateClickEnroll($event)"/>
-      }
-      @case ("radius") {
-        <app-enroll-radius
-          (additionalFormFieldsChange)="updateAdditionalFormFields($event)"
-          (clickEnrollChange)="updateClickEnroll($event)"/>
-      }
-      @case ("sms") {
-        <app-enroll-sms
-          (additionalFormFieldsChange)="updateAdditionalFormFields($event)"
-          (clickEnrollChange)="updateClickEnroll($event)"/>
-      }
-      @case ("4eyes") {
-        <app-enroll-foureyes
-          (additionalFormFieldsChange)="updateAdditionalFormFields($event)"
-          (clickEnrollChange)="updateClickEnroll($event)"/>
-      }
-      @case ("applspec") {
-        <app-enroll-applspec
-          (additionalFormFieldsChange)="updateAdditionalFormFields($event)"
-          (clickEnrollChange)="updateClickEnroll($event)"/>
-      }
-      @case ("daypassword") {
-        <app-enroll-daypassword
-          (additionalFormFieldsChange)="updateAdditionalFormFields($event)"
-          (clickEnrollChange)="updateClickEnroll($event)"/>
-      }
-      @case ("certificate") {
-        <app-enroll-certificate
-          (additionalFormFieldsChange)="updateAdditionalFormFields($event)"
-          (clickEnrollChange)="updateClickEnroll($event)"/>
-      }
-      @case ("email") {
-        <app-enroll-email
-          (additionalFormFieldsChange)="updateAdditionalFormFields($event)"
-          (clickEnrollChange)="updateClickEnroll($event)"/>
-      }
-      @case ("indexedsecret") {
-        <app-enroll-indexedsecret
-          (additionalFormFieldsChange)="updateAdditionalFormFields($event)"
-          (clickEnrollChange)="updateClickEnroll($event)"/>
-      }
-      @case ("paper") {
-        <app-enroll-paper
-          (additionalFormFieldsChange)="updateAdditionalFormFields($event)"
-          (clickEnrollChange)="updateClickEnroll($event)"/>
->>>>>>> e9083f2a
+          (additionalFormFieldsChange)="updateAdditionalFormFields($event)"
+          (clickEnrollChange)="updateClickEnroll($event)" />
       }
       @case ("push") {
         <app-enroll-push
@@ -237,73 +152,38 @@
       }
       @case ("question") {
         <app-enroll-question
-<<<<<<< HEAD
-          (aditionalFormFieldsChange)="updateAdditionalFormFields($event)"
+          (additionalFormFieldsChange)="updateAdditionalFormFields($event)"
           (clickEnrollChange)="updateClickEnroll($event)" />
       }
       @case ("registration") {
         <app-enroll-registration
-          (aditionalFormFieldsChange)="updateAdditionalFormFields($event)"
+          (additionalFormFieldsChange)="updateAdditionalFormFields($event)"
           (clickEnrollChange)="updateClickEnroll($event)" />
       }
       @case ("tan") {
         <app-enroll-tan
-          (aditionalFormFieldsChange)="updateAdditionalFormFields($event)"
+          (additionalFormFieldsChange)="updateAdditionalFormFields($event)"
           (clickEnrollChange)="updateClickEnroll($event)" />
       }
       @case ("tiqr") {
         <app-enroll-tiqr
-          (aditionalFormFieldsChange)="updateAdditionalFormFields($event)"
+          (additionalFormFieldsChange)="updateAdditionalFormFields($event)"
           (clickEnrollChange)="updateClickEnroll($event)" />
       }
       @case ("u2f") {
         <app-enroll-u2f
-          (aditionalFormFieldsChange)="updateAdditionalFormFields($event)"
+          (additionalFormFieldsChange)="updateAdditionalFormFields($event)"
           (clickEnrollChange)="updateClickEnroll($event)" />
       }
       @case ("vasco") {
         <app-enroll-vasco
-          (aditionalFormFieldsChange)="updateAdditionalFormFields($event)"
+          (additionalFormFieldsChange)="updateAdditionalFormFields($event)"
           (clickEnrollChange)="updateClickEnroll($event)" />
       }
       @case ("webauthn") {
         <app-enroll-webauthn
-          (aditionalFormFieldsChange)="updateAdditionalFormFields($event)"
-          (clickEnrollChange)="updateClickEnroll($event)" />
-=======
-          (additionalFormFieldsChange)="updateAdditionalFormFields($event)"
-          (clickEnrollChange)="updateClickEnroll($event)"/>
-      }
-      @case ("registration") {
-        <app-enroll-registration
-          (additionalFormFieldsChange)="updateAdditionalFormFields($event)"
-          (clickEnrollChange)="updateClickEnroll($event)"/>
-      }
-      @case ("tan") {
-        <app-enroll-tan
-          (additionalFormFieldsChange)="updateAdditionalFormFields($event)"
-          (clickEnrollChange)="updateClickEnroll($event)"/>
-      }
-      @case ("tiqr") {
-        <app-enroll-tiqr
-          (additionalFormFieldsChange)="updateAdditionalFormFields($event)"
-          (clickEnrollChange)="updateClickEnroll($event)"/>
-      }
-      @case ("u2f") {
-        <app-enroll-u2f
-          (additionalFormFieldsChange)="updateAdditionalFormFields($event)"
-          (clickEnrollChange)="updateClickEnroll($event)"/>
-      }
-      @case ("vasco") {
-        <app-enroll-vasco
-          (additionalFormFieldsChange)="updateAdditionalFormFields($event)"
-          (clickEnrollChange)="updateClickEnroll($event)"/>
-      }
-      @case ("webauthn") {
-        <app-enroll-webauthn
-          (additionalFormFieldsChange)="updateAdditionalFormFields($event)"
-          (clickEnrollChange)="updateClickEnroll($event)"/>
->>>>>>> e9083f2a
+          (additionalFormFieldsChange)="updateAdditionalFormFields($event)"
+          (clickEnrollChange)="updateClickEnroll($event)" />
       }
       @case ("passkey") {
         <app-enroll-passkey
