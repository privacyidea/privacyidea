--- conflicted
+++ resolved
@@ -1,13 +1,9 @@
 <div
   #scrollContainer
   aria-label="Token Enrollment"
-<<<<<<< HEAD
-  class="token-enrollment-container">
+  class="token-enrollment-container"
+  appScrollToTop>
   <h3 class="margin-left-1">Enroll a New Token</h3>
-=======
-  class="token-enrollment-container" appScrollToTop>
-  <h3 class="margin-left-1"> Enroll a New Token </h3>
->>>>>>> 35d5aa34
   <form
     (ngSubmit)="enrollToken()"
     [formGroup]="formGroupSignal()">
