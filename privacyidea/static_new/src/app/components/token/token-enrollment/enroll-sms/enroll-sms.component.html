--- conflicted
+++ resolved
@@ -4,8 +4,9 @@
   </div>
   <h4 i18n class="enroll-h4">Token Configuration</h4>
   @if (!defaultSMSGatewayIsSet()) {
-    <span i18n class="inline-hint">For SMS tokens to work properly you need to set the
-      <a href="#">SMS Token Config</a>!</span><!-- TODO: Link should be dynamic or removed if not applicable -->
+    <span i18n class="inline-hint"
+      >For SMS tokens to work properly you need to set the <a href="#">SMS Token Config</a>!</span
+    ><!-- TODO: Link should be dynamic or removed if not applicable -->
   }
   <mat-checkbox i18n [formControl]="readNumberDynamicallyControl">
     Read number dynamically from user source on each request.
@@ -14,32 +15,23 @@
     @if (!readNumberDynamicallyControl.value) {
       <mat-form-field class="width-33 input-height">
         <mat-label i18n>Phone number</mat-label>
-        <input
-          [formControl]="phoneNumberControl"
-          matInput
-          required/>
+        <input [formControl]="phoneNumberControl" matInput required />
         <mat-error i18n>Phone number is <strong>required</strong></mat-error>
       </mat-form-field>
     } @else {
       <span class="width-33"></span>
     }
     <mat-form-field class="width-66 input-height">
-<<<<<<< HEAD
       <mat-label i18n> A token specific SMS gateway</mat-label>
-      <mat-hint i18n>If this token should not use the system wide SMS gateway but an individual SMS
-                gateway, you can select the gateway here.
-=======
-      <mat-label> A token specific SMS gateway</mat-label>
-      <mat-hint>If this token should not use the system wide SMS gateway but an individual SMS gateway, you can select
-                the gateway here.
->>>>>>> 35d5aa34
+      <mat-hint i18n
+        >If this token should not use the system wide SMS gateway but an individual SMS gateway, you can select the
+        gateway here.
       </mat-hint>
-      <mat-select [formControl]="smsGatewayControl"
-                  [value]="smsGatewayControl.value">
+      <mat-select [formControl]="smsGatewayControl" [value]="smsGatewayControl.value">
         @for (option of smsGatewayOptions(); track option) {
           <mat-option [value]="option">{{ option }}</mat-option>
         }
       </mat-select>
     </mat-form-field>
   </div>
-</div>
+</div>