import { Component, computed, EventEmitter, inject, OnInit, Output } from "@angular/core";
import { FormControl, FormGroup, FormsModule, ReactiveFormsModule, Validators } from "@angular/forms";
import { ErrorStateMatcher } from "@angular/material/core";
import { MatFormField, MatLabel } from "@angular/material/form-field";
import { MatInput } from "@angular/material/input";
import { MatError } from "@angular/material/select";
import { SystemService, SystemServiceInterface } from "../../../../services/system/system.service";
import { TokenService, TokenServiceInterface } from "../../../../services/token/token.service";

import { Observable, of } from "rxjs";
import {
  EnrollmentResponse,
  TokenEnrollmentData
} from "../../../../mappers/token-api-payload/_token-api-payload.mapper";
import { YubicoApiPayloadMapper } from "../../../../mappers/token-api-payload/yubico-token-api-payload.mapper";

export interface YubicoEnrollmentOptions extends TokenEnrollmentData {
  type: "yubico";
  yubicoIdentifier: string;
}

export class YubicoErrorStateMatcher implements ErrorStateMatcher {
  isErrorState(control: FormControl | null): boolean {
    const invalidLength = control && control.value ? control.value.length !== 12 : true;
    return !!(control && invalidLength && (control.dirty || control.touched));
  }
}

@Component({
  selector: "app-enroll-yubico",
  standalone: true,
  imports: [MatFormField, MatInput, MatLabel, ReactiveFormsModule, FormsModule, MatError],
  templateUrl: "./enroll-yubico.component.html",
  styleUrl: "./enroll-yubico.component.scss"
})
export class EnrollYubicoComponent implements OnInit {
  protected readonly enrollmentMapper: YubicoApiPayloadMapper = inject(YubicoApiPayloadMapper);
  protected readonly systemService: SystemServiceInterface = inject(SystemService);
  protected readonly tokenService: TokenServiceInterface = inject(TokenService);

  yubicoErrorStatematcher = new YubicoErrorStateMatcher();

  @Output() additionalFormFieldsChange = new EventEmitter<{
    [key: string]: FormControl<any>;
  }>();
  @Output() clickEnrollChange = new EventEmitter<
    (basicOptions: TokenEnrollmentData) => Observable<EnrollmentResponse | null>
  >();

  yubikeyIdentifierControl = new FormControl<string>("", [
    Validators.required,
    Validators.minLength(12),
    Validators.maxLength(12)
  ]);

  yubicoForm = new FormGroup({
    yubikeyIdentifier: this.yubikeyIdentifierControl
  });

  yubicoIsConfigured = computed(() => {
    const cfg = this.systemService.systemConfigResource.value()?.result?.value;
    return !!(cfg?.["yubico.id"] && cfg?.["yubico.url"] && cfg?.["yubico.secret"]);
  });

  ngOnInit(): void {
    this.additionalFormFieldsChange.emit({
      yubikeyIdentifier: this.yubikeyIdentifierControl
    });
    this.clickEnrollChange.emit(this.onClickEnroll);
  }

<<<<<<< HEAD
  onClickEnroll = (
    basicOptions: TokenEnrollmentData
  ): Observable<EnrollmentResponse | null> => {
    this.yubicoForm.updateValueAndValidity();
=======
  onClickEnroll = (basicOptions: TokenEnrollmentData): Observable<EnrollmentResponse | null> => {
>>>>>>> 6368a39f
    if (this.yubicoForm.invalid) {
      this.yubicoForm.markAllAsTouched();
      return of(null);
    }

    const enrollmentData: YubicoEnrollmentOptions = {
      ...basicOptions,
      type: "yubico",
      yubicoIdentifier: this.yubikeyIdentifierControl.value ?? ""
    };
    return this.tokenService.enrollToken({
      data: enrollmentData,
      mapper: this.enrollmentMapper
    });
  };
}<|MERGE_RESOLUTION|>--- conflicted
+++ resolved
@@ -69,14 +69,8 @@
     this.clickEnrollChange.emit(this.onClickEnroll);
   }
 
-<<<<<<< HEAD
-  onClickEnroll = (
-    basicOptions: TokenEnrollmentData
-  ): Observable<EnrollmentResponse | null> => {
+  onClickEnroll = (basicOptions: TokenEnrollmentData): Observable<EnrollmentResponse | null> => {
     this.yubicoForm.updateValueAndValidity();
-=======
-  onClickEnroll = (basicOptions: TokenEnrollmentData): Observable<EnrollmentResponse | null> => {
->>>>>>> 6368a39f
     if (this.yubicoForm.invalid) {
       this.yubicoForm.markAllAsTouched();
       return of(null);
