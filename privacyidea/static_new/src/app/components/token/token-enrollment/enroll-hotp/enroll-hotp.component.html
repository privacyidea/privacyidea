<div class="flex-column">
  <div class="token-type-paragraph">
    <p i18n>{{ text }}</p>
  </div>
  <h4 i18n class="enroll-h4">Token Configuration</h4>
  <mat-checkbox
    [formControl]="generateOnServerFormControl"
    class="server-checkbox"
    i18n>
    Generate OTP key on the server
    @if (generateOnServerFormControl.value) {
      <span class="dot">.</span>
      <span>
        <br/>
        The server will create the OTP key and a QR Code will be displayed to
        you to be scanned.
      </span>
    }
  </mat-checkbox>
  <div class="otp-inputs-container">
    <mat-form-field
      [ngClass]="generateOnServerFormControl.value ? 'hint-spacer' : ''"
      class="input-height width-33">
<<<<<<< HEAD
      <mat-label i18n>OTP length</mat-label>
      <mat-select [formControl]="otpLengthFormControl">
=======
      <mat-label>OTP length</mat-label>
      <mat-select [formControl]="otpLengthFormControl"
                  [value]="otpLengthFormControl.value">
>>>>>>> 35d5aa34
        @for (len of otpLengthOptions; track len) {
          <mat-option [value]="len">{{ len }}</mat-option>
        }
      </mat-select>
      @if (generateOnServerFormControl.value) {
        <mat-hint i18n>
          Some Authenticator Apps only support an OTP length of 6.
        </mat-hint>
      }
    </mat-form-field>
    <mat-form-field
      [ngClass]="generateOnServerFormControl.value ? 'hint-spacer' : ''"
      class="input-height width-33">
<<<<<<< HEAD
      <mat-label i18n>Hash algorithm</mat-label>
      <mat-select [formControl]="hashAlgorithmFormControl">
=======
      <mat-label>Hash algorithm</mat-label>
      <mat-select [formControl]="hashAlgorithmFormControl"
                  [value]="hashAlgorithmFormControl.value">
>>>>>>> 35d5aa34
        @for (alg of hashAlgorithmOptions; track alg.value) {
          <mat-option [value]="alg.value">{{ alg.viewValue }}</mat-option>
        }
      </mat-select>
      @if (generateOnServerFormControl.value) {
        <mat-hint i18n>
          Some Authenticator Apps only support the SHA1 algorithm.
        </mat-hint>
      }
    </mat-form-field>
    @if (!generateOnServerFormControl.value) {
      <mat-form-field class="input-height width-33">
        <mat-label i18n>OTP Key</mat-label>
        <input
          matInput
          [formControl]="otpKeyFormControl"
          i18n-placeholder
          placeholder="Enter OTP key"
          required/>
        @if (otpKeyFormControl.hasError("required")) {
          <mat-error i18n> OTP key is <strong>required</strong></mat-error>
        }
      </mat-form-field>
    } @else {
      <span class="input-height width-33"></span>
    }
  </div>
</div>
<|MERGE_RESOLUTION|>--- conflicted
+++ resolved
@@ -3,72 +3,43 @@
     <p i18n>{{ text }}</p>
   </div>
   <h4 i18n class="enroll-h4">Token Configuration</h4>
-  <mat-checkbox
-    [formControl]="generateOnServerFormControl"
-    class="server-checkbox"
-    i18n>
+  <mat-checkbox [formControl]="generateOnServerFormControl" class="server-checkbox" i18n>
     Generate OTP key on the server
     @if (generateOnServerFormControl.value) {
       <span class="dot">.</span>
       <span>
-        <br/>
-        The server will create the OTP key and a QR Code will be displayed to
-        you to be scanned.
+        <br />
+        The server will create the OTP key and a QR Code will be displayed to you to be scanned.
       </span>
     }
   </mat-checkbox>
   <div class="otp-inputs-container">
-    <mat-form-field
-      [ngClass]="generateOnServerFormControl.value ? 'hint-spacer' : ''"
-      class="input-height width-33">
-<<<<<<< HEAD
+    <mat-form-field [ngClass]="generateOnServerFormControl.value ? 'hint-spacer' : ''" class="input-height width-33">
       <mat-label i18n>OTP length</mat-label>
-      <mat-select [formControl]="otpLengthFormControl">
-=======
-      <mat-label>OTP length</mat-label>
-      <mat-select [formControl]="otpLengthFormControl"
-                  [value]="otpLengthFormControl.value">
->>>>>>> 35d5aa34
+      <mat-select [formControl]="otpLengthFormControl" [value]="otpLengthFormControl.value">
         @for (len of otpLengthOptions; track len) {
           <mat-option [value]="len">{{ len }}</mat-option>
         }
       </mat-select>
       @if (generateOnServerFormControl.value) {
-        <mat-hint i18n>
-          Some Authenticator Apps only support an OTP length of 6.
-        </mat-hint>
+        <mat-hint i18n> Some Authenticator Apps only support an OTP length of 6. </mat-hint>
       }
     </mat-form-field>
-    <mat-form-field
-      [ngClass]="generateOnServerFormControl.value ? 'hint-spacer' : ''"
-      class="input-height width-33">
-<<<<<<< HEAD
+    <mat-form-field [ngClass]="generateOnServerFormControl.value ? 'hint-spacer' : ''" class="input-height width-33">
       <mat-label i18n>Hash algorithm</mat-label>
-      <mat-select [formControl]="hashAlgorithmFormControl">
-=======
-      <mat-label>Hash algorithm</mat-label>
-      <mat-select [formControl]="hashAlgorithmFormControl"
-                  [value]="hashAlgorithmFormControl.value">
->>>>>>> 35d5aa34
+      <mat-select [formControl]="hashAlgorithmFormControl" [value]="hashAlgorithmFormControl.value">
         @for (alg of hashAlgorithmOptions; track alg.value) {
           <mat-option [value]="alg.value">{{ alg.viewValue }}</mat-option>
         }
       </mat-select>
       @if (generateOnServerFormControl.value) {
-        <mat-hint i18n>
-          Some Authenticator Apps only support the SHA1 algorithm.
-        </mat-hint>
+        <mat-hint i18n> Some Authenticator Apps only support the SHA1 algorithm. </mat-hint>
       }
     </mat-form-field>
     @if (!generateOnServerFormControl.value) {
       <mat-form-field class="input-height width-33">
         <mat-label i18n>OTP Key</mat-label>
-        <input
-          matInput
-          [formControl]="otpKeyFormControl"
-          i18n-placeholder
-          placeholder="Enter OTP key"
-          required/>
+        <input matInput [formControl]="otpKeyFormControl" i18n-placeholder placeholder="Enter OTP key" required />
         @if (otpKeyFormControl.hasError("required")) {
           <mat-error i18n> OTP key is <strong>required</strong></mat-error>
         }
@@ -77,4 +48,4 @@
       <span class="input-height width-33"></span>
     }
   </div>
-</div>
+</div>