<div class="flex-column">
<<<<<<< HEAD
  <div class="token-type-paragraph">
    <p i18n>{{ text }}</p>
  </div>
  <h4
    class="enroll-h4"
    i18n>
    Token Configuration
  </h4>
  <mat-checkbox
    [formControl]="checkPinLocallyControl"
    i18n>
=======
  <h4 class="enroll-h4">Token Configuration</h4>
  <mat-checkbox [formControl]="checkPinLocallyControl">
>>>>>>> e9083f2a
    Check the PIN locally
  </mat-checkbox>
  <div class="flex-row gap-1">
    <mat-form-field class="remote-description-form">
      <mat-label i18n>Remote Server</mat-label>
      <mat-select
        [errorStateMatcher]="remoteErrorStateMatcher"
        [formControl]="remoteServerControl"
        [value]="remoteServerControl.value"
        required>
        @for (option of remoteServerOptions(); track option) {
<<<<<<< HEAD
          <mat-option [value]="option">{{ option.url }} </mat-option
          ><!-- Assuming option is the RemoteServer object -->
=======
          <mat-option [value]="option">{{ option.name }}</mat-option><!-- Assuming option is the RemoteServer object -->
>>>>>>> e9083f2a
        }
      </mat-select>
      <mat-error
        class="red"
        i18n>
        Remote Server is <strong>required</strong>
      </mat-error>
    </mat-form-field>
    <mat-form-field class="input-height width-33">
      <mat-label i18n>Remote Serial</mat-label>
      <input
        [formControl]="remoteSerialControl"
<<<<<<< HEAD
        matInput
        required />
      <mat-error i18n>Remote Serial is <strong>required</strong></mat-error>
=======
        matInput/>
      <mat-error>Remote Serial is <strong>required</strong></mat-error>
>>>>>>> e9083f2a
    </mat-form-field>
  </div>
  <div class="otp-inputs-container">
    <mat-form-field class="input-height width-33">
      <mat-label i18n>Remote User</mat-label>
      <input
        [formControl]="remoteUserControl"
<<<<<<< HEAD
        matInput />
=======
        matInput>
>>>>>>> e9083f2a
      <!-- Assuming optional based on TS -->
      <mat-error i18n>Remote User is <strong>required</strong></mat-error>
    </mat-form-field>
    <mat-form-field class="input-height width-33">
      <mat-label i18n>Remote Realm</mat-label>
      <input
        [formControl]="remoteRealmControl"
        matInput />
    </mat-form-field>
    <mat-form-field class="input-height width-33">
      <mat-label i18n>Remote Resolver</mat-label>
      <input
        [formControl]="remoteResolverControl"
<<<<<<< HEAD
        matInput
        required />
      <mat-error i18n>Remote Resolver is <strong>required</strong></mat-error>
=======
        matInput/>
      <mat-error>Remote Resolver is <strong>required</strong></mat-error>
>>>>>>> e9083f2a
    </mat-form-field>
  </div>
</div><|MERGE_RESOLUTION|>--- conflicted
+++ resolved
@@ -1,22 +1,6 @@
 <div class="flex-column">
-<<<<<<< HEAD
-  <div class="token-type-paragraph">
-    <p i18n>{{ text }}</p>
-  </div>
-  <h4
-    class="enroll-h4"
-    i18n>
-    Token Configuration
-  </h4>
-  <mat-checkbox
-    [formControl]="checkPinLocallyControl"
-    i18n>
-=======
   <h4 class="enroll-h4">Token Configuration</h4>
-  <mat-checkbox [formControl]="checkPinLocallyControl">
->>>>>>> e9083f2a
-    Check the PIN locally
-  </mat-checkbox>
+  <mat-checkbox [formControl]="checkPinLocallyControl"> Check the PIN locally </mat-checkbox>
   <div class="flex-row gap-1">
     <mat-form-field class="remote-description-form">
       <mat-label i18n>Remote Server</mat-label>
@@ -26,12 +10,8 @@
         [value]="remoteServerControl.value"
         required>
         @for (option of remoteServerOptions(); track option) {
-<<<<<<< HEAD
-          <mat-option [value]="option">{{ option.url }} </mat-option
+          <mat-option [value]="option">{{ option.name }}</mat-option
           ><!-- Assuming option is the RemoteServer object -->
-=======
-          <mat-option [value]="option">{{ option.name }}</mat-option><!-- Assuming option is the RemoteServer object -->
->>>>>>> e9083f2a
         }
       </mat-select>
       <mat-error
@@ -44,14 +24,8 @@
       <mat-label i18n>Remote Serial</mat-label>
       <input
         [formControl]="remoteSerialControl"
-<<<<<<< HEAD
-        matInput
-        required />
-      <mat-error i18n>Remote Serial is <strong>required</strong></mat-error>
-=======
-        matInput/>
+        matInput />
       <mat-error>Remote Serial is <strong>required</strong></mat-error>
->>>>>>> e9083f2a
     </mat-form-field>
   </div>
   <div class="otp-inputs-container">
@@ -59,11 +33,7 @@
       <mat-label i18n>Remote User</mat-label>
       <input
         [formControl]="remoteUserControl"
-<<<<<<< HEAD
         matInput />
-=======
-        matInput>
->>>>>>> e9083f2a
       <!-- Assuming optional based on TS -->
       <mat-error i18n>Remote User is <strong>required</strong></mat-error>
     </mat-form-field>
@@ -77,14 +47,8 @@
       <mat-label i18n>Remote Resolver</mat-label>
       <input
         [formControl]="remoteResolverControl"
-<<<<<<< HEAD
-        matInput
-        required />
-      <mat-error i18n>Remote Resolver is <strong>required</strong></mat-error>
-=======
-        matInput/>
+        matInput />
       <mat-error>Remote Resolver is <strong>required</strong></mat-error>
->>>>>>> e9083f2a
     </mat-form-field>
   </div>
 </div>