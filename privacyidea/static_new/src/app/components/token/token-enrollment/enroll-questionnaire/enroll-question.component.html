--- conflicted
+++ resolved
@@ -1,55 +1,20 @@
 <div class="flex-column">
-<<<<<<< HEAD
-  <div class="token-type-paragraph">
-    <p i18n>{{ text }}</p>
-  </div>
-  <h4
-    class="enroll-h4"
-    i18n>
-    Token Configuration
-  </h4>
-  <span i18n> Please answer at least {{ configMinNumberOfAnswers() }} of the following questions. </span>
-=======
   <h4 class="enroll-h4">Token Configuration</h4>
-  <span>
-    Please answer at least {{ configMinNumberOfAnswers() }} of the following
-    questions.
-  </span>
->>>>>>> e9083f2a
+  <span> Please answer at least {{ configMinNumberOfAnswers() }} of the following questions. </span>
   <div
     [formGroup]="questionForm()"
     class="margin-top-1 form-group">
     @for (question of configQuestions(); track question; let i = $index) {
-<<<<<<< HEAD
-      @if (questionControlNames[i]) {
-        <!-- Ensure control name exists -->
-        <mat-form-field class="question-input-width input-height">
-          <mat-label>{{ question.text }}</mat-label>
-          <input
-            type="text"
-            [formControlName]="questionControlNames[i]"
-            matInput
-            required />
-          <!-- Individual controls are required -->
-        </mat-form-field>
-      }
-    }
-  </div>
-  @if (questionForm.hasError("minAnswers") && questionForm.touched) {
-    <mat-error i18n>At least {{ configMinNumberOfAnswers() }} answers are <strong>required</strong>.</mat-error>
-=======
       <mat-form-field class="question-input-width input-height">
         <mat-label>{{ question.question }}</mat-label>
         <input
           type="text"
           [formControlName]="questionControlNames()[i]"
-          matInput>
+          matInput />
       </mat-form-field>
     }
   </div>
   @if (questionForm().hasError("minAnswers") && questionForm().touched) {
-    <mat-error>At least {{ configMinNumberOfAnswers() }} answers are <strong>required</strong>.
-    </mat-error>
->>>>>>> e9083f2a
+    <mat-error>At least {{ configMinNumberOfAnswers() }} answers are <strong>required</strong>. </mat-error>
   }
 </div>