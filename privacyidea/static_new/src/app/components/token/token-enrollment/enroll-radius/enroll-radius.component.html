<div class="flex-column">
  <div class="token-type-paragraph">
    <p>{{ text }}</p>
  </div>
  <h4 class="enroll-h4">Token Configuration</h4>
  @if (!defaultRadiusServerIsSet()) {
    <span class="inline-hint">To ease the enrolling of RADIUS tokens you can set default values in the
      <a href="#">RADIUS Token Config</a>.</span>
  }
  <mat-checkbox [formControl]="checkPinLocallyControl">
    Check the PIN locally
  </mat-checkbox>
  <div class="flex-row gap-1">
    <mat-form-field class="width-66">
      <mat-label>RADIUS server configuration</mat-label>
      <mat-hint>
        Select a predefined
        <a href="#">RADIUS server configuration</a>
        . The RADIUS request will be forwarded to this RADIUS server.
      </mat-hint>
<<<<<<< HEAD
      <mat-select [formControl]="radiusServerConfigurationControl"
                  [value]="radiusServerConfigurationControl.value"
                  required>
=======
      <mat-select
        [formControl]="radiusServerConfigurationControl"
        required>
>>>>>>> 35031a35
        @for (option of radiusServerConfigurationOptions(); track option) {
          <mat-option [value]="option">{{ option }}</mat-option>
        }
      </mat-select>
      <mat-error>RADIUS Server is <strong>required</strong></mat-error>
    </mat-form-field>
    <mat-form-field class="input-height width-33">
      <mat-label>RADIUS User</mat-label>
      <input
        [formControl]="radiusUserControl"
        matInput/>
      <mat-error>RADIUS User is <strong>required</strong></mat-error>
    </mat-form-field>
  </div>
</div><|MERGE_RESOLUTION|>--- conflicted
+++ resolved
@@ -18,15 +18,10 @@
         <a href="#">RADIUS server configuration</a>
         . The RADIUS request will be forwarded to this RADIUS server.
       </mat-hint>
-<<<<<<< HEAD
-      <mat-select [formControl]="radiusServerConfigurationControl"
-                  [value]="radiusServerConfigurationControl.value"
-                  required>
-=======
       <mat-select
         [formControl]="radiusServerConfigurationControl"
+        [value]="radiusServerConfigurationControl.value"
         required>
->>>>>>> 35031a35
         @for (option of radiusServerConfigurationOptions(); track option) {
           <mat-option [value]="option">{{ option }}</mat-option>
         }
