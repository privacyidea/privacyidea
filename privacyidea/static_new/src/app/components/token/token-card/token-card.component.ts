import { NgClass } from "@angular/common";
import { Component, inject, linkedSignal } from "@angular/core";
import { MatCard, MatCardContent } from "@angular/material/card";
import { MatIcon } from "@angular/material/icon";
import { MatTabChangeEvent, MatTabsModule } from "@angular/material/tabs";

import { ContainerService, ContainerServiceInterface } from "../../../services/container/container.service";
import { ContentService, ContentServiceInterface } from "../../../services/content/content.service";
import { OverflowService, OverflowServiceInterface } from "../../../services/overflow/overflow.service";
import { TokenService, TokenServiceInterface } from "../../../services/token/token.service";

import { Router } from "@angular/router";
import { ROUTE_PATHS } from "../../../app.routes";
<<<<<<< HEAD
import { AuthService, AuthServiceInterface } from "../../../services/auth/auth.service";
=======
import { ContainerTabComponent } from "./container-tab/container-tab.component";
import { TokenTabComponent } from "./token-tab/token-tab.component";
>>>>>>> de9c876f

@Component({
  selector: "app-token-card",
  standalone: true,
  imports: [MatCardContent, MatTabsModule, MatCard, MatIcon, TokenTabComponent, ContainerTabComponent, NgClass],
  templateUrl: "./token-card.component.html",
  styleUrls: ["./token-card.component.scss"]
})
export class TokenCardComponent {
  protected readonly overflowService: OverflowServiceInterface = inject(OverflowService);
  private readonly tokenService: TokenServiceInterface = inject(TokenService);
<<<<<<< HEAD
  private readonly containerService: ContainerServiceInterface =
    inject(ContainerService);
  private readonly contentService: ContentServiceInterface =
    inject(ContentService);
  protected readonly authService: AuthServiceInterface = inject(AuthService);
=======
  private readonly containerService: ContainerServiceInterface = inject(ContainerService);
  private readonly contentService: ContentServiceInterface = inject(ContentService);
>>>>>>> de9c876f
  private router = inject(Router);
  selectedTabIndex = linkedSignal({
    source: this.contentService.routeUrl,
    computation: (routeUrl) => (routeUrl.startsWith(ROUTE_PATHS.TOKENS_CONTAINERS) ? 1 : 0)
  });
  tokenSerial = this.tokenService.tokenSerial;
  containerSerial = this.containerService.containerSerial;
  states = this.containerService.states;
  isProgrammaticTabChange = this.contentService.isProgrammaticTabChange;

  onTabChange(event: MatTabChangeEvent): void {
    if (this.isProgrammaticTabChange()) {
      this.isProgrammaticTabChange.set(false);
      return;
    }
    if (event.index === 0) {
      this.router.navigateByUrl(ROUTE_PATHS.TOKENS);
    } else {
      this.router.navigateByUrl(ROUTE_PATHS.TOKENS_CONTAINERS);
    }
  }

  tokenTabActive = () => this.contentService.routeUrl().startsWith(ROUTE_PATHS.TOKENS) && !this.containerTabActive();
  containerTabActive = () => this.contentService.routeUrl().startsWith(ROUTE_PATHS.TOKENS_CONTAINERS);
}<|MERGE_RESOLUTION|>--- conflicted
+++ resolved
@@ -11,12 +11,9 @@
 
 import { Router } from "@angular/router";
 import { ROUTE_PATHS } from "../../../app.routes";
-<<<<<<< HEAD
-import { AuthService, AuthServiceInterface } from "../../../services/auth/auth.service";
-=======
 import { ContainerTabComponent } from "./container-tab/container-tab.component";
 import { TokenTabComponent } from "./token-tab/token-tab.component";
->>>>>>> de9c876f
+import { AuthService, AuthServiceInterface } from "../../../services/auth/auth.service";
 
 @Component({
   selector: "app-token-card",
@@ -28,16 +25,9 @@
 export class TokenCardComponent {
   protected readonly overflowService: OverflowServiceInterface = inject(OverflowService);
   private readonly tokenService: TokenServiceInterface = inject(TokenService);
-<<<<<<< HEAD
-  private readonly containerService: ContainerServiceInterface =
-    inject(ContainerService);
-  private readonly contentService: ContentServiceInterface =
-    inject(ContentService);
-  protected readonly authService: AuthServiceInterface = inject(AuthService);
-=======
   private readonly containerService: ContainerServiceInterface = inject(ContainerService);
   private readonly contentService: ContentServiceInterface = inject(ContentService);
->>>>>>> de9c876f
+  protected readonly authService: AuthServiceInterface = inject(AuthService);
   private router = inject(Router);
   selectedTabIndex = linkedSignal({
     source: this.contentService.routeUrl,
