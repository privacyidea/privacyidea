--- conflicted
+++ resolved
@@ -1,63 +1,33 @@
 <h1 i18n mat-dialog-title>Assign Selected Token to User</h1>
 <mat-dialog-content>
   @if (selectionContainsAssignedToken()) {
-<<<<<<< HEAD
     <p i18n class="inline-warning">
-      Some token are already assigned to a user. <br/> Assigning a token to a user will remove the
-      previous assignment. </p>
-=======
-    <p class="inline-warning">
       Some token are already assigned to a user. <br />
       Assigning a token to a user will remove the previous assignment.
     </p>
->>>>>>> 35d5aa34
   }
   <div class="selected-user-assign-container">
     <mat-form-field class="width-50 input-height">
       <mat-label i18n>Select Realm of User</mat-label>
-      <mat-select
-        [formControl]="selectedUserRealmControl"
-        [value]="selectedUserRealmControl.value"
-        required>
+      <mat-select [formControl]="selectedUserRealmControl" [value]="selectedUserRealmControl.value" required>
         @for (option of realmService.realmOptions(); track option) {
           <mat-option [value]="option">{{ option }}</mat-option>
         }
       </mat-select>
     </mat-form-field>
     <mat-form-field class="width-50 input-height">
-<<<<<<< HEAD
       <mat-label i18n>Enter User</mat-label>
-      <input
-        [formControl]="userFilterControl"
-        [matAutocomplete]="userAuto"
-        matInput
-        required/>
-      <mat-autocomplete
-        #userAuto="matAutocomplete"
-        [displayWith]="userService.displayUser">
-        @for (user of userService.filteredUsers(); track user) {
-          <mat-option [value]="user">{{ user.username }}</mat-option>
-        }
-      </mat-autocomplete>
-=======
-      <mat-label>Enter User</mat-label>
       <app-clearable-input
         (onClick)="userService.userFilter.set('')"
-        [showClearButton]="userService.userFilter() !== ''">
-        <input
-          [formControl]="userFilterControl"
-          [matAutocomplete]="userAuto"
-          matInput
-          required />
-        <mat-autocomplete
-          #userAuto="matAutocomplete"
-          [displayWith]="userService.displayUser">
+        [showClearButton]="userService.userFilter() !== ''"
+      >
+        <input [formControl]="userFilterControl" [matAutocomplete]="userAuto" matInput required />
+        <mat-autocomplete #userAuto="matAutocomplete" [displayWith]="userService.displayUser">
           @for (user of userService.filteredUsers(); track user) {
             <mat-option [value]="user">{{ user.username }}</mat-option>
           }
         </mat-autocomplete>
       </app-clearable-input>
->>>>>>> 35d5aa34
       @if (selectedUserRealmControl.hasError("required")) {
         <mat-error i18n>User Realm is <strong>required</strong></mat-error>
       }
@@ -68,68 +38,50 @@
         <mat-error i18n>User must be selected from the list.</mat-error>
       }
       @if (userFilterControl.hasError("userNotInRealm")) {
-<<<<<<< HEAD
-        <mat-error i18n>
-          User does not exist in the selected realm.
-        </mat-error>
-=======
-        <mat-error> User does not exist in the selected realm. </mat-error>
->>>>>>> 35d5aa34
+        <mat-error i18n> User does not exist in the selected realm. </mat-error>
       }
     </mat-form-field>
   </div>
-
   <div class="selected-user-assign-container">
-    <mat-form-field
-      appearance="fill"
-      class="pin-field">
-      <input
-        style="display: none"
-        type="text" />
-
-      <input
-        style="display: none"
-<<<<<<< HEAD
-        type="password"/>
+    <mat-form-field appearance="fill" class="pin-field">
+      <input style="display: none" type="text" /> <input style="display: none" type="password" />
       <mat-label i18n>PIN (optional)</mat-label>
-=======
-        type="password" />
-      <mat-label>PIN (optional)</mat-label>
->>>>>>> 35d5aa34
       <input
         (ngModelChange)="pin.set($event)"
         [ngModel]="pin()"
         [type]="hidePin() ? 'password' : 'text'"
         autocomplete="new-password"
-        matInput />
+        matInput
+      />
       <button
         (click)="togglePinVisibility()"
         [attr.aria-label]="'Show PIN'"
         [attr.aria-pressed]="!hidePin()"
         mat-icon-button
         matSuffix
-        type="button">
+        type="button"
+      >
         <mat-icon>{{ hidePin() ? "visibility_off" : "visibility" }}</mat-icon>
         Show PIN
       </button>
     </mat-form-field>
-    <mat-form-field
-      appearance="fill"
-      class="pin-field">
+    <mat-form-field appearance="fill" class="pin-field">
       <mat-label i18n>PIN (repeat)</mat-label>
       <input
         (ngModelChange)="pinRepeat.set($event)"
         [ngModel]="pinRepeat()"
         [type]="hidePin() ? 'password' : 'text'"
         autocomplete="new-password"
-        matInput />
+        matInput
+      />
       <button
         (click)="togglePinVisibility()"
         [attr.aria-label]="'Show PIN Repeat'"
         [attr.aria-pressed]="!hidePin()"
         mat-icon-button
         matSuffix
-        type="button">
+        type="button"
+      >
         <mat-icon>{{ hidePin() ? "visibility_off" : "visibility" }}</mat-icon>
         Show PIN Repeat
       </button>
@@ -137,30 +89,16 @@
         <mat-error i18n>PINs do not match</mat-error>
       }
     </mat-form-field>
-  </div>
-</mat-dialog-content>
-
-<mat-dialog-actions>
-  <button
-    (click)="onCancel()"
-<<<<<<< HEAD
-    mat-button
-    i18n>Cancel
-=======
-    mat-button>
-    Cancel
->>>>>>> 35d5aa34
-  </button>
+  </div> </mat-dialog-content
+><mat-dialog-actions>
+  <button (click)="onCancel()" mat-button i18n>Cancel</button>
   <button
     (click)="onConfirm()"
     [disabled]="!pinsMatch() || selectedUserRealmControl.invalid || userFilterControl.invalid"
     color="primary"
-<<<<<<< HEAD
     mat-button
-    i18n>Assign to Selected Token
-=======
-    mat-button>
+    i18n
+  >
     Assign to Selected Token
->>>>>>> 35d5aa34
   </button>
-</mat-dialog-actions>
+</mat-dialog-actions>