import { Component, computed, inject, signal, WritableSignal } from "@angular/core";
import { FormControl, FormsModule, ReactiveFormsModule, Validators } from "@angular/forms";
import { MatAutocomplete, MatAutocompleteTrigger, MatOption } from "@angular/material/autocomplete";
import { MatButtonModule } from "@angular/material/button";
import {
  MatDialogActions,
  MatDialogContent,
  MatDialogRef,
  MatDialogTitle,
} from "@angular/material/dialog";
import { MatError, MatFormField, MatLabel } from "@angular/material/form-field";
import { MatIcon } from "@angular/material/icon";
import { MatInput } from "@angular/material/input";
import { MatSelect } from "@angular/material/select";
import { RealmService, RealmServiceInterface } from "../../../../services/realm/realm.service";
import { TokenService, TokenServiceInterface } from "../../../../services/token/token.service";
import {
  UserData,
  UserService,
  UserServiceInterface,
} from "../../../../services/user/user.service";
import { ClearableInputComponent } from "../../../shared/clearable-input/clearable-input.component";

export interface SelectedUserAssignResult {
  username: string;
  realm: string;
  pin?: string | null;
}

@Component({
  selector: "app-selected-user-assign-dialog",
  imports: [
    FormsModule,
    MatAutocomplete,
    MatAutocompleteTrigger,
    MatError,
    MatFormField,
    MatLabel,
    MatSelect,
    ReactiveFormsModule,
    MatOption,
    MatInput,
    MatIcon,
    MatDialogActions,
    MatButtonModule,
    MatDialogTitle,
    MatDialogContent,
    ClearableInputComponent,
  ],
  templateUrl: "./selected-user-assign-dialog.component.html",
  styleUrl: "./selected-user-assign-dialog.component.scss",
})
export class SelectedUserAssignDialogComponent {
  protected readonly userService: UserServiceInterface = inject(UserService);
  protected readonly tokenService: TokenServiceInterface = inject(TokenService);
  protected readonly realmService: RealmServiceInterface = inject(RealmService);
  protected readonly dialogRef: MatDialogRef<
    SelectedUserAssignDialogComponent,
    SelectedUserAssignResult | null
  > = inject(MatDialogRef);
  pin: WritableSignal<string> = signal("");
  pinRepeat: WritableSignal<string> = signal("");
  hidePin: WritableSignal<boolean> = signal(true);
  pinsMatch = computed(() => this.pin() === this.pinRepeat());
  selectedUserRealmControl = new FormControl<string>(this.userService.selectedUserRealm(), {
    nonNullable: true,
    validators: [Validators.required],
  });
  userFilterControl = new FormControl<string | UserData | null>(this.userService.userFilter(), {
    nonNullable: true,
    validators: [Validators.required],
  });
  selectionContainsAssignedToken = computed(() =>
    this.tokenService.tokenSelection().some((token) => token.username && token.username !== ""),
  );

<<<<<<< HEAD
  constructor(
    public dialogRef: MatDialogRef<
      SelectedUserAssignDialogComponent,
      SelectedUserAssignResult | null
    >,
  ) {}
=======
  ngOnInit(): void {
    this.selectedUserRealmControl.valueChanges.subscribe((value) => {
      if (value !== this.userService.selectedUserRealm()) {
        this.userService.selectedUserRealm.set(value ?? '');
      }
    });
  }
>>>>>>> 4da9604c

  togglePinVisibility(): void {
    this.hidePin.update((prev) => !prev);
  }

  onConfirm(): void {
    const realm = this.selectedUserRealmControl.value;
    const userValue = this.userFilterControl.value;
    const user = typeof userValue === "string" ? null : userValue;

    if (this.pinsMatch() && !!realm && !!user) {
      this.dialogRef.close({
        username: user.username,
        realm,
        pin: this.pin() || null,
      });
    }
  }

  onCancel(): void {
    this.dialogRef.close(null);
  }
}<|MERGE_RESOLUTION|>--- conflicted
+++ resolved
@@ -74,22 +74,13 @@
     this.tokenService.tokenSelection().some((token) => token.username && token.username !== ""),
   );
 
-<<<<<<< HEAD
-  constructor(
-    public dialogRef: MatDialogRef<
-      SelectedUserAssignDialogComponent,
-      SelectedUserAssignResult | null
-    >,
-  ) {}
-=======
   ngOnInit(): void {
     this.selectedUserRealmControl.valueChanges.subscribe((value) => {
       if (value !== this.userService.selectedUserRealm()) {
-        this.userService.selectedUserRealm.set(value ?? '');
+        this.userService.selectedUserRealm.set(value ?? "");
       }
     });
   }
->>>>>>> 4da9604c
 
   togglePinVisibility(): void {
     this.hidePin.update((prev) => !prev);
