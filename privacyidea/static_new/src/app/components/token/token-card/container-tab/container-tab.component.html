<div class="tab-list">
  <mat-list>
    <mat-divider />
    <br />
    <mat-list-item>
      <button
        [ngClass]="
          this.contentService.routeUrl() === ROUTE_PATHS.TOKENS_CONTAINERS ? 'card-button-active' : 'card-button'
        "
        [routerLink]="[ROUTE_PATHS.TOKENS_CONTAINERS]"
        mat-flat-button>
        <mat-icon class="mdi--folder-search"></mat-icon>
        Overview
      </button>
    </mat-list-item>

    <div [@toggleState]="this.contentService.routeUrl().startsWith(ROUTE_PATHS.TOKENS_CONTAINERS)">
      @if (!this.contentService.routeUrl().startsWith(ROUTE_PATHS.TOKENS_CONTAINERS_DETAILS)) {
<<<<<<< HEAD
        @if (authService.actionAllowed("container_create")) {
          <mat-list-item>
            <button
              [routerLink]="[ROUTE_PATHS.TOKENS_CONTAINERS_CREATE]"
              [ngClass]="this.contentService.routeUrl() === ROUTE_PATHS.TOKENS_CONTAINERS_CREATE ?
                  'card-button-active' : 'card-button'"
              mat-flat-button>
              <mat-icon>create_new_folder</mat-icon>
              Create
            </button>
          </mat-list-item>
        }
        @if (authService.oneActionAllowed(["container_template_list", "container_template_create"])) {
          <mat-divider class="margin-top-1 margin-bottom-1"/>
          @if (authService.actionAllowed("container_template_list")) {
            <mat-list-item>
              <button
                class="card-button-disabled"
                mat-flat-button
                disabled>
                <mat-icon>plagiarism</mat-icon>
                Templates
              </button>
            </mat-list-item>
          }
          @if (authService.actionAllowed("container_template_create")) {
            <mat-list-item>
              <button
                class="card-button-disabled"
                mat-flat-button
                disabled>
                <mat-icon>note_add</mat-icon>
                Create Template
              </button>
            </mat-list-item>
          }
        }
        <mat-divider class="margin-top-1 margin-bottom-1"/>
=======
        <mat-list-item>
          <button
            [routerLink]="[ROUTE_PATHS.TOKENS_CONTAINERS_CREATE]"
            [ngClass]="
              this.contentService.routeUrl() === ROUTE_PATHS.TOKENS_CONTAINERS_CREATE
                ? 'card-button-active'
                : 'card-button'
            "
            mat-flat-button>
            <mat-icon>create_new_folder</mat-icon>
            Create
          </button>
        </mat-list-item>
        <br />
        <mat-divider />
        <br />
        <mat-list-item>
          <button
            class="card-button-disabled"
            mat-flat-button
            disabled>
            <mat-icon>plagiarism</mat-icon>
            Templates
          </button>
        </mat-list-item>
        <mat-list-item>
          <button
            class="card-button-disabled"
            mat-flat-button
            disabled>
            <mat-icon>note_add</mat-icon>
            Create Template
          </button>
        </mat-list-item>
        <br />
        <mat-divider />
        <br />
>>>>>>> de9c876f
        <mat-list-item>
          <button
            class="card-button"
            (click)="versioningService.openDocumentation(contentService.routeUrl())"
            mat-flat-button>
            <mat-icon>info_outline</mat-icon>
            Help
          </button>
        </mat-list-item>
        @if (this.contentService.routeUrl() === ROUTE_PATHS.TOKENS_CONTAINERS) {
<<<<<<< HEAD
          @if (authService.actionAllowed("container_delete")) {
            <mat-divider class="margin-top-1 margin-bottom-1"/>
            <mat-list-item>
              <button
                [ngClass]="[containerSelection().length === 0 ? 'card-button-disabled' : 'card-button-delete']"
                (click)="deleteSelectedContainer()"
                [disabled]="containerSelection().length === 0"
                mat-flat-button>
                <mat-icon> delete_sweep</mat-icon>
                Delete Selected
              </button>
            </mat-list-item>
          }
=======
          <br />
          <mat-divider />
          <br />
          <mat-list-item>
            <button
              [ngClass]="[containerSelection().length === 0 ? 'card-button-disabled' : 'card-button-delete']"
              (click)="deleteSelectedContainer()"
              [disabled]="containerSelection().length === 0"
              mat-flat-button>
              <div class="tab-list">
                <mat-list>
                  <mat-divider />
                  <br />
                  <mat-list-item>
                    <button
                      [ngClass]="
                        this.contentService.routeUrl() === ROUTE_PATHS.TOKENS_CONTAINERS
                          ? 'card-button-active'
                          : 'card-button'
                      "
                      [routerLink]="[ROUTE_PATHS.TOKENS_CONTAINERS]"
                      mat-flat-button
                      i18n>
                      <mat-icon class="mdi--folder-search"></mat-icon>
                      Overview
                    </button>
                  </mat-list-item>

                  <div [@toggleState]="this.contentService.routeUrl().startsWith(ROUTE_PATHS.TOKENS_CONTAINERS)">
                    @if (!this.contentService.routeUrl().startsWith(ROUTE_PATHS.TOKENS_CONTAINERS_DETAILS)) {
                      <mat-list-item>
                        <button
                          [routerLink]="[ROUTE_PATHS.TOKENS_CONTAINERS_CREATE]"
                          [ngClass]="
                            this.contentService.routeUrl() === ROUTE_PATHS.TOKENS_CONTAINERS_CREATE
                              ? 'card-button-active'
                              : 'card-button'
                          "
                          mat-flat-button
                          i18n>
                          <mat-icon>create_new_folder</mat-icon>
                          Create
                        </button>
                      </mat-list-item>
                      <br />
                      <mat-divider />
                      <br />
                      <mat-list-item>
                        <button
                          class="card-button-disabled"
                          mat-flat-button
                          disabled
                          i18n>
                          <mat-icon>plagiarism</mat-icon>
                          Templates
                        </button>
                      </mat-list-item>
                      <mat-list-item>
                        <button
                          class="card-button-disabled"
                          mat-flat-button
                          disabled
                          i18n>
                          <mat-icon>note_add</mat-icon>
                          Create Template
                        </button>
                      </mat-list-item>
                      <br />
                      <mat-divider />
                      <br />
                      <mat-list-item>
                        <button
                          class="card-button"
                          (click)="versioningService.openDocumentation(contentService.routeUrl())"
                          mat-flat-button
                          i18n>
                          <mat-icon>info_outline</mat-icon>
                          Help
                        </button>
                      </mat-list-item>
                      @if (this.contentService.routeUrl() === ROUTE_PATHS.TOKENS_CONTAINERS) {
                        <br />
                        <mat-divider />
                        <br />
                        <mat-list-item>
                          <button
                            [ngClass]="[
                              containerSelection().length === 0 ? 'card-button-disabled' : 'card-button-delete'
                            ]"
                            (click)="deleteSelectedContainer()"
                            [disabled]="containerSelection().length === 0"
                            mat-flat-button
                            i18n>
                            <mat-icon> delete_sweep</mat-icon>
                            Delete Selected
                          </button>
                        </mat-list-item>
                      }
                    } @else {
                      <mat-list-item>
                        <button
                          [ngClass]="
                            this.contentService.routeUrl().startsWith(ROUTE_PATHS.TOKENS_CONTAINERS_DETAILS)
                              ? 'card-button-active'
                              : 'card-button'
                          "
                          mat-flat-button
                          i18n>
                          <mat-icon>health_and_safety</mat-icon>
                          Container Details
                        </button>
                      </mat-list-item>
                      <mat-list-item>
                        <button
                          (click)="enrollTokenInContainer()"
                          class="card-button"
                          mat-flat-button
                          i18n>
                          <mat-icon>add_moderator</mat-icon>
                          Enroll Token
                        </button>
                      </mat-list-item>
                      <br />
                      <mat-divider />
                      <br />
                      <mat-list-item>
                        <button
                          (click)="lostContainer()"
                          class="card-button-disabled"
                          mat-flat-button
                          disabled
                          i18n>
                          <mat-icon>remove_red_eye</mat-icon>
                          Lost Container
                        </button>
                      </mat-list-item>
                      <mat-list-item>
                        <button
                          (click)="damagedContainer()"
                          class="card-button-disabled"
                          mat-flat-button
                          disabled
                          i18n>
                          <mat-icon>broken_image</mat-icon>
                          Damaged Container
                        </button>
                      </mat-list-item>
                      <mat-list-item>
                        <button
                          class="card-button"
                          (click)="versioningService.openDocumentation(this.contentService.routeUrl())"
                          mat-flat-button
                          i18n>
                          <mat-icon>info_outline</mat-icon>
                          Help
                        </button>
                      </mat-list-item>
                      <br />
                      <mat-divider />
                      <br />
                      <mat-list-item>
                        <button
                          (click)="toggleActive()"
                          [ngClass]="{
                            'card-button-delete': states().includes('active'),
                            'card-button-activate': !states().includes('active')
                          }"
                          mat-flat-button
                          i18n>
                          <mat-icon>{{ states().includes("active") ? "lock" : "play_circle" }}</mat-icon>
                          {{ states().includes("active") ? "Deactivate" : "Activate" }}
                        </button>
                      </mat-list-item>
                      <mat-list-item>
                        <button
                          (click)="deleteContainer()"
                          class="card-button-delete"
                          mat-flat-button
                          i18n>
                          <mat-icon> delete</mat-icon>
                          Delete
                        </button>
                      </mat-list-item>
                    }
                  </div>
                </mat-list>
              </div>
            </button>
          </mat-list-item>
>>>>>>> de9c876f
        }
      } @else {
        <mat-list-item>
          <button
            [ngClass]="
              this.contentService.routeUrl().startsWith(ROUTE_PATHS.TOKENS_CONTAINERS_DETAILS)
                ? 'card-button-active'
                : 'card-button'
            "
            mat-flat-button>
            <mat-icon>health_and_safety</mat-icon>
            Container Details
          </button>
        </mat-list-item>
        <mat-list-item>
          <button
            (click)="enrollTokenInContainer()"
            class="card-button"
            mat-flat-button>
            <mat-icon>add_moderator</mat-icon>
            Enroll Token
<<<<<<< HEAD
=======
          </button>
        </mat-list-item>
        <br />
        <mat-divider />
        <br />
        <mat-list-item>
          <button
            (click)="lostContainer()"
            class="card-button-disabled"
            mat-flat-button
            disabled>
            <mat-icon>remove_red_eye</mat-icon>
            Lost Container
          </button>
        </mat-list-item>
        <mat-list-item>
          <button
            (click)="damagedContainer()"
            class="card-button-disabled"
            mat-flat-button
            disabled>
            <mat-icon>broken_image</mat-icon>
            Damaged Container
>>>>>>> de9c876f
          </button>
        </mat-list-item>
        <mat-divider class="margin-top-1 margin-bottom-1"/>
        @if (authService.actionAllowed("container_state")) {
          <mat-list-item>
            <button
              (click)="lostContainer()"
              class="card-button-disabled"
              mat-flat-button
              disabled>
              <mat-icon>remove_red_eye</mat-icon>
              Lost Container
            </button>
          </mat-list-item>
          <mat-list-item>
            <button
              (click)="damagedContainer()"
              class="card-button-disabled"
              mat-flat-button
              disabled>
              <mat-icon>broken_image</mat-icon>
              Damaged Container
            </button>
          </mat-list-item>
        }
        <mat-list-item>
          <button
            class="card-button"
            (click)="versioningService.openDocumentation(this.contentService.routeUrl())"
            mat-flat-button>
            <mat-icon>info_outline</mat-icon>
            Help
<<<<<<< HEAD
=======
          </button>
        </mat-list-item>
        <br />
        <mat-divider />
        <br />
        <mat-list-item>
          <button
            (click)="toggleActive()"
            [ngClass]="{
              'card-button-delete': states().includes('active'),
              'card-button-activate': !states().includes('active')
            }"
            mat-flat-button>
            <mat-icon>{{ states().includes("active") ? "lock" : "play_circle" }}</mat-icon>
            {{ states().includes("active") ? "Deactivate" : "Activate" }}
          </button>
        </mat-list-item>
        <mat-list-item>
          <button
            (click)="deleteContainer()"
            class="card-button-delete"
            mat-flat-button>
            <mat-icon> delete</mat-icon>
            Delete
>>>>>>> de9c876f
          </button>
        </mat-list-item>
        @if (authService.oneActionAllowed(["container_state", "container_delete"])) {
          <mat-divider class="margin-top-1 margin-bottom-1"/>
          @if (authService.actionAllowed("container_state")) {
            <mat-list-item>
              <button
                (click)="toggleActive()"
                [ngClass]="{'card-button-delete': states().includes('active'),
                            'card-button-activate': !states().includes('active')}"
                mat-flat-button>
                <mat-icon>{{ states().includes("active") ? "lock" : "play_circle" }}
                </mat-icon>
                {{ states().includes("active") ? "Deactivate" : "Activate" }}
              </button>
            </mat-list-item>
          }
          @if (authService.actionAllowed("container_delete")) {
            <mat-list-item>
              <button
                (click)="deleteContainer()"
                class="card-button-delete"
                mat-flat-button>
                <mat-icon> delete</mat-icon>
                Delete
              </button>
            </mat-list-item>
          }
        }
      }
    </div>
  </mat-list>
</div><|MERGE_RESOLUTION|>--- conflicted
+++ resolved
@@ -16,7 +16,6 @@
 
     <div [@toggleState]="this.contentService.routeUrl().startsWith(ROUTE_PATHS.TOKENS_CONTAINERS)">
       @if (!this.contentService.routeUrl().startsWith(ROUTE_PATHS.TOKENS_CONTAINERS_DETAILS)) {
-<<<<<<< HEAD
         @if (authService.actionAllowed("container_create")) {
           <mat-list-item>
             <button
@@ -30,7 +29,7 @@
           </mat-list-item>
         }
         @if (authService.oneActionAllowed(["container_template_list", "container_template_create"])) {
-          <mat-divider class="margin-top-1 margin-bottom-1"/>
+          <mat-divider class="margin-top-1 margin-bottom-1" />
           @if (authService.actionAllowed("container_template_list")) {
             <mat-list-item>
               <button
@@ -54,46 +53,7 @@
             </mat-list-item>
           }
         }
-        <mat-divider class="margin-top-1 margin-bottom-1"/>
-=======
-        <mat-list-item>
-          <button
-            [routerLink]="[ROUTE_PATHS.TOKENS_CONTAINERS_CREATE]"
-            [ngClass]="
-              this.contentService.routeUrl() === ROUTE_PATHS.TOKENS_CONTAINERS_CREATE
-                ? 'card-button-active'
-                : 'card-button'
-            "
-            mat-flat-button>
-            <mat-icon>create_new_folder</mat-icon>
-            Create
-          </button>
-        </mat-list-item>
-        <br />
-        <mat-divider />
-        <br />
-        <mat-list-item>
-          <button
-            class="card-button-disabled"
-            mat-flat-button
-            disabled>
-            <mat-icon>plagiarism</mat-icon>
-            Templates
-          </button>
-        </mat-list-item>
-        <mat-list-item>
-          <button
-            class="card-button-disabled"
-            mat-flat-button
-            disabled>
-            <mat-icon>note_add</mat-icon>
-            Create Template
-          </button>
-        </mat-list-item>
-        <br />
-        <mat-divider />
-        <br />
->>>>>>> de9c876f
+        <mat-divider class="margin-top-1 margin-bottom-1" />
         <mat-list-item>
           <button
             class="card-button"
@@ -104,7 +64,6 @@
           </button>
         </mat-list-item>
         @if (this.contentService.routeUrl() === ROUTE_PATHS.TOKENS_CONTAINERS) {
-<<<<<<< HEAD
           @if (authService.actionAllowed("container_delete")) {
             <mat-divider class="margin-top-1 margin-bottom-1"/>
             <mat-list-item>
@@ -118,197 +77,6 @@
               </button>
             </mat-list-item>
           }
-=======
-          <br />
-          <mat-divider />
-          <br />
-          <mat-list-item>
-            <button
-              [ngClass]="[containerSelection().length === 0 ? 'card-button-disabled' : 'card-button-delete']"
-              (click)="deleteSelectedContainer()"
-              [disabled]="containerSelection().length === 0"
-              mat-flat-button>
-              <div class="tab-list">
-                <mat-list>
-                  <mat-divider />
-                  <br />
-                  <mat-list-item>
-                    <button
-                      [ngClass]="
-                        this.contentService.routeUrl() === ROUTE_PATHS.TOKENS_CONTAINERS
-                          ? 'card-button-active'
-                          : 'card-button'
-                      "
-                      [routerLink]="[ROUTE_PATHS.TOKENS_CONTAINERS]"
-                      mat-flat-button
-                      i18n>
-                      <mat-icon class="mdi--folder-search"></mat-icon>
-                      Overview
-                    </button>
-                  </mat-list-item>
-
-                  <div [@toggleState]="this.contentService.routeUrl().startsWith(ROUTE_PATHS.TOKENS_CONTAINERS)">
-                    @if (!this.contentService.routeUrl().startsWith(ROUTE_PATHS.TOKENS_CONTAINERS_DETAILS)) {
-                      <mat-list-item>
-                        <button
-                          [routerLink]="[ROUTE_PATHS.TOKENS_CONTAINERS_CREATE]"
-                          [ngClass]="
-                            this.contentService.routeUrl() === ROUTE_PATHS.TOKENS_CONTAINERS_CREATE
-                              ? 'card-button-active'
-                              : 'card-button'
-                          "
-                          mat-flat-button
-                          i18n>
-                          <mat-icon>create_new_folder</mat-icon>
-                          Create
-                        </button>
-                      </mat-list-item>
-                      <br />
-                      <mat-divider />
-                      <br />
-                      <mat-list-item>
-                        <button
-                          class="card-button-disabled"
-                          mat-flat-button
-                          disabled
-                          i18n>
-                          <mat-icon>plagiarism</mat-icon>
-                          Templates
-                        </button>
-                      </mat-list-item>
-                      <mat-list-item>
-                        <button
-                          class="card-button-disabled"
-                          mat-flat-button
-                          disabled
-                          i18n>
-                          <mat-icon>note_add</mat-icon>
-                          Create Template
-                        </button>
-                      </mat-list-item>
-                      <br />
-                      <mat-divider />
-                      <br />
-                      <mat-list-item>
-                        <button
-                          class="card-button"
-                          (click)="versioningService.openDocumentation(contentService.routeUrl())"
-                          mat-flat-button
-                          i18n>
-                          <mat-icon>info_outline</mat-icon>
-                          Help
-                        </button>
-                      </mat-list-item>
-                      @if (this.contentService.routeUrl() === ROUTE_PATHS.TOKENS_CONTAINERS) {
-                        <br />
-                        <mat-divider />
-                        <br />
-                        <mat-list-item>
-                          <button
-                            [ngClass]="[
-                              containerSelection().length === 0 ? 'card-button-disabled' : 'card-button-delete'
-                            ]"
-                            (click)="deleteSelectedContainer()"
-                            [disabled]="containerSelection().length === 0"
-                            mat-flat-button
-                            i18n>
-                            <mat-icon> delete_sweep</mat-icon>
-                            Delete Selected
-                          </button>
-                        </mat-list-item>
-                      }
-                    } @else {
-                      <mat-list-item>
-                        <button
-                          [ngClass]="
-                            this.contentService.routeUrl().startsWith(ROUTE_PATHS.TOKENS_CONTAINERS_DETAILS)
-                              ? 'card-button-active'
-                              : 'card-button'
-                          "
-                          mat-flat-button
-                          i18n>
-                          <mat-icon>health_and_safety</mat-icon>
-                          Container Details
-                        </button>
-                      </mat-list-item>
-                      <mat-list-item>
-                        <button
-                          (click)="enrollTokenInContainer()"
-                          class="card-button"
-                          mat-flat-button
-                          i18n>
-                          <mat-icon>add_moderator</mat-icon>
-                          Enroll Token
-                        </button>
-                      </mat-list-item>
-                      <br />
-                      <mat-divider />
-                      <br />
-                      <mat-list-item>
-                        <button
-                          (click)="lostContainer()"
-                          class="card-button-disabled"
-                          mat-flat-button
-                          disabled
-                          i18n>
-                          <mat-icon>remove_red_eye</mat-icon>
-                          Lost Container
-                        </button>
-                      </mat-list-item>
-                      <mat-list-item>
-                        <button
-                          (click)="damagedContainer()"
-                          class="card-button-disabled"
-                          mat-flat-button
-                          disabled
-                          i18n>
-                          <mat-icon>broken_image</mat-icon>
-                          Damaged Container
-                        </button>
-                      </mat-list-item>
-                      <mat-list-item>
-                        <button
-                          class="card-button"
-                          (click)="versioningService.openDocumentation(this.contentService.routeUrl())"
-                          mat-flat-button
-                          i18n>
-                          <mat-icon>info_outline</mat-icon>
-                          Help
-                        </button>
-                      </mat-list-item>
-                      <br />
-                      <mat-divider />
-                      <br />
-                      <mat-list-item>
-                        <button
-                          (click)="toggleActive()"
-                          [ngClass]="{
-                            'card-button-delete': states().includes('active'),
-                            'card-button-activate': !states().includes('active')
-                          }"
-                          mat-flat-button
-                          i18n>
-                          <mat-icon>{{ states().includes("active") ? "lock" : "play_circle" }}</mat-icon>
-                          {{ states().includes("active") ? "Deactivate" : "Activate" }}
-                        </button>
-                      </mat-list-item>
-                      <mat-list-item>
-                        <button
-                          (click)="deleteContainer()"
-                          class="card-button-delete"
-                          mat-flat-button
-                          i18n>
-                          <mat-icon> delete</mat-icon>
-                          Delete
-                        </button>
-                      </mat-list-item>
-                    }
-                  </div>
-                </mat-list>
-              </div>
-            </button>
-          </mat-list-item>
->>>>>>> de9c876f
         }
       } @else {
         <mat-list-item>
@@ -330,32 +98,6 @@
             mat-flat-button>
             <mat-icon>add_moderator</mat-icon>
             Enroll Token
-<<<<<<< HEAD
-=======
-          </button>
-        </mat-list-item>
-        <br />
-        <mat-divider />
-        <br />
-        <mat-list-item>
-          <button
-            (click)="lostContainer()"
-            class="card-button-disabled"
-            mat-flat-button
-            disabled>
-            <mat-icon>remove_red_eye</mat-icon>
-            Lost Container
-          </button>
-        </mat-list-item>
-        <mat-list-item>
-          <button
-            (click)="damagedContainer()"
-            class="card-button-disabled"
-            mat-flat-button
-            disabled>
-            <mat-icon>broken_image</mat-icon>
-            Damaged Container
->>>>>>> de9c876f
           </button>
         </mat-list-item>
         <mat-divider class="margin-top-1 margin-bottom-1"/>
@@ -388,33 +130,6 @@
             mat-flat-button>
             <mat-icon>info_outline</mat-icon>
             Help
-<<<<<<< HEAD
-=======
-          </button>
-        </mat-list-item>
-        <br />
-        <mat-divider />
-        <br />
-        <mat-list-item>
-          <button
-            (click)="toggleActive()"
-            [ngClass]="{
-              'card-button-delete': states().includes('active'),
-              'card-button-activate': !states().includes('active')
-            }"
-            mat-flat-button>
-            <mat-icon>{{ states().includes("active") ? "lock" : "play_circle" }}</mat-icon>
-            {{ states().includes("active") ? "Deactivate" : "Activate" }}
-          </button>
-        </mat-list-item>
-        <mat-list-item>
-          <button
-            (click)="deleteContainer()"
-            class="card-button-delete"
-            mat-flat-button>
-            <mat-icon> delete</mat-icon>
-            Delete
->>>>>>> de9c876f
           </button>
         </mat-list-item>
         @if (authService.oneActionAllowed(["container_state", "container_delete"])) {
