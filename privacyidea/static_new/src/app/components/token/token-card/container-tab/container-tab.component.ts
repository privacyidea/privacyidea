--- conflicted
+++ resolved
@@ -1,4 +1,3 @@
-<<<<<<< HEAD
 import { Component, Input, WritableSignal } from '@angular/core';
 import { MatIcon } from '@angular/material/icon';
 import { MatList, MatListItem } from '@angular/material/list';
@@ -9,18 +8,7 @@
 import { switchMap } from 'rxjs';
 import { ContainerService } from '../../../../services/container/container.service';
 import { VersionService } from '../../../../services/version/version.service';
-=======
-import {Component, Input, WritableSignal} from '@angular/core';
-import {MatIcon} from '@angular/material/icon';
-import {MatList, MatListItem} from '@angular/material/list';
-import {MatButton} from '@angular/material/button';
-import {NgClass} from '@angular/common';
-import {tabToggleState} from '../../../../../styles/animations/animations';
-import {MatDivider} from "@angular/material/divider";
-import {switchMap} from 'rxjs';
-import {ContainerService} from '../../../../services/container/container.service';
-import {NotificationService} from '../../../../services/notification/notification.service';
->>>>>>> 72ecbd2d
+import { NotificationService } from '../../../../services/notification/notification.service';
 
 @Component({
   selector: 'app-container-tab',
@@ -38,7 +26,6 @@
   animations: [tabToggleState]
 })
 export class ContainerTabComponent {
-<<<<<<< HEAD
   @Input() selectedPage!: WritableSignal<string>;
   @Input() containerSerial!: WritableSignal<string>;
   @Input() states!: WritableSignal<string[]>;
@@ -49,19 +36,11 @@
   constructor(
     private containerService: ContainerService,
     private versioningService: VersionService,
+    private notificationService: NotificationService,
   ) { }
 
   ngOnInit(): void {
     this.version = this.versioningService.getVersion();
-=======
-  @Input() containerIsSelected!: WritableSignal<boolean>;
-  @Input() containerSerial!: WritableSignal<string>
-  @Input() states!: WritableSignal<string[]>
-  @Input() refreshContainerDetails!: WritableSignal<boolean>;
-
-  constructor(private containerService: ContainerService,
-              private notificationService: NotificationService) {
->>>>>>> 72ecbd2d
   }
 
   toggleActive(): void {
