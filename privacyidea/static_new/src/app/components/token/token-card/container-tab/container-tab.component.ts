import { NgClass } from "@angular/common";
import { Component, computed, inject } from "@angular/core";
import { MatButton } from "@angular/material/button";
import { MatDialog } from "@angular/material/dialog";
import { MatDivider } from "@angular/material/divider";
import { MatIcon } from "@angular/material/icon";
import { MatList, MatListItem } from "@angular/material/list";
import { Router, RouterLink } from "@angular/router";
import { forkJoin } from "rxjs";
import { tabToggleState } from "../../../../../styles/animations/animations";
import { ROUTE_PATHS } from "../../../../app.routes";
import { ContainerService, ContainerServiceInterface } from "../../../../services/container/container.service";
import { ContentService, ContentServiceInterface } from "../../../../services/content/content.service";
import { VersioningService, VersioningServiceInterface } from "../../../../services/version/version.service";
import { ConfirmationDialogComponent } from "../../../shared/confirmation-dialog/confirmation-dialog.component";
<<<<<<< HEAD
import { Router, RouterLink } from "@angular/router";
import { ROUTE_PATHS } from "../../../../app.routes";
import { AuthService } from "../../../../services/auth/auth.service";
=======
>>>>>>> de9c876f

@Component({
  selector: "app-container-tab",
  standalone: true,
  imports: [MatIcon, MatList, MatListItem, MatButton, NgClass, MatDivider, RouterLink],
  templateUrl: "./container-tab.component.html",
  styleUrl: "./container-tab.component.scss",
  animations: [tabToggleState]
})
export class ContainerTabComponent {
  private readonly dialog: MatDialog = inject(MatDialog);
<<<<<<< HEAD
  private readonly containerService: ContainerServiceInterface =
    inject(ContainerService);
  protected readonly contentService: ContentServiceInterface =
    inject(ContentService);
  protected readonly versioningService: VersioningServiceInterface =
    inject(VersioningService);
  protected readonly authService = inject(AuthService);
=======
  private readonly containerService: ContainerServiceInterface = inject(ContainerService);
  protected readonly contentService: ContentServiceInterface = inject(ContentService);
  protected readonly versioningService: VersioningServiceInterface = inject(VersioningService);
>>>>>>> de9c876f
  protected readonly ROUTE_PATHS = ROUTE_PATHS;
  private router = inject(Router);
  containerSelection = this.containerService.containerSelection;
  containerSerial = this.containerService.containerSerial;
  selectedContainer = this.containerService.selectedContainer;
  containerIsSelected = computed(() => this.containerSerial() !== "");
  states = computed(() => {
    const containerDetail = this.containerService.containerDetailResource.value();
    return containerDetail?.result?.value?.containers[0]?.states ?? [];
  });
  version!: string;

  ngOnInit(): void {
    this.version = this.versioningService.getVersion();
  }

  onClickContainerOverview() {
    this.router.navigateByUrl(ROUTE_PATHS.TOKENS_CONTAINERS);
  }

  enrollTokenInContainer() {
    this.contentService.isProgrammaticTabChange.set(true);
    this.selectedContainer.set(this.containerSerial());
    this.router.navigateByUrl(ROUTE_PATHS.TOKENS_ENROLLMENT);
  }

  toggleActive(): void {
    this.containerService.toggleActive(this.containerSerial(), this.states()).subscribe(() => {
      this.containerService.containerDetailResource.reload();
    });
  }

  deleteContainer() {
    this.dialog
      .open(ConfirmationDialogComponent, {
        data: {
          serialList: [this.containerSerial()],
          title: "Delete Container",
          type: "container",
          action: "delete",
          numberOfTokens: 1
        }
      })
      .afterClosed()
      .subscribe((result) => {
        if (result) {
          this.containerService.deleteContainer(this.containerSerial()).subscribe(() => {
            const prev = this.contentService.previousUrl();

            if (prev.startsWith(ROUTE_PATHS.TOKENS_DETAILS)) {
              this.contentService.isProgrammaticTabChange.set(true);
              this.router.navigateByUrl(prev);
            } else {
              this.router.navigateByUrl(ROUTE_PATHS.TOKENS_CONTAINERS);
            }
          });
        }
      });
  }

  deleteSelectedContainer(): void {
    const selectedContainers = this.containerSelection();
    this.dialog
      .open(ConfirmationDialogComponent, {
        data: {
          serialList: selectedContainers.map((container) => container.serial),
          title: "Delete All Containers",
          type: "container",
          action: "delete",
          numberOfContainers: selectedContainers.length
        }
      })
      .afterClosed()
      .subscribe({
        next: (result) => {
          if (result) {
            forkJoin(
              selectedContainers.map((container) => this.containerService.deleteContainer(container.serial))
            ).subscribe({
              next: () => {
                this.containerSelection.set([]);
                this.containerService.containerResource.reload();
              },
              error: (err) => {
                console.error("Error deleting containers:", err);
              }
            });
          }
        }
      });
  }

  lostContainer() {
    // TODO: Missing API endpoint
  }

  damagedContainer() {
    // TODO: Missing API endpoint
  }
}<|MERGE_RESOLUTION|>--- conflicted
+++ resolved
@@ -5,20 +5,15 @@
 import { MatDivider } from "@angular/material/divider";
 import { MatIcon } from "@angular/material/icon";
 import { MatList, MatListItem } from "@angular/material/list";
-import { Router, RouterLink } from "@angular/router";
 import { forkJoin } from "rxjs";
 import { tabToggleState } from "../../../../../styles/animations/animations";
-import { ROUTE_PATHS } from "../../../../app.routes";
 import { ContainerService, ContainerServiceInterface } from "../../../../services/container/container.service";
 import { ContentService, ContentServiceInterface } from "../../../../services/content/content.service";
 import { VersioningService, VersioningServiceInterface } from "../../../../services/version/version.service";
 import { ConfirmationDialogComponent } from "../../../shared/confirmation-dialog/confirmation-dialog.component";
-<<<<<<< HEAD
 import { Router, RouterLink } from "@angular/router";
 import { ROUTE_PATHS } from "../../../../app.routes";
 import { AuthService } from "../../../../services/auth/auth.service";
-=======
->>>>>>> de9c876f
 
 @Component({
   selector: "app-container-tab",
@@ -30,19 +25,10 @@
 })
 export class ContainerTabComponent {
   private readonly dialog: MatDialog = inject(MatDialog);
-<<<<<<< HEAD
-  private readonly containerService: ContainerServiceInterface =
-    inject(ContainerService);
-  protected readonly contentService: ContentServiceInterface =
-    inject(ContentService);
-  protected readonly versioningService: VersioningServiceInterface =
-    inject(VersioningService);
-  protected readonly authService = inject(AuthService);
-=======
   private readonly containerService: ContainerServiceInterface = inject(ContainerService);
   protected readonly contentService: ContentServiceInterface = inject(ContentService);
   protected readonly versioningService: VersioningServiceInterface = inject(VersioningService);
->>>>>>> de9c876f
+  protected readonly authService = inject(AuthService);
   protected readonly ROUTE_PATHS = ROUTE_PATHS;
   private router = inject(Router);
   containerSelection = this.containerService.containerSelection;
