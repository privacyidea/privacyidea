--- conflicted
+++ resolved
@@ -1,8 +1,4 @@
-<<<<<<< HEAD
-import { Component, Inject, WritableSignal } from '@angular/core';
-=======
-import {Component, effect, Inject, WritableSignal} from '@angular/core';
->>>>>>> 72ecbd2d
+import { Component, effect, Inject, WritableSignal } from '@angular/core';
 import {
   MAT_DIALOG_DATA,
   MatDialogClose,
@@ -10,17 +6,11 @@
   MatDialogRef,
   MatDialogTitle
 } from '@angular/material/dialog';
-<<<<<<< HEAD
 import { MatButton } from '@angular/material/button';
 import { MatIcon } from '@angular/material/icon';
 import { TokenService } from '../../../../../services/token/token.service';
-=======
-import {MatButton} from '@angular/material/button';
-import {MatIcon} from '@angular/material/icon';
-import {TokenService} from '../../../../../services/token/token.service';
-import {MatCard, MatCardContent} from '@angular/material/card';
-import {NotificationService} from '../../../../../services/notification/notification.service';
->>>>>>> 72ecbd2d
+import { MatCard, MatCardContent } from '@angular/material/card';
+import { NotificationService } from '../../../../../services/notification/notification.service';
 
 @Component({
   selector: 'app-lost-token',
@@ -40,16 +30,13 @@
   response: any;
 
   constructor(protected tokenService: TokenService,
-<<<<<<< HEAD
-    @Inject(MAT_DIALOG_DATA) public data: { serial: WritableSignal<string> }) {
-=======
-              private notificationService: NotificationService,
-              @Inject(MAT_DIALOG_DATA) public data: {
-                isLost: WritableSignal<boolean>,
-                tokenSerial: WritableSignal<string>,
-                tokenIsSelected: WritableSignal<boolean>
-              },
-              private dialogRef: MatDialogRef<LostTokenComponent>) {
+    private notificationService: NotificationService,
+    @Inject(MAT_DIALOG_DATA) public data: {
+      isLost: WritableSignal<boolean>,
+      tokenSerial: WritableSignal<string>,
+      tokenIsSelected: WritableSignal<boolean>
+    },
+    private dialogRef: MatDialogRef<LostTokenComponent>) {
     effect(() => {
       this.dialogRef.disableClose = this.data.isLost();
     });
@@ -57,7 +44,6 @@
     this.dialogRef.afterClosed().subscribe(() => {
       this.data.isLost.set(false);
     });
->>>>>>> 72ecbd2d
   }
 
   lostToken(): void {
