<div class="tab-list">
  <mat-list>
    <mat-divider class="margin-bottom-1" />
    <mat-list-item>
      <button
        [ngClass]="contentService.routeUrl() === ROUTE_PATHS.TOKENS ? 'card-button-active' : 'card-button'"
        [routerLink]="[ROUTE_PATHS.TOKENS]"
        i18n
        mat-flat-button>
        <mat-icon>policy</mat-icon>
        Overview
      </button>
    </mat-list-item>

    <div [@toggleState]="contentService.routeUrl().startsWith(ROUTE_PATHS.TOKENS_CONTAINERS)">
      @if (!contentService.routeUrl().startsWith(ROUTE_PATHS.TOKENS_DETAILS)) {
        <mat-list-item>
          <button
            [routerLink]="[ROUTE_PATHS.TOKENS_ENROLLMENT]"
            [ngClass]="
              contentService.routeUrl() === ROUTE_PATHS.TOKENS_ENROLLMENT ? 'card-button-active' : 'card-button'
            "
            mat-flat-button
            i18n>
            <mat-icon>add_moderator</mat-icon>
            Enrollment
          </button>
        </mat-list-item>
        @if (authService.actionAllowed("getchallenges")) {
          <mat-list-item>
            <button
              [routerLink]="[ROUTE_PATHS.TOKENS_CHALLENGES]"
              [ngClass]="contentService.routeUrl() === ROUTE_PATHS.TOKENS_CHALLENGES
                  ? 'card-button-active' : 'card-button'"
              mat-flat-button
              i18n>
              <mat-icon>cached</mat-icon>
              Show Challenges
            </button>
          </mat-list-item>
        }

<<<<<<< HEAD
        @if (authService.actionsAllowed(["machinelist", "manage_machine_tokens"])) {
=======
        <mat-list-item>
          <button
            [routerLink]="[ROUTE_PATHS.TOKENS_APPLICATIONS]"
            [ngClass]="
              contentService.routeUrl() === ROUTE_PATHS.TOKENS_APPLICATIONS ? 'card-button-active' : 'card-button'
            "
            mat-flat-button
            i18n>
            <mat-icon>now_widgets</mat-icon>
            Applications
          </button>
        </mat-list-item>
        <br />
        <mat-divider />
        <br />
        <mat-list-item>
          <button
            [ngClass]="[
              contentService.routeUrl() === ROUTE_PATHS.TOKENS_GET_SERIAL ? 'card-button-active' : 'card-button'
            ]"
            mat-flat-button
            [routerLink]="[ROUTE_PATHS.TOKENS_GET_SERIAL]"
            i18n>
            <mat-icon>help_outline</mat-icon>
            Get Serial Number
          </button>
        </mat-list-item>
        <mat-list-item>
          <button
            class="card-button"
            (click)="versioningService.openDocumentation(contentService.routeUrl())"
            mat-flat-button
            i18n>
            <mat-icon>info_outline</mat-icon>
            Help
          </button>
        </mat-list-item>
        @if (contentService.routeUrl() === ROUTE_PATHS.TOKENS) {
          <br />
          <mat-divider />
          <br />
>>>>>>> de9c876f
          <mat-list-item>
            <button
              [routerLink]="[ROUTE_PATHS.TOKENS_APPLICATIONS]"
              [ngClass]="contentService.routeUrl() === ROUTE_PATHS.TOKENS_APPLICATIONS
                  ? 'card-button-active' : 'card-button'"
              mat-flat-button
              i18n>
              <mat-icon>now_widgets</mat-icon>
              Applications
            </button>
          </mat-list-item>
        }
        <mat-divider class="margin-top-1 margin-bottom-1" />
        @if (authService.actionAllowed("getserial")) {
          <mat-list-item>
            <button
              [ngClass]="[
              contentService.routeUrl() === ROUTE_PATHS.TOKENS_GET_SERIAL
                ? 'card-button-active'
                : 'card-button',]"
              mat-flat-button
              [routerLink]="[ROUTE_PATHS.TOKENS_GET_SERIAL]"
              i18n>
              <mat-icon>help_outline</mat-icon>
              Get Serial Number
            </button>
          </mat-list-item>
          <mat-list-item>
            <button
              [ngClass]="[tokenSelection().length === 0 ? 'card-button-disabled' :
            'card-button']"
              (click)="unassignSelectedTokens()"
              [disabled]="tokenSelection().length === 0"
              mat-flat-button>
              <mat-icon> person_remove</mat-icon>
              Unassign Selected
            </button>
          </mat-list-item>
        }
<<<<<<< HEAD
=======
      } @else {
        <mat-list-item>
          <button
            [ngClass]="
              contentService.routeUrl().startsWith(ROUTE_PATHS.TOKENS_DETAILS) ? 'card-button-active' : 'card-button'
            "
            mat-flat-button
            i18n>
            <mat-icon>health_and_safety</mat-icon>
            Token Details
          </button>
        </mat-list-item>
        <mat-list-item>
          <button
            class="card-button"
            mat-flat-button
            [routerLink]="[ROUTE_PATHS.AUDIT]"
            (click)="auditService.filterValue.set({ serial: tokenSerial() })"
            i18n>
            <mat-icon>manage_search</mat-icon>
            Show in Audit Log
          </button>
        </mat-list-item>
        <br />
        <mat-divider />
        <br />
        <mat-list-item>
          <button
            class="card-button"
            mat-flat-button
            (click)="openLostTokenDialog()"
            i18n>
            <mat-icon>remove_red_eye</mat-icon>
            Lost Token
          </button>
        </mat-list-item>
>>>>>>> de9c876f
        <mat-list-item>
          <button
            class="card-button"
            (click)="versioningService.openDocumentation(contentService.routeUrl())"
            mat-flat-button
            i18n>
            <mat-icon>info_outline</mat-icon>
            Help
<<<<<<< HEAD
=======
          </button>
        </mat-list-item>
        <br />
        <mat-divider />
        <br />
        <mat-list-item>
          <button
            (click)="toggleActive()"
            [disabled]="tokenIsRevoked()"
            mat-flat-button
            [ngClass]="[
              tokenIsRevoked()
                ? 'card-button-disabled'
                : tokenIsActive()
                  ? 'card-button-delete'
                  : 'card-button-activate'
            ]"
            i18n>
            <mat-icon>{{ tokenIsActive() ? "lock" : "play_circle" }}</mat-icon>
            {{ tokenIsActive() ? "Deactivate" : "Activate" }}
>>>>>>> de9c876f
          </button>
        </mat-list-item>
        @if (contentService.routeUrl() === ROUTE_PATHS.TOKENS) {
          @if (authService.oneActionAllowed(["delete", "assign"])) {
            <mat-divider class="margin-top-1 margin-bottom-1" />
            @if (authService.actionAllowed("delete")) {
              <mat-list-item>
                <button
                  [ngClass]="[tokenSelection().length === 0 ? 'card-button-disabled' : 'card-button-delete']"
                  (click)="deleteSelectedTokens()"
                  [disabled]="tokenSelection().length === 0"
                  mat-flat-button
                  i18n>
                  <mat-icon> delete_sweep</mat-icon>
                  Delete Selected
                </button>
              </mat-list-item>
            }
            @if (authService.actionAllowed("assign")) {
              <mat-list-item>
                <button
                  [ngClass]="[tokenSelection().length === 0 ? 'card-button-disabled' : 'card-button']"
                  (click)="assignSelectedTokens()"
                  [disabled]="tokenSelection().length === 0"
                  mat-flat-button
                  i18n>
                  <mat-icon> person_add</mat-icon>
                  Assign Selected
                </button>
              </mat-list-item>
            }
          }
        }
      } @else {
        <mat-list-item>
          <button
            [ngClass]="contentService.routeUrl()
                .startsWith(ROUTE_PATHS.TOKENS_DETAILS) ? 'card-button-active' : 'card-button'"
            mat-flat-button
            i18n>
            <mat-icon>health_and_safety</mat-icon>
            Token Details
          </button>
        </mat-list-item>
        @if (authService.actionAllowed("auditlog")) {
          <mat-list-item>
            <button
              class="card-button"
              mat-flat-button
              [routerLink]="[ROUTE_PATHS.AUDIT]"
              (click)="auditService.filterValue.set({ serial: tokenSerial() })"
              i18n>
              <mat-icon>manage_search</mat-icon>
              Show in Audit Log
            </button>
          </mat-list-item>
        }
        <mat-divider class="margin-top-1 margin-bottom-1" />
        @if (authService.actionAllowed("losttoken")) {
          <mat-list-item>
            <button
              class="card-button"
              mat-flat-button
              (click)="openLostTokenDialog()"
              i18n>
              <mat-icon>remove_red_eye</mat-icon>
              Lost Token
            </button>
          </mat-list-item>
        }
        <mat-list-item>
          <button
            class="card-button"
            (click)="versioningService.openDocumentation(contentService.routeUrl())"
            mat-flat-button
            i18n>
            <mat-icon>info_outline</mat-icon>
            Help
          </button>
        </mat-list-item>
        @if (authService.oneActionAllowed(["disable", "enable", "delete", "revoke"])) {
          <mat-divider class="margin-top-1 margin-bottom-1" />
          @if ((tokenIsActive() && authService.actionAllowed("disable")) ||
          (!tokenIsActive() && authService.actionAllowed("enable"))) {
            <mat-list-item>
              <button
                (click)="toggleActive()"
                [disabled]="tokenIsRevoked()"
                mat-flat-button
                [ngClass]="[tokenIsRevoked() ? 'card-button-disabled' : tokenIsActive() ? 'card-button-delete':
                          'card-button-activate']"
                i18n>
                <mat-icon>{{ tokenIsActive() ? "lock" : "play_circle" }}</mat-icon>
                {{ tokenIsActive() ? "Deactivate" : "Activate" }}
              </button>
            </mat-list-item>
          }
          @if (authService.actionAllowed("delete")) {
            <mat-list-item>
              <button
                (click)="deleteToken()"
                class="card-button-delete"
                mat-flat-button
                i18n>
                <mat-icon> delete</mat-icon>
                Delete
              </button>
            </mat-list-item>
          }
          @if (authService.actionAllowed("revoke")) {
            <mat-list-item>
              <button
                (click)="revokeToken()"
                [disabled]="tokenIsRevoked()"
                [ngClass]="[tokenIsRevoked() ? 'card-button-disabled': 'card-button-delete']"
                mat-flat-button
                i18n>
                <mat-icon>undo</mat-icon>
                Revoke
              </button>
            </mat-list-item>
          }
        }
      }
    </div>
  </mat-list>
</div><|MERGE_RESOLUTION|>--- conflicted
+++ resolved
@@ -40,51 +40,7 @@
           </mat-list-item>
         }
 
-<<<<<<< HEAD
         @if (authService.actionsAllowed(["machinelist", "manage_machine_tokens"])) {
-=======
-        <mat-list-item>
-          <button
-            [routerLink]="[ROUTE_PATHS.TOKENS_APPLICATIONS]"
-            [ngClass]="
-              contentService.routeUrl() === ROUTE_PATHS.TOKENS_APPLICATIONS ? 'card-button-active' : 'card-button'
-            "
-            mat-flat-button
-            i18n>
-            <mat-icon>now_widgets</mat-icon>
-            Applications
-          </button>
-        </mat-list-item>
-        <br />
-        <mat-divider />
-        <br />
-        <mat-list-item>
-          <button
-            [ngClass]="[
-              contentService.routeUrl() === ROUTE_PATHS.TOKENS_GET_SERIAL ? 'card-button-active' : 'card-button'
-            ]"
-            mat-flat-button
-            [routerLink]="[ROUTE_PATHS.TOKENS_GET_SERIAL]"
-            i18n>
-            <mat-icon>help_outline</mat-icon>
-            Get Serial Number
-          </button>
-        </mat-list-item>
-        <mat-list-item>
-          <button
-            class="card-button"
-            (click)="versioningService.openDocumentation(contentService.routeUrl())"
-            mat-flat-button
-            i18n>
-            <mat-icon>info_outline</mat-icon>
-            Help
-          </button>
-        </mat-list-item>
-        @if (contentService.routeUrl() === ROUTE_PATHS.TOKENS) {
-          <br />
-          <mat-divider />
-          <br />
->>>>>>> de9c876f
           <mat-list-item>
             <button
               [routerLink]="[ROUTE_PATHS.TOKENS_APPLICATIONS]"
@@ -112,57 +68,7 @@
               Get Serial Number
             </button>
           </mat-list-item>
-          <mat-list-item>
-            <button
-              [ngClass]="[tokenSelection().length === 0 ? 'card-button-disabled' :
-            'card-button']"
-              (click)="unassignSelectedTokens()"
-              [disabled]="tokenSelection().length === 0"
-              mat-flat-button>
-              <mat-icon> person_remove</mat-icon>
-              Unassign Selected
-            </button>
-          </mat-list-item>
-        }
-<<<<<<< HEAD
-=======
-      } @else {
-        <mat-list-item>
-          <button
-            [ngClass]="
-              contentService.routeUrl().startsWith(ROUTE_PATHS.TOKENS_DETAILS) ? 'card-button-active' : 'card-button'
-            "
-            mat-flat-button
-            i18n>
-            <mat-icon>health_and_safety</mat-icon>
-            Token Details
-          </button>
-        </mat-list-item>
-        <mat-list-item>
-          <button
-            class="card-button"
-            mat-flat-button
-            [routerLink]="[ROUTE_PATHS.AUDIT]"
-            (click)="auditService.filterValue.set({ serial: tokenSerial() })"
-            i18n>
-            <mat-icon>manage_search</mat-icon>
-            Show in Audit Log
-          </button>
-        </mat-list-item>
-        <br />
-        <mat-divider />
-        <br />
-        <mat-list-item>
-          <button
-            class="card-button"
-            mat-flat-button
-            (click)="openLostTokenDialog()"
-            i18n>
-            <mat-icon>remove_red_eye</mat-icon>
-            Lost Token
-          </button>
-        </mat-list-item>
->>>>>>> de9c876f
+        }
         <mat-list-item>
           <button
             class="card-button"
@@ -171,29 +77,6 @@
             i18n>
             <mat-icon>info_outline</mat-icon>
             Help
-<<<<<<< HEAD
-=======
-          </button>
-        </mat-list-item>
-        <br />
-        <mat-divider />
-        <br />
-        <mat-list-item>
-          <button
-            (click)="toggleActive()"
-            [disabled]="tokenIsRevoked()"
-            mat-flat-button
-            [ngClass]="[
-              tokenIsRevoked()
-                ? 'card-button-disabled'
-                : tokenIsActive()
-                  ? 'card-button-delete'
-                  : 'card-button-activate'
-            ]"
-            i18n>
-            <mat-icon>{{ tokenIsActive() ? "lock" : "play_circle" }}</mat-icon>
-            {{ tokenIsActive() ? "Deactivate" : "Activate" }}
->>>>>>> de9c876f
           </button>
         </mat-list-item>
         @if (contentService.routeUrl() === ROUTE_PATHS.TOKENS) {
@@ -225,6 +108,17 @@
                 </button>
               </mat-list-item>
             }
+            <mat-list-item>
+            <button
+              [ngClass]="[tokenSelection().length === 0 ? 'card-button-disabled' :
+            'card-button']"
+              (click)="unassignSelectedTokens()"
+              [disabled]="tokenSelection().length === 0"
+              mat-flat-button>
+              <mat-icon> person_remove</mat-icon>
+              Unassign Selected
+            </button>
+          </mat-list-item>
           }
         }
       } @else {
