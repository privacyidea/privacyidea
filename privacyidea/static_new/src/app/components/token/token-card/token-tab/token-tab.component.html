<div class="tab-list">
  <mat-list>
    <mat-list-item>
      <button
        (click)="onClickOverview()"
        [ngClass]="[
          selectedContent() === 'token_overview'
            ? 'card-button-active'
            : 'card-button',
        ]"
        mat-flat-button>
        <mat-icon>policy</mat-icon>
        Overview
      </button>
    </mat-list-item>
    <div [@toggleState]="tokenIsSelected()">
      @if (selectedContent() !== "token_details") {
        <mat-list-item>
          <button
            (click)="onClickEnrollment()"
            [ngClass]="[
              selectedContent() === 'token_enrollment'
                ? 'card-button-active'
                : 'card-button',
            ]"
            mat-flat-button>
            <mat-icon>add_moderator</mat-icon>
            Enrollment
          </button>
        </mat-list-item>
        <mat-list-item>
          <button class="card-button" mat-flat-button>
            <mat-icon>file_upload</mat-icon>
            Import
          </button>
        </mat-list-item>
        <mat-list-item>
          <button class="card-button" mat-flat-button>
            <mat-icon>cached</mat-icon>
            Show Challenges
          </button>
        </mat-list-item>
        <mat-list-item>
          <button
            [ngClass]="[
              selectedContent() === 'token_applications'
                ? 'card-button-active'
                : 'card-button',
            ]"
            mat-flat-button
            (click)="onClickTokenApplications()">
            <mat-icon>now_widgets</mat-icon>
            Applications
          </button> </mat-list-item
        ><br />
        <mat-divider /><br />
        <mat-list-item>
          <button
            [ngClass]="[
              selectedContent() === 'token_get_serial'
                ? 'card-button-active'
                : 'card-button',
            ]"
            mat-flat-button
            (click)="onClickGetSerial()">
            <mat-icon>help_outline</mat-icon>
            Get Serial Number
          </button> </mat-list-item
        ><br />
        <mat-divider /><br />
        <mat-list-item>
          <button class="card-button" (click)="openTheDocs()" mat-flat-button>
            <mat-icon>info_outline</mat-icon>
            Help
          </button>
        </mat-list-item>
      } @else {
        <mat-list-item>
          <button
            [ngClass]="[
              selectedContent() === 'token_details'
                ? 'card-button-active'
                : 'card-button',
            ]"
            mat-flat-button>
            <mat-icon>health_and_safety</mat-icon>
            Token Details
          </button>
        </mat-list-item>
        <mat-list-item>
          <button class="card-button" mat-flat-button>
            <mat-icon>manage_search</mat-icon>
            Show in Audit Log
          </button> </mat-list-item
        ><br />
        <mat-divider /><br />
        <mat-list-item>
          <button
            class="card-button"
            mat-flat-button
            (click)="openLostTokenDialog()">
            <mat-icon>remove_red_eye</mat-icon>
            Lost Token
          </button> </mat-list-item
        ><br />
        <mat-divider /><br />
        <mat-list-item>
<<<<<<< HEAD
          <button
            (click)="toggleActive()"
            [disabled]="revoked()"
            color="alert"
            mat-flat-button
            [ngClass]="{
              'card-button-delete': active(),
              'card-button-activate': !active(),
            }">
            <mat-icon>{{ active() ? "auto_delete" : "play_circle" }}</mat-icon>
            {{ active() ? "Deactivate" : "Activate" }}
=======
          <button (click)="toggleActive()"
                  [disabled]="revoked()"
                  color="alert"
                  mat-flat-button
                  [ngClass]="{'card-button-delete': active(), 'card-button-activate': !active(),
                  'disabled-button': revoked()}">
            <mat-icon>{{ active() ? 'auto_delete' : 'play_circle' }}</mat-icon>
            {{ active() ? 'Deactivate' : 'Activate' }}
>>>>>>> 2bceec66
          </button>
        </mat-list-item>
        <mat-list-item>
          <button
            (click)="deleteToken()"
            class="card-button-delete"
            color="alert"
            mat-flat-button>
            <mat-icon>delete_outlined</mat-icon>
            Delete
          </button>
        </mat-list-item>
        <mat-list-item>
          <button
            (click)="revokeToken()"
            [disabled]="revoked()"
            class="card-button-delete"
            color="alert"
            mat-flat-button
            [ngClass]="{ 'disabled-button': revoked() }">
            <mat-icon>delete_forever</mat-icon>
            Revoke
          </button>
        </mat-list-item>
      }
    </div>
  </mat-list>
</div><|MERGE_RESOLUTION|>--- conflicted
+++ resolved
@@ -105,7 +105,6 @@
         ><br />
         <mat-divider /><br />
         <mat-list-item>
-<<<<<<< HEAD
           <button
             (click)="toggleActive()"
             [disabled]="revoked()"
@@ -114,19 +113,10 @@
             [ngClass]="{
               'card-button-delete': active(),
               'card-button-activate': !active(),
+              'disabled-button': revoked(),
             }">
             <mat-icon>{{ active() ? "auto_delete" : "play_circle" }}</mat-icon>
             {{ active() ? "Deactivate" : "Activate" }}
-=======
-          <button (click)="toggleActive()"
-                  [disabled]="revoked()"
-                  color="alert"
-                  mat-flat-button
-                  [ngClass]="{'card-button-delete': active(), 'card-button-activate': !active(),
-                  'disabled-button': revoked()}">
-            <mat-icon>{{ active() ? 'auto_delete' : 'play_circle' }}</mat-icon>
-            {{ active() ? 'Deactivate' : 'Activate' }}
->>>>>>> 2bceec66
           </button>
         </mat-list-item>
         <mat-list-item>
