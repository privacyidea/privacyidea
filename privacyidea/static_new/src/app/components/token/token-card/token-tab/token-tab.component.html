--- conflicted
+++ resolved
@@ -19,8 +19,8 @@
             <button
               [routerLink]="[ROUTE_PATHS.TOKENS_ENROLLMENT]"
               [ngClass]="
-              contentService.routeUrl() === ROUTE_PATHS.TOKENS_ENROLLMENT ? 'card-button-active' : 'card-button'
-            "
+                contentService.routeUrl() === ROUTE_PATHS.TOKENS_ENROLLMENT ? 'card-button-active' : 'card-button'
+              "
               mat-flat-button
               i18n>
               <mat-icon>add_moderator</mat-icon>
@@ -32,8 +32,9 @@
           <mat-list-item>
             <button
               [routerLink]="[ROUTE_PATHS.TOKENS_CHALLENGES]"
-              [ngClass]="contentService.routeUrl() === ROUTE_PATHS.TOKENS_CHALLENGES
-                  ? 'card-button-active' : 'card-button'"
+              [ngClass]="
+                contentService.routeUrl() === ROUTE_PATHS.TOKENS_CHALLENGES ? 'card-button-active' : 'card-button'
+              "
               mat-flat-button
               i18n>
               <mat-icon>cached</mat-icon>
@@ -46,8 +47,9 @@
           <mat-list-item>
             <button
               [routerLink]="[ROUTE_PATHS.TOKENS_APPLICATIONS]"
-              [ngClass]="contentService.routeUrl() === ROUTE_PATHS.TOKENS_APPLICATIONS
-                  ? 'card-button-active' : 'card-button'"
+              [ngClass]="
+                contentService.routeUrl() === ROUTE_PATHS.TOKENS_APPLICATIONS ? 'card-button-active' : 'card-button'
+              "
               mat-flat-button
               i18n>
               <mat-icon>now_widgets</mat-icon>
@@ -60,9 +62,8 @@
           <mat-list-item>
             <button
               [ngClass]="[
-              contentService.routeUrl() === ROUTE_PATHS.TOKENS_GET_SERIAL
-                ? 'card-button-active'
-                : 'card-button',]"
+                contentService.routeUrl() === ROUTE_PATHS.TOKENS_GET_SERIAL ? 'card-button-active' : 'card-button'
+              ]"
               mat-flat-button
               [routerLink]="[ROUTE_PATHS.TOKENS_GET_SERIAL]"
               i18n>
@@ -76,11 +77,6 @@
             class="card-button"
             (click)="versioningService.openDocumentation(contentService.routeUrl())"
             mat-flat-button
-<<<<<<< HEAD
-            [routerLink]="[ROUTE_PATHS.AUDIT]"
-            (click)="onClickManageSearch()"
-=======
->>>>>>> a587eebd
             i18n>
             <mat-icon>info_outline</mat-icon>
             Help
@@ -132,8 +128,9 @@
       } @else {
         <mat-list-item>
           <button
-            [ngClass]="contentService.routeUrl()
-                .startsWith(ROUTE_PATHS.TOKENS_DETAILS) ? 'card-button-active' : 'card-button'"
+            [ngClass]="
+              contentService.routeUrl().startsWith(ROUTE_PATHS.TOKENS_DETAILS) ? 'card-button-active' : 'card-button'
+            "
             mat-flat-button
             i18n>
             <mat-icon>health_and_safety</mat-icon>
@@ -146,7 +143,7 @@
               class="card-button"
               mat-flat-button
               [routerLink]="[ROUTE_PATHS.AUDIT]"
-              (click)="auditService.filterValue.set({ serial: tokenSerial() })"
+              (click)="onClickManageSearch()"
               i18n>
               <mat-icon>manage_search</mat-icon>
               Show in Audit Log
@@ -178,15 +175,22 @@
         </mat-list-item>
         @if (authService.oneActionAllowed(["disable", "enable", "delete", "revoke"])) {
           <mat-divider class="margin-top-1 margin-bottom-1" />
-          @if ((tokenIsActive() && authService.actionAllowed("disable")) ||
-          (!tokenIsActive() && authService.actionAllowed("enable"))) {
+          @if (
+            (tokenIsActive() && authService.actionAllowed("disable")) ||
+            (!tokenIsActive() && authService.actionAllowed("enable"))
+          ) {
             <mat-list-item>
               <button
                 (click)="toggleActive()"
                 [disabled]="tokenIsRevoked()"
                 mat-flat-button
-                [ngClass]="[tokenIsRevoked() ? 'card-button-disabled' : tokenIsActive() ? 'card-button-delete':
-                          'card-button-activate']"
+                [ngClass]="[
+                  tokenIsRevoked()
+                    ? 'card-button-disabled'
+                    : tokenIsActive()
+                      ? 'card-button-delete'
+                      : 'card-button-activate'
+                ]"
                 i18n>
                 <mat-icon>{{ tokenIsActive() ? "lock" : "play_circle" }}</mat-icon>
                 {{ tokenIsActive() ? "Deactivate" : "Activate" }}
@@ -210,7 +214,7 @@
               <button
                 (click)="revokeToken()"
                 [disabled]="tokenIsRevoked()"
-                [ngClass]="[tokenIsRevoked() ? 'card-button-disabled': 'card-button-delete']"
+                [ngClass]="[tokenIsRevoked() ? 'card-button-disabled' : 'card-button-delete']"
                 mat-flat-button
                 i18n>
                 <mat-icon>undo</mat-icon>
