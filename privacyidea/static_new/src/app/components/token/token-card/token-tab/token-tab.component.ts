--- conflicted
+++ resolved
@@ -17,9 +17,7 @@
 import { tap } from "rxjs/operators";
 import { LostTokenComponent } from "./lost-token/lost-token.component";
 import { ROUTE_PATHS } from "../../../../app.routes";
-<<<<<<< HEAD
 import { AuthService, AuthServiceInterface } from "../../../../services/auth/auth.service";
-=======
 import {
   NotificationService,
   NotificationServiceInterface
@@ -30,7 +28,6 @@
   failed: string[];
   unauthorized: string[];
 }
->>>>>>> de9c876f
 
 @Component({
   selector: "app-token-tab",
@@ -46,11 +43,8 @@
   protected readonly contentService: ContentServiceInterface = inject(ContentService);
   private readonly dialog: MatDialog = inject(MatDialog);
   protected readonly auditService: AuditServiceInterface = inject(AuditService);
-<<<<<<< HEAD
   protected readonly authService: AuthServiceInterface = inject(AuthService);
-=======
   protected readonly notificationService: NotificationServiceInterface = inject(NotificationService);
->>>>>>> de9c876f
   protected readonly ROUTE_PATHS = ROUTE_PATHS;
   private router = inject(Router);
   tokenIsActive = this.tokenService.tokenIsActive;
