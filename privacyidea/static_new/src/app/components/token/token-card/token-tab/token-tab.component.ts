import { NgClass } from "@angular/common";
import { Component, inject, signal } from "@angular/core";
import { MatButton } from "@angular/material/button";
import { MatDialog } from "@angular/material/dialog";
<<<<<<< HEAD
import { catchError, concatMap, EMPTY, filter, from, reduce, switchMap } from "rxjs";
=======
import { MatDivider } from "@angular/material/divider";
import { MatIcon } from "@angular/material/icon";
import { MatList, MatListItem } from "@angular/material/list";
import { Router, RouterLink } from "@angular/router";
import { catchError, concatMap, EMPTY, filter, forkJoin, from, reduce, switchMap } from "rxjs";
import { tap } from "rxjs/operators";
>>>>>>> b98ec42d
import { tabToggleState } from "../../../../../styles/animations/animations";
import { ROUTE_PATHS } from "../../../../app.routes";
import { AuditService, AuditServiceInterface } from "../../../../services/audit/audit.service";
import { ContentService, ContentServiceInterface } from "../../../../services/content/content.service";
import { TokenService, TokenServiceInterface } from "../../../../services/token/token.service";
import { VersioningService, VersioningServiceInterface } from "../../../../services/version/version.service";
import { ConfirmationDialogComponent } from "../../../shared/confirmation-dialog/confirmation-dialog.component";
import { SelectedUserAssignDialogComponent } from "../selected-user-assign-dialog/selected-user-assign-dialog.component";
<<<<<<< HEAD
import { tap } from "rxjs/operators";
import { ROUTE_PATHS } from "../../../../app.routes";
import {
  NotificationService,
  NotificationServiceInterface
} from "../../../../services/notification/notification.service";
import { PiResponse } from "../../../../app.component";

interface BatchResult {
  failed: string[];
  unauthorized: string[];
}
=======
import { LostTokenComponent } from "./lost-token/lost-token.component";
>>>>>>> b98ec42d

@Component({
  selector: "app-token-tab",
  standalone: true,
  imports: [MatIcon, MatList, MatListItem, MatButton, MatDivider, NgClass, RouterLink],
  templateUrl: "./token-tab.component.html",
  styleUrl: "./token-tab.component.scss",
  animations: [tabToggleState]
})
export class TokenTabComponent {
  private readonly tokenService: TokenServiceInterface = inject(TokenService);
  protected readonly versioningService: VersioningServiceInterface = inject(VersioningService);
  protected readonly contentService: ContentServiceInterface = inject(ContentService);
  private readonly dialog: MatDialog = inject(MatDialog);
  protected readonly auditService: AuditServiceInterface = inject(AuditService);
  protected readonly notificationService: NotificationServiceInterface = inject(NotificationService);
  protected readonly ROUTE_PATHS = ROUTE_PATHS;
  private router = inject(Router);
  tokenIsActive = this.tokenService.tokenIsActive;
  tokenIsRevoked = this.tokenService.tokenIsRevoked;
  tokenSerial = this.tokenService.tokenSerial;
  tokenSelection = this.tokenService.tokenSelection;
  isLost = signal(false);
  version!: string;

  ngOnInit(): void {
    this.version = this.versioningService.getVersion();
  }

  toggleActive(): void {
    this.tokenService.toggleActive(this.tokenSerial(), this.tokenIsActive()).subscribe({
      next: () => {
        this.tokenService.tokenDetailResource.reload();
      }
    });
  }

  revokeToken(): void {
    this.dialog
      .open(ConfirmationDialogComponent, {
        data: {
          serialList: [this.tokenSerial()],
          title: "Revoke Token",
          type: "token",
          action: "revoke",
          numberOfTokens: 1
        }
      })
      .afterClosed()
      .subscribe({
        next: (result) => {
          if (result) {
            this.tokenService
              .revokeToken(this.tokenSerial())
              .pipe(switchMap(() => this.tokenService.getTokenDetails(this.tokenSerial())))
              .subscribe({
                next: () => {
                  this.tokenService.tokenDetailResource.reload();
                }
              });
          }
        }
      });
  }

  deleteToken(): void {
    this.dialog
      .open(ConfirmationDialogComponent, {
        data: {
          serialList: [this.tokenSerial()],
          title: "Delete Token",
          type: "token",
          action: "delete",
          numberOfTokens: 1
        }
      })
      .afterClosed()
      .subscribe({
        next: (result) => {
          if (result) {
            this.tokenService.deleteToken(this.tokenSerial()).subscribe({
              next: () => {
                this.router.navigateByUrl(ROUTE_PATHS.TOKENS);
                this.tokenSerial.set("");
              }
            });
          }
        }
      });
  }

  deleteSelectedTokens(): void {
    const selectedTokens = this.tokenSelection();
    this.dialog
      .open(ConfirmationDialogComponent, {
        data: {
          serialList: selectedTokens.map((token) => token.serial),
          title: "Delete All Tokens",
          type: "token",
          action: "delete",
          numberOfTokens: selectedTokens.length
        }
      })
      .afterClosed()
      .subscribe({
        next: (result) => {
          if (result) {
<<<<<<< HEAD
            this.tokenService.batchDeleteTokens(selectedTokens).subscribe({
              next: (response: PiResponse<BatchResult, any>) => {
                const failedTokens = response.result?.value?.failed || [];
                const unauthorizedTokens = response.result?.value?.unauthorized || [];
                const messages: string[] = [];

                if (failedTokens.length > 0) {
                  messages.push(`The following tokens failed to delete: ${failedTokens.join(", ")}`);
                }

                if (unauthorizedTokens.length > 0) {
                  messages.push(`You are not authorized to delete the following tokens: ${unauthorizedTokens.join(", ")}`);
                }

                if (messages.length > 0) {
                  this.notificationService.openSnackBar(messages.join("\n"));
                }

=======
            forkJoin(selectedTokens.map((token) => this.tokenService.deleteToken(token.serial))).subscribe({
              next: () => {
>>>>>>> b98ec42d
                this.tokenService.tokenResource.reload();
              },
              error: (err) => {
                console.error("Error deleting tokens:", err);
                this.notificationService.openSnackBar("An error occurred while deleting tokens.");
              }
            });
          }
        }
      });
  }

  openLostTokenDialog() {
    this.dialog.open(LostTokenComponent, {
      data: {
        isLost: this.isLost,
        tokenSerial: this.tokenSerial
      }
    });
  }

  assignSelectedTokens() {
    this.dialog
      .open(SelectedUserAssignDialogComponent)
      .afterClosed()
      .pipe(
        filter(Boolean),
        switchMap((result) =>
          from(this.tokenSelection()).pipe(
            concatMap((token) => {
              const assign$ = this.tokenService.assignUser({
                tokenSerial: token.serial,
                username: result.username,
                realm: result.realm
              });
              return token.username
                ? this.tokenService.unassignUser(token.serial).pipe(switchMap(() => assign$))
                : assign$;
            }),
<<<<<<< HEAD
            reduce(() => null, null)
=======
            reduce(() => null, null),
            switchMap(() => this.tokenService.getTokenDetails(this.tokenSerial()))
>>>>>>> b98ec42d
          )
        ),
        tap(() => this.tokenService.tokenResource.reload()),
        catchError((err) => {
          console.error("Error assigning tokens:", err);
          return EMPTY;
        })
      )
      .subscribe();
  }

  unassignSelectedTokens() {
    const selectedTokens = this.tokenSelection();
    this.dialog
      .open(ConfirmationDialogComponent, {
        data: {
          serialList: selectedTokens.map((token) => token.serial),
          title: "Unassign Tokens",
          type: "token",
          action: "unassign",
          numberOfTokens: selectedTokens.length
        }
      })
      .afterClosed()
      .subscribe({
        next: (result) => {
          if (result) {
            this.tokenService.batchUnassignTokens(selectedTokens).subscribe({
              next: (response: PiResponse<BatchResult, any>) => {
                const failedTokens = response.result?.value?.failed || [];
                const unauthorizedTokens = response.result?.value?.unauthorized || [];
                const messages: string[] = [];

                if (failedTokens.length > 0) {
                  messages.push(`The following tokens failed to unassign: ${failedTokens.join(", ")}`);
                }

                if (unauthorizedTokens.length > 0) {
                  messages.push(`You are not authorized to unassign the following tokens: ${unauthorizedTokens.join(", ")}`);
                }

                if (messages.length > 0) {
                  this.notificationService.openSnackBar(messages.join("\n"));
                }
                this.tokenService.tokenResource.reload();
              },
              error: (err) => {
                console.error("Error unassigning tokens:", err);
                this.notificationService.openSnackBar("An error occurred while unassigning tokens.");
              }
            });
          }
        }
      });
  }
}<|MERGE_RESOLUTION|>--- conflicted
+++ resolved
@@ -2,16 +2,12 @@
 import { Component, inject, signal } from "@angular/core";
 import { MatButton } from "@angular/material/button";
 import { MatDialog } from "@angular/material/dialog";
-<<<<<<< HEAD
-import { catchError, concatMap, EMPTY, filter, from, reduce, switchMap } from "rxjs";
-=======
 import { MatDivider } from "@angular/material/divider";
 import { MatIcon } from "@angular/material/icon";
 import { MatList, MatListItem } from "@angular/material/list";
 import { Router, RouterLink } from "@angular/router";
 import { catchError, concatMap, EMPTY, filter, forkJoin, from, reduce, switchMap } from "rxjs";
 import { tap } from "rxjs/operators";
->>>>>>> b98ec42d
 import { tabToggleState } from "../../../../../styles/animations/animations";
 import { ROUTE_PATHS } from "../../../../app.routes";
 import { AuditService, AuditServiceInterface } from "../../../../services/audit/audit.service";
@@ -20,8 +16,8 @@
 import { VersioningService, VersioningServiceInterface } from "../../../../services/version/version.service";
 import { ConfirmationDialogComponent } from "../../../shared/confirmation-dialog/confirmation-dialog.component";
 import { SelectedUserAssignDialogComponent } from "../selected-user-assign-dialog/selected-user-assign-dialog.component";
-<<<<<<< HEAD
 import { tap } from "rxjs/operators";
+import { LostTokenComponent } from "./lost-token/lost-token.component";
 import { ROUTE_PATHS } from "../../../../app.routes";
 import {
   NotificationService,
@@ -33,9 +29,6 @@
   failed: string[];
   unauthorized: string[];
 }
-=======
-import { LostTokenComponent } from "./lost-token/lost-token.component";
->>>>>>> b98ec42d
 
 @Component({
   selector: "app-token-tab",
@@ -143,7 +136,6 @@
       .subscribe({
         next: (result) => {
           if (result) {
-<<<<<<< HEAD
             this.tokenService.batchDeleteTokens(selectedTokens).subscribe({
               next: (response: PiResponse<BatchResult, any>) => {
                 const failedTokens = response.result?.value?.failed || [];
@@ -162,10 +154,6 @@
                   this.notificationService.openSnackBar(messages.join("\n"));
                 }
 
-=======
-            forkJoin(selectedTokens.map((token) => this.tokenService.deleteToken(token.serial))).subscribe({
-              next: () => {
->>>>>>> b98ec42d
                 this.tokenService.tokenResource.reload();
               },
               error: (err) => {
@@ -205,12 +193,8 @@
                 ? this.tokenService.unassignUser(token.serial).pipe(switchMap(() => assign$))
                 : assign$;
             }),
-<<<<<<< HEAD
-            reduce(() => null, null)
-=======
             reduce(() => null, null),
             switchMap(() => this.tokenService.getTokenDetails(this.tokenSerial()))
->>>>>>> b98ec42d
           )
         ),
         tap(() => this.tokenService.tokenResource.reload()),
