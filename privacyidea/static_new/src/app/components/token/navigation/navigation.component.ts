--- conflicted
+++ resolved
@@ -47,16 +47,13 @@
 } from "../../../services/session-timer/session-timer.service";
 import { VersioningService, VersioningServiceInterface } from "../../../services/version/version.service";
 import { MatTooltipModule } from "@angular/material/tooltip";
-<<<<<<< HEAD
 import {
   DocumentationService,
   DocumentationServiceInterface
 } from "../../../services/documentation/documentation.service";
-=======
 import { FormsModule } from "@angular/forms";
 import { MatOption, MatSelect } from "@angular/material/select";
 import { RealmService, RealmServiceInterface } from "../../../services/realm/realm.service";
->>>>>>> 531b6bd8
 
 @Component({
   selector: "app-navigation",
@@ -120,12 +117,10 @@
       if (this.authService.anyContainerActionAllowed()) {
         this.containerService.containerResource.reload();
       }
-    }
-    else if (this.contentService.routeUrl().startsWith(ROUTE_PATHS.TOKENS_CONTAINERS_DETAILS)) {
+    } else if (this.contentService.routeUrl().startsWith(ROUTE_PATHS.TOKENS_CONTAINERS_DETAILS)) {
       this.containerService.containerDetailResource.reload();
       this.tokenService.tokenResource.reload();
-    }
-    else if (this.contentService.routeUrl().startsWith(ROUTE_PATHS.USERS_DETAILS)) {
+    } else if (this.contentService.routeUrl().startsWith(ROUTE_PATHS.USERS_DETAILS)) {
       this.userService.usersResource.reload();
       return;
     }
