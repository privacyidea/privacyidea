--- conflicted
+++ resolved
@@ -211,8 +211,7 @@
       </mat-list>
     </mat-expansion-panel>
 
-    <mat-expansion-panel
-      [expanded]="router.url.startsWith(ROUTE_PATHS.TOKENS_CONTAINERS)">
+    <mat-expansion-panel [expanded]="router.url.startsWith(ROUTE_PATHS.TOKENS_CONTAINERS)">
       <mat-expansion-panel-header (click)="router.navigate([ROUTE_PATHS.TOKENS_CONTAINERS])">
         <mat-panel-title>
           <mat-icon>folder</mat-icon>
@@ -247,16 +246,11 @@
         @if (authService.actionAllowed("container_create")) {
           <mat-list-item>
             <button
-<<<<<<< HEAD
               [ngClass]="
                 this.contentService.routeUrl() === ROUTE_PATHS.TOKENS_CONTAINERS_CREATE
                   ? 'card-button-active'
                   : 'card-button-1'
               "
-=======
-              [ngClass]="contentService.routeUrl() === ROUTE_PATHS.TOKENS_CONTAINERS_CREATE ?
-                  'card-button-active' : 'card-button-1'"
->>>>>>> 531b6bd8
               [routerLink]="[ROUTE_PATHS.TOKENS_CONTAINERS_CREATE]"
               i18n
               mat-stroked-button>
@@ -293,8 +287,7 @@
       </mat-list>
     </mat-expansion-panel>
 
-    <mat-expansion-panel
-      [expanded]="router.url.startsWith(ROUTE_PATHS.USERS)">
+    <mat-expansion-panel [expanded]="router.url.startsWith(ROUTE_PATHS.USERS)">
       <mat-expansion-panel-header (click)="router.navigate([ROUTE_PATHS.USERS])">
         <mat-panel-title>
           <mat-icon>supervised_user_circle</mat-icon>
@@ -393,8 +386,7 @@
       </mat-list>
     </mat-expansion-panel>
 
-    <mat-expansion-panel
-      [expanded]="router.url.startsWith(ROUTE_PATHS.AUDIT)">
+    <mat-expansion-panel [expanded]="router.url.startsWith(ROUTE_PATHS.AUDIT)">
       <mat-expansion-panel-header (click)="router.navigate([ROUTE_PATHS.AUDIT])">
         <mat-panel-title>
           <mat-icon>receipt_long</mat-icon>
