--- conflicted
+++ resolved
@@ -2,17 +2,7 @@
 
 .container-table-container {
   @include styles.table-container-styles;
-  @include styles.base-table-structure(
-<<<<<<< HEAD
-    ".container-table",
-    ".container-table-filter",
-    ".table-scroll-container"
-=======
-                  ".container-table",
-                  ".container-table-filter",
-                  ".table-scroll-container"
->>>>>>> dfcf32ef
-  );
+  @include styles.base-table-structure(".container-table", ".container-table-filter", ".table-scroll-container");
   overflow-y: auto;
   overflow-x: hidden;
   max-height: calc(var(--main-height) - var(--global-padding) * 5);
