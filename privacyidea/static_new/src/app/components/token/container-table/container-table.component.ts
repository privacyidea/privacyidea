--- conflicted
+++ resolved
@@ -43,17 +43,10 @@
   styleUrl: './container-table.component.scss',
 })
 export class ContainerTableComponent {
-  sortby_sortdir: SortDir;
   @Input() selectedContent!: WritableSignal<string>;
   @Input() containerSerial!: WritableSignal<string>;
-  showAdvancedFilter = signal(false);
-  @ViewChild(MatPaginator) paginator!: MatPaginator;
-  @ViewChild(MatSort) sort!: MatSort;
-  length = 0;
-  pageSize = 10;
-  pageIndex = 0;
+
   pageSizeOptions = [5, 10, 15];
-  filterValue = '';
 
   columns: TableColumn<ContainerData>[] = [
     new OnClickTableColumn({
@@ -125,22 +118,31 @@
     pageSize,
     sortby_sortdir,
     filterValue: currentFilter,
-  }) =>
-    this.containerService.getContainerData(
+  }) => {
+    const observable = this.containerService.getContainerData(
       pageIndex,
       pageSize,
       sortby_sortdir,
       currentFilter,
     );
+    observable.subscribe({
+      error: (error: any) => {
+        console.error('Failed to get container data.', error);
+        const message = error.error?.result?.error?.message || '';
+        this.notificationService.openSnackBar(
+          'Failed to get container data. ' + message,
+        );
+      },
+    });
+    return observable;
+  };
 
   processDataSource: ProcessDataSource<ContainerData> = (
     response: FetchDataResponse,
-  ) => [
-    response.result.value.containers.length,
+  ) =>
     new MatTableDataSource(
       ContainerData.parseList(response.result.value.containers),
-    ),
-  ];
+    );
 
   getStatesNgClass(states: string[]): string {
     if (states.length === 0) {
@@ -178,41 +180,4 @@
     this.containerSerial.set(containerSerial);
     this.selectedContent.set('container_details');
   }
-<<<<<<< HEAD
-=======
-
-  private fetchContainerData() {
-    this.containerService
-      .getContainerData(
-        this.pageIndex + 1,
-        this.pageSize,
-        this.sortby_sortdir,
-        this.filterValue,
-      )
-      .subscribe({
-        next: (response) => {
-          this.length = response.result.value.count;
-          this.processDataSource(response.result.value.containers);
-        },
-        error: (error) => {
-          console.error('Failed to get container data.', error);
-          const message = error.error?.result?.error?.message || '';
-          this.notificationService.openSnackBar(
-            'Failed to get container data. ' + message,
-          );
-        },
-      });
-  }
-
-  private processDataSource(data: any[]) {
-    const processedData = data.map((item) => ({
-      ...item,
-      users:
-        item.users && item.users.length > 0 ? item.users[0]['user_name'] : '',
-      user_realm:
-        item.users && item.users.length > 0 ? item.users[0]['user_realm'] : '',
-    }));
-    this.dataSource.set(new MatTableDataSource(processedData));
-  }
->>>>>>> 305d1d2e
 }