--- conflicted
+++ resolved
@@ -12,7 +12,6 @@
 import { MatSort, MatSortModule } from '@angular/material/sort';
 import { TableUtilsService } from '../../../services/table-utils/table-utils.service';
 import { NotificationService } from '../../../services/notification/notification.service';
-<<<<<<< HEAD
 import {
   FetchDataHandler,
   FilterTable,
@@ -28,19 +27,6 @@
 import { KeywordFilter } from '../../../services/keyword_filter';
 import { ContainerService } from '../../../services/container/container.service';
 import { ContainerData } from '../../../model/container/container-data';
-=======
-import { CdkCopyToClipboard } from '@angular/cdk/clipboard';
-
-const columnsKeyMap = [
-  { key: 'serial', label: 'Serial' },
-  { key: 'type', label: 'Type' },
-  { key: 'states', label: 'Status' },
-  { key: 'description', label: 'Description' },
-  { key: 'users', label: 'User' },
-  { key: 'user_realm', label: 'Realm' },
-  { key: 'realms', label: 'Container Realms' },
-];
->>>>>>> 46fcc25c
 
 @Component({
   selector: 'app-container-table',
@@ -51,14 +37,7 @@
     MatInputModule,
     MatPaginatorModule,
     MatSortModule,
-<<<<<<< HEAD
     FilterTable,
-=======
-    NgClass,
-    MatIcon,
-    MatFabButton,
-    CdkCopyToClipboard,
->>>>>>> 46fcc25c
   ],
   templateUrl: './container-table.component.html',
   styleUrl: './container-table.component.scss',
@@ -83,6 +62,7 @@
       getItems: (container) => (container.serial ? [container.serial] : []),
       onClick: (container) =>
         container.serial ? this.selectContainer(container.serial) : () => {},
+      isCopyable: true,
     }),
     new SimpleTableColumn({
       key: 'type',
