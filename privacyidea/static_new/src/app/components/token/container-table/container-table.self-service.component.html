<<<<<<< HEAD
<div aria-label="Container Table"
     class="container-table-container" appScrollToTop>
=======
<div
  aria-label="Container Table"
  class="container-table-container">
>>>>>>> dfcf32ef
  <div class="filter-paginator-container-selfservice">
    <mat-paginator
      (page)="onPageEvent($event)"
      [length]="total()"
      [pageIndex]="pageIndex()"
      [pageSizeOptions]="pageSizeOptions()"
      [pageSize]="pageSize()"
      showFirstLastButtons/>
  </div>
  <table
    (matSortChange)="onSortEvent($event)"
    [dataSource]="containerDataSource()"
    aria-label="Container Data Table"
    class="container-table"
    mat-table
    matSort
    multiTemplateDataRows>
    @for (column of columnKeysMapSelfService; track column) {
      <ng-container [matColumnDef]="column.key">
        @if (column.key === 'select') {
          <th
            *matHeaderCellDef
            mat-header-cell
            class="table-checkbox">
            <mat-checkbox
              (change)="$event ? toggleAllRows() : null"
              [checked]="isAllSelected()"
              [indeterminate]="containerSelection().length > 0 && !isAllSelected()"
              [disabled]="total() === 0"/>
          </th>
        } @else {
          <th
            *matHeaderCellDef
            attr.aria-label="{{ column.label }} Header"
            mat-header-cell
            mat-sort-header>
            {{ column.label }}
          </th>
        }
        <td
          *matCellDef="let element; let row"
          attr.aria-label="{{ column.label }} Cell"
          mat-cell
          [ngClass]="{
              'width-18rem': column.key === 'description',
              'table-checkbox': column.key === 'select'
            }">
          <div [ngClass]="tableUtilsService.getClassForColumnKey(column.key)">
            @switch (column.key) {
              @case ('select') {
                <mat-checkbox
                  (change)="$event ? toggleRow(row) : null"
                  (click)="$event.stopPropagation()"
                  [checked]="containerSelection().includes(row)"
                  [disabled]="total() === 0"/>
              }
              @case ("serial") {
                <a
                  attr.aria-label="{{ column.label }} Link"
                  (click)="contentService.containerSelected(element.serial)"> {{
                    element[column.key]
                  }}
                </a>
                @if (element.serial !== "") {
                  <app-copy-button [copyText]="element.serial"/>
                }
              }
              @case ("realms") {
                <div [ngClass]="(element[column.key]?.length || 0) > 1 ? 'realm-list' : 'realm'">
                  @for (realm of element[column.key]; track realm; let idx = $index) {
                    <a
                      attr.aria-label="{{ column.label }} Link"
                      href="#"> {{ realm }}
                    </a><br style="margin-top: 3px"/>
                  }
                </div>
              }
              @case ("states") {
                <span
                  (click)="handleStateClick(element)"
                  [ngClass]="tableUtilsService.getSpanClassForState(element[column.key][0], true)">
                  {{ tableUtilsService.getDisplayTextForState(element[column.key][0]) }}
                </span>
              }
              @case ("delete") {
                <button
                  (click)="deleteContainer(element.serial)"
                  mat-icon-button>
                  <mat-icon> delete</mat-icon>
                </button>
              }
              @default {
                @if (tableUtilsService.isLink(column.key)) {
                  <a
                    attr.aria-label="{{ column.label }} Link"
                    href="#"> {{ element[column.key] }}
                  </a>
                } @else {
                  {{ element[column.key] }}
                }
              }
            }
          </div>
        </td>
      </ng-container>
    }
    <ng-container matColumnDef="expandedDetail">
      <td
        *matCellDef="let element"
        [attr.colspan]="columnKeysSelfService.length"
        mat-cell>
        <div
          [@detailExpand]="expandedElement === element ? 'expanded' : 'collapsed'"
          class="expanded-detail">
          <div class="expanded-token-list-self-serivce">
            @for (token of element.tokens; track token) {
              <div class="token-item">
                @if (containerService.containerBelongsToUser(token.container_serial)) {
                  <a (click)="contentService.tokenSelected(token.serial)">
                    {{ token.serial }}
                  </a>
                } @else {
                  {{ token.serial }}
                }
                @if (token.tokentype) {
                  [{{ token.tokentype }}]
                }
              </div>
            }
            @if (element.tokens?.length === 0) {
              <div class="flex ali-center">
                Container has no tokens.
              </div>
            }
          </div>
        </div>
      </td>
    </ng-container>

    <tr
      *matHeaderRowDef="columnKeysSelfService"
      mat-header-row></tr>

    <tr
      (click)="expandedElement = expandedElement === row ? null : row"
      *matRowDef="let row; columns: columnKeysSelfService"
      [class.example-expanded-row]="expandedElement === row"
      class="example-element-row"
      mat-row></tr>

    <tr
      *matRowDef="let row; columns: ['expandedDetail']"
      class="example-detail-row"
      mat-row></tr>

    <tr *matNoDataRow>
      <td [attr.colspan]="columnKeysSelfService.length">
        No data matching the filter.
      </td>
    </tr>
  </table>
</div><|MERGE_RESOLUTION|>--- conflicted
+++ resolved
@@ -1,11 +1,6 @@
-<<<<<<< HEAD
-<div aria-label="Container Table"
-     class="container-table-container" appScrollToTop>
-=======
 <div
   aria-label="Container Table"
-  class="container-table-container">
->>>>>>> dfcf32ef
+  class="container-table-container" appScrollToTop>
   <div class="filter-paginator-container-selfservice">
     <mat-paginator
       (page)="onPageEvent($event)"
