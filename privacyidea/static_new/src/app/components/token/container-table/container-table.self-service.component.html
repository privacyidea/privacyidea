--- conflicted
+++ resolved
@@ -13,19 +13,19 @@
       [pageSize]="pageSize()"
       showFirstLastButtons />
   </div>
-<<<<<<< HEAD
   <div class="self-service-table-container">
     <table
       (matSortChange)="onSortEvent($event)"
       [dataSource]="containerDataSource()"
       aria-label="Container Data Table"
       class="container-table"
+      i18n-aria-label
       mat-table
       matSort
       multiTemplateDataRows>
       @for (column of columnKeysMapSelfService; track column) {
         <ng-container [matColumnDef]="column.key">
-          @if (column.key === 'select') {
+          @if (column.key === "select") {
             <th
               *matHeaderCellDef
               mat-header-cell
@@ -34,7 +34,7 @@
                 (change)="$event ? toggleAllRows() : null"
                 [checked]="isAllSelected()"
                 [indeterminate]="containerSelection().length > 0 && !isAllSelected()"
-                [disabled]="total() === 0"/>
+                [disabled]="total() === 0" />
             </th>
           } @else {
             <th
@@ -50,95 +50,26 @@
             attr.aria-label="{{ column.label }} Cell"
             mat-cell
             [ngClass]="{
-              'width-18rem': column.key === 'description',
-              'table-checkbox': column.key === 'select'
-            }">
+            'width-18rem': column.key === 'description',
+            'table-checkbox': column.key === 'select'
+          }">
             <div [ngClass]="tableUtilsService.getClassForColumnKey(column.key)">
               @switch (column.key) {
-                @case ('select') {
+                @case ("select") {
                   <mat-checkbox
                     (change)="$event ? toggleRow(row) : null"
                     (click)="$event.stopPropagation()"
                     [checked]="containerSelection().includes(row)"
-                    [disabled]="total() === 0"/>
+                    [disabled]="total() === 0" />
                 }
                 @case ("serial") {
                   <a
                     attr.aria-label="{{ column.label }} Link"
-                    (click)="contentService.containerSelected(element.serial)"> {{
-                      element[column.key]
-                    }}
+                    (click)="contentService.containerSelected(element.serial)">
+                    {{ element[column.key] }}
                   </a>
                   @if (element.serial !== "") {
-                    <app-copy-button [copyText]="element.serial"/>
-=======
-  <table
-    (matSortChange)="onSortEvent($event)"
-    [dataSource]="containerDataSource()"
-    aria-label="Container Data Table"
-    class="container-table"
-    i18n-aria-label
-    mat-table
-    matSort
-    multiTemplateDataRows>
-    @for (column of columnKeysMapSelfService; track column) {
-      <ng-container [matColumnDef]="column.key">
-        @if (column.key === "select") {
-          <th
-            *matHeaderCellDef
-            mat-header-cell
-            class="table-checkbox">
-            <mat-checkbox
-              (change)="$event ? toggleAllRows() : null"
-              [checked]="isAllSelected()"
-              [indeterminate]="containerSelection().length > 0 && !isAllSelected()"
-              [disabled]="total() === 0" />
-          </th>
-        } @else {
-          <th
-            *matHeaderCellDef
-            attr.aria-label="{{ column.label }} Header"
-            mat-header-cell
-            mat-sort-header>
-            {{ column.label }}
-          </th>
-        }
-        <td
-          *matCellDef="let element; let row"
-          attr.aria-label="{{ column.label }} Cell"
-          mat-cell
-          [ngClass]="{
-            'width-18rem': column.key === 'description',
-            'table-checkbox': column.key === 'select'
-          }">
-          <div [ngClass]="tableUtilsService.getClassForColumnKey(column.key)">
-            @switch (column.key) {
-              @case ("select") {
-                <mat-checkbox
-                  (change)="$event ? toggleRow(row) : null"
-                  (click)="$event.stopPropagation()"
-                  [checked]="containerSelection().includes(row)"
-                  [disabled]="total() === 0" />
-              }
-              @case ("serial") {
-                <a
-                  attr.aria-label="{{ column.label }} Link"
-                  (click)="contentService.containerSelected(element.serial)">
-                  {{ element[column.key] }}
-                </a>
-                @if (element.serial !== "") {
-                  <app-copy-button [copyText]="element.serial" />
-                }
-              }
-              @case ("realms") {
-                <div [ngClass]="(element[column.key]?.length || 0) > 1 ? 'realm-list' : 'realm'">
-                  @for (realm of element[column.key]; track realm; let idx = $index) {
-                    <a
-                      attr.aria-label="{{ column.label }} Link"
-                      href="#">
-                      {{ realm }} </a
-                    ><br style="margin-top: 3px" />
->>>>>>> 785c5d63
+                    <app-copy-button [copyText]="element.serial" />
                   }
                 }
                 @case ("realms") {
@@ -146,8 +77,9 @@
                     @for (realm of element[column.key]; track realm; let idx = $index) {
                       <a
                         attr.aria-label="{{ column.label }} Link"
-                        href="#"> {{ realm }}
-                      </a><br style="margin-top: 3px"/>
+                        href="#">
+                        {{ realm }}
+                      </a><br style="margin-top: 3px" />
                     }
                   </div>
                 }
@@ -161,7 +93,8 @@
                 @case ("delete") {
                   <button
                     (click)="deleteContainer(element.serial)"
-                    mat-icon-button>
+                    mat-icon-button
+                    i18n-aria-label="Delete Container">
                     <mat-icon> delete</mat-icon>
                   </button>
                 }
@@ -169,14 +102,14 @@
                   @if (tableUtilsService.isLink(column.key)) {
                     <a
                       attr.aria-label="{{ column.label }} Link"
-                      href="#"> {{ element[column.key] }}
+                      href="#">
+                      {{ element[column.key] }}
                     </a>
                   } @else {
                     {{ element[column.key] }}
                   }
                 }
               }
-<<<<<<< HEAD
             </div>
           </td>
         </ng-container>
@@ -200,79 +133,22 @@
                     {{ token.serial }}
                   }
                   @if (token.tokentype) {
-                    [{{ token.tokentype }}]
+                    [
+                    <span i18n>{{ token.tokentype }}</span>]
                   }
                 </div>
               }
               @if (element.tokens?.length === 0) {
-                <div class="flex ali-center">
+                <div
+                  i18n
+                  class="flex ali-center">
                   Container has no tokens.
                 </div>
-=======
-              @case ("delete") {
-                <button
-                  (click)="deleteContainer(element.serial)"
-                  mat-icon-button
-                  i18n-aria-label="Delete Container">
-                  <mat-icon> delete</mat-icon>
-                </button>
-              }
-              @default {
-                @if (tableUtilsService.isLink(column.key)) {
-                  <a
-                    attr.aria-label="{{ column.label }} Link"
-                    href="#">
-                    {{ element[column.key] }}
-                  </a>
-                } @else {
-                  {{ element[column.key] }}
-                }
->>>>>>> 785c5d63
               }
             </div>
           </div>
         </td>
       </ng-container>
-<<<<<<< HEAD
-=======
-    }
-    <ng-container matColumnDef="expandedDetail">
-      <td
-        *matCellDef="let element"
-        [attr.colspan]="columnKeysSelfService.length"
-        mat-cell>
-        <div
-          [@detailExpand]="expandedElement === element ? 'expanded' : 'collapsed'"
-          class="expanded-detail">
-          <div class="expanded-token-list-self-serivce">
-            @for (token of element.tokens; track token) {
-              <div class="token-item">
-                @if (containerService.containerBelongsToUser(token.container_serial)) {
-                  <a (click)="contentService.tokenSelected(token.serial)">
-                    {{ token.serial }}
-                  </a>
-                } @else {
-                  {{ token.serial }}
-                }
-                @if (token.tokentype) {
-                  [
-                  <span i18n>{{ token.tokentype }}</span
-                  >]
-                }
-              </div>
-            }
-            @if (element.tokens?.length === 0) {
-              <div
-                i18n
-                class="flex ali-center">
-                Container has no tokens.
-              </div>
-            }
-          </div>
-        </div>
-      </td>
-    </ng-container>
->>>>>>> 785c5d63
 
       <tr
         *matHeaderRowDef="columnKeysSelfService"
@@ -290,22 +166,13 @@
         class="example-detail-row"
         mat-row></tr>
 
-<<<<<<< HEAD
       <tr *matNoDataRow>
-        <td [attr.colspan]="columnKeysSelfService.length">
+        <td
+          [attr.colspan]="columnKeysSelfService.length"
+          i18n>
           No data matching the filter.
         </td>
       </tr>
     </table>
   </div>
-=======
-    <tr *matNoDataRow>
-      <td
-        [attr.colspan]="columnKeysSelfService.length"
-        i18n>
-        No data matching the filter.
-      </td>
-    </tr>
-  </table>
->>>>>>> 785c5d63
 </div>