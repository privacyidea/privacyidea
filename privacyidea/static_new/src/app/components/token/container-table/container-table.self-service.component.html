<div
  appScrollToTop
  aria-label="Container Table"
  class="container-table-container"
  i18n-aria-label>
  <div class="filter-paginator-container-selfservice">
    <h3 class="selfservice-paginator-label"> Your Containers </h3>
    <mat-paginator
      (page)="onPageEvent($event)"
      [length]="total()"
      [pageIndex]="pageIndex()"
      [pageSizeOptions]="pageSizeOptions()"
      [pageSize]="pageSize()"
      showFirstLastButtons />
  </div>
  <div class="self-service-table-container">
    <table
      (matSortChange)="onSortEvent($event)"
      [dataSource]="containerDataSource()"
      aria-label="Container Data Table"
      class="container-table"
      i18n-aria-label
      mat-table
      matSort
      multiTemplateDataRows>
      @for (column of columnKeysMapSelfService; track column) {
        <ng-container [matColumnDef]="column.key">
          @if (column.key === "select") {
            <th
              *matHeaderCellDef
              mat-header-cell
              class="table-checkbox">
              <mat-checkbox
                (change)="$event ? toggleAllRows() : null"
                [checked]="isAllSelected()"
                [indeterminate]="containerSelection().length > 0 && !isAllSelected()"
                [disabled]="total() === 0" />
            </th>
          } @else {
            <th
              *matHeaderCellDef
              attr.aria-label="{{ column.label }} Header"
              mat-header-cell
              mat-sort-header>
              {{ column.label }}
            </th>
          }
          <td
            *matCellDef="let element; let row"
            attr.aria-label="{{ column.label }} Cell"
            mat-cell
            [ngClass]="{
            'width-18rem': column.key === 'description',
            'table-checkbox': column.key === 'select'
          }">
            <div [ngClass]="tableUtilsService.getClassForColumnKey(column.key)">
              @switch (column.key) {
                @case ("select") {
                  <mat-checkbox
                    (change)="$event ? toggleRow(row) : null"
                    (click)="$event.stopPropagation()"
                    [checked]="containerSelection().includes(row)"
                    [disabled]="total() === 0" />
                }
                @case ("serial") {
                  <a
                    attr.aria-label="{{ column.label }} Link"
                    (click)="contentService.containerSelected(element.serial)">
                    {{ element[column.key] }}
                  </a>
                  @if (element.serial !== "") {
                    <app-copy-button [copyText]="element.serial" />
                  }
                }
                @case ("realms") {
                  <div [ngClass]="(element[column.key]?.length || 0) > 1 ? 'realm-list' : 'realm'">
                    @for (realm of element[column.key]; track realm; let idx = $index) {
                      <a
                        attr.aria-label="{{ column.label }} Link"
                        href="#">
                        {{ realm }}
                      </a><br style="margin-top: 3px" />
                    }
                  </div>
                }
                @case ("states") {
                  <span
                    (click)="handleStateClick(element)"
                    [ngClass]="tableUtilsService.getSpanClassForState(element[column.key][0], true)">
                  {{ tableUtilsService.getDisplayTextForState(element[column.key][0]) }}
                </span>
                }
                @case ("delete") {
                  <button
                    (click)="deleteContainer(element.serial)"
                    mat-icon-button
                    i18n-aria-label="Delete Container">
                    <mat-icon> delete</mat-icon>
                  </button>
                }
                @default {
                  @if (tableUtilsService.isLink(column.key)) {
                    <a
                      attr.aria-label="{{ column.label }} Link"
                      href="#">
<<<<<<< HEAD
                      {{ element[column.key] }}
                    </a>
                  } @else {
                    {{ element[column.key] }}
=======
                      {{ realm }}
                    </a>
                    <br style="margin-top: 3px" />
>>>>>>> b98ec42d
                  }
                }
              }
            </div>
          </td>
        </ng-container>
      }
      <ng-container matColumnDef="expandedDetail">
        <td
          *matCellDef="let element"
          [attr.colspan]="columnKeysSelfService.length"
          mat-cell>
          <div
            [@detailExpand]="expandedElement === element ? 'expanded' : 'collapsed'"
            class="expanded-detail">
            <div class="expanded-token-list-self-serivce">
              @for (token of element.tokens; track token) {
                <div class="token-item">
                  @if (containerService.containerBelongsToUser(token.container_serial)) {
                    <a (click)="contentService.tokenSelected(token.serial)">
                      {{ token.serial }}
                    </a>
                  } @else {
                    {{ token.serial }}
                  }
                  @if (token.tokentype) {
                    [
                    <span i18n>{{ token.tokentype }}</span>]
                  }
                </div>
              }
              @if (element.tokens?.length === 0) {
                <div
                  i18n
                  class="flex ali-center">
                  Container has no tokens.
                </div>
              }
            </div>
          </div>
        </td>
      </ng-container>
<<<<<<< HEAD
=======
    }
    <ng-container matColumnDef="expandedDetail">
      <td
        *matCellDef="let element"
        [attr.colspan]="columnKeysSelfService.length"
        mat-cell>
        <div
          [@detailExpand]="expandedElement === element ? 'expanded' : 'collapsed'"
          class="expanded-detail">
          <div class="expanded-token-list-self-serivce">
            @for (token of element.tokens; track token) {
              <div class="token-item">
                @if (containerService.containerBelongsToUser(token.container_serial)) {
                  <a (click)="contentService.tokenSelected(token.serial)">
                    {{ token.serial }}
                  </a>
                } @else {
                  {{ token.serial }}
                }
                @if (token.tokentype) {
                  [
                  <span i18n>
                    {{ token.tokentype }}
                  </span>]
                }
              </div>
            }
            @if (element.tokens?.length === 0) {
              <div
                i18n
                class="flex ali-center">
                Container has no tokens.
              </div>
            }
          </div>
        </div>
      </td>
    </ng-container>
>>>>>>> b98ec42d

      <tr
        *matHeaderRowDef="columnKeysSelfService"
        mat-header-row></tr>

      <tr
        (click)="expandedElement = expandedElement === row ? null : row"
        *matRowDef="let row; columns: columnKeysSelfService"
        [class.example-expanded-row]="expandedElement === row"
        class="example-element-row"
        mat-row></tr>

      <tr
        *matRowDef="let row; columns: ['expandedDetail']"
        class="example-detail-row"
        mat-row></tr>

      <tr *matNoDataRow>
        <td
          [attr.colspan]="columnKeysSelfService.length"
          i18n>
          No data matching the filter.
        </td>
      </tr>
    </table>
  </div>
</div><|MERGE_RESOLUTION|>--- conflicted
+++ resolved
@@ -103,16 +103,10 @@
                     <a
                       attr.aria-label="{{ column.label }} Link"
                       href="#">
-<<<<<<< HEAD
                       {{ element[column.key] }}
                     </a>
                   } @else {
                     {{ element[column.key] }}
-=======
-                      {{ realm }}
-                    </a>
-                    <br style="margin-top: 3px" />
->>>>>>> b98ec42d
                   }
                 }
               }
@@ -140,7 +134,9 @@
                   }
                   @if (token.tokentype) {
                     [
-                    <span i18n>{{ token.tokentype }}</span>]
+                    <span i18n>
+                    {{ token.tokentype }}
+                  </span>]
                   }
                 </div>
               }
@@ -155,47 +151,6 @@
           </div>
         </td>
       </ng-container>
-<<<<<<< HEAD
-=======
-    }
-    <ng-container matColumnDef="expandedDetail">
-      <td
-        *matCellDef="let element"
-        [attr.colspan]="columnKeysSelfService.length"
-        mat-cell>
-        <div
-          [@detailExpand]="expandedElement === element ? 'expanded' : 'collapsed'"
-          class="expanded-detail">
-          <div class="expanded-token-list-self-serivce">
-            @for (token of element.tokens; track token) {
-              <div class="token-item">
-                @if (containerService.containerBelongsToUser(token.container_serial)) {
-                  <a (click)="contentService.tokenSelected(token.serial)">
-                    {{ token.serial }}
-                  </a>
-                } @else {
-                  {{ token.serial }}
-                }
-                @if (token.tokentype) {
-                  [
-                  <span i18n>
-                    {{ token.tokentype }}
-                  </span>]
-                }
-              </div>
-            }
-            @if (element.tokens?.length === 0) {
-              <div
-                i18n
-                class="flex ali-center">
-                Container has no tokens.
-              </div>
-            }
-          </div>
-        </div>
-      </td>
-    </ng-container>
->>>>>>> b98ec42d
 
       <tr
         *matHeaderRowDef="columnKeysSelfService"
