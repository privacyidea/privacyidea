--- conflicted
+++ resolved
@@ -3,184 +3,6 @@
   aria-label="Container Table"
   class="container-table-container"
   i18n-aria-label>
-<<<<<<< HEAD
-  <div class="filter-paginator-container">
-    <mat-form-field
-      class="container-table-filter"
-      subscriptSizing="dynamic">
-      <mat-label i18n>Enter Filter</mat-label>
-      <app-clearable-input
-        (onClick)="containerService.clearFilter()"
-        [showClearButton]="containerService.containerFilter().isNotEmpty">
-        <input
-          #filterHTMLInputElement
-          (input)="containerService.handleFilterInput($event)"
-          [value]="containerService.containerFilter().filterString"
-          aria-label="Filter Input"
-          i18n-aria-label
-          i18n-placeholder
-          matInput
-          placeholder="Example query: 'type: generic user: admin'" />
-      </app-clearable-input>
-    </mat-form-field>
-    <mat-paginator
-      (page)="onPageEvent($event)"
-      [length]="total()"
-      [pageIndex]="pageIndex()"
-      [pageSizeOptions]="pageSizeOptions()"
-      [pageSize]="pageSize()"
-      showFirstLastButtons></mat-paginator>
-  </div>
-  <app-keyword-filter
-    [advancedApiFilter]="advancedApiFilter"
-    [apiFilter]="apiFilter"
-    [filterHTMLInputElement]="filterHTMLInputElement"
-    [filterValue]="containerService.containerFilter"></app-keyword-filter>
-  <table
-    (matSortChange)="onSortEvent($event)"
-    [dataSource]="containerDataSource()"
-    [matSortDisableClear]="false"
-    aria-label="Container Data Table"
-    class="container-table"
-    i18n-aria-label
-    mat-table
-    matSort
-    multiTemplateDataRows>
-    @for (column of columnsKeyMap; track column) {
-      <ng-container [matColumnDef]="column.key">
-        @if (column.key === "select") {
-          <th
-            *matHeaderCellDef
-            mat-header-cell
-            class="table-checkbox">
-            <mat-checkbox
-              (change)="$event ? toggleAllRows() : null"
-              [checked]="isAllSelected()"
-              [indeterminate]="containerSelection().length > 0 && !isAllSelected()"
-              [disabled]="total() === 0"></mat-checkbox>
-          </th>
-        } @else {
-          <th
-            *matHeaderCellDef
-            attr.aria-label="{{ column.label }} Header"
-            mat-header-cell
-            mat-sort-header>
-            {{ column.label }}
-          </th>
-        }
-        <td
-          *matCellDef="let element; let row"
-          attr.aria-label="{{ column.label }} Cell"
-          mat-cell
-          [ngClass]="{
-            'width-18rem': column.key === 'description',
-            'table-checkbox': column.key === 'select'
-          }">
-          <div [ngClass]="tableUtilsService.getClassForColumnKey(column.key)">
-            @switch (column.key) {
-              @case ("select") {
-                <mat-checkbox
-                  (change)="$event ? toggleRow(row) : null"
-                  (click)="$event.stopPropagation()"
-                  [checked]="containerSelection().includes(row)"
-                  [disabled]="total() === 0"></mat-checkbox>
-              }
-              @case ("serial") {
-                <a
-                  attr.aria-label="{{ column.label }} Link"
-                  (click)="contentService.containerSelected(element.serial)">
-                  {{ element[column.key] }}
-                </a>
-                @if (element.serial !== "") {
-                  <app-copy-button [copyText]="element.serial"></app-copy-button>
-                }
-              }
-              @case ("realms") {
-                <div [ngClass]="(element[column.key]?.length || 0) > 1 ? 'realm-list' : 'realm'">
-                  @for (realm of element[column.key]; track realm; let idx = $index) {
-                    <div>
-                      <span attr.aria-label="{{ column.label }} Link">
-                        {{ realm }}
-                      </span>
-                    </div>
-                  }
-                </div>
-              }
-              @case ("states") {
-                <span
-                  (click)="handleStateClick(element)"
-                  [ngClass]="tableUtilsService.getSpanClassForState(element[column.key][0], true)">
-                  {{ tableUtilsService.getDisplayTextForState(element[column.key][0]) }}
-                </span>
-              }
-              @default {
-                @if (tableUtilsService.isLink(column.key)) {
-                  <a
-                    attr.aria-label="{{ column.label }} Link"
-                    href="#">
-                    {{ element[column.key] }}
-                  </a>
-                } @else {
-                  {{ element[column.key] }}
-                }
-              }
-            }
-          </div>
-        </td>
-      </ng-container>
-    }
-    <ng-container matColumnDef="expandedDetail">
-      <td
-        *matCellDef="let element"
-        [attr.colspan]="columnKeys.length"
-        mat-cell>
-        <div
-          [@detailExpand]="expandedElement === element ? 'expanded' : 'collapsed'"
-          class="expanded-detail">
-          <div class="expanded-token-list">
-            @for (token of element.tokens; track token) {
-              <div class="token-item">
-                <a (click)="contentService.tokenSelected(token.serial)"> {{ token.serial }}</a>
-                [{{ token.tokentype }}]
-              </div>
-            }
-            @if (element.tokens?.length === 0) {
-              <div
-                i18n
-                class="flex ali-center">
-                Container has no tokens.
-              </div>
-            }
-          </div>
-        </div>
-      </td>
-    </ng-container>
-
-    <tr
-      *matHeaderRowDef="columnKeys"
-      mat-header-row></tr>
-
-    <tr
-      (click)="expandedElement = expandedElement === row ? null : row"
-      *matRowDef="let row; columns: columnKeys"
-      [class.example-expanded-row]="expandedElement === row"
-      class="example-element-row"
-      mat-row></tr>
-
-    <tr
-      *matRowDef="let row; columns: ['expandedDetail']"
-      class="example-detail-row"
-      mat-row></tr>
-
-    <tr *matNoDataRow>
-      <td
-        [attr.colspan]="columnKeys.length"
-        i18n>
-        No data matching the filter.
-      </td>
-    </tr>
-  </table>
-=======
   @if (authService.actionAllowed("container_list")) {
     <div class="filter-paginator-container">
       <mat-form-field
@@ -188,11 +10,12 @@
         subscriptSizing="dynamic">
         <mat-label i18n>Enter Filter</mat-label>
         <app-clearable-input
-          (onClick)="filterValueString.set('')"
-          [showClearButton]="filterValueString().length > 0">
+          (onClick)="containerService.clearFilter()"
+          [showClearButton]="containerService.containerFilter().isNotEmpty">
           <input
             #filterHTMLInputElement
-            [(ngModel)]="filterValueString"
+            (input)="containerService.handleFilterInput($event)"
+            [value]="containerService.containerFilter().filterString"
             aria-label="Filter Input"
             i18n-aria-label
             i18n-placeholder
@@ -212,7 +35,7 @@
       [advancedApiFilter]="advancedApiFilter"
       [apiFilter]="apiFilter"
       [filterHTMLInputElement]="filterHTMLInputElement"
-      [filterValue]="filterValue"></app-keyword-filter>
+      [filterValue]="containerService.containerFilter"></app-keyword-filter>
     <div class="table-container">
       <table
         (matSortChange)="onSortEvent($event)"
@@ -251,9 +74,9 @@
               attr.aria-label="{{ column.label }} Cell"
               mat-cell
               [ngClass]="{
-            'width-18rem': column.key === 'description',
-            'table-checkbox': column.key === 'select'
-          }">
+                'width-18rem': column.key === 'description',
+                'table-checkbox': column.key === 'select'
+              }">
               <div [ngClass]="tableUtilsService.getClassForColumnKey(column.key)">
                 @switch (column.key) {
                   @case ("select") {
@@ -274,13 +97,12 @@
                     }
                   }
                   @case ("realms") {
-                    <div [ngClass]="{'realm-list': (element[column.key]?.length || 0) > 1}">
+                    <div [ngClass]="{ 'realm-list': (element[column.key]?.length || 0) > 1 }">
                       @for (realm of element[column.key]; track realm; let idx = $index) {
                         <div>
-                        <span
-                          attr.aria-label="{{ column.label }} Link">
-                          {{ realm }}
-                        </span>
+                          <span attr.aria-label="{{ column.label }} Link">
+                            {{ realm }}
+                          </span>
                           <br style="margin-top: 3px" />
                         </div>
                       }
@@ -290,8 +112,8 @@
                     <span
                       (click)="handleStateClick(element)"
                       [ngClass]="tableUtilsService.getSpanClassForState(element[column.key][0], true)">
-                  {{ tableUtilsService.getDisplayTextForState(element[column.key][0]) }}
-                </span>
+                      {{ tableUtilsService.getDisplayTextForState(element[column.key][0]) }}
+                    </span>
                   }
                   @default {
                     @if (tableUtilsService.isLink(column.key)) {
@@ -362,10 +184,6 @@
       </table>
     </div>
   } @else {
-    <div
-      i18n>
-      You do not have the permission to view the container list.
-    </div>
+    <div i18n>You do not have the permission to view the container list.</div>
   }
->>>>>>> a587eebd
 </div>