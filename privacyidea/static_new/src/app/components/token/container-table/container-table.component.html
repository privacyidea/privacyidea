--- conflicted
+++ resolved
@@ -18,7 +18,7 @@
           i18n-aria-label
           i18n-placeholder
           matInput
-          placeholder="Example query: 'type: generic user: admin'"/>
+          placeholder="Example query: 'type: generic user: admin'" />
       </app-clearable-input>
     </mat-form-field>
     <mat-paginator
@@ -100,7 +100,7 @@
                       <span
                         attr.aria-label="{{ column.label }} Link">
                         {{ realm }}
-                      </span><br style="margin-top: 3px"/>
+                      </span><br style="margin-top: 3px" /><br style="margin-top: 3px" />
                     }
                   </div>
                 }
@@ -116,16 +116,10 @@
                     <a
                       attr.aria-label="{{ column.label }} Link"
                       href="#">
-<<<<<<< HEAD
                       {{ element[column.key] }}
                     </a>
                   } @else {
                     {{ element[column.key] }}
-=======
-                      {{ realm }}
-                    </a>
-                    <br style="margin-top: 3px" />
->>>>>>> b98ec42d
                   }
                 }
               }
