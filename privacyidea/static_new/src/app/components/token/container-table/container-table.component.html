--- conflicted
+++ resolved
@@ -50,15 +50,6 @@
         [pageSize]="pageSize()"
         showFirstLastButtons />
     </div>
-<<<<<<< HEAD
-    <app-keyword-filter
-      [advancedApiFilter]="advancedApiFilter"
-      [apiFilter]="apiFilter"
-      [filterHTMLInputElement]="filterHTMLInputElement"
-      [(filterValue)]="containerService.containerFilter" />
-=======
-
->>>>>>> 7c5f5396
     <app-container-table-actions />
     <div class="table-container">
       <table
