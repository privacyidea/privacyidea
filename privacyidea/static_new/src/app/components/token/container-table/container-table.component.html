--- conflicted
+++ resolved
@@ -6,23 +6,15 @@
       class="container-table-filter"
       subscriptSizing="dynamic">
       <mat-label>Enter Filter</mat-label>
-<<<<<<< HEAD
-        <app-clearable-input (onClick)="filterValueString.set('')"
-          [showClearButton]="filterValueString().length > 0">
-          <input #filterHTMLInputElement
-             [(ngModel)]="filterValueString"
-             aria-label="Filter Input"
-             matInput
-             placeholder="Example query: 'type: generic user: admin'" />
-        </app-clearable-input>
-=======
-      <input
-        #filterHTMLInputElement
-        [(ngModel)]="filterValueString"
-        aria-label="Filter Input"
-        matInput
-        placeholder="Example query: 'type: generic user: admin'"/>
->>>>>>> b8b1f8db
+      <app-clearable-input (onClick)="filterValueString.set('')"
+        [showClearButton]="filterValueString().length > 0">
+        <input
+          #filterHTMLInputElement
+          [(ngModel)]="filterValueString"
+          aria-label="Filter Input"
+          matInput
+          placeholder="Example query: 'type: generic user: admin'"/>
+      </app-clearable-input>
     </mat-form-field>
     <mat-paginator
       (page)="onPageEvent($event)"
