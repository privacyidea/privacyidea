import { NgClass } from "@angular/common";
import {
  Component,
  computed,
  effect,
  ElementRef,
  inject,
  linkedSignal,
  signal,
  ViewChild,
<<<<<<< HEAD
  WritableSignal,
} from '@angular/core';
import { FormsModule, ReactiveFormsModule } from '@angular/forms';
import {
  MatAutocomplete,
  MatAutocompleteTrigger,
} from '@angular/material/autocomplete';
import { MatIconButton } from '@angular/material/button';
import { MatCheckbox } from '@angular/material/checkbox';
import { MatDivider } from '@angular/material/divider';
import { MatFormField } from '@angular/material/form-field';
import { MatIcon } from '@angular/material/icon';
import { MatInput } from '@angular/material/input';
import { MatListItem } from '@angular/material/list';
import { MatPaginator, PageEvent } from '@angular/material/paginator';
import { MatSelectModule } from '@angular/material/select';
import {
  MatCell,
  MatColumnDef,
  MatTableDataSource,
  MatTableModule,
} from '@angular/material/table';
import { Router } from '@angular/router';
import { ROUTE_PATHS } from '../../../app.routes';
import {
  AuthService,
  AuthServiceInterface,
} from '../../../services/auth/auth.service';
=======
  WritableSignal
} from "@angular/core";
import { FormsModule, ReactiveFormsModule } from "@angular/forms";
import { MatAutocomplete, MatAutocompleteTrigger } from "@angular/material/autocomplete";
import { MatIconButton } from "@angular/material/button";
import { MatCheckbox } from "@angular/material/checkbox";
import { MatDivider } from "@angular/material/divider";
import { MatFormField } from "@angular/material/form-field";
import { MatIcon } from "@angular/material/icon";
import { MatInput } from "@angular/material/input";
import { MatListItem } from "@angular/material/list";
import { MatPaginator, PageEvent } from "@angular/material/paginator";
import { MatSelectModule } from "@angular/material/select";
import { MatCell, MatColumnDef, MatTableDataSource, MatTableModule } from "@angular/material/table";
import { AuthService, AuthServiceInterface } from "../../../services/auth/auth.service";
>>>>>>> b8b1f8db
import {
  ContainerDetailData,
  ContainerDetailToken,
  ContainerService,
  ContainerServiceInterface
} from "../../../services/container/container.service";
import { ContentService, ContentServiceInterface } from "../../../services/content/content.service";
import {
  OverflowService,
  OverflowServiceInterface
} from "../../../services/overflow/overflow.service";
import { RealmService, RealmServiceInterface } from "../../../services/realm/realm.service";
import {
  TableUtilsService,
  TableUtilsServiceInterface
} from "../../../services/table-utils/table-utils.service";
import {
  TokenDetails,
  TokenService,
<<<<<<< HEAD
  TokenServiceInterface,
} from '../../../services/token/token.service';
import {
  UserService,
  UserServiceInterface,
} from '../../../services/user/user.service';
import { ClearableInputComponent } from '../../shared/clearable-input/clearable-input.component';
import { CopyButtonComponent } from '../../shared/copy-button/copy-button.component';
import {
  EditableElement,
  EditButtonsComponent,
} from '../../shared/edit-buttons/edit-buttons.component';
import { infoDetailsKeyMap } from '../token-details/token-details.component';
import { ContainerDetailsInfoComponent } from './container-details-info/container-details-info.component';
import { ContainerDetailsTokenTableComponent } from './container-details-token-table/container-details-token-table.component';
=======
  TokenServiceInterface
} from "../../../services/token/token.service";
import { UserService, UserServiceInterface } from "../../../services/user/user.service";
import { CopyButtonComponent } from "../../shared/copy-button/copy-button.component";
import {
  EditableElement,
  EditButtonsComponent
} from "../../shared/edit-buttons/edit-buttons.component";
import { infoDetailsKeyMap } from "../token-details/token-details.component";
import { ContainerDetailsInfoComponent } from "./container-details-info/container-details-info.component";
import { ContainerDetailsTokenTableComponent } from "./container-details-token-table/container-details-token-table.component";
import { Router } from "@angular/router";
import { ROUTE_PATHS } from "../../../app.routes";
>>>>>>> b8b1f8db

export const containerDetailsKeyMap = [
  { key: "type", label: "Type" },
  { key: "states", label: "Status" },
  { key: "description", label: "Description" },
  { key: "realms", label: "Realms" }
];

const containerUserDetailsKeyMap = [
  { key: "user_realm", label: "User Realm" },
  { key: "user_name", label: "User" },
  { key: "user_resolver", label: "Resolver" },
  { key: "user_id", label: "User ID" }
];

const allowedTokenTypesMap = new Map<string, string | string[]>([
  [
    "yubikey",
    ["certificate", "hotp", "passkey", "webauthn", "yubico", "yubikey"]
  ],
  ["smartphone", ["daypassword", "hotp", "push", "sms", "totp"]],
  ["generic", "all"]
]);

interface TokenOption {
  serial: string;
  tokentype: string;
  active: boolean;
  username: string;
}

@Component({
  selector: "app-container-details",
  standalone: true,
  imports: [
    NgClass,
    MatTableModule,
    MatCell,
    MatColumnDef,
    ReactiveFormsModule,
    MatListItem,
    EditButtonsComponent,
    MatFormField,
    FormsModule,
    MatSelectModule,
    MatInput,
    MatAutocomplete,
    MatAutocompleteTrigger,
    MatIcon,
    MatIconButton,
    ContainerDetailsInfoComponent,
    ContainerDetailsTokenTableComponent,
    MatPaginator,
    MatDivider,
    MatCheckbox,
<<<<<<< HEAD
    CopyButtonComponent,
    ClearableInputComponent,
=======
    CopyButtonComponent
>>>>>>> b8b1f8db
  ],
  templateUrl: "./container-details.component.html",
  styleUrls: ["./container-details.component.scss"]
})
export class ContainerDetailsComponent {
  protected readonly overflowService: OverflowServiceInterface =
    inject(OverflowService);
  protected readonly containerService: ContainerServiceInterface =
    inject(ContainerService);
  protected readonly tableUtilsService: TableUtilsServiceInterface =
    inject(TableUtilsService);
  protected readonly realmService: RealmServiceInterface = inject(RealmService);
  protected readonly tokenService: TokenServiceInterface = inject(TokenService);
  protected readonly userService: UserServiceInterface = inject(UserService);
  protected readonly authService: AuthServiceInterface = inject(AuthService);
  protected readonly contentService: ContentServiceInterface =
    inject(ContentService);
  private router = inject(Router);
  states = this.containerService.states;
  isEditingUser = signal(false);
  isEditingInfo = signal(false);
  tokenSerial = this.tokenService.tokenSerial;
  containerSerial = this.containerService.containerSerial;
  showOnlyTokenNotInContainer = this.tokenService.showOnlyTokenNotInContainer;
  filterValue = this.tokenService.filterValue;
  filterValueString: WritableSignal<string> = linkedSignal(() => {
    const _filterValue: Record<string, string> = { ...this.filterValue() };
    delete _filterValue["container_serial"];
    delete _filterValue["type_list"];
    if (Object.keys(_filterValue).length === 0) {
      return "";
    }
    const filterEntries = Object.entries(_filterValue);
    return filterEntries
      .map(([key, value]: [string, string]) => `${key}: ${value}`)
      .join(" ");
  });

  tokenResource = this.tokenService.tokenResource;
  pageIndex = this.tokenService.pageIndex;
  pageSize = this.tokenService.pageSize;
  tokenDataSource: WritableSignal<MatTableDataSource<TokenDetails>> =
    linkedSignal({
      source: this.tokenResource.value,
      computation: (tokenResource, previous) => {
        if (tokenResource && tokenResource.result?.value) {
          return new MatTableDataSource(tokenResource.result?.value.tokens);
        }
        return previous?.value ?? new MatTableDataSource();
      }
    });
  total: WritableSignal<number> = linkedSignal({
    source: this.tokenResource.value,
    computation: (tokenResource, previous) => {
      if (tokenResource && tokenResource.result?.value) {
        return tokenResource.result?.value.count;
      }
      return previous?.value ?? 0;
    }
  });

  containerDetailResource = this.containerService.containerDetailResource;
  containerDetails = linkedSignal({
    source: this.containerDetailResource.value,
    computation: (containerDetailResourceValue) => {
      const value = containerDetailResourceValue?.result?.value;
      if (value && value.containers.length > 0) {
        return value.containers[0];
      }

      const emptyContainerDetails: ContainerDetailData = {
        type: "",
        tokens: [],
        states: [],
        description: "",
        select: "",
        serial: "",
        users: [
          {
            user_realm: "",
            user_name: "",
            user_resolver: "",
            user_id: ""
          }
        ],
        user_realm: "",
        realms: []
      };
      return emptyContainerDetails;
    }
  });
  containerDetailData = linkedSignal({
    source: this.containerDetails,
    computation: (containerDetails) => {
      if (!containerDetails) {
        return containerDetailsKeyMap.map((detail) => ({
          keyMap: detail,
          value: "",
          isEditing: signal(false)
        }));
      }
      return containerDetailsKeyMap
        .map((detail) => ({
          keyMap: detail,
          value: (containerDetails as any)[detail.key],
          isEditing: signal(false)
        }))
        .filter((detail) => detail.value !== undefined);
    }
  });
  infoData = linkedSignal({
    source: this.containerDetails,
    computation: (containerDetails) => {
      if (containerDetails.serial === "") {
        return infoDetailsKeyMap.map((detail) => ({
          keyMap: detail,
          value: "",
          isEditing: signal(false)
        }));
      }
      return infoDetailsKeyMap
        .map((detail) => ({
          keyMap: detail,
          value: (containerDetails as any)[detail.key],
          isEditing: signal(false)
        }))
        .filter((detail) => detail.value !== undefined);
    }
  });
  containerTokenData: WritableSignal<
    MatTableDataSource<ContainerDetailToken, MatPaginator>
  > = linkedSignal({
    source: this.containerDetails,
    computation: (containerDetails, previous) => {
      if (!containerDetails) {
        return (
          previous?.value ??
          new MatTableDataSource<ContainerDetailToken, MatPaginator>([])
        );
      }
      return new MatTableDataSource<ContainerDetailToken, MatPaginator>(
        containerDetails.tokens ?? []
      );
    }
  });
  selectedRealms = linkedSignal({
    source: this.containerDetails,
    computation: (containerDetails) => containerDetails?.realms || []
  });
  rawUserData = linkedSignal({
    source: this.containerDetails,
    computation: (containerDetails) => {
      if (
        !containerDetails ||
        !Array.isArray(containerDetails.users) ||
        containerDetails.users.length === 0
      ) {
        return {
          user_realm: "",
          user_name: "",
          user_resolver: "",
          user_id: ""
        };
      }
      return containerDetails.users[0];
    }
  });
  userData = linkedSignal({
    source: this.rawUserData,
    computation: (user) => {
      return containerUserDetailsKeyMap
        .map((detail) => ({
          keyMap: detail,
          value: user[detail.key as keyof typeof user],
          isEditing: signal(false)
        }))
        .filter((detail) => detail.value !== undefined);
    }
  });
  userRealm = linkedSignal({
    source: this.rawUserData,
    computation: (user) => user.user_realm || ""
  });

  isAnyEditing = computed(() => {
    return (
      this.containerDetailData().some((element) => element.isEditing()) ||
      this.isEditingUser() ||
      this.isEditingInfo()
    );
  });

  @ViewChild("filterHTMLInputElement")
  filterHTMLInputElement!: ElementRef<HTMLInputElement>;
  @ViewChild("tokenAutoTrigger", { read: MatAutocompleteTrigger })
  tokenAutoTrigger!: MatAutocompleteTrigger;

  constructor() {
    effect(() => {
      this.showOnlyTokenNotInContainer();
      if (this.filterHTMLInputElement) {
        this.filterHTMLInputElement.nativeElement.focus();
      }
    });
    effect(() => {
      const res = this.containerDetailResource.value();
      if (res && res?.result?.value?.containers.length === 0) {
        setTimeout(() => {
          this.router.navigateByUrl(ROUTE_PATHS.TOKENS_CONTAINERS);
        });
      }
    });
    effect(() => {
      const currentFilter = this.filterValue();

      let recordsFromText = this.tableUtilsService.recordsFromText(
        this.filterValueString()
      );
      if (this.showOnlyTokenNotInContainer()) {
        recordsFromText["container_serial"] = "";
      }
      recordsFromText = this._addTypeListToFilter(recordsFromText);
      const objValueFromText: Record<string, string> = {};
      Object.entries(recordsFromText).forEach(([key, value]) => {
        objValueFromText[key] = value as string;
      });
      if (JSON.stringify(currentFilter) !== JSON.stringify(objValueFromText)) {
        this.filterValue.set(objValueFromText);
      }
    });
  }

  _addTypeListToFilter(
    currentFilter: Record<string, string>
  ): Record<string, string> {
    const containerDetails = this.containerDetails();
    const containerType = containerDetails?.type;
    const allowedTokenTypes = allowedTokenTypesMap.get(containerType);
    const _currentFilter = { ...currentFilter } as Record<string, string>;
    if (
      !allowedTokenTypes ||
      allowedTokenTypes === "all" ||
      !Array.isArray(allowedTokenTypes) ||
      allowedTokenTypes.length === 0
    ) {
      delete _currentFilter["type"];
      delete _currentFilter["type_list"];
      return _currentFilter;
    }
    if (allowedTokenTypes.length === 1) {
      _currentFilter["type"] = allowedTokenTypes[0];
      delete _currentFilter["type_list"];
    } else {
      _currentFilter["type_list"] = allowedTokenTypes.join(",");

      delete _currentFilter["type"];
    }
    return _currentFilter;
  }

  isEditableElement(key: string) {
    const role = this.authService.role();
    if (role === "admin") {
      return key === "description" || key === "realms";
    } else {
      return key === "description";
    }
  }

  cancelContainerEdit(element: EditableElement) {
    switch (element.keyMap.key) {
      case "realms":
        this.selectedRealms.set([]);
        break;
      case "user_name":
        this.isEditingUser.update((b) => !b);
        break;
    }
    element.isEditing.set(!element.isEditing());
  }

  saveContainerEdit(element: EditableElement) {
    switch (element.keyMap.key) {
      case "realms":
        this.saveRealms();
        break;
      case "description":
        this.saveDescription();
        break;
      case "user_name":
        this.saveUser();
        break;
    }
    element.isEditing.set(!element.isEditing());
  }

  toggleContainerEdit(element: EditableElement) {
    switch (element.keyMap.key) {
      case "user_name":
        this.isEditingUser.update((b) => !b);
        if (this.isEditingUser() && !this.userService.selectedUserRealm()) {
          this.realmService.defaultRealmResource.reload();
        }
        return;
      default:
        element.isEditing.set(!element.isEditing());
    }
  }

  saveUser() {
    this.containerService
      .assignUser({
        containerSerial: this.containerSerial(),
        username: this.userService.userNameFilter(),
        userRealm: this.userService.selectedUserRealm()
      })
      .subscribe({
        next: () => {
          this.userService.userFilter.set("");
          this.userService.selectedUserRealm.set("");
          this.isEditingUser.update((b) => !b);
          this.containerDetailResource.reload();
        }
      });
  }

  unassignUser() {
    const userName = this.userData().find(
      (d) => d.keyMap.key === "user_name"
    )?.value;
    const userRealm = this.userData().find(
      (d) => d.keyMap.key === "user_realm"
    )?.value;
    this.containerService
      .unassignUser(this.containerSerial(), userName ?? "", userRealm ?? "")
      .subscribe({
        next: () => {
          this.containerDetailResource.reload();
        }
      });
  }

  onPageEvent(event: PageEvent) {
    this.tokenService.eventPageSize = event.pageSize;
    this.pageIndex.set(event.pageIndex);
    setTimeout(() => {
      this.filterHTMLInputElement.nativeElement.focus();
      this.tokenAutoTrigger.openPanel();
    }, 0);
  }

  addTokenToContainer(option: TokenOption) {
    this.containerService
      .addTokenToContainer(this.containerSerial(), option["serial"])
      .subscribe({
        next: () => {
          this.containerDetailResource.reload();
          this.tokenService.tokenResource.reload();
        }
      });
  }

  saveRealms() {
    this.containerService
      .setContainerRealm(this.containerSerial(), this.selectedRealms())
      .subscribe({
        next: () => {
          this.containerDetailResource.reload();
        }
      });
  }

  saveDescription() {
    const description = this.containerDetailData().find(
      (detail) => detail.keyMap.key === "description"
    )?.value;
    this.containerService
      .setContainerDescription(this.containerSerial(), description)
      .subscribe({
        next: () => {
          this.containerDetailResource.reload();
        }
      });
  }
}<|MERGE_RESOLUTION|>--- conflicted
+++ resolved
@@ -8,37 +8,7 @@
   linkedSignal,
   signal,
   ViewChild,
-<<<<<<< HEAD
   WritableSignal,
-} from '@angular/core';
-import { FormsModule, ReactiveFormsModule } from '@angular/forms';
-import {
-  MatAutocomplete,
-  MatAutocompleteTrigger,
-} from '@angular/material/autocomplete';
-import { MatIconButton } from '@angular/material/button';
-import { MatCheckbox } from '@angular/material/checkbox';
-import { MatDivider } from '@angular/material/divider';
-import { MatFormField } from '@angular/material/form-field';
-import { MatIcon } from '@angular/material/icon';
-import { MatInput } from '@angular/material/input';
-import { MatListItem } from '@angular/material/list';
-import { MatPaginator, PageEvent } from '@angular/material/paginator';
-import { MatSelectModule } from '@angular/material/select';
-import {
-  MatCell,
-  MatColumnDef,
-  MatTableDataSource,
-  MatTableModule,
-} from '@angular/material/table';
-import { Router } from '@angular/router';
-import { ROUTE_PATHS } from '../../../app.routes';
-import {
-  AuthService,
-  AuthServiceInterface,
-} from '../../../services/auth/auth.service';
-=======
-  WritableSignal
 } from "@angular/core";
 import { FormsModule, ReactiveFormsModule } from "@angular/forms";
 import { MatAutocomplete, MatAutocompleteTrigger } from "@angular/material/autocomplete";
@@ -52,80 +22,59 @@
 import { MatPaginator, PageEvent } from "@angular/material/paginator";
 import { MatSelectModule } from "@angular/material/select";
 import { MatCell, MatColumnDef, MatTableDataSource, MatTableModule } from "@angular/material/table";
+import { Router } from "@angular/router";
+import { ROUTE_PATHS } from "../../../app.routes";
 import { AuthService, AuthServiceInterface } from "../../../services/auth/auth.service";
->>>>>>> b8b1f8db
 import {
   ContainerDetailData,
   ContainerDetailToken,
   ContainerService,
-  ContainerServiceInterface
+  ContainerServiceInterface,
 } from "../../../services/container/container.service";
 import { ContentService, ContentServiceInterface } from "../../../services/content/content.service";
 import {
   OverflowService,
-  OverflowServiceInterface
+  OverflowServiceInterface,
 } from "../../../services/overflow/overflow.service";
 import { RealmService, RealmServiceInterface } from "../../../services/realm/realm.service";
 import {
   TableUtilsService,
-  TableUtilsServiceInterface
+  TableUtilsServiceInterface,
 } from "../../../services/table-utils/table-utils.service";
 import {
   TokenDetails,
   TokenService,
-<<<<<<< HEAD
   TokenServiceInterface,
-} from '../../../services/token/token.service';
-import {
-  UserService,
-  UserServiceInterface,
-} from '../../../services/user/user.service';
-import { ClearableInputComponent } from '../../shared/clearable-input/clearable-input.component';
-import { CopyButtonComponent } from '../../shared/copy-button/copy-button.component';
+} from "../../../services/token/token.service";
+import { UserService, UserServiceInterface } from "../../../services/user/user.service";
+import { ClearableInputComponent } from "../../shared/clearable-input/clearable-input.component";
+import { CopyButtonComponent } from "../../shared/copy-button/copy-button.component";
 import {
   EditableElement,
   EditButtonsComponent,
-} from '../../shared/edit-buttons/edit-buttons.component';
-import { infoDetailsKeyMap } from '../token-details/token-details.component';
-import { ContainerDetailsInfoComponent } from './container-details-info/container-details-info.component';
-import { ContainerDetailsTokenTableComponent } from './container-details-token-table/container-details-token-table.component';
-=======
-  TokenServiceInterface
-} from "../../../services/token/token.service";
-import { UserService, UserServiceInterface } from "../../../services/user/user.service";
-import { CopyButtonComponent } from "../../shared/copy-button/copy-button.component";
-import {
-  EditableElement,
-  EditButtonsComponent
 } from "../../shared/edit-buttons/edit-buttons.component";
 import { infoDetailsKeyMap } from "../token-details/token-details.component";
 import { ContainerDetailsInfoComponent } from "./container-details-info/container-details-info.component";
 import { ContainerDetailsTokenTableComponent } from "./container-details-token-table/container-details-token-table.component";
-import { Router } from "@angular/router";
-import { ROUTE_PATHS } from "../../../app.routes";
->>>>>>> b8b1f8db
 
 export const containerDetailsKeyMap = [
   { key: "type", label: "Type" },
   { key: "states", label: "Status" },
   { key: "description", label: "Description" },
-  { key: "realms", label: "Realms" }
+  { key: "realms", label: "Realms" },
 ];
 
 const containerUserDetailsKeyMap = [
   { key: "user_realm", label: "User Realm" },
   { key: "user_name", label: "User" },
   { key: "user_resolver", label: "Resolver" },
-  { key: "user_id", label: "User ID" }
+  { key: "user_id", label: "User ID" },
 ];
 
 const allowedTokenTypesMap = new Map<string, string | string[]>([
-  [
-    "yubikey",
-    ["certificate", "hotp", "passkey", "webauthn", "yubico", "yubikey"]
-  ],
+  ["yubikey", ["certificate", "hotp", "passkey", "webauthn", "yubico", "yubikey"]],
   ["smartphone", ["daypassword", "hotp", "push", "sms", "totp"]],
-  ["generic", "all"]
+  ["generic", "all"],
 ]);
 
 interface TokenOption {
@@ -159,29 +108,21 @@
     MatPaginator,
     MatDivider,
     MatCheckbox,
-<<<<<<< HEAD
     CopyButtonComponent,
     ClearableInputComponent,
-=======
-    CopyButtonComponent
->>>>>>> b8b1f8db
   ],
   templateUrl: "./container-details.component.html",
-  styleUrls: ["./container-details.component.scss"]
+  styleUrls: ["./container-details.component.scss"],
 })
 export class ContainerDetailsComponent {
-  protected readonly overflowService: OverflowServiceInterface =
-    inject(OverflowService);
-  protected readonly containerService: ContainerServiceInterface =
-    inject(ContainerService);
-  protected readonly tableUtilsService: TableUtilsServiceInterface =
-    inject(TableUtilsService);
+  protected readonly overflowService: OverflowServiceInterface = inject(OverflowService);
+  protected readonly containerService: ContainerServiceInterface = inject(ContainerService);
+  protected readonly tableUtilsService: TableUtilsServiceInterface = inject(TableUtilsService);
   protected readonly realmService: RealmServiceInterface = inject(RealmService);
   protected readonly tokenService: TokenServiceInterface = inject(TokenService);
   protected readonly userService: UserServiceInterface = inject(UserService);
   protected readonly authService: AuthServiceInterface = inject(AuthService);
-  protected readonly contentService: ContentServiceInterface =
-    inject(ContentService);
+  protected readonly contentService: ContentServiceInterface = inject(ContentService);
   private router = inject(Router);
   states = this.containerService.states;
   isEditingUser = signal(false);
@@ -198,24 +139,21 @@
       return "";
     }
     const filterEntries = Object.entries(_filterValue);
-    return filterEntries
-      .map(([key, value]: [string, string]) => `${key}: ${value}`)
-      .join(" ");
+    return filterEntries.map(([key, value]: [string, string]) => `${key}: ${value}`).join(" ");
   });
 
   tokenResource = this.tokenService.tokenResource;
   pageIndex = this.tokenService.pageIndex;
   pageSize = this.tokenService.pageSize;
-  tokenDataSource: WritableSignal<MatTableDataSource<TokenDetails>> =
-    linkedSignal({
-      source: this.tokenResource.value,
-      computation: (tokenResource, previous) => {
-        if (tokenResource && tokenResource.result?.value) {
-          return new MatTableDataSource(tokenResource.result?.value.tokens);
-        }
-        return previous?.value ?? new MatTableDataSource();
-      }
-    });
+  tokenDataSource: WritableSignal<MatTableDataSource<TokenDetails>> = linkedSignal({
+    source: this.tokenResource.value,
+    computation: (tokenResource, previous) => {
+      if (tokenResource && tokenResource.result?.value) {
+        return new MatTableDataSource(tokenResource.result?.value.tokens);
+      }
+      return previous?.value ?? new MatTableDataSource();
+    },
+  });
   total: WritableSignal<number> = linkedSignal({
     source: this.tokenResource.value,
     computation: (tokenResource, previous) => {
@@ -223,7 +161,7 @@
         return tokenResource.result?.value.count;
       }
       return previous?.value ?? 0;
-    }
+    },
   });
 
   containerDetailResource = this.containerService.containerDetailResource;
@@ -247,14 +185,14 @@
             user_realm: "",
             user_name: "",
             user_resolver: "",
-            user_id: ""
-          }
+            user_id: "",
+          },
         ],
         user_realm: "",
-        realms: []
+        realms: [],
       };
       return emptyContainerDetails;
-    }
+    },
   });
   containerDetailData = linkedSignal({
     source: this.containerDetails,
@@ -263,17 +201,17 @@
         return containerDetailsKeyMap.map((detail) => ({
           keyMap: detail,
           value: "",
-          isEditing: signal(false)
+          isEditing: signal(false),
         }));
       }
       return containerDetailsKeyMap
         .map((detail) => ({
           keyMap: detail,
           value: (containerDetails as any)[detail.key],
-          isEditing: signal(false)
+          isEditing: signal(false),
         }))
         .filter((detail) => detail.value !== undefined);
-    }
+    },
   });
   infoData = linkedSignal({
     source: this.containerDetails,
@@ -282,37 +220,33 @@
         return infoDetailsKeyMap.map((detail) => ({
           keyMap: detail,
           value: "",
-          isEditing: signal(false)
+          isEditing: signal(false),
         }));
       }
       return infoDetailsKeyMap
         .map((detail) => ({
           keyMap: detail,
           value: (containerDetails as any)[detail.key],
-          isEditing: signal(false)
+          isEditing: signal(false),
         }))
         .filter((detail) => detail.value !== undefined);
-    }
-  });
-  containerTokenData: WritableSignal<
-    MatTableDataSource<ContainerDetailToken, MatPaginator>
-  > = linkedSignal({
-    source: this.containerDetails,
-    computation: (containerDetails, previous) => {
-      if (!containerDetails) {
-        return (
-          previous?.value ??
-          new MatTableDataSource<ContainerDetailToken, MatPaginator>([])
+    },
+  });
+  containerTokenData: WritableSignal<MatTableDataSource<ContainerDetailToken, MatPaginator>> =
+    linkedSignal({
+      source: this.containerDetails,
+      computation: (containerDetails, previous) => {
+        if (!containerDetails) {
+          return previous?.value ?? new MatTableDataSource<ContainerDetailToken, MatPaginator>([]);
+        }
+        return new MatTableDataSource<ContainerDetailToken, MatPaginator>(
+          containerDetails.tokens ?? [],
         );
-      }
-      return new MatTableDataSource<ContainerDetailToken, MatPaginator>(
-        containerDetails.tokens ?? []
-      );
-    }
-  });
+      },
+    });
   selectedRealms = linkedSignal({
     source: this.containerDetails,
-    computation: (containerDetails) => containerDetails?.realms || []
+    computation: (containerDetails) => containerDetails?.realms || [],
   });
   rawUserData = linkedSignal({
     source: this.containerDetails,
@@ -326,11 +260,11 @@
           user_realm: "",
           user_name: "",
           user_resolver: "",
-          user_id: ""
+          user_id: "",
         };
       }
       return containerDetails.users[0];
-    }
+    },
   });
   userData = linkedSignal({
     source: this.rawUserData,
@@ -339,14 +273,14 @@
         .map((detail) => ({
           keyMap: detail,
           value: user[detail.key as keyof typeof user],
-          isEditing: signal(false)
+          isEditing: signal(false),
         }))
         .filter((detail) => detail.value !== undefined);
-    }
+    },
   });
   userRealm = linkedSignal({
     source: this.rawUserData,
-    computation: (user) => user.user_realm || ""
+    computation: (user) => user.user_realm || "",
   });
 
   isAnyEditing = computed(() => {
@@ -380,9 +314,7 @@
     effect(() => {
       const currentFilter = this.filterValue();
 
-      let recordsFromText = this.tableUtilsService.recordsFromText(
-        this.filterValueString()
-      );
+      let recordsFromText = this.tableUtilsService.recordsFromText(this.filterValueString());
       if (this.showOnlyTokenNotInContainer()) {
         recordsFromText["container_serial"] = "";
       }
@@ -397,9 +329,7 @@
     });
   }
 
-  _addTypeListToFilter(
-    currentFilter: Record<string, string>
-  ): Record<string, string> {
+  _addTypeListToFilter(currentFilter: Record<string, string>): Record<string, string> {
     const containerDetails = this.containerDetails();
     const containerType = containerDetails?.type;
     const allowedTokenTypes = allowedTokenTypesMap.get(containerType);
@@ -479,7 +409,7 @@
       .assignUser({
         containerSerial: this.containerSerial(),
         username: this.userService.userNameFilter(),
-        userRealm: this.userService.selectedUserRealm()
+        userRealm: this.userService.selectedUserRealm(),
       })
       .subscribe({
         next: () => {
@@ -487,23 +417,19 @@
           this.userService.selectedUserRealm.set("");
           this.isEditingUser.update((b) => !b);
           this.containerDetailResource.reload();
-        }
+        },
       });
   }
 
   unassignUser() {
-    const userName = this.userData().find(
-      (d) => d.keyMap.key === "user_name"
-    )?.value;
-    const userRealm = this.userData().find(
-      (d) => d.keyMap.key === "user_realm"
-    )?.value;
+    const userName = this.userData().find((d) => d.keyMap.key === "user_name")?.value;
+    const userRealm = this.userData().find((d) => d.keyMap.key === "user_realm")?.value;
     this.containerService
       .unassignUser(this.containerSerial(), userName ?? "", userRealm ?? "")
       .subscribe({
         next: () => {
           this.containerDetailResource.reload();
-        }
+        },
       });
   }
 
@@ -517,14 +443,12 @@
   }
 
   addTokenToContainer(option: TokenOption) {
-    this.containerService
-      .addTokenToContainer(this.containerSerial(), option["serial"])
-      .subscribe({
-        next: () => {
-          this.containerDetailResource.reload();
-          this.tokenService.tokenResource.reload();
-        }
-      });
+    this.containerService.addTokenToContainer(this.containerSerial(), option["serial"]).subscribe({
+      next: () => {
+        this.containerDetailResource.reload();
+        this.tokenService.tokenResource.reload();
+      },
+    });
   }
 
   saveRealms() {
@@ -533,20 +457,18 @@
       .subscribe({
         next: () => {
           this.containerDetailResource.reload();
-        }
+        },
       });
   }
 
   saveDescription() {
     const description = this.containerDetailData().find(
-      (detail) => detail.keyMap.key === "description"
+      (detail) => detail.keyMap.key === "description",
     )?.value;
-    this.containerService
-      .setContainerDescription(this.containerSerial(), description)
-      .subscribe({
-        next: () => {
-          this.containerDetailResource.reload();
-        }
-      });
+    this.containerService.setContainerDescription(this.containerSerial(), description).subscribe({
+      next: () => {
+        this.containerDetailResource.reload();
+      },
+    });
   }
 }