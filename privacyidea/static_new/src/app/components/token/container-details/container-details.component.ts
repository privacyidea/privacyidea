import { NgClass } from "@angular/common";
import {
  Component,
  computed,
  effect,
  ElementRef,
  inject,
  linkedSignal,
  signal,
  ViewChild,
  WritableSignal
} from "@angular/core";
import { FormsModule, ReactiveFormsModule } from "@angular/forms";
import { MatAutocomplete, MatAutocompleteTrigger } from "@angular/material/autocomplete";
import { MatIconButton } from "@angular/material/button";
import { MatCheckbox } from "@angular/material/checkbox";
import { MatDivider } from "@angular/material/divider";
import { MatFormField } from "@angular/material/form-field";
import { MatIcon } from "@angular/material/icon";
import { MatInput } from "@angular/material/input";
import { MatListItem } from "@angular/material/list";
import { MatPaginator, PageEvent } from "@angular/material/paginator";
import { MatSelectModule } from "@angular/material/select";
import { MatCell, MatColumnDef, MatTableDataSource, MatTableModule } from "@angular/material/table";
import { Router } from "@angular/router";
import { ROUTE_PATHS } from "../../../app.routes";
import { AuthService, AuthServiceInterface } from "../../../services/auth/auth.service";
import {
  ContainerDetailData,
  ContainerDetailToken,
  ContainerService,
  ContainerServiceInterface
} from "../../../services/container/container.service";
import { ContentService, ContentServiceInterface } from "../../../services/content/content.service";
import { OverflowService, OverflowServiceInterface } from "../../../services/overflow/overflow.service";
import { RealmService, RealmServiceInterface } from "../../../services/realm/realm.service";
import { TableUtilsService, TableUtilsServiceInterface } from "../../../services/table-utils/table-utils.service";
import { TokenDetails, TokenService, TokenServiceInterface } from "../../../services/token/token.service";
import { UserService, UserServiceInterface } from "../../../services/user/user.service";
import { ClearableInputComponent } from "../../shared/clearable-input/clearable-input.component";
import { CopyButtonComponent } from "../../shared/copy-button/copy-button.component";
import { EditableElement, EditButtonsComponent } from "../../shared/edit-buttons/edit-buttons.component";
import { infoDetailsKeyMap } from "../token-details/token-details.component";
import { ContainerDetailsInfoComponent } from "./container-details-info/container-details-info.component";
import { ContainerDetailsTokenTableComponent } from "./container-details-token-table/container-details-token-table.component";

export const containerDetailsKeyMap = [
  { key: "type", label: "Type" },
  { key: "states", label: "Status" },
  { key: "description", label: "Description" },
  { key: "realms", label: "Realms" }
];

const containerUserDetailsKeyMap = [
  { key: "user_realm", label: "User Realm" },
  { key: "user_name", label: "User" },
  { key: "user_resolver", label: "Resolver" },
  { key: "user_id", label: "User ID" }
];

const allowedTokenTypesMap = new Map<string, string | string[]>([
  ["yubikey", ["certificate", "hotp", "passkey", "webauthn", "yubico", "yubikey"]],
  ["smartphone", ["daypassword", "hotp", "push", "sms", "totp"]],
  ["generic", "all"]
]);

interface TokenOption {
  serial: string;
  tokentype: string;
  active: boolean;
  username: string;
}

@Component({
  selector: "app-container-details",
  standalone: true,
  imports: [
    NgClass,
    MatTableModule,
    MatCell,
    MatColumnDef,
    ReactiveFormsModule,
    MatListItem,
    EditButtonsComponent,
    MatFormField,
    FormsModule,
    MatSelectModule,
    MatInput,
    MatAutocomplete,
    MatAutocompleteTrigger,
    MatIcon,
    MatIconButton,
    ContainerDetailsInfoComponent,
    ContainerDetailsTokenTableComponent,
    MatPaginator,
    MatDivider,
    MatCheckbox,
    CopyButtonComponent,
    ClearableInputComponent
  ],
  templateUrl: "./container-details.component.html",
  styleUrls: ["./container-details.component.scss"]
})
export class ContainerDetailsComponent {
  protected readonly overflowService: OverflowServiceInterface = inject(OverflowService);
  protected readonly containerService: ContainerServiceInterface = inject(ContainerService);
  protected readonly tableUtilsService: TableUtilsServiceInterface = inject(TableUtilsService);
  protected readonly realmService: RealmServiceInterface = inject(RealmService);
  protected readonly tokenService: TokenServiceInterface = inject(TokenService);
  protected readonly userService: UserServiceInterface = inject(UserService);
  protected readonly authService: AuthServiceInterface = inject(AuthService);
  protected readonly contentService: ContentServiceInterface = inject(ContentService);
  private router = inject(Router);
  states = this.containerService.states;
  isEditingUser = signal(false);
  isEditingInfo = signal(false);
  tokenSerial = this.tokenService.tokenSerial;
  containerSerial = this.containerService.containerSerial;
  showOnlyTokenNotInContainer = this.tokenService.showOnlyTokenNotInContainer;
  filterValue = this.tokenService.filterValue;
  filterValueString: WritableSignal<string> = linkedSignal(() => {
    const _filterValue: Record<string, string> = { ...this.filterValue() };
    delete _filterValue["container_serial"];
    delete _filterValue["type_list"];
    if (Object.keys(_filterValue).length === 0) {
      return "";
    }
    const filterEntries = Object.entries(_filterValue);
    return filterEntries.map(([key, value]: [string, string]) => `${key}: ${value}`).join(" ");
  });

  tokenResource = this.tokenService.tokenResource;
  pageIndex = this.tokenService.pageIndex;
  pageSize = this.tokenService.pageSize;
  tokenDataSource: WritableSignal<MatTableDataSource<TokenDetails>> = linkedSignal({
    source: this.tokenResource.value,
    computation: (tokenResource, previous) => {
      if (tokenResource && tokenResource.result?.value) {
        return new MatTableDataSource(tokenResource.result?.value.tokens);
      }
      return previous?.value ?? new MatTableDataSource();
    }
  });
  total: WritableSignal<number> = linkedSignal({
    source: this.tokenResource.value,
    computation: (tokenResource, previous) => {
      if (tokenResource && tokenResource.result?.value) {
        return tokenResource.result?.value.count;
      }
      return previous?.value ?? 0;
    }
  });

  containerDetailResource = this.containerService.containerDetailResource;
  containerDetails = linkedSignal({
    source: this.containerDetailResource.value,
    computation: (containerDetailResourceValue) => {
      const value = containerDetailResourceValue?.result?.value;
      if (value && value.containers.length > 0) {
        return value.containers[0];
      }

      const emptyContainerDetails: ContainerDetailData = {
        type: "",
        tokens: [],
        states: [],
        description: "",
        select: "",
        serial: "",
        users: [
          {
            user_realm: "",
            user_name: "",
            user_resolver: "",
            user_id: ""
          }
        ],
        user_realm: "",
        realms: []
      };
      return emptyContainerDetails;
    }
  });
  containerDetailData = linkedSignal({
    source: this.containerDetails,
    computation: (containerDetails) => {
      if (!containerDetails) {
        return containerDetailsKeyMap.map((detail) => ({
          keyMap: detail,
          value: "",
          isEditing: signal(false)
        }));
      }
      return containerDetailsKeyMap
        .map((detail) => ({
          keyMap: detail,
          value: (containerDetails as any)[detail.key],
          isEditing: signal(false)
        }))
        .filter((detail) => detail.value !== undefined);
    }
  });
  infoData = linkedSignal({
    source: this.containerDetails,
    computation: (containerDetails) => {
      if (containerDetails.serial === "") {
        return infoDetailsKeyMap.map((detail) => ({
          keyMap: detail,
          value: "",
          isEditing: signal(false)
        }));
      }
      return infoDetailsKeyMap
        .map((detail) => ({
          keyMap: detail,
          value: (containerDetails as any)[detail.key],
          isEditing: signal(false)
        }))
        .filter((detail) => detail.value !== undefined);
    }
<<<<<<< HEAD
  });
  containerTokenData: WritableSignal<MatTableDataSource<ContainerDetailToken, MatPaginator>> = linkedSignal({
    source: this.containerDetails,
    computation: (containerDetails, previous) => {
      if (!containerDetails) {
        return previous?.value ?? new MatTableDataSource<ContainerDetailToken, MatPaginator>([]);
      }
      return new MatTableDataSource<ContainerDetailToken, MatPaginator>(containerDetails.tokens ?? []);
    }
  });
=======
  });
  containerTokenData: WritableSignal<MatTableDataSource<ContainerDetailToken, MatPaginator>> =
    linkedSignal({
      source: this.containerDetails,
      computation: (containerDetails, previous) => {
        if (!containerDetails) {
          return previous?.value ?? new MatTableDataSource<ContainerDetailToken, MatPaginator>([]);
        }
        return new MatTableDataSource<ContainerDetailToken, MatPaginator>(
          containerDetails.tokens ?? []
        );
      }
    });
>>>>>>> 0cff886a
  selectedRealms = linkedSignal({
    source: this.containerDetails,
    computation: (containerDetails) => containerDetails?.realms || []
  });
  rawUserData = linkedSignal({
    source: this.containerDetails,
    computation: (containerDetails) => {
      if (!containerDetails || !Array.isArray(containerDetails.users) || containerDetails.users.length === 0) {
        return {
          user_realm: "",
          user_name: "",
          user_resolver: "",
          user_id: ""
        };
      }
      return containerDetails.users[0];
    }
  });
  userData = linkedSignal({
    source: this.rawUserData,
    computation: (user) => {
      return containerUserDetailsKeyMap
        .map((detail) => ({
          keyMap: detail,
          value: user[detail.key as keyof typeof user],
          isEditing: signal(false)
        }))
        .filter((detail) => detail.value !== undefined);
    }
  });
  userRealm = linkedSignal({
    source: this.rawUserData,
    computation: (user) => user.user_realm || ""
  });

  isAnyEditing = computed(() => {
    return (
      this.containerDetailData().some((element) => element.isEditing()) || this.isEditingUser() || this.isEditingInfo()
    );
  });

  @ViewChild("filterHTMLInputElement")
  filterHTMLInputElement!: ElementRef<HTMLInputElement>;
  @ViewChild("tokenAutoTrigger", { read: MatAutocompleteTrigger })
  tokenAutoTrigger!: MatAutocompleteTrigger;

  constructor() {
    effect(() => {
      this.showOnlyTokenNotInContainer();
      if (this.filterHTMLInputElement) {
        this.filterHTMLInputElement.nativeElement.focus();
      }
    });
    effect(() => {
      const res = this.containerDetailResource.value();
      if (res && res?.result?.value?.containers.length === 0) {
        setTimeout(() => {
          this.router.navigateByUrl(ROUTE_PATHS.TOKENS_CONTAINERS);
        });
      }
    });
    effect(() => {
      const currentFilter = this.filterValue();

      let recordsFromText = this.tableUtilsService.recordsFromText(this.filterValueString());
      if (this.showOnlyTokenNotInContainer()) {
        recordsFromText["container_serial"] = "";
      }
      recordsFromText = this._addTypeListToFilter(recordsFromText);
      const objValueFromText: Record<string, string> = {};
      Object.entries(recordsFromText).forEach(([key, value]) => {
        objValueFromText[key] = value as string;
      });
      if (JSON.stringify(currentFilter) !== JSON.stringify(objValueFromText)) {
        this.filterValue.set(objValueFromText);
      }
    });
  }

  _addTypeListToFilter(currentFilter: Record<string, string>): Record<string, string> {
    const containerDetails = this.containerDetails();
    const containerType = containerDetails?.type;
    const allowedTokenTypes = allowedTokenTypesMap.get(containerType);
    const _currentFilter = { ...currentFilter } as Record<string, string>;
    if (
      !allowedTokenTypes ||
      allowedTokenTypes === "all" ||
      !Array.isArray(allowedTokenTypes) ||
      allowedTokenTypes.length === 0
    ) {
      delete _currentFilter["type"];
      delete _currentFilter["type_list"];
      return _currentFilter;
    }
    if (allowedTokenTypes.length === 1) {
      _currentFilter["type"] = allowedTokenTypes[0];
      delete _currentFilter["type_list"];
    } else {
      _currentFilter["type_list"] = allowedTokenTypes.join(",");

      delete _currentFilter["type"];
    }
    return _currentFilter;
  }

  isEditableElement(key: string) {
    const role = this.authService.role();
    if (role === "admin") {
      return key === "description" || key === "realms";
    } else {
      return key === "description";
    }
  }

  cancelContainerEdit(element: EditableElement) {
    switch (element.keyMap.key) {
      case "realms":
        this.selectedRealms.set([]);
        break;
      case "user_name":
        this.isEditingUser.update((b) => !b);
        break;
    }
    element.isEditing.set(!element.isEditing());
  }

  saveContainerEdit(element: EditableElement) {
    switch (element.keyMap.key) {
      case "realms":
        this.saveRealms();
        break;
      case "description":
        this.saveDescription();
        break;
      case "user_name":
        this.saveUser();
        break;
    }
    element.isEditing.set(!element.isEditing());
  }

  toggleContainerEdit(element: EditableElement) {
    switch (element.keyMap.key) {
      case "user_name":
        this.isEditingUser.update((b) => !b);
        if (this.isEditingUser() && !this.userService.selectedUserRealm()) {
          this.realmService.defaultRealmResource.reload();
        }
        return;
      default:
        element.isEditing.set(!element.isEditing());
    }
  }

  saveUser() {
    this.containerService
      .assignUser({
        containerSerial: this.containerSerial(),
        username: this.userService.userNameFilter(),
        userRealm: this.userService.selectedUserRealm()
      })
      .subscribe({
        next: () => {
          this.userService.userFilter.set("");
          this.userService.selectedUserRealm.set("");
          this.isEditingUser.update((b) => !b);
          this.containerDetailResource.reload();
        }
      });
  }

  unassignUser() {
    const userName = this.userData().find((d) => d.keyMap.key === "user_name")?.value;
    const userRealm = this.userData().find((d) => d.keyMap.key === "user_realm")?.value;
<<<<<<< HEAD
    this.containerService.unassignUser(this.containerSerial(), userName ?? "", userRealm ?? "").subscribe({
      next: () => {
        this.containerDetailResource.reload();
      }
    });
=======
    this.containerService
      .unassignUser(this.containerSerial(), userName ?? "", userRealm ?? "")
      .subscribe({
        next: () => {
          this.containerDetailResource.reload();
        }
      });
>>>>>>> 0cff886a
  }

  onPageEvent(event: PageEvent) {
    this.tokenService.eventPageSize = event.pageSize;
    this.pageIndex.set(event.pageIndex);
    setTimeout(() => {
      this.filterHTMLInputElement.nativeElement.focus();
      this.tokenAutoTrigger.openPanel();
    }, 0);
  }

  addTokenToContainer(option: TokenOption) {
    this.containerService.addTokenToContainer(this.containerSerial(), option["serial"]).subscribe({
      next: () => {
        this.containerDetailResource.reload();
        this.tokenService.tokenResource.reload();
      }
    });
  }

  saveRealms() {
<<<<<<< HEAD
    this.containerService.setContainerRealm(this.containerSerial(), this.selectedRealms()).subscribe({
      next: () => {
        this.containerDetailResource.reload();
      }
    });
  }

  saveDescription() {
    const description = this.containerDetailData().find((detail) => detail.keyMap.key === "description")?.value;
=======
    this.containerService
      .setContainerRealm(this.containerSerial(), this.selectedRealms())
      .subscribe({
        next: () => {
          this.containerDetailResource.reload();
        }
      });
  }

  saveDescription() {
    const description = this.containerDetailData().find(
      (detail) => detail.keyMap.key === "description"
    )?.value;
>>>>>>> 0cff886a
    this.containerService.setContainerDescription(this.containerSerial(), description).subscribe({
      next: () => {
        this.containerDetailResource.reload();
      }
    });
  }
}<|MERGE_RESOLUTION|>--- conflicted
+++ resolved
@@ -1,30 +1,15 @@
-import { NgClass } from "@angular/common";
+import { AuthService, AuthServiceInterface } from "../../../services/auth/auth.service";
 import {
   Component,
+  ElementRef,
+  ViewChild,
+  WritableSignal,
   computed,
   effect,
-  ElementRef,
   inject,
   linkedSignal,
-  signal,
-  ViewChild,
-  WritableSignal
+  signal
 } from "@angular/core";
-import { FormsModule, ReactiveFormsModule } from "@angular/forms";
-import { MatAutocomplete, MatAutocompleteTrigger } from "@angular/material/autocomplete";
-import { MatIconButton } from "@angular/material/button";
-import { MatCheckbox } from "@angular/material/checkbox";
-import { MatDivider } from "@angular/material/divider";
-import { MatFormField } from "@angular/material/form-field";
-import { MatIcon } from "@angular/material/icon";
-import { MatInput } from "@angular/material/input";
-import { MatListItem } from "@angular/material/list";
-import { MatPaginator, PageEvent } from "@angular/material/paginator";
-import { MatSelectModule } from "@angular/material/select";
-import { MatCell, MatColumnDef, MatTableDataSource, MatTableModule } from "@angular/material/table";
-import { Router } from "@angular/router";
-import { ROUTE_PATHS } from "../../../app.routes";
-import { AuthService, AuthServiceInterface } from "../../../services/auth/auth.service";
 import {
   ContainerDetailData,
   ContainerDetailToken,
@@ -32,17 +17,33 @@
   ContainerServiceInterface
 } from "../../../services/container/container.service";
 import { ContentService, ContentServiceInterface } from "../../../services/content/content.service";
+import { EditButtonsComponent, EditableElement } from "../../shared/edit-buttons/edit-buttons.component";
+import { FormsModule, ReactiveFormsModule } from "@angular/forms";
+import { MatAutocomplete, MatAutocompleteTrigger } from "@angular/material/autocomplete";
+import { MatCell, MatColumnDef, MatTableDataSource, MatTableModule } from "@angular/material/table";
+import { MatPaginator, PageEvent } from "@angular/material/paginator";
 import { OverflowService, OverflowServiceInterface } from "../../../services/overflow/overflow.service";
 import { RealmService, RealmServiceInterface } from "../../../services/realm/realm.service";
 import { TableUtilsService, TableUtilsServiceInterface } from "../../../services/table-utils/table-utils.service";
 import { TokenDetails, TokenService, TokenServiceInterface } from "../../../services/token/token.service";
 import { UserService, UserServiceInterface } from "../../../services/user/user.service";
+
 import { ClearableInputComponent } from "../../shared/clearable-input/clearable-input.component";
-import { CopyButtonComponent } from "../../shared/copy-button/copy-button.component";
-import { EditableElement, EditButtonsComponent } from "../../shared/edit-buttons/edit-buttons.component";
-import { infoDetailsKeyMap } from "../token-details/token-details.component";
 import { ContainerDetailsInfoComponent } from "./container-details-info/container-details-info.component";
 import { ContainerDetailsTokenTableComponent } from "./container-details-token-table/container-details-token-table.component";
+import { CopyButtonComponent } from "../../shared/copy-button/copy-button.component";
+import { MatCheckbox } from "@angular/material/checkbox";
+import { MatDivider } from "@angular/material/divider";
+import { MatFormField } from "@angular/material/form-field";
+import { MatIcon } from "@angular/material/icon";
+import { MatIconButton } from "@angular/material/button";
+import { MatInput } from "@angular/material/input";
+import { MatListItem } from "@angular/material/list";
+import { MatSelectModule } from "@angular/material/select";
+import { NgClass } from "@angular/common";
+import { ROUTE_PATHS } from "../../../app.routes";
+import { Router } from "@angular/router";
+import { infoDetailsKeyMap } from "../token-details/token-details.component";
 
 export const containerDetailsKeyMap = [
   { key: "type", label: "Type" },
@@ -218,7 +219,6 @@
         }))
         .filter((detail) => detail.value !== undefined);
     }
-<<<<<<< HEAD
   });
   containerTokenData: WritableSignal<MatTableDataSource<ContainerDetailToken, MatPaginator>> = linkedSignal({
     source: this.containerDetails,
@@ -229,21 +229,6 @@
       return new MatTableDataSource<ContainerDetailToken, MatPaginator>(containerDetails.tokens ?? []);
     }
   });
-=======
-  });
-  containerTokenData: WritableSignal<MatTableDataSource<ContainerDetailToken, MatPaginator>> =
-    linkedSignal({
-      source: this.containerDetails,
-      computation: (containerDetails, previous) => {
-        if (!containerDetails) {
-          return previous?.value ?? new MatTableDataSource<ContainerDetailToken, MatPaginator>([]);
-        }
-        return new MatTableDataSource<ContainerDetailToken, MatPaginator>(
-          containerDetails.tokens ?? []
-        );
-      }
-    });
->>>>>>> 0cff886a
   selectedRealms = linkedSignal({
     source: this.containerDetails,
     computation: (containerDetails) => containerDetails?.realms || []
@@ -418,21 +403,11 @@
   unassignUser() {
     const userName = this.userData().find((d) => d.keyMap.key === "user_name")?.value;
     const userRealm = this.userData().find((d) => d.keyMap.key === "user_realm")?.value;
-<<<<<<< HEAD
     this.containerService.unassignUser(this.containerSerial(), userName ?? "", userRealm ?? "").subscribe({
       next: () => {
         this.containerDetailResource.reload();
       }
     });
-=======
-    this.containerService
-      .unassignUser(this.containerSerial(), userName ?? "", userRealm ?? "")
-      .subscribe({
-        next: () => {
-          this.containerDetailResource.reload();
-        }
-      });
->>>>>>> 0cff886a
   }
 
   onPageEvent(event: PageEvent) {
@@ -454,7 +429,6 @@
   }
 
   saveRealms() {
-<<<<<<< HEAD
     this.containerService.setContainerRealm(this.containerSerial(), this.selectedRealms()).subscribe({
       next: () => {
         this.containerDetailResource.reload();
@@ -464,21 +438,6 @@
 
   saveDescription() {
     const description = this.containerDetailData().find((detail) => detail.keyMap.key === "description")?.value;
-=======
-    this.containerService
-      .setContainerRealm(this.containerSerial(), this.selectedRealms())
-      .subscribe({
-        next: () => {
-          this.containerDetailResource.reload();
-        }
-      });
-  }
-
-  saveDescription() {
-    const description = this.containerDetailData().find(
-      (detail) => detail.keyMap.key === "description"
-    )?.value;
->>>>>>> 0cff886a
     this.containerService.setContainerDescription(this.containerSerial(), description).subscribe({
       next: () => {
         this.containerDetailResource.reload();
