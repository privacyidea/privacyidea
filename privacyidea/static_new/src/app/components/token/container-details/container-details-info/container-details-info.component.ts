--- conflicted
+++ resolved
@@ -1,4 +1,3 @@
-<<<<<<< HEAD
 import { Component, Input, signal, Signal, WritableSignal } from '@angular/core';
 import { MatCell, MatColumnDef, MatRow, MatTableModule } from '@angular/material/table';
 import { MatList, MatListItem } from '@angular/material/list';
@@ -12,22 +11,7 @@
 import { OverflowService } from '../../../../services/overflow/overflow.service';
 import { EditButtonsComponent } from '../../token-details/edit-buttons/edit-buttons.component';
 import { ContainerService } from '../../../../services/container/container.service';
-=======
-import {Component, Input, signal, Signal, WritableSignal} from '@angular/core';
-import {MatCell, MatColumnDef, MatRow, MatTableModule} from '@angular/material/table';
-import {MatList, MatListItem} from '@angular/material/list';
-import {MatFormField, MatLabel} from '@angular/material/form-field';
-import {MatInput} from '@angular/material/input';
-import {FormsModule} from '@angular/forms';
-import {MatIconButton} from '@angular/material/button';
-import {MatIcon} from '@angular/material/icon';
-import {MatDivider} from '@angular/material/divider';
-import {forkJoin} from 'rxjs';
-import {OverflowService} from '../../../../services/overflow/overflow.service';
-import {EditButtonsComponent} from '../../token-details/edit-buttons/edit-buttons.component';
-import {ContainerService} from '../../../../services/container/container.service';
-import {NotificationService} from '../../../../services/notification/notification.service';
->>>>>>> 72ecbd2d
+import { NotificationService } from '../../../../services/notification/notification.service';
 
 @Component({
   selector: 'app-container-details-info',
@@ -71,12 +55,8 @@
   protected readonly Object = Object;
 
   constructor(private containerService: ContainerService,
-<<<<<<< HEAD
+    private notificationService: NotificationService,
     protected overflowService: OverflowService) {
-=======
-              private notificationService: NotificationService,
-              protected overflowService: OverflowService) {
->>>>>>> 72ecbd2d
   }
 
   toggleInfoEditMode(element: any, type: string = '', action: string = ''): void {
