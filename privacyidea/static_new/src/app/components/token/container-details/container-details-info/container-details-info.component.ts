--- conflicted
+++ resolved
@@ -42,16 +42,9 @@
   styleUrl: "./container-details-info.component.scss"
 })
 export class ContainerDetailsInfoComponent {
-<<<<<<< HEAD
-  private readonly containerService: ContainerServiceInterface =
-    inject(ContainerService);
-  protected readonly overflowService: OverflowServiceInterface =
-    inject(OverflowService);
-  protected readonly authService: AuthServiceInterface = inject(AuthService);
-=======
   private readonly containerService: ContainerServiceInterface = inject(ContainerService);
   protected readonly overflowService: OverflowServiceInterface = inject(OverflowService);
->>>>>>> de9c876f
+  protected readonly authService: AuthServiceInterface = inject(AuthService);
 
   protected readonly Object = Object;
   containerSerial = this.containerService.containerSerial;
