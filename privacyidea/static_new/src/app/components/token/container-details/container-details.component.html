<div
  appScrollToTop
  aria-label="Details"
  class="details-container"
  i18n-aria-label>
  <div class="details-flex-layout flex-column">
    <div class="container-details-header">
      <h3 i18n>Details for Container:</h3>
      <h3 style="color: var(--mat-sys-primary)">{{ containerSerial() }}</h3>
      <app-copy-button [copyText]="containerSerial()"></app-copy-button>
    </div>
    <div
      [ngClass]="[overflowService.isWidthOverflowing('body', 1310) ? 'flex-column' : 'flex-row']"
      class="details-flex-layout">
      <div>
        <table
          [dataSource]="containerDetailData()"
          aria-label="Container Detail Data Table"
          class="details-table border-bottom-none"
          i18n-aria-label
          mat-table>
          <ng-container matColumnDef="key">
            <td
              *matCellDef="let element"
              class="details-key-row"
              mat-cell>
              {{ element.keyMap.label }}
            </td>
          </ng-container>
          <ng-container matColumnDef="value">
            <td
              *matCellDef="let element"
              [ngClass]="tableUtilsService.getTdClassForKey(element.keyMap.key)"
              class="fix-width-20-padr-0"
              mat-cell>
              @switch (element.keyMap.key) {
                @case ("states") {
                  @for (state of element.value; track state; let idx = $index) {
                    <span
                      class="font-14"
                      [ngClass]="[tableUtilsService.getSpanClassForState(state, false)]">
                      {{ tableUtilsService.getDisplayTextForState(state) }}
                    </span>
                  }
                }
                @case ("realms") {
                  @if (element.isEditing()) {
                    <mat-form-field class="width-18rem">
                      <mat-label i18n>Select Realms</mat-label>
                      <mat-select
                        [(ngModel)]="selectedRealms"
                        [value]="selectedRealms()"
                        multiple>
                        @for (option of realmService.realmOptions(); track option) {
                          @if (option === userRealm()) {
                            <mat-option
                              value="{{ option }}"
                              disabled>
                              {{ option }}
                            </mat-option>
                          } @else {
                            <mat-option value="{{ option }}">{{ option }}</mat-option>
                          }
                        }
                      </mat-select>
                    </mat-form-field>
                  } @else {
                    <div
                      class="details-scrollable-container"
                      [ngClass]="{ 'details-list': element.value.length > 2 }">
                      @for (realm of element.value; track realm; let idx = $index) {
                        <mat-list-item class="height-auto">
                          <span class="font-14">• {{ realm }}</span>
                        </mat-list-item>
                      }
                    </div>
                  }
                }
                @case ("description") {
                  @if (element.isEditing()) {
                    <mat-form-field class="width-288px description">
                      <textarea
                        matInput
                        rows="4"
                        [(ngModel)]="element.value"
                        i18n-placeholder
                        placeholder="Enter description"></textarea>
                    </mat-form-field>
                  } @else {
                    <div class="details-description-div">
                      <span class="details-table-item details-scrollable-container scroll-margin-pad">
                        {{ element.value }}
                      </span>
                    </div>
                  }
                }
                @default {
                  <span>{{ element.value }}</span>
                }
              }
            </td>
          </ng-container>
          <ng-container matColumnDef="edit">
            <td
              *matCellDef="let element"
              class="edit-column-cell"
              mat-cell>
              @if (isEditableElement(element.keyMap.key)) {
                <app-edit-buttons
                  [toggleEdit]="toggleContainerEdit.bind(this)"
                  [saveEdit]="saveContainerEdit.bind(this)"
                  [cancelEdit]="cancelContainerEdit.bind(this)"
                  [shouldHideEdit]="isAnyEditing"
                  [isEditingUser]="isEditingUser"
                  [isEditingInfo]="isEditingInfo"
                  [element]="element"></app-edit-buttons>
              }
            </td>
          </ng-container>
          <tr
            *matRowDef="let row; columns: ['key', 'value', 'edit']"
            class="height-52"
            mat-row></tr>
        </table>
        <table
          [dataSource]="userData()"
          aria-label="User Detail Data Table"
          class="details-table"
          i18n-aria-label
          mat-table>
          <ng-container matColumnDef="key">
            <td
              *matCellDef="let element"
              class="details-key-row"
              mat-cell>
              {{ element.keyMap.label }}
            </td>
          </ng-container>
          <ng-container matColumnDef="value">
            <td
              *matCellDef="let element"
              class="user-editable-row height-52 fix-width-20-padr-0"
              mat-cell>
              @switch (element.keyMap.key) {
                @case ("user_name") {
                  @if (isEditingUser() && userService.selectedUserRealm() !== "") {
                    <mat-form-field class="width-18rem">
                      <mat-label>Enter User</mat-label>
                      <app-clearable-input
                        (onClick)="userService.selectionFilter.set('')"
                        [showClearButton]="userService.selectionFilter() !== ''">
                        <input
                          matInput
                          [(ngModel)]="userService.selectionFilter"
                          [matAutocomplete]="userAuto" />
                        <mat-autocomplete
                          #userAuto="matAutocomplete"
                          class="user-selection-autocomplete">
                          @for (option of userService.selectionFilteredUsernames(); track option) {
                            <mat-option [value]="option">{{ option }}</mat-option>
                          }
                        </mat-autocomplete>
                      </app-clearable-input>
                    </mat-form-field>
                  } @else {
                    <span>{{ element.value }}</span>
                  }
                }
                @case ("user_realm") {
                  @if (isEditingUser()) {
                    <mat-form-field class="width-18rem">
                      <mat-label i18n>Select Realm of User</mat-label>
                      <mat-select
                        [(ngModel)]="userService.selectedUserRealm"
                        [value]="userService.selectedUserRealm()">
                        @for (option of realmService.realmOptions(); track option) {
                          <mat-option value="{{ option }}">{{ option }}</mat-option>
                        }
                      </mat-select>
                    </mat-form-field>
                  } @else {
                    <span>{{ element.value }}</span>
                  }
                }
                @default {
                  {{ element.value }}
                }
              }
            </td>
          </ng-container>

          <ng-container matColumnDef="edit">
            <td
              *matCellDef="let element"
              class="edit-column-cell"
              mat-cell>
              @if (authService.actionAllowed("container_assign_user")) {
                @if (element.keyMap.key === "user_name" && !(isAnyEditing() && !isEditingUser())) {
                  @if (element.value) {
                    <div class="edit-button-container">
                      <button
                        mat-icon-button
                        class="yellow"
                        (click)="unassignUser()"
                        i18n-aria-label="Unassign User">
                        <mat-icon>person_remove</mat-icon>
                      </button>
                    </div>
                  } @else {
                    <app-edit-buttons
                      [toggleEdit]="toggleContainerEdit.bind(this)"
                      [saveEdit]="saveContainerEdit.bind(this)"
                      [cancelEdit]="cancelContainerEdit.bind(this)"
                      [shouldHideEdit]="isAnyEditing"
                      [isEditingUser]="isEditingUser"
                      [isEditingInfo]="isEditingInfo"
                      [element]="element"></app-edit-buttons>
                  }
                }
              }
            </td>
          </ng-container>
          <tr
            *matRowDef="let row; columns: ['key', 'value', 'edit']"
            mat-row></tr>
        </table>
        <div class="details-flex-layout">
          <app-container-details-info
            [detailData]="containerDetailData"
            [infoData]="infoData"
            [isAnyEditingOrRevoked]="isAnyEditing"
            [isEditingInfo]="isEditingInfo"
            [isEditingUser]="isEditingUser" />
        </div>
        @if (overflowService.isWidthOverflowing("body", 1310)) {
          <br />
          <mat-divider></mat-divider>
          <br />
        }
      </div>
      <div
        [ngClass]="[overflowService.isWidthOverflowing('body', 1310) ? '' : 'margin-left-1']"
        class="flex-column">
        @if (authService.actionAllowed("container_add_token")) {
          <div class="flex-row checkbox-paginator-container">
            <section>
              <mat-checkbox
                [(ngModel)]="showOnlyTokenNotInContainer"
                [ngClass]="{ 'pad-top-10': showOnlyTokenNotInContainer() }">
                <span i18n> Only display tokens that are not in a container </span>
                @if (!showOnlyTokenNotInContainer()) {
                  <br />
                  <span i18n> Note: Adding a token removes it from</span>
                  <br />
                  <span
                    i18n
                    style="margin-left: 39px">
                  its previous container.
                </span>
<<<<<<< HEAD
              }
            </mat-checkbox>
          </section>
          <mat-paginator
            (page)="onPageEvent($event)"
            [hidePageSize]="true"
            [length]="total()"
            [pageIndex]="pageIndex()"
            [pageSize]="pageSize()"></mat-paginator>
        </div>
        <mat-form-field class="add-token">
          <mat-label i18n>Add Token to Container</mat-label>
          <app-clearable-input
            (onClick)="tokenService.clearFilter()"
            [showClearButton]="tokenService.tokenFilter().isNotEmpty">
            <input
              #filterHTMLInputElement
              #tokenAutoTrigger="matAutocompleteTrigger"
              (input)="tokenService.handleFilterInput($event)"
              [value]="tokenService.tokenFilter().filterString"
              [matAutocomplete]="tokenAuto"
              i18n-placeholder
              matInput
              placeholder="Example query: 'type: hotp serial: 123'" />
          </app-clearable-input>
          <mat-autocomplete #tokenAuto="matAutocomplete">
            @for (option of tokenDataSource().data; track option) {
              <mat-option
                class="token-option"
                (click)="addTokenToContainer(option)">
                <span class="token-option-span"> {{ option["serial"] }} </span>
                <span class="token-option-span">
=======
                }
              </mat-checkbox>
            </section>
            <mat-paginator
              (page)="onPageEvent($event)"
              [hidePageSize]="true"
              [length]="total()"
              [pageIndex]="pageIndex()"
              [pageSize]="pageSize()"></mat-paginator>
          </div>
          <mat-form-field class="add-token">
            <mat-label i18n>Add Token to Container</mat-label>
            <app-clearable-input
              (onClick)="filterValueString.set('')"
              [showClearButton]="filterValueString().length > 0">
              <input
                #filterHTMLInputElement
                #tokenAutoTrigger="matAutocompleteTrigger"
                [(ngModel)]="filterValueString"
                [matAutocomplete]="tokenAuto"
                i18n-placeholder
                matInput
                placeholder="Example query: 'type: hotp serial: 123'" />
            </app-clearable-input>
            <mat-autocomplete #tokenAuto="matAutocomplete">
              @for (option of tokenDataSource().data; track option) {
                <mat-option
                  class="token-option"
                  (click)="addTokenToContainer(option)">
                  <span class="token-option-span"> {{ option["serial"] }} </span>
                  <span class="token-option-span">
>>>>>>> a587eebd
                  {{ option["tokentype"] }}
                </span>
                  <span
                    i18n
                    class="token-option-span"
                    [ngClass]="option['active'] ? 'highlight-true' : 'highlight-false'">
                  {{ option["active"] ? "active" : "deactivated" }}
                </span>
                  <span class="token-option-span">
                  {{ option["username"] }}
                </span>
<<<<<<< HEAD
                <mat-icon>add</mat-icon>
              </mat-option>
            }
          </mat-autocomplete>
        </mat-form-field>
=======
                  <mat-icon>add</mat-icon>
                </mat-option>
              }
            </mat-autocomplete>
          </mat-form-field>
          <mat-divider class="width-36"></mat-divider>
        }
>>>>>>> a587eebd
        <app-container-details-token-table [containerTokenData]="containerTokenData" />
      </div>
    </div>
  </div>
</div><|MERGE_RESOLUTION|>--- conflicted
+++ resolved
@@ -255,42 +255,8 @@
                   <span
                     i18n
                     style="margin-left: 39px">
-                  its previous container.
-                </span>
-<<<<<<< HEAD
-              }
-            </mat-checkbox>
-          </section>
-          <mat-paginator
-            (page)="onPageEvent($event)"
-            [hidePageSize]="true"
-            [length]="total()"
-            [pageIndex]="pageIndex()"
-            [pageSize]="pageSize()"></mat-paginator>
-        </div>
-        <mat-form-field class="add-token">
-          <mat-label i18n>Add Token to Container</mat-label>
-          <app-clearable-input
-            (onClick)="tokenService.clearFilter()"
-            [showClearButton]="tokenService.tokenFilter().isNotEmpty">
-            <input
-              #filterHTMLInputElement
-              #tokenAutoTrigger="matAutocompleteTrigger"
-              (input)="tokenService.handleFilterInput($event)"
-              [value]="tokenService.tokenFilter().filterString"
-              [matAutocomplete]="tokenAuto"
-              i18n-placeholder
-              matInput
-              placeholder="Example query: 'type: hotp serial: 123'" />
-          </app-clearable-input>
-          <mat-autocomplete #tokenAuto="matAutocomplete">
-            @for (option of tokenDataSource().data; track option) {
-              <mat-option
-                class="token-option"
-                (click)="addTokenToContainer(option)">
-                <span class="token-option-span"> {{ option["serial"] }} </span>
-                <span class="token-option-span">
-=======
+                    its previous container.
+                  </span>
                 }
               </mat-checkbox>
             </section>
@@ -304,12 +270,13 @@
           <mat-form-field class="add-token">
             <mat-label i18n>Add Token to Container</mat-label>
             <app-clearable-input
-              (onClick)="filterValueString.set('')"
-              [showClearButton]="filterValueString().length > 0">
+              (onClick)="tokenService.clearFilter()"
+              [showClearButton]="tokenService.tokenFilter().isNotEmpty">
               <input
                 #filterHTMLInputElement
                 #tokenAutoTrigger="matAutocompleteTrigger"
-                [(ngModel)]="filterValueString"
+                (input)="tokenService.handleFilterInput($event)"
+                [value]="tokenService.tokenFilter().filterString"
                 [matAutocomplete]="tokenAuto"
                 i18n-placeholder
                 matInput
@@ -322,25 +289,17 @@
                   (click)="addTokenToContainer(option)">
                   <span class="token-option-span"> {{ option["serial"] }} </span>
                   <span class="token-option-span">
->>>>>>> a587eebd
-                  {{ option["tokentype"] }}
-                </span>
+                    {{ option["tokentype"] }}
+                  </span>
                   <span
                     i18n
                     class="token-option-span"
                     [ngClass]="option['active'] ? 'highlight-true' : 'highlight-false'">
-                  {{ option["active"] ? "active" : "deactivated" }}
-                </span>
+                    {{ option["active"] ? "active" : "deactivated" }}
+                  </span>
                   <span class="token-option-span">
-                  {{ option["username"] }}
-                </span>
-<<<<<<< HEAD
-                <mat-icon>add</mat-icon>
-              </mat-option>
-            }
-          </mat-autocomplete>
-        </mat-form-field>
-=======
+                    {{ option["username"] }}
+                  </span>
                   <mat-icon>add</mat-icon>
                 </mat-option>
               }
@@ -348,7 +307,6 @@
           </mat-form-field>
           <mat-divider class="width-36"></mat-divider>
         }
->>>>>>> a587eebd
         <app-container-details-token-table [containerTokenData]="containerTokenData" />
       </div>
     </div>
