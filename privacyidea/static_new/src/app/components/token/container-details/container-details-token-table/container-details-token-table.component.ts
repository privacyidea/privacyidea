import { NgClass } from "@angular/common";
import { Component, computed, effect, inject, Input, linkedSignal, ViewChild, WritableSignal } from "@angular/core";
import { FormsModule, ReactiveFormsModule } from "@angular/forms";
import { MatButton, MatIconButton } from "@angular/material/button";
import { MatDialog } from "@angular/material/dialog";
import { MatFormField, MatLabel } from "@angular/material/form-field";
import { MatIcon } from "@angular/material/icon";
import { MatInput } from "@angular/material/input";
import { MatPaginator } from "@angular/material/paginator";
import { MatSort, MatSortHeader, MatSortModule } from "@angular/material/sort";
import {
  MatCell,
  MatHeaderCell,
  MatHeaderRow,
  MatRow,
  MatTable,
  MatTableDataSource,
  MatTableModule
} from "@angular/material/table";
import { MatTooltip } from "@angular/material/tooltip";
import { AuthService, AuthServiceInterface } from "../../../../services/auth/auth.service";
import {
  ContainerDetailToken,
  ContainerService,
  ContainerServiceInterface
} from "../../../../services/container/container.service";
import { ContentService, ContentServiceInterface } from "../../../../services/content/content.service";
import { OverflowService, OverflowServiceInterface } from "../../../../services/overflow/overflow.service";
import { TableUtilsService, TableUtilsServiceInterface } from "../../../../services/table-utils/table-utils.service";
import { TokenService, TokenServiceInterface } from "../../../../services/token/token.service";
import { ConfirmationDialogComponent } from "../../../shared/confirmation-dialog/confirmation-dialog.component";
import { CopyButtonComponent } from "../../../shared/copy-button/copy-button.component";

const columnsKeyMap = [
  { key: "serial", label: "Serial" },
  { key: "tokentype", label: "Type" },
  { key: "active", label: "Active" },
  { key: "username", label: "User" }
];

@Component({
  selector: "app-container-details-token-table",
  imports: [
    MatCell,
    MatFormField,
    MatHeaderCell,
    MatHeaderRow,
    MatInput,
    MatLabel,
    MatPaginator,
    MatRow,
    MatSort,
    MatSortHeader,
    MatTable,
    NgClass,
    MatTableModule,
    MatSortModule,
    MatIcon,
    MatIconButton,
    MatButton,
    CopyButtonComponent,
    ReactiveFormsModule,
    FormsModule,
    MatTooltip
  ],
  templateUrl: "./container-details-token-table.component.html",
  styleUrl: "./container-details-token-table.component.scss"
})
export class ContainerDetailsTokenTableComponent {
  protected readonly dialog: MatDialog = inject(MatDialog);
  protected readonly containerService: ContainerServiceInterface = inject(ContainerService);
  protected readonly tokenService: TokenServiceInterface = inject(TokenService);
  protected readonly tableUtilsService: TableUtilsServiceInterface = inject(TableUtilsService);
  protected readonly overflowService: OverflowServiceInterface = inject(OverflowService);
  protected readonly contentService: ContentServiceInterface = inject(ContentService);
  protected readonly authService: AuthServiceInterface = inject(AuthService);

  protected readonly columnsKeyMap = columnsKeyMap;
  displayedColumns: string[] = [...columnsKeyMap.map((column) => column.key)];
  pageSize = 10;
  pageSizeOptions = this.tableUtilsService.pageSizeOptions;
  filterValue = "";
  @Input() containerTokenData!: WritableSignal<MatTableDataSource<ContainerDetailToken, MatPaginator>>;
  dataSource = new MatTableDataSource<ContainerDetailToken>([]);
  containerSerial = this.containerService.containerSerial;
  assignedUser: WritableSignal<{
    user_realm: string;
    user_name: string;
    user_resolver: string;
    user_id: string;
  }> = linkedSignal({
    source: () => this.containerService.containerDetail(),
    computation: (source) =>
      source.containers[0]?.users[0] ?? {
        user_realm: "",
        user_name: "",
        user_resolver: "",
        user_id: ""
      }
  });
  tokenSerial = this.tokenService.tokenSerial;
  isProgrammaticTabChange = this.contentService.isProgrammaticTabChange;
  @ViewChild(MatPaginator) paginator!: MatPaginator;
  @ViewChild(MatSort) sort!: MatSort;

  isAssignableToAllToken = computed<boolean>(() => {
    const assignedUser = this.assignedUser();
    if (assignedUser.user_name === "") {
      return false;
    }
    const tokens = this.containerTokenData().data;
    return tokens.some((token) => token.username === "");
  });

  isUnassignableFromAllToken = computed<boolean>(() => {
    const tokens = this.containerTokenData().data;
    return tokens.some((token) => token.username !== "");
  });

  constructor() {
    if (this.authService.actionAllowed("container_remove_token")) {
      this.displayedColumns.push("remove");
    }
    if (this.authService.actionAllowed("delete")) {
      this.displayedColumns.push("delete");
    }
    effect(() => {
      if (!this.containerTokenData) {
        return;
      }
      this.dataSource.data = this.containerTokenData().data ?? [];
    });
  }

  ngAfterViewInit(): void {
    this.dataSource.paginator = this.paginator;
    this.dataSource.sort = this.sort;

    if (this.containerTokenData) {
      const externalDS = this.containerTokenData();
      externalDS.paginator = this.paginator;
      externalDS.sort = this.sort;
    }
  }

  handleFilterInput(event: Event): void {
    this.filterValue = (event.target as HTMLInputElement).value.trim();
    const normalised = this.filterValue.toLowerCase();

    this.dataSource.filter = normalised;
    if (this.containerTokenData) {
      this.containerTokenData().filter = normalised;
    }
  }

  removeTokenFromContainer(containerSerial: string, tokenSerial: string) {
    this.dialog
      .open(ConfirmationDialogComponent, {
        data: {
          serialList: [tokenSerial],
          title: "Remove Token",
          type: "token",
          action: "remove",
          numberOfTokens: [tokenSerial].length
        }
      })
      .afterClosed()
      .subscribe({
        next: (result) => {
          if (result) {
            this.containerService.removeTokenFromContainer(containerSerial, tokenSerial).subscribe({
              next: () => {
                this.containerService.containerDetailResource.reload();
              }
            });
          }
        }
      });
  }

  handleColumnClick(columnKey: string, token: ContainerDetailToken) {
    if (columnKey === "active") {
      this.toggleActive(token);
    }
  }

  unassignFromAllToken() {
    const tokenToUnassign = this.containerTokenData().data.filter((token) => token.username !== "");
    if (tokenToUnassign.length === 0) {
      return;
    }
    const tokenSerials = tokenToUnassign.map((token) => token.serial);
    this.dialog
      .open(ConfirmationDialogComponent, {
        data: {
          type: "token",
          serialList: tokenSerials,
          title: "Unassign User from All Tokens",
          action: "unassign",
          numberOfTokens: tokenSerials.length
        }
      })
      .afterClosed()
      .subscribe({
        next: (result) => {
          if (result) {
            this.tokenService.unassignUserFromAll(tokenSerials).subscribe({
              next: () => {
                this.containerService.containerDetailResource.reload();
              },
              error: (error) => {
                console.error("Error unassigning user from token:", error);
              }
            });
          }
        }
      });
  }

  assignToAllToken() {
<<<<<<< HEAD
    const username = this.assignedUser().user_name;
    const realm = this.assignedUser().user_realm;
    if (username === "" || realm === "") {
      this.dialog.open(ConfirmationDialogComponent, {
        data: {
          title: "No User Assigned",
          message: "Please assign a user to the container first."
        }
      });
      return;
    }

    const tokensToAssign = this.containerTokenData().data.filter((token) => {
=======
    var username = this.assignedUser().user_name;
    var realm = this.assignedUser().user_realm;
    var tokensToAssign = this.containerTokenData().data.filter((token) => {
>>>>>>> 45f52f3e
      return token.username !== username;
    });
    if (tokensToAssign.length === 0) {
      return;
    }
<<<<<<< HEAD
    const tokensAssignedToOtherUser = tokensToAssign.filter((token) => token.username !== "");

    this.dialog
      .open(UserAssignmentDialogComponent)
      .afterClosed()
      .subscribe((pin: string) => {
        const tokenSerialsAssignedToOtherUser = tokensAssignedToOtherUser.map((token) => token.serial);
        this.tokenService.unassignUserFromAll(tokenSerialsAssignedToOtherUser).subscribe({
          next: () => {
            const tokenSerialsToAssign = tokensToAssign.map((token) => token.serial);
            this.tokenService
              .assignUserToAll({
                tokenSerials: tokenSerialsToAssign,
                username: username,
                realm: realm,
                pin: pin
              })
              .subscribe({
                next: () => {
                  this.containerService.containerDetailResource.reload();
                },
                error: (error) => {
                  console.error("Error assigning user to all tokens:", error);
                }
              });
          },
          error: (error) => {
            console.error("Error unassigning user from all tokens:", error);
          }
        });
      });
=======
    var tokensAssignedToOtherUser = tokensToAssign.filter((token) => token.username !== "");
    const tokenSerialsAssignedToOtherUser = tokensAssignedToOtherUser.map(token => token.serial);
    this.tokenService.unassignUserFromAll(tokenSerialsAssignedToOtherUser).subscribe({
      next: () => {
        const tokenSerialsToAssign = tokensToAssign.map(token => token.serial);
        this.tokenService.assignUserToAll({
          tokenSerials: tokenSerialsToAssign,
          username: username,
          realm: realm,
        })
          .subscribe({
            next: () => this.containerService.containerDetailResource.reload(),
            error: (error) => console.error("Error assigning user to all tokens:", error)
          });
      }
    });
>>>>>>> 45f52f3e
  }

  toggleActive(token: ContainerDetailToken): void {
    this.tokenService.toggleActive(token.serial, token.active).subscribe({
      next: () => {
        this.containerService.containerDetailResource.reload();
      }
    });
  }

  toggleAll(action: "activate" | "deactivate") {
    this.containerService.toggleAll(action).subscribe({
      next: () => {
        this.containerService.containerDetailResource.reload();
      }
    });
  }

  removeAll() {
    const serialList = this.containerTokenData()
      .data.map((token) => token.serial)
      .join(",");
    this.dialog
      .open(ConfirmationDialogComponent, {
        data: {
          serialList: serialList.split(","),
          title: "Remove Token",
          type: "token",
          action: "remove",
          numberOfTokens: serialList.split(",").length
        }
      })
      .afterClosed()
      .subscribe({
        next: (result) => {
          if (result) {
            this.containerService.removeAll(this.containerSerial()).subscribe({
              next: () => {
                this.containerService.containerDetailResource.reload();
              }
            });
          }
        }
      });
  }

  deleteAllTokens() {
    const serialList = this.containerTokenData()
      .data.map((token) => token.serial)
      .join(",");
    this.dialog
      .open(ConfirmationDialogComponent, {
        data: {
          serialList: serialList.split(","),
          title: "Delete All Tokens",
          type: "token",
          action: "delete",
          numberOfTokens: serialList.split(",").length
        }
      })
      .afterClosed()
      .subscribe({
        next: (result) => {
          if (result) {
            this.containerService
              .deleteAllTokens({
                containerSerial: this.containerSerial(),
                serialList: serialList
              })
              .subscribe({
                next: () => {
                  this.containerService.containerDetailResource.reload();
                }
              });
          }
        }
      });
  }

  deleteTokenFromContainer(tokenSerial: string) {
    this.dialog
      .open(ConfirmationDialogComponent, {
        data: {
          serialList: [tokenSerial],
          title: "Delete Token",
          type: "token",
          action: "delete",
          numberOfTokens: [tokenSerial].length
        }
      })
      .afterClosed()
      .subscribe({
        next: (result) => {
          if (result) {
            this.tokenService.deleteToken(tokenSerial).subscribe({
              next: () => {
                this.containerService.containerDetailResource.reload();
              }
            });
          }
        }
      });
  }
}<|MERGE_RESOLUTION|>--- conflicted
+++ resolved
@@ -218,64 +218,15 @@
   }
 
   assignToAllToken() {
-<<<<<<< HEAD
     const username = this.assignedUser().user_name;
     const realm = this.assignedUser().user_realm;
-    if (username === "" || realm === "") {
-      this.dialog.open(ConfirmationDialogComponent, {
-        data: {
-          title: "No User Assigned",
-          message: "Please assign a user to the container first."
-        }
-      });
-      return;
-    }
-
     const tokensToAssign = this.containerTokenData().data.filter((token) => {
-=======
-    var username = this.assignedUser().user_name;
-    var realm = this.assignedUser().user_realm;
-    var tokensToAssign = this.containerTokenData().data.filter((token) => {
->>>>>>> 45f52f3e
       return token.username !== username;
     });
     if (tokensToAssign.length === 0) {
       return;
     }
-<<<<<<< HEAD
     const tokensAssignedToOtherUser = tokensToAssign.filter((token) => token.username !== "");
-
-    this.dialog
-      .open(UserAssignmentDialogComponent)
-      .afterClosed()
-      .subscribe((pin: string) => {
-        const tokenSerialsAssignedToOtherUser = tokensAssignedToOtherUser.map((token) => token.serial);
-        this.tokenService.unassignUserFromAll(tokenSerialsAssignedToOtherUser).subscribe({
-          next: () => {
-            const tokenSerialsToAssign = tokensToAssign.map((token) => token.serial);
-            this.tokenService
-              .assignUserToAll({
-                tokenSerials: tokenSerialsToAssign,
-                username: username,
-                realm: realm,
-                pin: pin
-              })
-              .subscribe({
-                next: () => {
-                  this.containerService.containerDetailResource.reload();
-                },
-                error: (error) => {
-                  console.error("Error assigning user to all tokens:", error);
-                }
-              });
-          },
-          error: (error) => {
-            console.error("Error unassigning user from all tokens:", error);
-          }
-        });
-      });
-=======
-    var tokensAssignedToOtherUser = tokensToAssign.filter((token) => token.username !== "");
     const tokenSerialsAssignedToOtherUser = tokensAssignedToOtherUser.map(token => token.serial);
     this.tokenService.unassignUserFromAll(tokenSerialsAssignedToOtherUser).subscribe({
       next: () => {
@@ -291,7 +242,6 @@
           });
       }
     });
->>>>>>> 45f52f3e
   }
 
   toggleActive(token: ContainerDetailToken): void {
