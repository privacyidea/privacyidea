/**
 * (c) NetKnights GmbH 2025,  https://netknights.it
 *
 * This code is free software; you can redistribute it and/or
 * modify it under the terms of the GNU AFFERO GENERAL PUBLIC LICENSE
 * as published by the Free Software Foundation; either
 * version 3 of the License, or any later version.
 *
 * This code is distributed in the hope that it will be useful,
 * but WITHOUT ANY WARRANTY; without even the implied warranty of
 * MERCHANTABILITY or FITNESS FOR A PARTICULAR PURPOSE. See the
 * GNU AFFERO GENERAL PUBLIC LICENSE for more details.
 *
 * You should have received a copy of the GNU Affero General Public
 * License along with this program.  If not, see <http://www.gnu.org/licenses/>.
 *
 * SPDX-License-Identifier: AGPL-3.0-or-later
 **/
import { AuthService, AuthServiceInterface } from "../../../../services/auth/auth.service";
<<<<<<< HEAD
import {
  Component,
  computed,
  effect,
  inject,
  Input,
  linkedSignal,
  signal,
  ViewChild,
  WritableSignal
} from "@angular/core";
=======
import { Component, computed, effect, inject, Input, linkedSignal, ViewChild, WritableSignal } from "@angular/core";
>>>>>>> 213c8323
import {
  ContainerDetailToken,
  ContainerService,
  ContainerServiceInterface
} from "../../../../services/container/container.service";
import { ContentService, ContentServiceInterface } from "../../../../services/content/content.service";
import { FormsModule, ReactiveFormsModule } from "@angular/forms";
import { MatButton, MatIconButton } from "@angular/material/button";
import {
  MatCell,
  MatHeaderCell,
  MatHeaderRow,
  MatRow,
  MatTable,
  MatTableDataSource,
  MatTableModule
} from "@angular/material/table";
import { MatFormField, MatLabel } from "@angular/material/form-field";
import { MatSort, MatSortHeader, MatSortModule } from "@angular/material/sort";
import { OverflowService, OverflowServiceInterface } from "../../../../services/overflow/overflow.service";
import { TableUtilsService, TableUtilsServiceInterface } from "../../../../services/table-utils/table-utils.service";
import { TokenService, TokenServiceInterface } from "../../../../services/token/token.service";

import { ConfirmationDialogComponent } from "../../../shared/confirmation-dialog/confirmation-dialog.component";
import { CopyButtonComponent } from "../../../shared/copy-button/copy-button.component";
import { MatDialog } from "@angular/material/dialog";
import { MatPaginator, MatPaginatorModule } from "@angular/material/paginator";
import { NgClass } from "@angular/common";
import { MatIconModule } from "@angular/material/icon";
import { MatTooltipModule } from "@angular/material/tooltip";
import { MatInput } from "@angular/material/input";
import {
  NotificationService,
  NotificationServiceInterface
} from "../../../../services/notification/notification.service";

const columnsKeyMap = [
  { key: "serial", label: "Serial" },
  { key: "tokentype", label: "Type" },
  { key: "active", label: "Active" },
  { key: "username", label: "User" }
];

@Component({
  selector: "app-container-details-token-table",
  imports: [
    MatCell,
    MatFormField,
    MatHeaderCell,
    MatHeaderRow,
    MatLabel,
    MatRow,
    MatSort,
    MatSortHeader,
    MatTable,
    MatTableModule,
    MatSortModule,
    MatIconButton,
    MatButton,
    CopyButtonComponent,
    ReactiveFormsModule,
    FormsModule,
    MatPaginatorModule,
    NgClass,
    MatIconModule,
    MatTooltipModule,
    MatInput
  ],
  templateUrl: "./container-details-token-table.component.html",
  styleUrl: "./container-details-token-table.component.scss"
})
export class ContainerDetailsTokenTableComponent {
  protected readonly dialog: MatDialog = inject(MatDialog);
  protected readonly containerService: ContainerServiceInterface = inject(ContainerService);
  protected readonly tokenService: TokenServiceInterface = inject(TokenService);
  protected readonly tableUtilsService: TableUtilsServiceInterface = inject(TableUtilsService);
  protected readonly overflowService: OverflowServiceInterface = inject(OverflowService);
  protected readonly contentService: ContentServiceInterface = inject(ContentService);
  protected readonly authService: AuthServiceInterface = inject(AuthService);
  protected readonly notificationService: NotificationServiceInterface = inject(NotificationService);

  protected readonly columnsKeyMap = columnsKeyMap;
  displayedColumns: string[] = [...columnsKeyMap.map((column) => column.key)];
  pageSize = 10;
  pageSizeOptions = this.tableUtilsService.pageSizeOptions;
  pageIndex = this.tokenService.pageIndex;
  filterValue = signal("");
  @Input() containerTokenData!: WritableSignal<MatTableDataSource<ContainerDetailToken, MatPaginator>>;
  dataSource = new MatTableDataSource<ContainerDetailToken>([]);
  containerSerial = this.containerService.containerSerial;
  assignedUser: WritableSignal<{
    user_realm: string;
    user_name: string;
    user_resolver: string;
    user_id: string;
  }> = linkedSignal({
    source: () => this.containerService.containerDetail(),
    computation: (source) =>
      source.containers[0]?.users[0] ?? {
        user_realm: "",
        user_name: "",
        user_resolver: "",
        user_id: ""
      }
  });
  tokenSerial = this.tokenService.tokenSerial;
  isProgrammaticTabChange = this.contentService.isProgrammaticTabChange;
  @ViewChild(MatPaginator) paginator!: MatPaginator;
  @ViewChild(MatSort) sort!: MatSort;

  isAssignableToAllToken = computed<boolean>(() => {
    const assignedUser = this.assignedUser();
    if (assignedUser.user_name === "") {
      return false;
    }
    const tokens = this.containerTokenData().data;
    return tokens.some((token) => token.username === "");
  });

  isUnassignableFromAllToken = computed<boolean>(() => {
    const tokens = this.containerTokenData().data;
    return tokens.some((token) => token.username !== "");
  });

  constructor() {
    if (this.authService.actionAllowed("container_remove_token")) {
      this.displayedColumns.push("remove");
    }
    if (this.authService.actionAllowed("delete")) {
      this.displayedColumns.push("delete");
    }
    effect(() => {
      if (!this.containerTokenData) {
        return;
      }
      this.dataSource.data = this.containerTokenData().data ?? [];
    });
  }

  ngAfterViewInit(): void {
    this.dataSource.paginator = this.paginator;
    this.dataSource.sort = this.sort;

    if (this.containerTokenData) {
      const externalDS = this.containerTokenData();
      externalDS.paginator = this.paginator;
      externalDS.sort = this.sort;
    }
  }

  handleFilterInput($event: Event): void {
    const value = ($event.target as HTMLInputElement).value.trim();
    this.filterValue.set(value);
    const normalised = value.toLowerCase();
    this.dataSource.filter = normalised;
    if (this.containerTokenData) {
      this.containerTokenData().filter = normalised;
    }
  }

  removeTokenFromContainer(containerSerial: string, tokenSerial: string) {
    this.dialog
      .open(ConfirmationDialogComponent, {
        data: {
          serialList: [tokenSerial],
          title: "Remove Token",
          type: "token",
          action: "remove",
          numberOfTokens: [tokenSerial].length
        }
      })
      .afterClosed()
      .subscribe({
        next: (result) => {
          if (result) {
            this.containerService.removeTokenFromContainer(containerSerial, tokenSerial).subscribe({
              next: () => {
                this.containerService.containerDetailResource.reload();
              }
            });
          }
        }
      });
  }

  handleColumnClick(columnKey: string, token: ContainerDetailToken) {
    if (columnKey === "active") {
      this.toggleActive(token);
    }
  }

  unassignFromAllToken() {
    const tokenToUnassign = this.containerTokenData().data.filter((token) => token.username !== "");
    if (tokenToUnassign.length === 0) {
      return;
    }
    const tokenSerials = tokenToUnassign.map((token) => token.serial);
    this.dialog
      .open(ConfirmationDialogComponent, {
        data: {
          type: "token",
          serialList: tokenSerials,
          title: "Unassign User from All Tokens",
          action: "unassign",
          numberOfTokens: tokenSerials.length
        }
      })
      .afterClosed()
      .subscribe({
        next: (result) => {
          if (result) {
            this.tokenService.unassignUserFromAll(tokenSerials).subscribe({
              next: () => {
                this.containerService.containerDetailResource.reload();
              },
              error: (error) => {
                console.error("Error unassigning user from token:", error);
              }
            });
          }
        }
      });
  }

  assignToAllToken() {
    const username = this.assignedUser().user_name;
    const realm = this.assignedUser().user_realm;
    const tokensToAssign = this.containerTokenData().data.filter((token) => {
      return token.username !== username;
    });
    if (tokensToAssign.length === 0) {
      return;
    }
    const tokensAssignedToOtherUser = tokensToAssign.filter((token) => token.username !== "");
    const tokenSerialsAssignedToOtherUser = tokensAssignedToOtherUser.map((token) => token.serial);
    this.tokenService.unassignUserFromAll(tokenSerialsAssignedToOtherUser).subscribe({
      next: () => {
        const tokenSerialsToAssign = tokensToAssign.map((token) => token.serial);
        this.tokenService
          .assignUserToAll({
            tokenSerials: tokenSerialsToAssign,
            username: username,
            realm: realm
          })
          .subscribe({
            next: () => this.containerService.containerDetailResource.reload(),
            error: (error) => console.error("Error assigning user to all tokens:", error)
          });
      }
    });
  }

  toggleActive(token: ContainerDetailToken): void {
    this.tokenService.toggleActive(token.serial, token.active).subscribe({
      next: () => {
        this.containerService.containerDetailResource.reload();
      }
    });
  }

  toggleAll(action: "activate" | "deactivate") {
    this.containerService.toggleAll(action).subscribe({
      next: () => {
        this.containerService.containerDetailResource.reload();
      }
    });
  }

  removeAll() {
    const serialList = this.containerTokenData()
      .data.map((token) => token.serial)
      .join(",");
    this.dialog
      .open(ConfirmationDialogComponent, {
        data: {
          serialList: serialList.split(","),
          title: "Remove Token",
          type: "token",
          action: "remove",
          numberOfTokens: serialList.split(",").length
        }
      })
      .afterClosed()
      .subscribe({
        next: (result) => {
          if (result) {
            this.containerService.removeAll(this.containerSerial()).subscribe({
              next: () => {
                this.containerService.containerDetailResource.reload();
              }
            });
          }
        }
      });
  }

  deleteAllTokens() {
    const serialList = this.containerTokenData().data.map((token) => token.serial);
    this.tokenService.bulkDeleteWithConfirmDialog(serialList, this.dialog, this.containerService.containerDetailResource.reload);
  }

  deleteTokenFromContainer(tokenSerial: string) {
    this.dialog
      .open(ConfirmationDialogComponent, {
        data: {
          serialList: [tokenSerial],
          title: "Delete Token",
          type: "token",
          action: "delete",
          numberOfTokens: [tokenSerial].length
        }
      })
      .afterClosed()
      .subscribe({
        next: (result) => {
          if (result) {
            this.tokenService.deleteToken(tokenSerial).subscribe({
              next: () => {
                this.containerService.containerDetailResource.reload();
              }
            });
          }
        }
      });
  }
}<|MERGE_RESOLUTION|>--- conflicted
+++ resolved
@@ -17,7 +17,6 @@
  * SPDX-License-Identifier: AGPL-3.0-or-later
  **/
 import { AuthService, AuthServiceInterface } from "../../../../services/auth/auth.service";
-<<<<<<< HEAD
 import {
   Component,
   computed,
@@ -29,9 +28,6 @@
   ViewChild,
   WritableSignal
 } from "@angular/core";
-=======
-import { Component, computed, effect, inject, Input, linkedSignal, ViewChild, WritableSignal } from "@angular/core";
->>>>>>> 213c8323
 import {
   ContainerDetailToken,
   ContainerService,
