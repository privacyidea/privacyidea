--- conflicted
+++ resolved
@@ -227,13 +227,8 @@
     if (tokensToAssign.length === 0) {
       return;
     }
-<<<<<<< HEAD
-    var tokensAssignedToOtherUser = tokensToAssign.filter((token) => token.username !== "");
+    const tokensAssignedToOtherUser = tokensToAssign.filter((token) => token.username !== "");
     const tokenSerialsAssignedToOtherUser = tokensAssignedToOtherUser.map((token) => token.serial);
-=======
-    const tokensAssignedToOtherUser = tokensToAssign.filter((token) => token.username !== "");
-    const tokenSerialsAssignedToOtherUser = tokensAssignedToOtherUser.map(token => token.serial);
->>>>>>> a587eebd
     this.tokenService.unassignUserFromAll(tokenSerialsAssignedToOtherUser).subscribe({
       next: () => {
         const tokenSerialsToAssign = tokensToAssign.map((token) => token.serial);
