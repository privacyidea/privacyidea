import { Component, Input, ViewChild, WritableSignal } from '@angular/core';
import {
  MatCell,
  MatHeaderCell,
  MatHeaderRow,
  MatRow,
  MatTable,
  MatTableModule
} from '@angular/material/table';
<<<<<<< HEAD
import { MatFormField, MatLabel } from '@angular/material/form-field';
import { MatInput } from '@angular/material/input';
import { MatPaginator } from '@angular/material/paginator';
import { MatSort, MatSortHeader, MatSortModule } from '@angular/material/sort';
import { Router } from '@angular/router';
import { AuthService } from '../../../../services/auth/auth.service';
import { TokenService } from '../../../../services/token/token.service';
import { TableUtilsService } from '../../../../services/table-utils/table-utils.service';
import { NgClass } from '@angular/common';
import { MatIcon } from '@angular/material/icon';
import { MatButton, MatIconButton } from '@angular/material/button';
import { ContainerService } from '../../../../services/container/container.service';
import { OverflowService } from '../../../../services/overflow/overflow.service';
=======
import {MatFormField, MatLabel} from '@angular/material/form-field';
import {MatInput} from '@angular/material/input';
import {MatPaginator} from '@angular/material/paginator';
import {MatSort, MatSortHeader, MatSortModule} from '@angular/material/sort';
import {Router} from '@angular/router';
import {AuthService} from '../../../../services/auth/auth.service';
import {TokenService} from '../../../../services/token/token.service';
import {TableUtilsService} from '../../../../services/table-utils/table-utils.service';
import {NgClass} from '@angular/common';
import {MatIcon} from '@angular/material/icon';
import {MatButton, MatIconButton} from '@angular/material/button';
import {ContainerService} from '../../../../services/container/container.service';
import {OverflowService} from '../../../../services/overflow/overflow.service';
import {NotificationService} from '../../../../services/notification/notification.service';
>>>>>>> 72ecbd2d

const columnsKeyMap = [
  { key: 'serial', label: 'Serial' },
  { key: 'tokentype', label: 'Type' },
  { key: 'active', label: 'Active' },
  { key: 'username', label: 'User' },
];

@Component({
  selector: 'app-container-details-token-table',
  imports: [
    MatCell,
    MatFormField,
    MatHeaderCell,
    MatHeaderRow,
    MatInput,
    MatLabel,
    MatPaginator,
    MatRow,
    MatSort,
    MatSortHeader,
    MatTable,
    NgClass,
    MatTableModule,
    MatSortModule,
    MatIcon,
    MatIconButton,
    MatButton,
  ],
  templateUrl: './container-details-token-table.component.html',
  styleUrl: './container-details-token-table.component.scss'
})
export class ContainerDetailsTokenTableComponent {
  displayedColumns: string[] = [
    ...columnsKeyMap.map(column => column.key),
    'remove'
  ];
  pageSize = 10;
  pageSizeOptions = [5, 10, 15];
  filterValue = '';
  @Input() dataSource!: WritableSignal<any>;
  @Input() tokenIsSelected!: WritableSignal<boolean>;
  @Input() containerIsSelected!: WritableSignal<boolean>;
  @Input() containerSerial!: WritableSignal<string>;
  @Input() tokenSerial!: WritableSignal<string>;
<<<<<<< HEAD
=======
  @Input() selectedTabIndex!: WritableSignal<number>;
>>>>>>> 72ecbd2d
  @Input() refreshContainerDetails!: WritableSignal<boolean>;
  @Input() isProgrammaticChange!: WritableSignal<boolean>;
  @ViewChild(MatPaginator) paginator!: MatPaginator;
  @ViewChild(MatSort) sort!: MatSort;
  protected readonly columnsKeyMap = columnsKeyMap;

  constructor(private router: Router,
<<<<<<< HEAD
    private authService: AuthService,
    private containerService: ContainerService,
    protected tokenService: TokenService,
    protected tableUtilsService: TableUtilsService,
    protected overflowService: OverflowService) {
=======
              private authService: AuthService,
              private containerService: ContainerService,
              private notificationService: NotificationService,
              protected tokenService: TokenService,
              protected tableUtilsService: TableUtilsService,
              protected overflowService: OverflowService) {
>>>>>>> 72ecbd2d
    if (!this.authService.isAuthenticatedUser()) {
      this.router.navigate(['']).then(r => {
        console.warn('Redirected to login page.', r);
        this.notificationService.openSnackBar('Redirected to login page.');
      });
    }
  }

  ngAfterViewInit() {
    this.dataSource().paginator = this.paginator;
    this.dataSource().sort = this.sort;
  }

  handleFilterInput(event: Event) {
    this.filterValue = (event.target as HTMLInputElement).value.trim();
    this.dataSource().filter = this.filterValue.trim().toLowerCase();
  }

  tokenSelected(tokenSerial: string) {
    this.tokenSerial.set(tokenSerial);
    this.containerIsSelected.set(false);
    this.isProgrammaticChange.set(true);
    this.tokenIsSelected.set(true);
  }

  removeTokenFromContainer(containerSerial: string, tokenSerial: string) {
    this.containerService.removeTokenFromContainer(containerSerial, tokenSerial).subscribe({
      next: () => {
        this.refreshContainerDetails.set(true);
      },
      error: error => {
        console.error('Failed to remove token from container.', error);
        this.notificationService.openSnackBar('Failed to remove token from container.');
      }
    });
  }

  handleColumnClick(columnKey: string, element: any) {
    if (columnKey === 'active') {
      this.toggleActive(element);
    }
  }

  toggleActive(element: any): void {
    this.tokenService.toggleActive(element.serial, element.active).subscribe({
      next: () => {
        this.refreshContainerDetails.set(true);
      },
      error: error => {
        console.error('Failed to toggle active.', error);
        this.notificationService.openSnackBar('Failed to toggle active.');
      }
    });
  }

  toggleAll(action: string) {
    this.containerService.toggleAll(this.containerSerial(), action).subscribe({
      next: () => {
        this.refreshContainerDetails.set(true);
      },
      error: error => {
        console.error('Failed to activate all.', error);
        this.notificationService.openSnackBar('Failed to activate all.');
      }
    });
  }
}<|MERGE_RESOLUTION|>--- conflicted
+++ resolved
@@ -7,7 +7,6 @@
   MatTable,
   MatTableModule
 } from '@angular/material/table';
-<<<<<<< HEAD
 import { MatFormField, MatLabel } from '@angular/material/form-field';
 import { MatInput } from '@angular/material/input';
 import { MatPaginator } from '@angular/material/paginator';
@@ -21,22 +20,7 @@
 import { MatButton, MatIconButton } from '@angular/material/button';
 import { ContainerService } from '../../../../services/container/container.service';
 import { OverflowService } from '../../../../services/overflow/overflow.service';
-=======
-import {MatFormField, MatLabel} from '@angular/material/form-field';
-import {MatInput} from '@angular/material/input';
-import {MatPaginator} from '@angular/material/paginator';
-import {MatSort, MatSortHeader, MatSortModule} from '@angular/material/sort';
-import {Router} from '@angular/router';
-import {AuthService} from '../../../../services/auth/auth.service';
-import {TokenService} from '../../../../services/token/token.service';
-import {TableUtilsService} from '../../../../services/table-utils/table-utils.service';
-import {NgClass} from '@angular/common';
-import {MatIcon} from '@angular/material/icon';
-import {MatButton, MatIconButton} from '@angular/material/button';
-import {ContainerService} from '../../../../services/container/container.service';
-import {OverflowService} from '../../../../services/overflow/overflow.service';
-import {NotificationService} from '../../../../services/notification/notification.service';
->>>>>>> 72ecbd2d
+import { NotificationService } from '../../../../services/notification/notification.service';
 
 const columnsKeyMap = [
   { key: 'serial', label: 'Serial' },
@@ -82,10 +66,6 @@
   @Input() containerIsSelected!: WritableSignal<boolean>;
   @Input() containerSerial!: WritableSignal<string>;
   @Input() tokenSerial!: WritableSignal<string>;
-<<<<<<< HEAD
-=======
-  @Input() selectedTabIndex!: WritableSignal<number>;
->>>>>>> 72ecbd2d
   @Input() refreshContainerDetails!: WritableSignal<boolean>;
   @Input() isProgrammaticChange!: WritableSignal<boolean>;
   @ViewChild(MatPaginator) paginator!: MatPaginator;
@@ -93,20 +73,12 @@
   protected readonly columnsKeyMap = columnsKeyMap;
 
   constructor(private router: Router,
-<<<<<<< HEAD
     private authService: AuthService,
     private containerService: ContainerService,
+    private notificationService: NotificationService,
     protected tokenService: TokenService,
     protected tableUtilsService: TableUtilsService,
     protected overflowService: OverflowService) {
-=======
-              private authService: AuthService,
-              private containerService: ContainerService,
-              private notificationService: NotificationService,
-              protected tokenService: TokenService,
-              protected tableUtilsService: TableUtilsService,
-              protected overflowService: OverflowService) {
->>>>>>> 72ecbd2d
     if (!this.authService.isAuthenticatedUser()) {
       this.router.navigate(['']).then(r => {
         console.warn('Redirected to login page.', r);
