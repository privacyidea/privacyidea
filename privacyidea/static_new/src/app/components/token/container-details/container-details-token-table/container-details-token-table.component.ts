import { NgClass } from "@angular/common";
import { Component, computed, effect, inject, Input, linkedSignal, ViewChild, WritableSignal } from "@angular/core";
import { FormsModule, ReactiveFormsModule } from "@angular/forms";
import { MatButton, MatIconButton } from "@angular/material/button";
import { MatDialog } from "@angular/material/dialog";
import { MatFormField, MatLabel } from "@angular/material/form-field";
import { MatIcon } from "@angular/material/icon";
import { MatInput } from "@angular/material/input";
import { MatPaginator } from "@angular/material/paginator";
import { MatSort, MatSortHeader, MatSortModule } from "@angular/material/sort";
import {
  MatCell,
  MatHeaderCell,
  MatHeaderRow,
  MatRow,
  MatTable,
  MatTableDataSource,
  MatTableModule
} from "@angular/material/table";
import { MatTooltip } from "@angular/material/tooltip";
import { AuthService, AuthServiceInterface } from "../../../../services/auth/auth.service";
import {
  ContainerDetailToken,
  ContainerService,
  ContainerServiceInterface
} from "../../../../services/container/container.service";
import { ContentService, ContentServiceInterface } from "../../../../services/content/content.service";
import { OverflowService, OverflowServiceInterface } from "../../../../services/overflow/overflow.service";
import { TableUtilsService, TableUtilsServiceInterface } from "../../../../services/table-utils/table-utils.service";
import { TokenService, TokenServiceInterface } from "../../../../services/token/token.service";
import { ConfirmationDialogComponent } from "../../../shared/confirmation-dialog/confirmation-dialog.component";
import { CopyButtonComponent } from "../../../shared/copy-button/copy-button.component";
import { UserAssignmentDialogComponent } from "../user-assignment-dialog/user-assignment-dialog.component";

const columnsKeyMap = [
  { key: "serial", label: "Serial" },
  { key: "tokentype", label: "Type" },
  { key: "active", label: "Active" },
  { key: "username", label: "User" }
];

@Component({
  selector: "app-container-details-token-table",
  imports: [
    MatCell,
    MatFormField,
    MatHeaderCell,
    MatHeaderRow,
    MatInput,
    MatLabel,
    MatPaginator,
    MatRow,
    MatSort,
    MatSortHeader,
    MatTable,
    NgClass,
    MatTableModule,
    MatSortModule,
    MatIcon,
    MatIconButton,
    MatButton,
    CopyButtonComponent,
    ReactiveFormsModule,
    FormsModule,
    MatTooltip
  ],
  templateUrl: "./container-details-token-table.component.html",
  styleUrl: "./container-details-token-table.component.scss"
})
export class ContainerDetailsTokenTableComponent {
  protected readonly dialog: MatDialog = inject(MatDialog);
  protected readonly containerService: ContainerServiceInterface = inject(ContainerService);
  protected readonly tokenService: TokenServiceInterface = inject(TokenService);
  protected readonly tableUtilsService: TableUtilsServiceInterface = inject(TableUtilsService);
  protected readonly overflowService: OverflowServiceInterface = inject(OverflowService);
  protected readonly contentService: ContentServiceInterface = inject(ContentService);
  protected readonly authService: AuthServiceInterface = inject(AuthService);

  protected readonly columnsKeyMap = columnsKeyMap;
<<<<<<< HEAD
  displayedColumns: string[] = [...columnsKeyMap.map((column) => column.key)];
=======
  displayedColumns: string[] = [...columnsKeyMap.map((column) => column.key), "remove", "delete"];
>>>>>>> de9c876f
  pageSize = 10;
  pageSizeOptions = this.tableUtilsService.pageSizeOptions;
  filterValue = "";
  @Input() containerTokenData!: WritableSignal<MatTableDataSource<ContainerDetailToken, MatPaginator>>;
  dataSource = new MatTableDataSource<ContainerDetailToken>([]);
  containerSerial = this.containerService.containerSerial;
  assignedUser: WritableSignal<{
    user_realm: string;
    user_name: string;
    user_resolver: string;
    user_id: string;
  }> = linkedSignal({
    source: () => this.containerService.containerDetail(),
    computation: (source, previous) =>
      source.containers[0]?.users[0] ??
      previous?.value ?? {
        user_realm: "",
        user_name: "",
        user_resolver: "",
        user_id: ""
      }
  });
  tokenSerial = this.tokenService.tokenSerial;
  isProgrammaticTabChange = this.contentService.isProgrammaticTabChange;
  @ViewChild(MatPaginator) paginator!: MatPaginator;
  @ViewChild(MatSort) sort!: MatSort;

  isAssignableToAllToken = computed<boolean>(() => {
    const assignedUser = this.assignedUser();
    if (assignedUser.user_name === "") {
      return false;
    }
    const tokens = this.containerTokenData().data;
    return tokens.some((token) => token.username === "");
  });

  isUnassignableFromAllToken = computed<boolean>(() => {
    const tokens = this.containerTokenData().data;
    return tokens.some((token) => token.username !== "");
  });

  constructor() {
    if (this.authService.actionAllowed("container_remove_token")) {
      this.displayedColumns.push("remove");
    }
    if (this.authService.actionAllowed("delete")) {
      this.displayedColumns.push("delete");
    }
    effect(() => {
      if (!this.containerTokenData) {
        return;
      }
      this.dataSource.data = this.containerTokenData().data ?? [];
    });
  }

  ngAfterViewInit(): void {
    this.dataSource.paginator = this.paginator;
    this.dataSource.sort = this.sort;

    if (this.containerTokenData) {
      const externalDS = this.containerTokenData();
      externalDS.paginator = this.paginator;
      externalDS.sort = this.sort;
    }
  }

  handleFilterInput(event: Event): void {
    this.filterValue = (event.target as HTMLInputElement).value.trim();
    const normalised = this.filterValue.toLowerCase();

    this.dataSource.filter = normalised;
    if (this.containerTokenData) {
      this.containerTokenData().filter = normalised;
    }
  }

  removeTokenFromContainer(containerSerial: string, tokenSerial: string) {
    this.dialog
      .open(ConfirmationDialogComponent, {
        data: {
          serialList: [tokenSerial],
          title: "Remove Token",
          type: "token",
          action: "remove",
          numberOfTokens: [tokenSerial].length
        }
      })
      .afterClosed()
      .subscribe({
        next: (result) => {
          if (result) {
            this.containerService.removeTokenFromContainer(containerSerial, tokenSerial).subscribe({
              next: () => {
                this.containerService.containerDetailResource.reload();
              }
            });
          }
        }
      });
  }

  handleColumnClick(columnKey: string, token: ContainerDetailToken) {
    if (columnKey === "active") {
      this.toggleActive(token);
    }
  }

  unassignFromAllToken() {
    const tokenToUnassign = this.containerTokenData().data.filter((token) => token.username !== "");
    if (tokenToUnassign.length === 0) {
      return;
    }
    const tokenSerials = tokenToUnassign.map((token) => token.serial);
    this.dialog
      .open(ConfirmationDialogComponent, {
        data: {
          type: "token",
          serialList: tokenSerials,
          title: "Unassign User from All Tokens",
          action: "unassign",
          numberOfTokens: tokenSerials.length
        }
      })
      .afterClosed()
      .subscribe({
        next: (result) => {
          if (result) {
            this.tokenService.unassignUserFromAll(tokenSerials).subscribe({
              next: () => {
                this.containerService.containerDetailResource.reload();
              },
              error: (error) => {
                console.error("Error unassigning user from token:", error);
              }
            });
          }
        }
      });
  }

  assignToAllToken() {
    const username = this.assignedUser().user_name;
    const realm = this.assignedUser().user_realm;
    if (username === "" || realm === "") {
      this.dialog.open(ConfirmationDialogComponent, {
        data: {
          title: "No User Assigned",
          message: "Please assign a user to the container first."
        }
      });
      return;
    }

    const tokensToAssign = this.containerTokenData().data.filter((token) => {
      return token.username !== username;
    });
    if (tokensToAssign.length === 0) {
      return;
    }
<<<<<<< HEAD
    const tokensAssignedToOtherUser = tokensToAssign.filter(
      (token) => token.username !== ""
    );
=======
    var tokensAssignedToOtherUser = tokensToAssign.filter((token) => token.username !== "");
>>>>>>> de9c876f

    this.dialog
      .open(UserAssignmentDialogComponent)
      .afterClosed()
      .subscribe((pin: string) => {
        const tokenSerialsAssignedToOtherUser = tokensAssignedToOtherUser.map((token) => token.serial);
        this.tokenService.unassignUserFromAll(tokenSerialsAssignedToOtherUser).subscribe({
          next: () => {
            const tokenSerialsToAssign = tokensToAssign.map((token) => token.serial);
            this.tokenService
              .assignUserToAll({
                tokenSerials: tokenSerialsToAssign,
                username: username,
                realm: realm,
                pin: pin
              })
              .subscribe({
                next: () => {
                  this.containerService.containerDetailResource.reload();
                },
                error: (error) => {
                  console.error("Error assigning user to all tokens:", error);
                }
              });
          },
          error: (error) => {
            console.error("Error unassigning user from all tokens:", error);
          }
        });
      });
  }

  toggleActive(token: ContainerDetailToken): void {
    this.tokenService.toggleActive(token.serial, token.active).subscribe({
      next: () => {
        this.containerService.containerDetailResource.reload();
      }
    });
  }

  toggleAll(action: "activate" | "deactivate") {
    this.containerService.toggleAll(action).subscribe({
      next: () => {
        this.containerService.containerDetailResource.reload();
      }
    });
  }

  removeAll() {
    const serialList = this.containerTokenData()
      .data.map((token) => token.serial)
      .join(",");
    this.dialog
      .open(ConfirmationDialogComponent, {
        data: {
          serialList: serialList.split(","),
          title: "Remove Token",
          type: "token",
          action: "remove",
          numberOfTokens: serialList.split(",").length
        }
      })
      .afterClosed()
      .subscribe({
        next: (result) => {
          if (result) {
            this.containerService.removeAll(this.containerSerial()).subscribe({
              next: () => {
                this.containerService.containerDetailResource.reload();
              }
            });
          }
        }
      });
  }

  deleteAllTokens() {
    const serialList = this.containerTokenData()
      .data.map((token) => token.serial)
      .join(",");
    this.dialog
      .open(ConfirmationDialogComponent, {
        data: {
          serialList: serialList.split(","),
          title: "Delete All Tokens",
          type: "token",
          action: "delete",
          numberOfTokens: serialList.split(",").length
        }
      })
      .afterClosed()
      .subscribe({
        next: (result) => {
          if (result) {
            this.containerService
              .deleteAllTokens({
                containerSerial: this.containerSerial(),
                serialList: serialList
              })
              .subscribe({
                next: () => {
                  this.containerService.containerDetailResource.reload();
                }
              });
          }
        }
      });
  }

  deleteTokenFromContainer(tokenSerial: string) {
    this.dialog
      .open(ConfirmationDialogComponent, {
        data: {
          serialList: [tokenSerial],
          title: "Delete Token",
          type: "token",
          action: "delete",
          numberOfTokens: [tokenSerial].length
        }
      })
      .afterClosed()
      .subscribe({
        next: (result) => {
          if (result) {
            this.tokenService.deleteToken(tokenSerial).subscribe({
              next: () => {
                this.containerService.containerDetailResource.reload();
              }
            });
          }
        }
      });
  }
}<|MERGE_RESOLUTION|>--- conflicted
+++ resolved
@@ -77,11 +77,7 @@
   protected readonly authService: AuthServiceInterface = inject(AuthService);
 
   protected readonly columnsKeyMap = columnsKeyMap;
-<<<<<<< HEAD
   displayedColumns: string[] = [...columnsKeyMap.map((column) => column.key)];
-=======
-  displayedColumns: string[] = [...columnsKeyMap.map((column) => column.key), "remove", "delete"];
->>>>>>> de9c876f
   pageSize = 10;
   pageSizeOptions = this.tableUtilsService.pageSizeOptions;
   filterValue = "";
@@ -242,13 +238,7 @@
     if (tokensToAssign.length === 0) {
       return;
     }
-<<<<<<< HEAD
-    const tokensAssignedToOtherUser = tokensToAssign.filter(
-      (token) => token.username !== ""
-    );
-=======
-    var tokensAssignedToOtherUser = tokensToAssign.filter((token) => token.username !== "");
->>>>>>> de9c876f
+    const tokensAssignedToOtherUser = tokensToAssign.filter((token) => token.username !== "");
 
     this.dialog
       .open(UserAssignmentDialogComponent)
