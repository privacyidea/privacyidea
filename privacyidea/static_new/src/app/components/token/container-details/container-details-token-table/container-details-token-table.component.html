<div
  aria-label="Container Details Token Table"
  class="container-details-token-table-layout"
  i18n-aria-label>
  <div class="flex-column">
    <h3
      class="margin-left-1 margin-top-0"
      i18n>
      Tokens in Container
    </h3>
    @if (dataSource.data.length > 1) {
      <mat-form-field
        class="container-details-token-table-filter"
        subscriptSizing="dynamic">
        <mat-label i18n>Enter Filter</mat-label>
        <input
          #filterInput
          (keyup)="handleFilterInput($event)"
          i18n-aria-label
          aria-label="Filter Input"
          matInput
          i18n-placeholder
          placeholder="Filter across all columns." />
      </mat-form-field>
<<<<<<< HEAD
=======
    }
>>>>>>> 013ca945
      <mat-paginator
        [pageSizeOptions]="pageSizeOptions()"
        [pageSize]="pageSize"
        class="flex-just-start"
        showFirstLastButtons/>
  </div>
  <div [ngClass]="[overflowService.isWidthOverflowing('body', 1580) ? 'flex-column' : 'flex-row']">
    <table
      [dataSource]="dataSource"
      aria-label="Token of Container Data Table"
      class="container-details-token-table"
      i18n-aria-label
      mat-table
      matSort>
      @for (column of columnsKeyMap; track column) {
        <ng-container [matColumnDef]="column.key">
          <th
            *matHeaderCellDef
            attr.aria-label="{{ column.label }} Header"
            mat-header-cell
            mat-sort-header>
            {{ column.label }}
          </th>
          <td
            *matCellDef="let element"
            attr.aria-label="{{ column.label }} Cell"
            mat-cell>
            <ng-container>
              <div [ngClass]="tableUtilsService.getClassForColumnKey(column.key)">
                @switch (column.key) {
                  @case ("serial") {
                    @if (element.username === authService.username() || authService.role() === "admin") {
                      <a
                        attr.aria-label="{{ column.label }} Link"
                        (click)="contentService.tokenSelected(element.serial)">
                        {{ element[column.key] }}
                      </a>
                    } @else {
                      <span> {{ element[column.key] }} </span>
                    }
                    <app-copy-button [copyText]="element.serial"></app-copy-button>
                  }
                  @case ("active") {
                    <span
                      (click)="toggleActive(element)"
                      [matTooltip]="tableUtilsService.getTooltipForColumn(column.key,element)"
                      [ngClass]="tableUtilsService.getClassForColumn(column.key, element)">
                      {{ tableUtilsService.getDisplayText(column.key, element) }}
                    </span>
                  }
                  @case ("username") {
                    <a
                      (click)="contentService.userSelected(element[column.key])"
                      attr.aria-label="{{ column.label }} Link">
                      {{ element[column.key] }}
                    </a>
                  }
                  @default {
                    @if (tableUtilsService.isLink(column.key)) {
                      <a
                        attr.aria-label="{{ column.label }} Link"
                        href="#">
                        {{ element[column.key] }}
                      </a>
                    } @else {
                      <span> {{ element[column.key] }} </span>
                    }
                  }
                }
              </div>
            </ng-container>
          </td>
        </ng-container>
      }
      @if (authService.actionAllowed("container_remove_token")) {
        <ng-container matColumnDef="remove">
          <th
            *matHeaderCellDef
            aria-label="Remove Column Header"
            i18n
            i18n-aria-label
            mat-header-cell>
            Remove
          </th>
          <td
            *matCellDef="let element"
            aria-label="Remove Button Cell"
            i18n-aria-label
            mat-cell>
            <div class="flex just-center">
              <button
                (click)="removeTokenFromContainer(containerSerial(), element.serial)"
                i18n-matTooltip
                mat-icon-button
                matTooltip="Remove Token from Container">
                <mat-icon> highlight_remove</mat-icon>
              </button>
            </div>
          </td>
        </ng-container>
      }
      @if (authService.actionAllowed("delete")) {
        <ng-container matColumnDef="delete">
          <th
            *matHeaderCellDef
            aria-label="Delete Column Header"
            i18n
            i18n-aria-label
            mat-header-cell>
            Delete
          </th>
          <td
            *matCellDef="let element"
            aria-label="Delete Button Cell"
            i18n-aria-label
            mat-cell>
            <div class="flex just-center">
              <button
                (click)="deleteTokenFromContainer(element.serial)"
                i18n-matTooltip
                mat-icon-button
                matTooltip="Delete Token">
                <mat-icon> delete</mat-icon>
              </button>
            </div>
          </td>
        </ng-container>
      }
      <tr
        *matHeaderRowDef="displayedColumns"
        aria-label="Header Row"
        i18n-aria-label
        mat-header-row></tr>
      <tr
        *matRowDef="let row; columns: displayedColumns"
        aria-label="Data Row"
        i18n-aria-label
        mat-row></tr>
      <tr
        *matNoDataRow
        aria-label="No Data Row"
        i18n-aria-label>
        <td
          [attr.colspan]="displayedColumns.length"
          aria-label="No Data Cell"
          i18n
          i18n-aria-label>
          No data matching the filter.
        </td>
      </tr>
    </table>
<<<<<<< HEAD
=======
    <div
      [ngClass]="[
        overflowService.isWidthOverflowing('body', 1580)
          ? 'container-details-action-column'
          : 'container-details-action-row'
      ]">
      @if (authService.actionAllowed("assign")) {
        <button
          (click)="assignToAllToken()"
          [disabled]="!isAssignableToAllToken()"
          class="action-button-1"
          mat-stroked-button
          i18n>
          <mat-icon>playlist_add</mat-icon>
          {{ "Assign to All Tokens" }}
        </button>
      }
      @if (authService.actionAllowed("unassign")) {
        <button
          (click)="unassignFromAllToken()"
          [disabled]="!isUnassignableFromAllToken()"
          class="action-button-delete"
          mat-stroked-button
          i18n>
          <mat-icon>playlist_remove</mat-icon>
          {{ "Unassign from All Tokens" }}
        </button>
      }
      <mat-divider class="margin-top-1 margin-bottom-1" />
      @if (authService.actionAllowed("enable")) {
        <button
          (click)="toggleAll('activate')"
          class="action-button-1"
          mat-stroked-button
          i18n>
          <mat-icon>playlist_play</mat-icon>
          {{ "Activate All Tokens" }}
        </button>
      }
      @if (authService.actionAllowed("disable")) {
        <button
          (click)="toggleAll('deactivate')"
          class="action-button-delete"
          mat-stroked-button
          i18n>
          <mat-icon class="mdi--list-lock"/>
          {{ "Deactivate All Tokens" }}
        </button>
      }
      <mat-divider class="margin-top-1 margin-bottom-1" />
      @if (authService.actionAllowed("container_remove_token")) {
        <button
          (click)="removeAll()"
          class="action-button-delete"
          mat-stroked-button
          i18n>
          <mat-icon> playlist_remove</mat-icon>
          {{ "Remove All Tokens" }}
        </button>
      }
      @if (authService.actionAllowed("delete")) {
        <button
          (click)="deleteAllTokens()"
          class="action-button-delete"
          mat-stroked-button
          i18n>
          <mat-icon> delete_sweep</mat-icon>
          {{ "Delete All Tokens" }}
        </button>
      }
    </div>
>>>>>>> 013ca945
  </div>
</div><|MERGE_RESOLUTION|>--- conflicted
+++ resolved
@@ -22,10 +22,7 @@
           i18n-placeholder
           placeholder="Filter across all columns." />
       </mat-form-field>
-<<<<<<< HEAD
-=======
     }
->>>>>>> 013ca945
       <mat-paginator
         [pageSizeOptions]="pageSizeOptions()"
         [pageSize]="pageSize"
@@ -177,79 +174,5 @@
         </td>
       </tr>
     </table>
-<<<<<<< HEAD
-=======
-    <div
-      [ngClass]="[
-        overflowService.isWidthOverflowing('body', 1580)
-          ? 'container-details-action-column'
-          : 'container-details-action-row'
-      ]">
-      @if (authService.actionAllowed("assign")) {
-        <button
-          (click)="assignToAllToken()"
-          [disabled]="!isAssignableToAllToken()"
-          class="action-button-1"
-          mat-stroked-button
-          i18n>
-          <mat-icon>playlist_add</mat-icon>
-          {{ "Assign to All Tokens" }}
-        </button>
-      }
-      @if (authService.actionAllowed("unassign")) {
-        <button
-          (click)="unassignFromAllToken()"
-          [disabled]="!isUnassignableFromAllToken()"
-          class="action-button-delete"
-          mat-stroked-button
-          i18n>
-          <mat-icon>playlist_remove</mat-icon>
-          {{ "Unassign from All Tokens" }}
-        </button>
-      }
-      <mat-divider class="margin-top-1 margin-bottom-1" />
-      @if (authService.actionAllowed("enable")) {
-        <button
-          (click)="toggleAll('activate')"
-          class="action-button-1"
-          mat-stroked-button
-          i18n>
-          <mat-icon>playlist_play</mat-icon>
-          {{ "Activate All Tokens" }}
-        </button>
-      }
-      @if (authService.actionAllowed("disable")) {
-        <button
-          (click)="toggleAll('deactivate')"
-          class="action-button-delete"
-          mat-stroked-button
-          i18n>
-          <mat-icon class="mdi--list-lock"/>
-          {{ "Deactivate All Tokens" }}
-        </button>
-      }
-      <mat-divider class="margin-top-1 margin-bottom-1" />
-      @if (authService.actionAllowed("container_remove_token")) {
-        <button
-          (click)="removeAll()"
-          class="action-button-delete"
-          mat-stroked-button
-          i18n>
-          <mat-icon> playlist_remove</mat-icon>
-          {{ "Remove All Tokens" }}
-        </button>
-      }
-      @if (authService.actionAllowed("delete")) {
-        <button
-          (click)="deleteAllTokens()"
-          class="action-button-delete"
-          mat-stroked-button
-          i18n>
-          <mat-icon> delete_sweep</mat-icon>
-          {{ "Delete All Tokens" }}
-        </button>
-      }
-    </div>
->>>>>>> 013ca945
   </div>
 </div>