<div
  appScrollToTop
  aria-label="Details"
  class="details-container">
  <div class="details-flex-layout flex-column">
    <div class="container-details-header">
      <h3>Details for Container:</h3>
      <h3 style="color: var(--mat-sys-primary)">{{ containerSerial() }}</h3>
      <app-copy-button [copyText]="containerSerial()"></app-copy-button>
    </div>
    <div
      [ngClass]="[overflowService.isWidthOverflowing('body', 1310) ? 'flex-column' : 'flex-row']"
      class="details-flex-layout">
      <div>
        <table
          [dataSource]="containerDetailData()"
          aria-label="Container Detail Data Table"
          class="details-table border-bottom-none"
          mat-table>
          <ng-container matColumnDef="key">
            <td
              *matCellDef="let element"
              class="details-key-row"
              mat-cell>
              {{ element.keyMap.label }}
            </td>
          </ng-container>
          <ng-container matColumnDef="value">
            <td
              *matCellDef="let element"
              [ngClass]="tableUtilsService.getTdClassForKey(element.keyMap.key)"
              class="fix-width-20-padr-0"
              mat-cell>
              @switch (element.keyMap.key) {
                @case ("states") {
                  @for (state of element.value; track state; let idx = $index) {
                    <span
                      class="font-14"
                      [ngClass]="[tableUtilsService.getSpanClassForState(state, false)]">
                      {{ tableUtilsService.getDisplayTextForState(state) }}
                    </span>
                  }
                }
                @case ("realms") {
<<<<<<< HEAD
                  <div
                    class="details-scrollable-container"
                    [ngClass]="{ 'details-list': element.value.length > 2 }">
                    @for (realm of element.value; track realm; let idx = $index) {
                      <mat-list-item class="height-auto">
                        <span class="font-14">• {{ realm }}</span>
                      </mat-list-item>
                    }
                  </div>
=======
                  @if (element.isEditing()) {
                    <mat-form-field class="width-18rem">
                      <mat-label>Select Realms</mat-label>
                      <mat-select
                        [(ngModel)]="selectedRealms"
                        [value]="selectedRealms()"
                        multiple>
                        @for (option of realmService.realmOptions(); track option) {
                          @if (option === userRealm()) {
                            <mat-option
                              value="{{ option }}"
                              disabled>
                              {{ option }}
                            </mat-option>
                          } @else {
                            <mat-option value="{{ option }}">{{ option }}</mat-option>
                          }
                        }
                      </mat-select>
                    </mat-form-field>
                  } @else {
                    <div
                      class="details-scrollable-container"
                      [ngClass]="{ 'details-list': element.value.length > 2 }">
                      @for (realm of element.value; track realm; let idx = $index) {
                        <mat-list-item class="height-auto">
                          <span class="font-14">• {{ realm }}</span>
                        </mat-list-item>
                      }
                    </div>
                  }
>>>>>>> de9c876f
                }
                @case ("description") {
                  @if (element.isEditing()) {
                    <mat-form-field class="width-288px description">
                      <textarea
                        matInput
                        rows="4"
                        [(ngModel)]="element.value"
                        placeholder="Enter description"></textarea>
                    </mat-form-field>
                  } @else {
                    <div class="details-description-div">
                      <span class="details-table-item details-scrollable-container scroll-margin-pad">
                        {{ element.value }}
                      </span>
                    </div>
                  }
                }
                @default {
                  <span>{{ element.value }}</span>
                }
              }
            </td>
          </ng-container>
          <ng-container matColumnDef="edit">
            <td
              *matCellDef="let element"
              class="edit-column-cell"
              mat-cell>
              @if (isEditableElement(element.keyMap.key)) {
                <app-edit-buttons
                  [toggleEdit]="toggleContainerEdit.bind(this)"
                  [saveEdit]="saveContainerEdit.bind(this)"
                  [cancelEdit]="cancelContainerEdit.bind(this)"
                  [shouldHideEdit]="isAnyEditing"
                  [isEditingUser]="isEditingUser"
                  [isEditingInfo]="isEditingInfo"
                  [element]="element"></app-edit-buttons>
              }
            </td>
          </ng-container>
          <tr
            *matRowDef="let row; columns: ['key', 'value', 'edit']"
            class="height-52"
            mat-row></tr>
        </table>
        <table
          [dataSource]="userData()"
          aria-label="User Detail Data Table"
          class="details-table"
          mat-table>
          <ng-container matColumnDef="key">
            <td
              *matCellDef="let element"
              class="details-key-row"
              mat-cell>
              {{ element.keyMap.label }}
            </td>
          </ng-container>
          <ng-container matColumnDef="value">
            <td
              *matCellDef="let element"
              class="user-editable-row height-52 fix-width-20-padr-0"
              mat-cell>
              @switch (element.keyMap.key) {
                @case ("user_name") {
                  @if (isEditingUser() && userService.selectedUserRealm() !== "") {
                    <mat-form-field class="width-18rem">
                      <mat-label>Enter User</mat-label>
                      <app-clearable-input
                        (onClick)="userService.userFilter.set('')"
                        [showClearButton]="userService.userFilter() !== ''">
                        <input
                          matInput
                          [(ngModel)]="userService.userFilter"
                          [matAutocomplete]="userAuto"/>
                        <mat-autocomplete
                          #userAuto="matAutocomplete"
                          class="user-selection-autocomplete">
                          @for (option of userService.filteredUsernames(); track option) {
                            <mat-option [value]="option">{{ option }}</mat-option>
                          }
                        </mat-autocomplete>
                      </app-clearable-input>
                    </mat-form-field>
                  } @else {
                    <span>{{ element.value }}</span>
                  }
                }
                @case ("user_realm") {
                  @if (isEditingUser()) {
                    <mat-form-field class="width-18rem">
                      <mat-label>Select Realm of User</mat-label>
                      <mat-select
                        [(ngModel)]="userService.selectedUserRealm"
                        [value]="userService.selectedUserRealm()">
                        @for (option of realmService.realmOptions(); track option) {
                          <mat-option value="{{ option }}">{{ option }}</mat-option>
                        }
                      </mat-select>
                    </mat-form-field>
                  } @else {
                    <span>{{ element.value }}</span>
                  }
                }
                @default {
                  {{ element.value }}
                }
              }
            </td>
          </ng-container>
          <ng-container matColumnDef="edit">
            <td
              *matCellDef="let element"
              class="edit-column-cell"
              mat-cell>
              @if (element.keyMap.key === "user_name" && !(isAnyEditing() && !isEditingUser())) {
                @if (element.value) {
                  <div class="edit-button-container">
                    <button
                      mat-icon-button
                      class="yellow"
                      (click)="unassignUser()">
                      <mat-icon>person_remove</mat-icon>
                    </button>
                  </div>
                } @else {
                  <app-edit-buttons
                    [toggleEdit]="toggleContainerEdit.bind(this)"
                    [saveEdit]="saveContainerEdit.bind(this)"
                    [cancelEdit]="cancelContainerEdit.bind(this)"
                    [shouldHideEdit]="isAnyEditing"
                    [isEditingUser]="isEditingUser"
                    [isEditingInfo]="isEditingInfo"
                    [element]="element"></app-edit-buttons>
                }
              }
            </td>
          </ng-container>
          <tr
            *matRowDef="let row; columns: ['key', 'value', 'edit']"
            mat-row></tr>
        </table>
        <div class="details-flex-layout">
          <app-container-details-info
            [detailData]="containerDetailData"
            [infoData]="infoData"
            [isAnyEditingOrRevoked]="isAnyEditing"
            [isEditingInfo]="isEditingInfo"
            [isEditingUser]="isEditingUser"/>
        </div>
        @if (overflowService.isWidthOverflowing("body", 1310)) {
<<<<<<< HEAD
          <br/>
          <mat-divider></mat-divider><br/>
=======
          <br />
          <mat-divider></mat-divider>
          <br />
>>>>>>> de9c876f
        }
      </div>
      <div
        [ngClass]="[overflowService.isWidthOverflowing('body', 1310) ? '' : 'margin-left-1']"
        class="flex-column">
<<<<<<< HEAD
        @if (authService.actionAllowed("container_add_token")) {
          <div class="flex-row checkbox-paginator-container">
            <section>
              <mat-checkbox
                [(ngModel)]="showOnlyTokenNotInContainer"
                [ngClass]="{ 'pad-top-10': showOnlyTokenNotInContainer() }">
                <span> Only display tokens that are not in a container </span>
                @if (!showOnlyTokenNotInContainer()) {
                  <br/>
                  <span> Note: Adding a token removes it from</span><br/>
                  <span style="margin-left: 39px"> its previous container. </span>
                }
              </mat-checkbox>
            </section>
            <mat-paginator
              (page)="onPageEvent($event)"
              [hidePageSize]="true"
              [length]="total()"
              [pageIndex]="pageIndex()"
              [pageSize]="pageSize()"></mat-paginator>
          </div>
          <mat-form-field class="add-token">
            <mat-label>Add Token to Container</mat-label>
            <input
              #filterHTMLInputElement
              #tokenAutoTrigger="matAutocompleteTrigger"
              [(ngModel)]="filterValueString"
              [matAutocomplete]="tokenAuto"
              matInput
              placeholder="Example query: 'type: hotp serial: 123'"/>
            <mat-autocomplete #tokenAuto="matAutocomplete">
              @for (option of tokenDataSource().data; track option) {
                <mat-option
                  class="token-option"
                  (click)="addTokenToContainer(option)">
                  <span class="token-option-span"> {{ option["serial"] }} </span>
                  <span class="token-option-span"> {{ option["tokentype"] }} </span>
                  <span
                    class="token-option-span"
                    [ngClass]="option['active'] ? 'highlight-true' : 'highlight-false'">
                    {{ option["active"] ? "active" : "deactivated" }}
                  </span>
                  <span class="token-option-span">
                    {{ option["username"] }}
                  </span>
                  <mat-icon>add</mat-icon>
                </mat-option>
              }
            </mat-autocomplete>
          </mat-form-field>
          <mat-divider class="width-36"></mat-divider>
        }
        <app-container-details-token-table-self-service [containerTokenData]="containerTokenData"/>
=======
        <div class="flex-row checkbox-paginator-container">
          <section>
            <mat-checkbox
              [(ngModel)]="showOnlyTokenNotInContainer"
              [ngClass]="{ 'pad-top-10': showOnlyTokenNotInContainer() }">
              <span> Only display tokens not in a container </span>
              @if (!showOnlyTokenNotInContainer()) {
                <br />
                <span> Note: Adding a token removes it from</span>
                <br />
                <span style="margin-left: 39px"> its previous container. </span>
              }
            </mat-checkbox>
          </section>
          <mat-paginator
            (page)="onPageEvent($event)"
            [hidePageSize]="true"
            [length]="total()"
            [pageIndex]="pageIndex()"
            [pageSize]="pageSize()"></mat-paginator>
        </div>
        <mat-form-field class="add-token">
          <mat-label>Add Token to Container</mat-label>
          <app-clearable-input
            (onClick)="filterValueString.set('')"
            [showClearButton]="filterValueString().length > 0">
            <input
              #filterHTMLInputElement
              #tokenAutoTrigger="matAutocompleteTrigger"
              [(ngModel)]="filterValueString"
              [matAutocomplete]="tokenAuto"
              matInput
              placeholder="Example query: 'type: hotp serial: 123'" />
          </app-clearable-input>
          <mat-autocomplete #tokenAuto="matAutocomplete">
            @for (option of tokenDataSource().data; track option) {
              <mat-option
                class="token-option"
                (click)="addTokenToContainer(option)">
                <span class="token-option-span"> {{ option["serial"] }} </span>
                <span class="token-option-span"> {{ option["tokentype"] }} </span>
                <span
                  class="token-option-span"
                  [ngClass]="option['active'] ? 'highlight-true' : 'highlight-false'">
                  {{ option["active"] ? "active" : "deactivated" }}
                </span>
                <span class="token-option-span">
                  {{ option["username"] }}
                </span>
                <mat-icon>add</mat-icon>
              </mat-option>
            }
          </mat-autocomplete>
        </mat-form-field>
        <mat-divider class="width-36"></mat-divider>
        <app-container-details-token-table-self-service [containerTokenData]="containerTokenData" />
>>>>>>> de9c876f
      </div>
    </div>
  </div>
</div><|MERGE_RESOLUTION|>--- conflicted
+++ resolved
@@ -42,7 +42,6 @@
                   }
                 }
                 @case ("realms") {
-<<<<<<< HEAD
                   <div
                     class="details-scrollable-container"
                     [ngClass]="{ 'details-list': element.value.length > 2 }">
@@ -52,39 +51,6 @@
                       </mat-list-item>
                     }
                   </div>
-=======
-                  @if (element.isEditing()) {
-                    <mat-form-field class="width-18rem">
-                      <mat-label>Select Realms</mat-label>
-                      <mat-select
-                        [(ngModel)]="selectedRealms"
-                        [value]="selectedRealms()"
-                        multiple>
-                        @for (option of realmService.realmOptions(); track option) {
-                          @if (option === userRealm()) {
-                            <mat-option
-                              value="{{ option }}"
-                              disabled>
-                              {{ option }}
-                            </mat-option>
-                          } @else {
-                            <mat-option value="{{ option }}">{{ option }}</mat-option>
-                          }
-                        }
-                      </mat-select>
-                    </mat-form-field>
-                  } @else {
-                    <div
-                      class="details-scrollable-container"
-                      [ngClass]="{ 'details-list': element.value.length > 2 }">
-                      @for (realm of element.value; track realm; let idx = $index) {
-                        <mat-list-item class="height-auto">
-                          <span class="font-14">• {{ realm }}</span>
-                        </mat-list-item>
-                      }
-                    </div>
-                  }
->>>>>>> de9c876f
                 }
                 @case ("description") {
                   @if (element.isEditing()) {
@@ -160,7 +126,7 @@
                         <input
                           matInput
                           [(ngModel)]="userService.userFilter"
-                          [matAutocomplete]="userAuto"/>
+                          [matAutocomplete]="userAuto" />
                         <mat-autocomplete
                           #userAuto="matAutocomplete"
                           class="user-selection-autocomplete">
@@ -234,33 +200,26 @@
             [infoData]="infoData"
             [isAnyEditingOrRevoked]="isAnyEditing"
             [isEditingInfo]="isEditingInfo"
-            [isEditingUser]="isEditingUser"/>
+            [isEditingUser]="isEditingUser" />
         </div>
         @if (overflowService.isWidthOverflowing("body", 1310)) {
-<<<<<<< HEAD
-          <br/>
-          <mat-divider></mat-divider><br/>
-=======
           <br />
-          <mat-divider></mat-divider>
-          <br />
->>>>>>> de9c876f
+          <mat-divider></mat-divider><br />
         }
       </div>
       <div
         [ngClass]="[overflowService.isWidthOverflowing('body', 1310) ? '' : 'margin-left-1']"
         class="flex-column">
-<<<<<<< HEAD
         @if (authService.actionAllowed("container_add_token")) {
           <div class="flex-row checkbox-paginator-container">
             <section>
               <mat-checkbox
                 [(ngModel)]="showOnlyTokenNotInContainer"
                 [ngClass]="{ 'pad-top-10': showOnlyTokenNotInContainer() }">
-                <span> Only display tokens that are not in a container </span>
+                <span> Only display tokens not in a container </span>
                 @if (!showOnlyTokenNotInContainer()) {
-                  <br/>
-                  <span> Note: Adding a token removes it from</span><br/>
+                  <br />
+                  <span> Note: Adding a token removes it from</span><br />
                   <span style="margin-left: 39px"> its previous container. </span>
                 }
               </mat-checkbox>
@@ -274,13 +233,17 @@
           </div>
           <mat-form-field class="add-token">
             <mat-label>Add Token to Container</mat-label>
-            <input
-              #filterHTMLInputElement
-              #tokenAutoTrigger="matAutocompleteTrigger"
-              [(ngModel)]="filterValueString"
-              [matAutocomplete]="tokenAuto"
-              matInput
-              placeholder="Example query: 'type: hotp serial: 123'"/>
+            <app-clearable-input
+              (onClick)="filterValueString.set('')"
+              [showClearButton]="filterValueString().length > 0">
+              <input
+                #filterHTMLInputElement
+                #tokenAutoTrigger="matAutocompleteTrigger"
+                [(ngModel)]="filterValueString"
+                [matAutocomplete]="tokenAuto"
+                matInput
+                placeholder="Example query: 'type: hotp serial: 123'" />
+            </app-clearable-input>
             <mat-autocomplete #tokenAuto="matAutocomplete">
               @for (option of tokenDataSource().data; track option) {
                 <mat-option
@@ -291,11 +254,11 @@
                   <span
                     class="token-option-span"
                     [ngClass]="option['active'] ? 'highlight-true' : 'highlight-false'">
-                    {{ option["active"] ? "active" : "deactivated" }}
-                  </span>
+                  {{ option["active"] ? "active" : "deactivated" }}
+                </span>
                   <span class="token-option-span">
-                    {{ option["username"] }}
-                  </span>
+                  {{ option["username"] }}
+                </span>
                   <mat-icon>add</mat-icon>
                 </mat-option>
               }
@@ -303,65 +266,7 @@
           </mat-form-field>
           <mat-divider class="width-36"></mat-divider>
         }
-        <app-container-details-token-table-self-service [containerTokenData]="containerTokenData"/>
-=======
-        <div class="flex-row checkbox-paginator-container">
-          <section>
-            <mat-checkbox
-              [(ngModel)]="showOnlyTokenNotInContainer"
-              [ngClass]="{ 'pad-top-10': showOnlyTokenNotInContainer() }">
-              <span> Only display tokens not in a container </span>
-              @if (!showOnlyTokenNotInContainer()) {
-                <br />
-                <span> Note: Adding a token removes it from</span>
-                <br />
-                <span style="margin-left: 39px"> its previous container. </span>
-              }
-            </mat-checkbox>
-          </section>
-          <mat-paginator
-            (page)="onPageEvent($event)"
-            [hidePageSize]="true"
-            [length]="total()"
-            [pageIndex]="pageIndex()"
-            [pageSize]="pageSize()"></mat-paginator>
-        </div>
-        <mat-form-field class="add-token">
-          <mat-label>Add Token to Container</mat-label>
-          <app-clearable-input
-            (onClick)="filterValueString.set('')"
-            [showClearButton]="filterValueString().length > 0">
-            <input
-              #filterHTMLInputElement
-              #tokenAutoTrigger="matAutocompleteTrigger"
-              [(ngModel)]="filterValueString"
-              [matAutocomplete]="tokenAuto"
-              matInput
-              placeholder="Example query: 'type: hotp serial: 123'" />
-          </app-clearable-input>
-          <mat-autocomplete #tokenAuto="matAutocomplete">
-            @for (option of tokenDataSource().data; track option) {
-              <mat-option
-                class="token-option"
-                (click)="addTokenToContainer(option)">
-                <span class="token-option-span"> {{ option["serial"] }} </span>
-                <span class="token-option-span"> {{ option["tokentype"] }} </span>
-                <span
-                  class="token-option-span"
-                  [ngClass]="option['active'] ? 'highlight-true' : 'highlight-false'">
-                  {{ option["active"] ? "active" : "deactivated" }}
-                </span>
-                <span class="token-option-span">
-                  {{ option["username"] }}
-                </span>
-                <mat-icon>add</mat-icon>
-              </mat-option>
-            }
-          </mat-autocomplete>
-        </mat-form-field>
-        <mat-divider class="width-36"></mat-divider>
         <app-container-details-token-table-self-service [containerTokenData]="containerTokenData" />
->>>>>>> de9c876f
       </div>
     </div>
   </div>
