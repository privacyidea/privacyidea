--- conflicted
+++ resolved
@@ -165,7 +165,6 @@
                   @if (isEditingUser()) {
                     <mat-form-field class="width-18rem">
                       <mat-label>Select Realm of User</mat-label>
-<<<<<<< HEAD
                       <mat-select [(ngModel)]="userService.selectedUserRealm"
                                   [value]="userService.selectedUserRealm()">
                         @for (option of realmService.realmOptions();
@@ -174,11 +173,6 @@
                               option
                             }}
                           </mat-option>
-=======
-                      <mat-select [(ngModel)]="userService.selectedUserRealm">
-                        @for (option of realmService.realmOptions(); track option) {
-                          <mat-option value="{{ option }}">{{ option }} </mat-option>
->>>>>>> 43b5097b
                         }
                       </mat-select>
                     </mat-form-field>
