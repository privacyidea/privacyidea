--- conflicted
+++ resolved
@@ -50,15 +50,10 @@
                   @if (element.isEditing()) {
                     <mat-form-field class="width-18rem">
                       <mat-label>Select Realms</mat-label>
-<<<<<<< HEAD
-                      <mat-select [(ngModel)]="selectedRealms"
-                                  [value]="selectedRealms()"
-                                  multiple>
-=======
                       <mat-select
                         [(ngModel)]="selectedRealms"
+                        [value]="selectedRealms()"
                         multiple>
->>>>>>> 35031a35
                         @for (option of realmService.realmOptions();
                           track option) {
                           @if (option === userRealm()) {
