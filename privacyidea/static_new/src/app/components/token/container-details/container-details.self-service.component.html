<div
  appScrollToTop
  aria-label="Details"
  class="details-container">
  <div class="details-flex-layout flex-column">
    <div class="container-details-header">
      <h3>Details for Container:</h3>
      <h3 style="color: var(--mat-sys-primary)">{{ containerSerial() }}</h3>
      <app-copy-button [copyText]="containerSerial()"></app-copy-button>
    </div>
    <div
      [ngClass]="[overflowService.isWidthOverflowing('body', 1310) ? 'flex-column' : 'flex-row']"
      class="details-flex-layout">
      <div>
        <table
          [dataSource]="containerDetailData()"
          aria-label="Container Detail Data Table"
          class="details-table border-bottom-none"
          mat-table>
          <ng-container matColumnDef="key">
            <td
              *matCellDef="let element"
              class="details-key-row"
              mat-cell>
              {{ element.keyMap.label }}
            </td>
          </ng-container>
          <ng-container matColumnDef="value">
            <td
              *matCellDef="let element"
              [ngClass]="tableUtilsService.getTdClassForKey(element.keyMap.key)"
              class="fix-width-20-padr-0"
              mat-cell>
              @switch (element.keyMap.key) {
                @case ("states") {
                  @for (state of element.value; track state; let idx = $index) {
                    <span
                      class="font-14"
                      [ngClass]="[tableUtilsService.getSpanClassForState(state, false)]">
                      {{ tableUtilsService.getDisplayTextForState(state) }}
                    </span>
                  }
                }
                @case ("realms") {
                  <div
                    class="details-scrollable-container"
                    [ngClass]="{ 'details-list': element.value.length > 2 }">
                    @for (realm of element.value; track realm; let idx = $index) {
                      <mat-list-item class="height-auto">
                        <span class="font-14">• {{ realm }}</span>
                      </mat-list-item>
                    }
                  </div>
                }
                @case ("description") {
                  @if (element.isEditing()) {
                    <mat-form-field class="width-288px description">
                      <textarea
                        matInput
                        rows="4"
                        [(ngModel)]="element.value"
                        placeholder="Enter description"></textarea>
                    </mat-form-field>
                  } @else {
                    <div class="details-description-div">
                      <span class="details-table-item details-scrollable-container scroll-margin-pad">
                        {{ element.value }}
                      </span>
                    </div>
                  }
                }
                @default {
                  <span>{{ element.value }}</span>
                }
              }
            </td>
          </ng-container>
          <ng-container matColumnDef="edit">
            <td
              *matCellDef="let element"
              class="edit-column-cell"
              mat-cell>
              @if (isEditableElement(element.keyMap.key)) {
                <app-edit-buttons
                  [toggleEdit]="toggleContainerEdit.bind(this)"
                  [saveEdit]="saveContainerEdit.bind(this)"
                  [cancelEdit]="cancelContainerEdit.bind(this)"
                  [shouldHideEdit]="isAnyEditing"
                  [isEditingUser]="isEditingUser"
                  [isEditingInfo]="isEditingInfo"
                  [element]="element"></app-edit-buttons>
              }
            </td>
          </ng-container>
          <tr
            *matRowDef="let row; columns: ['key', 'value', 'edit']"
            class="height-52"
            mat-row></tr>
        </table>
        <table
          [dataSource]="userData()"
          aria-label="User Detail Data Table"
          class="details-table"
          mat-table>
          <ng-container matColumnDef="key">
            <td
              *matCellDef="let element"
              class="details-key-row"
              mat-cell>
              {{ element.keyMap.label }}
            </td>
          </ng-container>
          <ng-container matColumnDef="value">
            <td
              *matCellDef="let element"
              class="user-editable-row height-52 fix-width-20-padr-0"
              mat-cell>
              @switch (element.keyMap.key) {
                @case ("user_name") {
                  @if (isEditingUser() && userService.selectedUserRealm() !== "") {
                    <mat-form-field class="width-18rem">
                      <mat-label>Enter User</mat-label>
                      <app-clearable-input
                        (onClick)="userService.selectionFilter.set('')"
                        [showClearButton]="userService.selectionFilter() !== ''">
                        <input
                          matInput
                          [(ngModel)]="userService.selectionFilter"
                          [matAutocomplete]="userAuto" />
                        <mat-autocomplete
                          #userAuto="matAutocomplete"
                          class="user-selection-autocomplete">
                          @for (option of userService.selectionFilteredUsernames(); track option) {
                            <mat-option [value]="option">{{ option }}</mat-option>
                          }
                        </mat-autocomplete>
                      </app-clearable-input>
                    </mat-form-field>
                  } @else {
                    <span>{{ element.value }}</span>
                  }
                }
                @case ("user_realm") {
                  @if (isEditingUser()) {
                    <mat-form-field class="width-18rem">
                      <mat-label i18n>Select Realm of User</mat-label>
                      <mat-select
                        [(ngModel)]="userService.selectedUserRealm"
                        [value]="userService.selectedUserRealm()">
                        @for (option of realmService.realmOptions(); track option) {
                          <mat-option value="{{ option }}">{{ option }}</mat-option>
                        }
                      </mat-select>
                    </mat-form-field>
                  } @else {
                    <span>{{ element.value }}</span>
                  }
                }
                @default {
                  {{ element.value }}
                }
              }
            </td>
          </ng-container>
          <ng-container matColumnDef="edit">
            <td
              *matCellDef="let element"
              class="edit-column-cell"
              mat-cell>
              @if (element.keyMap.key === "user_name" && !(isAnyEditing() && !isEditingUser())) {
                @if (element.value) {
                  <div class="edit-button-container">
                    <button
                      mat-icon-button
                      class="yellow"
                      (click)="unassignUser()">
                      <mat-icon>person_remove</mat-icon>
                    </button>
                  </div>
                } @else {
                  <app-edit-buttons
                    [toggleEdit]="toggleContainerEdit.bind(this)"
                    [saveEdit]="saveContainerEdit.bind(this)"
                    [cancelEdit]="cancelContainerEdit.bind(this)"
                    [shouldHideEdit]="isAnyEditing"
                    [isEditingUser]="isEditingUser"
                    [isEditingInfo]="isEditingInfo"
                    [element]="element"></app-edit-buttons>
                }
              }
            </td>
          </ng-container>
          <tr
            *matRowDef="let row; columns: ['key', 'value', 'edit']"
            mat-row></tr>
        </table>
        <div class="details-flex-layout">
          <app-container-details-info
            [detailData]="containerDetailData"
            [infoData]="infoData"
            [isAnyEditingOrRevoked]="isAnyEditing"
            [isEditingInfo]="isEditingInfo"
            [isEditingUser]="isEditingUser" />
        </div>
        @if (overflowService.isWidthOverflowing("body", 1310)) {
          <br />
          <mat-divider></mat-divider><br />
        }
      </div>
      <div
        [ngClass]="[overflowService.isWidthOverflowing('body', 1310) ? '' : 'margin-left-1']"
        class="flex-column">
<<<<<<< HEAD
        <div class="flex-row checkbox-paginator-container">
          <section>
            <mat-checkbox
              [(ngModel)]="showOnlyTokenNotInContainer"
              [ngClass]="{ 'pad-top-10': showOnlyTokenNotInContainer() }">
              <span> Only display tokens not in a container </span>
              @if (!showOnlyTokenNotInContainer()) {
                <br />
                <span> Note: Adding a token removes it from</span>
                <br />
                <span style="margin-left: 39px"> its previous container. </span>
              }
            </mat-checkbox>
          </section>
          <mat-paginator
            (page)="onPageEvent($event)"
            [hidePageSize]="true"
            [length]="total()"
            [pageIndex]="pageIndex()"
            [pageSize]="pageSize()"></mat-paginator>
        </div>
        <mat-form-field class="add-token">
          <mat-label>Add Token to Container</mat-label>
          <app-clearable-input
            (onClick)="tokenService.clearFilter()"
            [showClearButton]="tokenService.tokenFilter().isNotEmpty">
            <input
              #filterHTMLInputElement
              #tokenAutoTrigger="matAutocompleteTrigger"
              (input)="tokenService.handleFilterInput($event)"
              [value]="tokenService.tokenFilter().filterString"
              [matAutocomplete]="tokenAuto"
              matInput
              placeholder="Example query: 'type: hotp serial: 123'" />
          </app-clearable-input>
          <mat-autocomplete #tokenAuto="matAutocomplete">
            @for (option of tokenDataSource().data; track option) {
              <mat-option
                class="token-option"
                (click)="addTokenToContainer(option)">
                <span class="token-option-span"> {{ option["serial"] }} </span>
                <span class="token-option-span"> {{ option["tokentype"] }} </span>
                <span
                  class="token-option-span"
                  [ngClass]="option['active'] ? 'highlight-true' : 'highlight-false'">
=======
        @if (authService.actionAllowed("container_add_token")) {
          <div class="flex-row checkbox-paginator-container">
            <section>
              <mat-checkbox
                [(ngModel)]="showOnlyTokenNotInContainer"
                [ngClass]="{ 'pad-top-10': showOnlyTokenNotInContainer() }">
                <span> Only display tokens that are not in a container </span>
                @if (!showOnlyTokenNotInContainer()) {
                  <br />
                  <span> Note: Adding a token removes it from</span><br />
                  <span style="margin-left: 39px"> its previous container. </span>
                }
              </mat-checkbox>
            </section>
            <mat-paginator
              (page)="onPageEvent($event)"
              [hidePageSize]="true"
              [length]="total()"
              [pageIndex]="pageIndex()"
              [pageSize]="pageSize()"></mat-paginator>
          </div>
          <mat-form-field class="add-token">
            <mat-label>Add Token to Container</mat-label>
            <app-clearable-input
              (onClick)="filterValueString.set('')"
              [showClearButton]="filterValueString().length > 0">
              <input
                #filterHTMLInputElement
                #tokenAutoTrigger="matAutocompleteTrigger"
                [(ngModel)]="filterValueString"
                [matAutocomplete]="tokenAuto"
                matInput
                placeholder="Example query: 'type: hotp serial: 123'" />
            </app-clearable-input>
            <mat-autocomplete #tokenAuto="matAutocomplete">
              @for (option of tokenDataSource().data; track option) {
                <mat-option
                  class="token-option"
                  (click)="addTokenToContainer(option)">
                  <span class="token-option-span"> {{ option["serial"] }} </span>
                  <span class="token-option-span"> {{ option["tokentype"] }} </span>
                  <span
                    class="token-option-span"
                    [ngClass]="option['active'] ? 'highlight-true' : 'highlight-false'">
>>>>>>> a587eebd
                  {{ option["active"] ? "active" : "deactivated" }}
                </span>
                  <span class="token-option-span">
                  {{ option["username"] }}
                </span>
                  <mat-icon>add</mat-icon>
                </mat-option>
              }
            </mat-autocomplete>
          </mat-form-field>
          <mat-divider class="width-36"></mat-divider>
        }
        <app-container-details-token-table-self-service [containerTokenData]="containerTokenData" />
      </div>
    </div>
  </div>
</div><|MERGE_RESOLUTION|>--- conflicted
+++ resolved
@@ -210,53 +210,6 @@
       <div
         [ngClass]="[overflowService.isWidthOverflowing('body', 1310) ? '' : 'margin-left-1']"
         class="flex-column">
-<<<<<<< HEAD
-        <div class="flex-row checkbox-paginator-container">
-          <section>
-            <mat-checkbox
-              [(ngModel)]="showOnlyTokenNotInContainer"
-              [ngClass]="{ 'pad-top-10': showOnlyTokenNotInContainer() }">
-              <span> Only display tokens not in a container </span>
-              @if (!showOnlyTokenNotInContainer()) {
-                <br />
-                <span> Note: Adding a token removes it from</span>
-                <br />
-                <span style="margin-left: 39px"> its previous container. </span>
-              }
-            </mat-checkbox>
-          </section>
-          <mat-paginator
-            (page)="onPageEvent($event)"
-            [hidePageSize]="true"
-            [length]="total()"
-            [pageIndex]="pageIndex()"
-            [pageSize]="pageSize()"></mat-paginator>
-        </div>
-        <mat-form-field class="add-token">
-          <mat-label>Add Token to Container</mat-label>
-          <app-clearable-input
-            (onClick)="tokenService.clearFilter()"
-            [showClearButton]="tokenService.tokenFilter().isNotEmpty">
-            <input
-              #filterHTMLInputElement
-              #tokenAutoTrigger="matAutocompleteTrigger"
-              (input)="tokenService.handleFilterInput($event)"
-              [value]="tokenService.tokenFilter().filterString"
-              [matAutocomplete]="tokenAuto"
-              matInput
-              placeholder="Example query: 'type: hotp serial: 123'" />
-          </app-clearable-input>
-          <mat-autocomplete #tokenAuto="matAutocomplete">
-            @for (option of tokenDataSource().data; track option) {
-              <mat-option
-                class="token-option"
-                (click)="addTokenToContainer(option)">
-                <span class="token-option-span"> {{ option["serial"] }} </span>
-                <span class="token-option-span"> {{ option["tokentype"] }} </span>
-                <span
-                  class="token-option-span"
-                  [ngClass]="option['active'] ? 'highlight-true' : 'highlight-false'">
-=======
         @if (authService.actionAllowed("container_add_token")) {
           <div class="flex-row checkbox-paginator-container">
             <section>
@@ -281,12 +234,13 @@
           <mat-form-field class="add-token">
             <mat-label>Add Token to Container</mat-label>
             <app-clearable-input
-              (onClick)="filterValueString.set('')"
-              [showClearButton]="filterValueString().length > 0">
+              (onClick)="tokenService.clearFilter()"
+              [showClearButton]="tokenService.tokenFilter().isNotEmpty">
               <input
                 #filterHTMLInputElement
                 #tokenAutoTrigger="matAutocompleteTrigger"
-                [(ngModel)]="filterValueString"
+                (input)="tokenService.handleFilterInput($event)"
+                [value]="tokenService.tokenFilter().filterString"
                 [matAutocomplete]="tokenAuto"
                 matInput
                 placeholder="Example query: 'type: hotp serial: 123'" />
@@ -301,12 +255,11 @@
                   <span
                     class="token-option-span"
                     [ngClass]="option['active'] ? 'highlight-true' : 'highlight-false'">
->>>>>>> a587eebd
-                  {{ option["active"] ? "active" : "deactivated" }}
-                </span>
+                    {{ option["active"] ? "active" : "deactivated" }}
+                  </span>
                   <span class="token-option-span">
-                  {{ option["username"] }}
-                </span>
+                    {{ option["username"] }}
+                  </span>
                   <mat-icon>add</mat-icon>
                 </mat-option>
               }
