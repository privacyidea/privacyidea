<<<<<<< HEAD
<div aria-label="Details"
     class="details-container" appScrollToTop>
=======
<div
  aria-label="Details"
  class="details-container">
>>>>>>> dfcf32ef
  <div class="details-flex-layout flex-column">
    <div class="container-details-header">
      <h3>Details for Container: </h3>
      <h3 style="color: var(--mat-sys-primary)"> {{ containerSerial() }} </h3>
      <app-copy-button [copyText]="containerSerial()"></app-copy-button>
    </div>
    <div
      [ngClass]="[
        overflowService.isWidthOverflowing('body', 1310)
          ? 'flex-column'
          : 'flex-row',
      ]"
      class="details-flex-layout">
      <div>
        <table
          [dataSource]="containerDetailData()"
          aria-label="Container Detail Data Table"
          class="details-table border-bottom-none"
          mat-table>
          <ng-container matColumnDef="key">
            <td
              *matCellDef="let element"
              class="details-key-row"
              mat-cell>
              {{ element.keyMap.label }}
            </td>
          </ng-container>
          <ng-container matColumnDef="value">
            <td
              *matCellDef="let element"
              [ngClass]="tableUtilsService.getTdClassForKey(element.keyMap.key)"
              class="fix-width-20-padr-0"
              mat-cell>
              @switch (element.keyMap.key) {
                @case ("states") {
                  @for (state of element.value; track state; let idx = $index) {
                    <span
                      class="font-14"
                      [ngClass]="[
                        tableUtilsService.getSpanClassForState(state, false),
                      ]">
                      {{ tableUtilsService.getDisplayTextForState(state) }}
                    </span>
                  }
                }
                @case ("realms") {
                  @if (element.isEditing()) {
                    <mat-form-field class="width-18rem">
                      <mat-label>Select Realms</mat-label>
                      <mat-select
                        [(ngModel)]="selectedRealms"
                        multiple>
                        @for (option of realmService.realmOptions();
                          track option) {
                          @if (option === userRealm()) {
                            <mat-option
                              value="{{ option }}"
                              disabled>{{ option }}
                            </mat-option>
                          } @else {
                            <mat-option value="{{ option }}">{{ option }}
                            </mat-option>
                          }
                        }
                      </mat-select>
                    </mat-form-field>
                  } @else {
                    <div
                      class="details-scrollable-container"
                      [ngClass]="{ 'details-list': element.value.length > 2 }">
                      @for (realm of element.value;
                        track realm;
                        let idx = $index) {
                        <mat-list-item class="height-auto">
                          <span class="font-14">• {{ realm }}</span>
                        </mat-list-item>
                      }
                    </div>
                  }
                }
                @case ("description") {
                  @if (element.isEditing()) {
                    <mat-form-field class="width-288px description">
                      <textarea
                        matInput
                        rows="4"
                        [(ngModel)]="element.value"
                        placeholder="Enter description"></textarea>
                    </mat-form-field>
                  } @else {
                    <div class="details-description-div">
                      <span class="details-table-item details-scrollable-container scroll-margin-pad">
                        {{ element.value }}
                      </span>
                    </div>
                  }
                }
                @default {
                  <span>{{ element.value }}</span>
                }
              }
            </td>
          </ng-container>
          <ng-container matColumnDef="edit">
            <td
              *matCellDef="let element"
              class="edit-column-cell"
              mat-cell>
              @if (isEditableElement(element.keyMap.key)) {
                <app-edit-buttons
                  [toggleEdit]="toggleContainerEdit.bind(this)"
                  [saveEdit]="saveContainerEdit.bind(this)"
                  [cancelEdit]="cancelContainerEdit.bind(this)"
                  [shouldHideEdit]="isAnyEditing"
                  [isEditingUser]="isEditingUser"
                  [isEditingInfo]="isEditingInfo"
                  [element]="element"></app-edit-buttons>
              }
            </td>
          </ng-container>
          <tr
            *matRowDef="let row; columns: ['key', 'value', 'edit']"
            class="height-52"
            mat-row></tr>
        </table>
        <table
          [dataSource]="userData()"
          aria-label="User Detail Data Table"
          class="details-table"
          mat-table>
          <ng-container matColumnDef="key">
            <td
              *matCellDef="let element"
              class="details-key-row"
              mat-cell>{{ element.keyMap.label }}
            </td>
          </ng-container>
          <ng-container matColumnDef="value">
            <td
              *matCellDef="let element"
              class="user-editable-row height-52 fix-width-20-padr-0"
              mat-cell>
              @switch (element.keyMap.key) {
                @case ("user_name") {
                  @if (isEditingUser() && userService.selectedUserRealm() !== "") {
                    <mat-form-field class="width-18rem">
                      <mat-label>Enter User</mat-label>
                      <input
                        matInput
                        [(ngModel)]="userService.userFilter"
                        [matAutocomplete]="userAuto"/>
                      <mat-autocomplete
                        #userAuto="matAutocomplete"
                        class="user-selection-autocomplete">
                        @for (option of userService.filteredUsernames();
                          track option) {
                          <mat-option [value]="option">{{ option }}</mat-option>
                        }
                      </mat-autocomplete>
                    </mat-form-field>
                  } @else {
                    <span>{{ element.value }}</span>
                  }
                }
                @case ("user_realm") {
                  @if (isEditingUser()) {
                    <mat-form-field class="width-18rem">
                      <mat-label>Select Realm of User</mat-label>
                      <mat-select [(ngModel)]="userService.selectedUserRealm">
                        @for (option of realmService.realmOptions();
                          track option) {
                          <mat-option value="{{ option }}">{{
                              option
                            }}
                          </mat-option>
                        }
                      </mat-select>
                    </mat-form-field>
                  } @else {
                    <span>{{ element.value }}</span>
                  }
                }
                @default {
                  {{ element.value }}
                }
              }
            </td>
          </ng-container>
          <ng-container matColumnDef="edit">
            <td
              *matCellDef="let element"
              class="edit-column-cell"
              mat-cell>
              @if (element.keyMap.key === "user_name" &&
              !(isAnyEditing() && !isEditingUser())) {
                @if (element.value) {
                  <div class="edit-button-container">
                    <button
                      mat-icon-button
                      class="yellow"
                      (click)="unassignUser()">
                      <mat-icon>person_remove</mat-icon>
                    </button>
                  </div>
                } @else {
                  <app-edit-buttons
                    [toggleEdit]="toggleContainerEdit.bind(this)"
                    [saveEdit]="saveContainerEdit.bind(this)"
                    [cancelEdit]="cancelContainerEdit.bind(this)"
                    [shouldHideEdit]="isAnyEditing"
                    [isEditingUser]="isEditingUser"
                    [isEditingInfo]="isEditingInfo"
                    [element]="element"></app-edit-buttons>
                }
              }
            </td>
          </ng-container>
          <tr
            *matRowDef="let row; columns: ['key', 'value', 'edit']"
            mat-row></tr>
        </table>
        <div class="details-flex-layout">
          <app-container-details-info
            [detailData]="containerDetailData"
            [infoData]="infoData"
            [isAnyEditingOrRevoked]="isAnyEditing"
            [isEditingInfo]="isEditingInfo"
            [isEditingUser]="isEditingUser"/>
        </div>
        @if (overflowService.isWidthOverflowing("body", 1310)) {
          <br/>
          <mat-divider></mat-divider><br/>
        }
      </div>
      <div
        [ngClass]="[
          overflowService.isWidthOverflowing('body', 1310)
            ? ''
            : 'margin-left-1',
        ]"
        class="flex-column">
        <div class="flex-row checkbox-paginator-container">
          <section>
            <mat-checkbox
              [(ngModel)]="showOnlyTokenNotInContainer"
              [ngClass]="{ 'pad-top-10': showOnlyTokenNotInContainer() }">
              <span> Only display tokens not in a container </span>
              @if (!showOnlyTokenNotInContainer()) {
                <br/>
                <span> Note: Adding a token removes it from</span><br/>
                <span style="margin-left: 39px"> its previous container. </span>
              }
            </mat-checkbox>
          </section>
          <mat-paginator
            (page)="onPageEvent($event)"
            [hidePageSize]="true"
            [length]="total()"
            [pageIndex]="pageIndex()"
            [pageSize]="pageSize()"></mat-paginator>
        </div>
        <mat-form-field class="add-token">
          <mat-label>Add Token to Container</mat-label>
          <input
            #filterHTMLInputElement
            #tokenAutoTrigger="matAutocompleteTrigger"
            [(ngModel)]="filterValueString"
            [matAutocomplete]="tokenAuto"
            matInput
            placeholder="Example query: 'type: hotp serial: 123'"/>
          <mat-autocomplete #tokenAuto="matAutocomplete">
            @for (option of tokenDataSource().data; track option) {
              <mat-option
                class="token-option"
                (click)="addTokenToContainer(option)">
                <span class="token-option-span"> {{ option["serial"] }} </span>
                <span class="token-option-span"> {{ option["tokentype"] }} </span>
                <span
                  class="token-option-span"
                  [ngClass]="option['active'] ? 'highlight-true' : 'highlight-false'">
                  {{ option["active"] ? "active" : "deactivated" }}
                </span>
                <span class="token-option-span">
                  {{ option["username"] }}
                </span>
                <mat-icon>add</mat-icon>
              </mat-option>
            }
          </mat-autocomplete>
        </mat-form-field>
        <mat-divider class="width-36"></mat-divider>
        <app-container-details-token-table-self-service [containerTokenData]="containerTokenData"/>
      </div>
    </div>
  </div>
</div><|MERGE_RESOLUTION|>--- conflicted
+++ resolved
@@ -1,11 +1,6 @@
-<<<<<<< HEAD
-<div aria-label="Details"
-     class="details-container" appScrollToTop>
-=======
 <div
   aria-label="Details"
-  class="details-container">
->>>>>>> dfcf32ef
+  class="details-container" appScrollToTop>
   <div class="details-flex-layout flex-column">
     <div class="container-details-header">
       <h3>Details for Container: </h3>
