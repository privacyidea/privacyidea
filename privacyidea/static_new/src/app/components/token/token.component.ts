--- conflicted
+++ resolved
@@ -60,10 +60,6 @@
 export class TokenComponent {
   protected readonly overflowService: OverflowServiceInterface = inject(OverflowService);
   protected readonly contentService: ContentServiceInterface = inject(ContentService);
-<<<<<<< HEAD
-  protected readonly authService: AuthServiceInterface = inject(AuthService);
-
-=======
   static tokenTypeTexts = [
     {
       key: "hotp",
@@ -195,7 +191,6 @@
         "hardware token) and is unlocked for each sign-in using your device's PIN, fingerprint, or face scan."
     }
   ];
->>>>>>> 47dd742d
   tokenTypeOptions = signal([]);
   isTokenDrawerOverflowing = signal(false);
   @ViewChild("tokenDetailsComponent")
