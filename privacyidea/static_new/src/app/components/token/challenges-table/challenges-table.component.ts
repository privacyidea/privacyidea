import { NgClass } from "@angular/common";
import { Component, inject, linkedSignal, ViewChild, WritableSignal } from "@angular/core";
import { MatFormFieldModule } from "@angular/material/form-field";
import { MatIconModule } from "@angular/material/icon";
import { MatInputModule } from "@angular/material/input";
import { MatPaginator, MatPaginatorModule, PageEvent } from "@angular/material/paginator";
import { MatSort, MatSortModule, Sort } from "@angular/material/sort";
import { MatTableDataSource, MatTableModule } from "@angular/material/table";
import { ContentService, ContentServiceInterface } from "../../../services/content/content.service";
import { TableUtilsService, TableUtilsServiceInterface } from "../../../services/table-utils/table-utils.service";
import {
  Challenge,
  ChallengesService,
<<<<<<< HEAD
  ChallengesServiceInterface,
} from '../../../services/token/challenges/challenges.service';
import {
  TokenService,
  TokenServiceInterface,
} from '../../../services/token/token.service';
import { CopyButtonComponent } from '../../shared/copy-button/copy-button.component';
import { ScrollToTopDirective } from '../../shared/directives/app-scroll-to-top.directive';
import { KeywordFilterComponent } from '../../shared/keyword-filter/keyword-filter.component';
=======
  ChallengesServiceInterface
} from "../../../services/token/challenges/challenges.service";
import { TokenService, TokenServiceInterface } from "../../../services/token/token.service";
import { CopyButtonComponent } from "../../shared/copy-button/copy-button.component";
import { KeywordFilterComponent } from "../../shared/keyword-filter/keyword-filter.component";
>>>>>>> dfcf32ef

const columnKeysMap = [
  { key: "timestamp", label: "Timestamp" },
  { key: "serial", label: "Serial" },
  { key: "transaction_id", label: "Transaction ID" },
  { key: "expiration", label: "Expiration" },
  { key: "otp_received", label: "Received" }
];

@Component({
  selector: "app-challenges-table",
  standalone: true,
  imports: [
    MatTableModule,
    MatPaginatorModule,
    MatSortModule,
    MatFormFieldModule,
    MatInputModule,
    MatIconModule,
    KeywordFilterComponent,
    NgClass,
<<<<<<< HEAD
    CopyButtonComponent,
    ScrollToTopDirective,
=======
    CopyButtonComponent
>>>>>>> dfcf32ef
  ],
  templateUrl: "./challenges-table.component.html",
  styleUrls: ["./challenges-table.component.scss"]
})
export class ChallengesTableComponent {
  protected readonly tokenService: TokenServiceInterface = inject(TokenService);
  protected readonly tableUtilsService: TableUtilsServiceInterface =
    inject(TableUtilsService);
  private readonly challengesService: ChallengesServiceInterface =
    inject(ChallengesService);
  protected readonly contentService: ContentServiceInterface =
    inject(ContentService);

  columnsKeyMap = columnKeysMap;
  displayedColumns = columnKeysMap.map((c) => c.key);
  pageSizeOptions = this.tableUtilsService.pageSizeOptions;
  apiFilter = this.challengesService.apiFilter;
  advancedApiFilter = this.challengesService.advancedApiFilter;
  tokenSerial = this.tokenService.tokenSerial;
  pageSize = this.challengesService.pageSize;
  pageIndex = this.challengesService.pageIndex;
  filterValue = this.challengesService.filterValue;
  sortby_sortdir = this.challengesService.sort;
  length = linkedSignal({
    source: this.challengesService.challengesResource.value,
    computation: (res, prev) => {
      if (res) {
        return res.result?.value?.count;
      }
      return prev?.value ?? 0;
    }
  });
  challengesDataSource: WritableSignal<MatTableDataSource<Challenge>> =
    linkedSignal({
      source: this.challengesService.challengesResource.value,
      computation: (challengesResource, previous) => {
        if (challengesResource) {
          return new MatTableDataSource(
            challengesResource.result?.value?.challenges
          );
        }
        return previous?.value ?? new MatTableDataSource<Challenge>([]);
      }
    });

  @ViewChild(MatPaginator) paginator!: MatPaginator;
  @ViewChild(MatSort) sort!: MatSort;
  @ViewChild("filterInput", { static: true }) filterInput!: HTMLInputElement;

  onFilterChange(newFilter: string) {
    const recordsFromText = this.tableUtilsService.recordsFromText(newFilter);
    this.filterValue.set(recordsFromText);
    this.pageIndex.set(0);
  }

  onPageEvent(event: PageEvent) {
    this.pageSize.set(event.pageSize);
    this.pageIndex.set(event.pageIndex);
  }

  onSortEvent($event: Sort) {
    this.sortby_sortdir.set($event);
  }

  serialClicked(element: { data: { type: string }; serial: string }): void {
    if (element.data && element.data.type === "container") {
      this.contentService.containerSelected(element.serial);
    } else {
      this.contentService.tokenSelected(element.serial);
    }
  }
}<|MERGE_RESOLUTION|>--- conflicted
+++ resolved
@@ -11,7 +11,6 @@
 import {
   Challenge,
   ChallengesService,
-<<<<<<< HEAD
   ChallengesServiceInterface,
 } from '../../../services/token/challenges/challenges.service';
 import {
@@ -21,13 +20,6 @@
 import { CopyButtonComponent } from '../../shared/copy-button/copy-button.component';
 import { ScrollToTopDirective } from '../../shared/directives/app-scroll-to-top.directive';
 import { KeywordFilterComponent } from '../../shared/keyword-filter/keyword-filter.component';
-=======
-  ChallengesServiceInterface
-} from "../../../services/token/challenges/challenges.service";
-import { TokenService, TokenServiceInterface } from "../../../services/token/token.service";
-import { CopyButtonComponent } from "../../shared/copy-button/copy-button.component";
-import { KeywordFilterComponent } from "../../shared/keyword-filter/keyword-filter.component";
->>>>>>> dfcf32ef
 
 const columnKeysMap = [
   { key: "timestamp", label: "Timestamp" },
@@ -49,12 +41,8 @@
     MatIconModule,
     KeywordFilterComponent,
     NgClass,
-<<<<<<< HEAD
     CopyButtonComponent,
     ScrollToTopDirective,
-=======
-    CopyButtonComponent
->>>>>>> dfcf32ef
   ],
   templateUrl: "./challenges-table.component.html",
   styleUrls: ["./challenges-table.component.scss"]
