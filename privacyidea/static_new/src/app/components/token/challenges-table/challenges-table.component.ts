import { NgClass } from "@angular/common";
import { Component, inject, linkedSignal, ViewChild, WritableSignal } from "@angular/core";
import { MatFormFieldModule } from "@angular/material/form-field";
import { MatIconModule } from "@angular/material/icon";
import { MatInputModule } from "@angular/material/input";
import { MatPaginator, MatPaginatorModule, PageEvent } from "@angular/material/paginator";
import { MatSort, MatSortModule, Sort } from "@angular/material/sort";
import { MatTableDataSource, MatTableModule } from "@angular/material/table";
import { ContentService, ContentServiceInterface } from "../../../services/content/content.service";
import {
  TableUtilsService,
  TableUtilsServiceInterface
} from "../../../services/table-utils/table-utils.service";
import {
  Challenge,
  ChallengesService,
<<<<<<< HEAD
  ChallengesServiceInterface,
} from '../../../services/token/challenges/challenges.service';
import {
  TokenService,
  TokenServiceInterface,
} from '../../../services/token/token.service';
import { ClearableInputComponent } from '../../shared/clearable-input/clearable-input.component';
import { CopyButtonComponent } from '../../shared/copy-button/copy-button.component';
import { KeywordFilterComponent } from '../../shared/keyword-filter/keyword-filter.component';
=======
  ChallengesServiceInterface
} from "../../../services/token/challenges/challenges.service";
import { TokenService, TokenServiceInterface } from "../../../services/token/token.service";
import { CopyButtonComponent } from "../../shared/copy-button/copy-button.component";
import { KeywordFilterComponent } from "../../shared/keyword-filter/keyword-filter.component";
>>>>>>> b8b1f8db

const columnKeysMap = [
  { key: "timestamp", label: "Timestamp" },
  { key: "serial", label: "Serial" },
  { key: "transaction_id", label: "Transaction ID" },
  { key: "expiration", label: "Expiration" },
  { key: "otp_received", label: "Received" }
];

@Component({
  selector: "app-challenges-table",
  standalone: true,
  imports: [
    MatTableModule,
    MatPaginatorModule,
    MatSortModule,
    MatFormFieldModule,
    MatInputModule,
    MatIconModule,
    KeywordFilterComponent,
    NgClass,
<<<<<<< HEAD
    CopyButtonComponent,
    ClearableInputComponent,
=======
    CopyButtonComponent
>>>>>>> b8b1f8db
  ],
  templateUrl: "./challenges-table.component.html",
  styleUrls: ["./challenges-table.component.scss"]
})
export class ChallengesTableComponent {
  protected readonly tokenService: TokenServiceInterface = inject(TokenService);
  protected readonly tableUtilsService: TableUtilsServiceInterface =
    inject(TableUtilsService);
  private readonly challengesService: ChallengesServiceInterface =
    inject(ChallengesService);
  protected readonly contentService: ContentServiceInterface =
    inject(ContentService);

  columnsKeyMap = columnKeysMap;
  displayedColumns = columnKeysMap.map((c) => c.key);
  pageSizeOptions = this.tableUtilsService.pageSizeOptions;
  apiFilter = this.challengesService.apiFilter;
  advancedApiFilter = this.challengesService.advancedApiFilter;
  tokenSerial = this.tokenService.tokenSerial;
  pageSize = this.challengesService.pageSize;
  pageIndex = this.challengesService.pageIndex;
  filterValue = this.challengesService.filterValue;
  sortby_sortdir = this.challengesService.sort;
  length = linkedSignal({
    source: this.challengesService.challengesResource.value,
    computation: (res, prev) => {
      if (res) {
        return res.result?.value?.count;
      }
      return prev?.value ?? 0;
    }
  });
  challengesDataSource: WritableSignal<MatTableDataSource<Challenge>> =
    linkedSignal({
      source: this.challengesService.challengesResource.value,
      computation: (challengesResource, previous) => {
        if (challengesResource) {
          return new MatTableDataSource(
            challengesResource.result?.value?.challenges
          );
        }
        return previous?.value ?? new MatTableDataSource<Challenge>([]);
      }
    });

  @ViewChild(MatPaginator) paginator!: MatPaginator;
  @ViewChild(MatSort) sort!: MatSort;
  @ViewChild("filterInput", { static: true }) filterInput!: HTMLInputElement;

  onFilterChange(newFilter: string) {
    const recordsFromText = this.tableUtilsService.recordsFromText(newFilter);
    this.filterValue.set(recordsFromText);
    this.pageIndex.set(0);
  }

  onPageEvent(event: PageEvent) {
    this.pageSize.set(event.pageSize);
    this.pageIndex.set(event.pageIndex);
  }

  onSortEvent($event: Sort) {
    this.sortby_sortdir.set($event);
  }

  serialClicked(element: { data: { type: string }; serial: string }): void {
    if (element.data && element.data.type === "container") {
      this.contentService.containerSelected(element.serial);
    } else {
      this.contentService.tokenSelected(element.serial);
    }
  }
}<|MERGE_RESOLUTION|>--- conflicted
+++ resolved
@@ -9,35 +9,24 @@
 import { ContentService, ContentServiceInterface } from "../../../services/content/content.service";
 import {
   TableUtilsService,
-  TableUtilsServiceInterface
+  TableUtilsServiceInterface,
 } from "../../../services/table-utils/table-utils.service";
 import {
   Challenge,
   ChallengesService,
-<<<<<<< HEAD
   ChallengesServiceInterface,
-} from '../../../services/token/challenges/challenges.service';
-import {
-  TokenService,
-  TokenServiceInterface,
-} from '../../../services/token/token.service';
-import { ClearableInputComponent } from '../../shared/clearable-input/clearable-input.component';
-import { CopyButtonComponent } from '../../shared/copy-button/copy-button.component';
-import { KeywordFilterComponent } from '../../shared/keyword-filter/keyword-filter.component';
-=======
-  ChallengesServiceInterface
 } from "../../../services/token/challenges/challenges.service";
 import { TokenService, TokenServiceInterface } from "../../../services/token/token.service";
+import { ClearableInputComponent } from "../../shared/clearable-input/clearable-input.component";
 import { CopyButtonComponent } from "../../shared/copy-button/copy-button.component";
 import { KeywordFilterComponent } from "../../shared/keyword-filter/keyword-filter.component";
->>>>>>> b8b1f8db
 
 const columnKeysMap = [
   { key: "timestamp", label: "Timestamp" },
   { key: "serial", label: "Serial" },
   { key: "transaction_id", label: "Transaction ID" },
   { key: "expiration", label: "Expiration" },
-  { key: "otp_received", label: "Received" }
+  { key: "otp_received", label: "Received" },
 ];
 
 @Component({
@@ -52,24 +41,17 @@
     MatIconModule,
     KeywordFilterComponent,
     NgClass,
-<<<<<<< HEAD
     CopyButtonComponent,
     ClearableInputComponent,
-=======
-    CopyButtonComponent
->>>>>>> b8b1f8db
   ],
   templateUrl: "./challenges-table.component.html",
-  styleUrls: ["./challenges-table.component.scss"]
+  styleUrls: ["./challenges-table.component.scss"],
 })
 export class ChallengesTableComponent {
   protected readonly tokenService: TokenServiceInterface = inject(TokenService);
-  protected readonly tableUtilsService: TableUtilsServiceInterface =
-    inject(TableUtilsService);
-  private readonly challengesService: ChallengesServiceInterface =
-    inject(ChallengesService);
-  protected readonly contentService: ContentServiceInterface =
-    inject(ContentService);
+  protected readonly tableUtilsService: TableUtilsServiceInterface = inject(TableUtilsService);
+  private readonly challengesService: ChallengesServiceInterface = inject(ChallengesService);
+  protected readonly contentService: ContentServiceInterface = inject(ContentService);
 
   columnsKeyMap = columnKeysMap;
   displayedColumns = columnKeysMap.map((c) => c.key);
@@ -88,20 +70,17 @@
         return res.result?.value?.count;
       }
       return prev?.value ?? 0;
-    }
+    },
   });
-  challengesDataSource: WritableSignal<MatTableDataSource<Challenge>> =
-    linkedSignal({
-      source: this.challengesService.challengesResource.value,
-      computation: (challengesResource, previous) => {
-        if (challengesResource) {
-          return new MatTableDataSource(
-            challengesResource.result?.value?.challenges
-          );
-        }
-        return previous?.value ?? new MatTableDataSource<Challenge>([]);
+  challengesDataSource: WritableSignal<MatTableDataSource<Challenge>> = linkedSignal({
+    source: this.challengesService.challengesResource.value,
+    computation: (challengesResource, previous) => {
+      if (challengesResource) {
+        return new MatTableDataSource(challengesResource.result?.value?.challenges);
       }
-    });
+      return previous?.value ?? new MatTableDataSource<Challenge>([]);
+    },
+  });
 
   @ViewChild(MatPaginator) paginator!: MatPaginator;
   @ViewChild(MatSort) sort!: MatSort;
