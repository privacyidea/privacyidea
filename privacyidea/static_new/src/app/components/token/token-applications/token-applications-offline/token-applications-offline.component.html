<!--
 (c) NetKnights GmbH 2025,  https://netknights.it

 This code is free software; you can redistribute it and/or
 modify it under the terms of the GNU AFFERO GENERAL PUBLIC LICENSE
 as published by the Free Software Foundation; either
 version 3 of the License, or any later version.

 This code is distributed in the hope that it will be useful,
 but WITHOUT ANY WARRANTY; without even the implied warranty of
 MERCHANTABILITY or FITNESS FOR A PARTICULAR PURPOSE. See the
 GNU AFFERO GENERAL PUBLIC LICENSE for more details.

 You should have received a copy of the GNU Affero General Public
 License along with this program.  If not, see <http://www.gnu.org/licenses/>.

 SPDX-License-Identifier: AGPL-3.0-or-later
-->
<div
  aria-label="Token Applications Offline"
  class="token-applications-offline"
  i18n-aria-label>
  <div class="details-flex-layout flex-column">
    <div class="application-p-div">
      <p i18n>HOTP tokens can be attached with offline to e.g. notebooks.</p>
    </div>
  </div>
</div>
<div
  appScrollToTop
  class="application-table-container">
  <div class="filter-paginator-container">
    <mat-form-field
      class="application-table-filter"
      subscriptSizing="dynamic">
      <mat-label i18n>Filter Offline Applications...</mat-label>
      <app-clearable-input
        (onClick)="machineService.clearFilter()"
        [showClearButton]="machineService.machineFilter().isNotEmpty">
        <input
          #filterInput
          (input)="machineService.handleFilterInput($event)"
          [value]="machineService.machineFilter().filterString"
          aria-label="Filter Input"
          i18n-aria-label
          i18n-placeholder
          id="offline-filter-input"
          matInput
          placeholder="Example query: 'service_id: myService'" />
      </app-clearable-input>
    </mat-form-field>
    <button
      [matMenuTriggerFor]="advancedFilterMenu"
      class="action-button-1"
      mat-stroked-button>
      <mat-icon> filter_list</mat-icon>
      More Filter
    </button>
    <mat-menu #advancedFilterMenu="matMenu">
      @for (keyword of machineService.advancedApiFilter; track keyword) {
        <button
          (click)="onAdvancedFilterClick(keyword)"
          mat-menu-item>
          <mat-icon class="margin-right-1">{{ getFilterIconName(keyword) }}</mat-icon>
          {{ keyword }}
        </button>
      }
    </mat-menu>
    <mat-paginator
      (page)="machineService.onPageEvent($event)"
      [length]="length()"
      [pageIndex]="machineService.pageIndex()"
      [pageSizeOptions]="pageSizeOptions()"
      [pageSize]="machineService.pageSize()"
      showFirstLastButtons />
  </div>
<<<<<<< HEAD
  <app-keyword-filter
    [advancedApiFilter]="machineService.offlineAdvancedApiFilter"
    [apiFilter]="machineService.offlineApiFilter"
    [filterHTMLInputElement]="filterInput"
    [(filterValue)]="machineService.machineFilter"></app-keyword-filter>
=======
>>>>>>> 7c5f5396
  <table
    [dataSource]="dataSource()"
    aria-label="Token Applications Table"
    class="token-table"
    i18n-aria-label
    mat-table>
    @for (column of columnsKeyMap; track column) {
      <ng-container [matColumnDef]="column.key">
        <th
          *matHeaderCellDef
          attr.aria-label="{{ column.label }} Header"
          mat-header-cell>
          <div class="flex ali-center">
            {{ column.label }}
            <div class="margin-left-1 flex">
              @if (machineService.offlineApiFilter.includes(column.key)) {
                <button
                  (click)="onKeywordClick(column.key)"
                  class="filter-button"
                  mat-icon-button
                  type="button">
                  <mat-icon class="keyword-button-icon margin-left-0">
                    {{ getFilterIconName(column.key) }}
                  </mat-icon>
                </button>
              }
              <button
                (click)="tableUtilsService.onSortButtonClick(column.key, sort)"
                class="sort-button"
                mat-icon-button
                type="button">
                <mat-icon>{{ tableUtilsService.getSortIcon(column.key, sort()) }}</mat-icon>
              </button>
            </div>
          </div>
        </th>
        <td
          *matCellDef="let element"
          attr.aria-label="{{ column.label }} Cell"
          mat-cell>
          <div [ngClass]="tableUtilsService.getClassForColumnKey(column.key)">
            @switch (column.key) {
              @case ("serial") {
                <a
                  (click)="contentService.tokenSelected(element.serial)"
                  attr.aria-label="{{ column.label }} Link">
                  {{ element[column.key] }}
                </a>
                <app-copy-button [copyText]="element.serial"></app-copy-button>
              }
              @default {
                @if (tableUtilsService.isLink(column.key)) {
                  <a
                    attr.aria-label="{{ column.label }} Link"
                    href="#">
                    {{ element[column.key] }}
                  </a>
                } @else {
                  <span [ngClass]="tableUtilsService.getClassForColumn(column.key, element)">
                    {{ tableUtilsService.getDisplayText(column.key, element) }}
                  </span>
                }
              }
            }
          </div>
        </td>
      </ng-container>
    }
    <tr
      *matHeaderRowDef="displayedColumns"
      aria-label="Header Row"
      i18n-aria-label
      mat-header-row></tr>
    <tr
      *matRowDef="let row; columns: displayedColumns"
      aria-label="Data Row"
      i18n-aria-label
      mat-row></tr>
    <tr
      *matNoDataRow
      aria-label="No Data Row"
      i18n-aria-label>
      <td
        [attr.colspan]="displayedColumns.length"
        aria-label="No Data Cell"
        i18n
        i18n-aria-label>
        No data matching the filter.
      </td>
    </tr>
  </table>
</div><|MERGE_RESOLUTION|>--- conflicted
+++ resolved
@@ -74,14 +74,6 @@
       [pageSize]="machineService.pageSize()"
       showFirstLastButtons />
   </div>
-<<<<<<< HEAD
-  <app-keyword-filter
-    [advancedApiFilter]="machineService.offlineAdvancedApiFilter"
-    [apiFilter]="machineService.offlineApiFilter"
-    [filterHTMLInputElement]="filterInput"
-    [(filterValue)]="machineService.machineFilter"></app-keyword-filter>
-=======
->>>>>>> 7c5f5396
   <table
     [dataSource]="dataSource()"
     aria-label="Token Applications Table"
