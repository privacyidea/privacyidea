--- conflicted
+++ resolved
@@ -9,37 +9,26 @@
 import { MatTabsModule } from "@angular/material/tabs";
 import {
   ContentService,
-  ContentServiceInterface
+  ContentServiceInterface,
 } from "../../../../services/content/content.service";
 import {
   MachineService,
   MachineServiceInterface,
-  TokenApplication
+  TokenApplication,
 } from "../../../../services/machine/machine.service";
 import {
   TableUtilsService,
-<<<<<<< HEAD
   TableUtilsServiceInterface,
-} from '../../../../services/table-utils/table-utils.service';
-import {
-  TokenService,
-  TokenServiceInterface,
-} from '../../../../services/token/token.service';
-import { ClearableInputComponent } from '../../../shared/clearable-input/clearable-input.component';
-import { CopyButtonComponent } from '../../../shared/copy-button/copy-button.component';
-import { KeywordFilterComponent } from '../../../shared/keyword-filter/keyword-filter.component';
-=======
-  TableUtilsServiceInterface
 } from "../../../../services/table-utils/table-utils.service";
 import { TokenService, TokenServiceInterface } from "../../../../services/token/token.service";
+import { ClearableInputComponent } from "../../../shared/clearable-input/clearable-input.component";
 import { CopyButtonComponent } from "../../../shared/copy-button/copy-button.component";
 import { KeywordFilterComponent } from "../../../shared/keyword-filter/keyword-filter.component";
->>>>>>> b8b1f8db
 
 const _offlineColumnsKeyMap = [
   { key: "serial", label: "Serial" },
   { key: "count", label: "Count" },
-  { key: "rounds", label: "Rounds" }
+  { key: "rounds", label: "Rounds" },
 ];
 
 @Component({
@@ -56,31 +45,22 @@
     MatLabel,
     NgClass,
     CopyButtonComponent,
-<<<<<<< HEAD
     FormsModule,
     ClearableInputComponent,
-=======
-    FormsModule
->>>>>>> b8b1f8db
   ],
   templateUrl: "./token-applications-offline.component.html",
-  styleUrls: ["./token-applications-offline.component.scss"]
+  styleUrls: ["./token-applications-offline.component.scss"],
 })
 export class TokenApplicationsOfflineComponent {
-  protected readonly machineService: MachineServiceInterface =
-    inject(MachineService);
-  protected readonly tableUtilsService: TableUtilsServiceInterface =
-    inject(TableUtilsService);
+  protected readonly machineService: MachineServiceInterface = inject(MachineService);
+  protected readonly tableUtilsService: TableUtilsServiceInterface = inject(TableUtilsService);
   protected readonly tokenService: TokenServiceInterface = inject(TokenService);
-  protected readonly contentService: ContentServiceInterface =
-    inject(ContentService);
+  protected readonly contentService: ContentServiceInterface = inject(ContentService);
 
   columnsKeyMap = _offlineColumnsKeyMap;
   pageSizeOptions = this.tableUtilsService.pageSizeOptions;
   length = computed(() => this.machineService.tokenApplications()?.length ?? 0);
-  displayedColumns: string[] = _offlineColumnsKeyMap.map(
-    (column) => column.key
-  );
+  displayedColumns: string[] = _offlineColumnsKeyMap.map((column) => column.key);
 
   dataSource = computed(() => {
     var data = this.machineService.tokenApplications();
@@ -89,7 +69,7 @@
     }
     return this.tableUtilsService.emptyDataSource(
       this.machineService.pageSize(),
-      _offlineColumnsKeyMap
+      _offlineColumnsKeyMap,
     );
   });
 
