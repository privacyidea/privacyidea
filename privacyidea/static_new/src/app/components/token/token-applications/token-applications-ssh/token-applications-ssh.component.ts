<<<<<<< HEAD
import { NgClass } from '@angular/common';
import { Component, computed, inject } from '@angular/core';
import { FormsModule } from '@angular/forms';
import { MatFormField, MatFormFieldModule } from '@angular/material/form-field';
import { MatInputModule } from '@angular/material/input';
import { MatPaginatorModule } from '@angular/material/paginator';
import { MatSortModule } from '@angular/material/sort';
import {
  MatCell,
  MatCellDef,
  MatTableDataSource,
  MatTableModule,
} from '@angular/material/table';
import { MatTabsModule } from '@angular/material/tabs';
=======
import { NgClass } from "@angular/common";
import { Component, computed, inject } from "@angular/core";
import { FormsModule } from "@angular/forms";
import { MatFormField, MatFormFieldModule } from "@angular/material/form-field";
import { MatInputModule } from "@angular/material/input";
import { MatPaginatorModule } from "@angular/material/paginator";
import { MatSortModule } from "@angular/material/sort";
import { MatCell, MatCellDef, MatTableDataSource, MatTableModule } from "@angular/material/table";
import { MatTabsModule } from "@angular/material/tabs";
>>>>>>> b8b1f8db
import {
  ContentService,
  ContentServiceInterface
} from "../../../../services/content/content.service";
import {
  MachineService,
  MachineServiceInterface,
  TokenApplication
} from "../../../../services/machine/machine.service";
import {
  TableUtilsService,
<<<<<<< HEAD
  TableUtilsServiceInterface,
} from '../../../../services/table-utils/table-utils.service';
import {
  TokenService,
  TokenServiceInterface,
} from '../../../../services/token/token.service';
import { ClearableInputComponent } from '../../../shared/clearable-input/clearable-input.component';
import { CopyButtonComponent } from '../../../shared/copy-button/copy-button.component';
import { KeywordFilterComponent } from '../../../shared/keyword-filter/keyword-filter.component';
=======
  TableUtilsServiceInterface
} from "../../../../services/table-utils/table-utils.service";
import { TokenService, TokenServiceInterface } from "../../../../services/token/token.service";
import { CopyButtonComponent } from "../../../shared/copy-button/copy-button.component";
import { KeywordFilterComponent } from "../../../shared/keyword-filter/keyword-filter.component";
>>>>>>> b8b1f8db

const _sshColumnsKeyMap = [
  { key: "serial", label: "Serial" },
  { key: "service_id", label: "Service ID" },
  { key: "user", label: "SSH User" }
];

@Component({
  selector: "app-token-applications-ssh",
  standalone: true,
  imports: [
    MatTabsModule,
    KeywordFilterComponent,
    MatCell,
    MatCellDef,
    MatFormField,
    MatTableModule,
    MatFormFieldModule,
    MatInputModule,
    MatPaginatorModule,
    MatSortModule,
    NgClass,
    CopyButtonComponent,
<<<<<<< HEAD
    FormsModule,
    ClearableInputComponent,
=======
    FormsModule
>>>>>>> b8b1f8db
  ],
  templateUrl: "./token-applications-ssh.component.html",
  styleUrls: ["./token-applications-ssh.component.scss"]
})
export class TokenApplicationsSshComponent {
  protected readonly machineService: MachineServiceInterface =
    inject(MachineService);
  protected readonly tableUtilsService: TableUtilsServiceInterface =
    inject(TableUtilsService);
  protected readonly tokenService: TokenServiceInterface = inject(TokenService);
  protected readonly contentService: ContentServiceInterface =
    inject(ContentService);

  columnsKeyMap = _sshColumnsKeyMap;
  pageSizeOptions = this.tableUtilsService.pageSizeOptions;
  length = computed(() => this.machineService.tokenApplications()?.length ?? 0);
  displayedColumns: string[] = _sshColumnsKeyMap.map((column) => column.key);

  dataSource = computed(() => {
    var data = this.machineService.tokenApplications();
    if (data) {
      return new MatTableDataSource<TokenApplication>(data);
    }
    return this.tableUtilsService.emptyDataSource(
      this.machineService.pageSize(),
      _sshColumnsKeyMap
    );
  });

  getObjectStrings(options: object) {
    return Object.entries(options).map(([key, value]) => `${key}: ${value}`);
  }
}<|MERGE_RESOLUTION|>--- conflicted
+++ resolved
@@ -1,19 +1,3 @@
-<<<<<<< HEAD
-import { NgClass } from '@angular/common';
-import { Component, computed, inject } from '@angular/core';
-import { FormsModule } from '@angular/forms';
-import { MatFormField, MatFormFieldModule } from '@angular/material/form-field';
-import { MatInputModule } from '@angular/material/input';
-import { MatPaginatorModule } from '@angular/material/paginator';
-import { MatSortModule } from '@angular/material/sort';
-import {
-  MatCell,
-  MatCellDef,
-  MatTableDataSource,
-  MatTableModule,
-} from '@angular/material/table';
-import { MatTabsModule } from '@angular/material/tabs';
-=======
 import { NgClass } from "@angular/common";
 import { Component, computed, inject } from "@angular/core";
 import { FormsModule } from "@angular/forms";
@@ -23,40 +7,28 @@
 import { MatSortModule } from "@angular/material/sort";
 import { MatCell, MatCellDef, MatTableDataSource, MatTableModule } from "@angular/material/table";
 import { MatTabsModule } from "@angular/material/tabs";
->>>>>>> b8b1f8db
 import {
   ContentService,
-  ContentServiceInterface
+  ContentServiceInterface,
 } from "../../../../services/content/content.service";
 import {
   MachineService,
   MachineServiceInterface,
-  TokenApplication
+  TokenApplication,
 } from "../../../../services/machine/machine.service";
 import {
   TableUtilsService,
-<<<<<<< HEAD
   TableUtilsServiceInterface,
-} from '../../../../services/table-utils/table-utils.service';
-import {
-  TokenService,
-  TokenServiceInterface,
-} from '../../../../services/token/token.service';
-import { ClearableInputComponent } from '../../../shared/clearable-input/clearable-input.component';
-import { CopyButtonComponent } from '../../../shared/copy-button/copy-button.component';
-import { KeywordFilterComponent } from '../../../shared/keyword-filter/keyword-filter.component';
-=======
-  TableUtilsServiceInterface
 } from "../../../../services/table-utils/table-utils.service";
 import { TokenService, TokenServiceInterface } from "../../../../services/token/token.service";
+import { ClearableInputComponent } from "../../../shared/clearable-input/clearable-input.component";
 import { CopyButtonComponent } from "../../../shared/copy-button/copy-button.component";
 import { KeywordFilterComponent } from "../../../shared/keyword-filter/keyword-filter.component";
->>>>>>> b8b1f8db
 
 const _sshColumnsKeyMap = [
   { key: "serial", label: "Serial" },
   { key: "service_id", label: "Service ID" },
-  { key: "user", label: "SSH User" }
+  { key: "user", label: "SSH User" },
 ];
 
 @Component({
@@ -75,24 +47,17 @@
     MatSortModule,
     NgClass,
     CopyButtonComponent,
-<<<<<<< HEAD
     FormsModule,
     ClearableInputComponent,
-=======
-    FormsModule
->>>>>>> b8b1f8db
   ],
   templateUrl: "./token-applications-ssh.component.html",
-  styleUrls: ["./token-applications-ssh.component.scss"]
+  styleUrls: ["./token-applications-ssh.component.scss"],
 })
 export class TokenApplicationsSshComponent {
-  protected readonly machineService: MachineServiceInterface =
-    inject(MachineService);
-  protected readonly tableUtilsService: TableUtilsServiceInterface =
-    inject(TableUtilsService);
+  protected readonly machineService: MachineServiceInterface = inject(MachineService);
+  protected readonly tableUtilsService: TableUtilsServiceInterface = inject(TableUtilsService);
   protected readonly tokenService: TokenServiceInterface = inject(TokenService);
-  protected readonly contentService: ContentServiceInterface =
-    inject(ContentService);
+  protected readonly contentService: ContentServiceInterface = inject(ContentService);
 
   columnsKeyMap = _sshColumnsKeyMap;
   pageSizeOptions = this.tableUtilsService.pageSizeOptions;
@@ -106,7 +71,7 @@
     }
     return this.tableUtilsService.emptyDataSource(
       this.machineService.pageSize(),
-      _sshColumnsKeyMap
+      _sshColumnsKeyMap,
     );
   });
 
