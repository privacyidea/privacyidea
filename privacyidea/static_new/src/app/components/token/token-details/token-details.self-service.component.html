--- conflicted
+++ resolved
@@ -67,62 +67,6 @@
                   }
                 }
                 @case ("realms") {
-<<<<<<< HEAD
-                  @if (element.isEditing()) {
-                    <mat-form-field class="width-18rem">
-                      <mat-label>Select Realms</mat-label>
-                      <mat-select
-                        [(ngModel)]="realmService.selectedRealms"
-                        multiple>
-                        @for (option of realmService.realmOptions(); track option) {
-                          @if (option === userRealm) {
-                            <mat-option
-                              value="{{ option }}"
-                              disabled
-                              >{{ option }}
-                            </mat-option>
-                          } @else {
-                            <mat-option value="{{ option }}">{{ option }} </mat-option>
-                          }
-                        }
-                      </mat-select>
-                    </mat-form-field>
-                  } @else {
-                    <div
-                      class="details-scrollable-container"
-                      [ngClass]="{ 'details-list': element.value.length > 2 }">
-                      @for (realm of element.value; track realm) {
-                        <mat-list-item class="height-auto">
-                          <span class="font-14">• {{ realm }}</span>
-                        </mat-list-item>
-                      }
-                    </div>
-                  }
-                }
-                @case ("tokengroup") {
-                  @if (element.isEditing()) {
-                    <mat-form-field class="width-18rem">
-                      <mat-label>Select Token Group</mat-label>
-                      <mat-select
-                        [(ngModel)]="selectedTokengroup"
-                        multiple>
-                        @for (option of tokengroupOptions(); track option) {
-                          @if (option === userRealm) {
-                            <mat-option
-                              value="{{ option }}"
-                              disabled
-                              >{{ option }}
-                            </mat-option>
-                          } @else {
-                            <mat-option value="{{ option }}">{{ option }} </mat-option>
-                          }
-                        }
-                      </mat-select>
-                    </mat-form-field>
-                  } @else {
-                    <div
-                      [ngClass]="{
-=======
                   <div
                     class="details-scrollable-container"
                     [ngClass]="{ 'details-list': element.value.length > 2 }">
@@ -136,10 +80,9 @@
                 @case ("tokengroup") {
                   <div
                     [ngClass]="{
->>>>>>> 2c79a853
-                        'details-scrollable-container': true,
-                        'details-list': element.value.length > 2
-                      }">
+                      'details-scrollable-container': true,
+                      'details-list': element.value.length > 2
+                    }">
                     @for (tokengroup of element.value; track tokengroup) {
                       <mat-list-item class="height-auto">
                         <span class="font-14">• {{ tokengroup }}</span>
