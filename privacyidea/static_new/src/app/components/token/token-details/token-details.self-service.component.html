--- conflicted
+++ resolved
@@ -1,39 +1,27 @@
-<div
-  i18n-aria-label
-  aria-label="Details"
-  class="details-container" appScrollToTop>
+<div i18n-aria-label aria-label="Details" class="details-container" appScrollToTop>
   <div class="details-flex-layout flex-column">
     <div class="details-header">
-      <h3 i18n>Details for Token: </h3>
-      <h3 style="color: var(--mat-sys-primary)"> {{ tokenSerial() }} </h3>
+      <h3 i18n>Details for Token:</h3>
+      <h3 style="color: var(--mat-sys-primary)">{{ tokenSerial() }}</h3>
       <app-copy-button [copyText]="tokenSerial()"></app-copy-button>
     </div>
     <div
-      [ngClass]="[
-        overflowService.isWidthOverflowing('body', 1310)
-          ? 'flex-column'
-          : 'flex-row',
-      ]"
-      class="details-flex-layout">
+      [ngClass]="[overflowService.isWidthOverflowing('body', 1310) ? 'flex-column' : 'flex-row']"
+      class="details-flex-layout"
+    >
       <div>
         <table
           [dataSource]="tokenDetailData()"
           i18n-aria-label
           aria-label="Token Details Data Table"
           class="details-table"
-          mat-table>
+          mat-table
+        >
           <ng-container matColumnDef="key">
-            <td
-              *matCellDef="let element"
-              class="details-key-row"
-              mat-cell>{{ element.keyMap.label }}
-            </td>
+            <td *matCellDef="let element" class="details-key-row" mat-cell>{{ element.keyMap.label }}</td>
           </ng-container>
           <ng-container matColumnDef="value">
-            <td
-              *matCellDef="let element"
-              [ngClass]="tableUtilsService.getTdClassForKey(element.keyMap.key)"
-              mat-cell>
+            <td *matCellDef="let element" [ngClass]="tableUtilsService.getTdClassForKey(element.keyMap.key)" mat-cell>
               @switch (element.keyMap.key) {
                 @case ("container_serial") {
                   @if (element.isEditing()) {
@@ -42,10 +30,10 @@
                       <input
                         matInput
                         [(ngModel)]="containerService.selectedContainer"
-                        [matAutocomplete]="containerAuto"/>
+                        [matAutocomplete]="containerAuto"
+                      />
                       <mat-autocomplete #containerAuto="matAutocomplete">
-                        @for (option of containerService.filteredContainerOptions();
-                          track option) {
+                        @for (option of containerService.filteredContainerOptions(); track option) {
                           <mat-option [value]="option">{{ option }}</mat-option>
                         }
                       </mat-autocomplete>
@@ -55,7 +43,8 @@
                       @if (containerService.containerBelongsToUser(element.value)) {
                         <a
                           attr.aria-label="{{ element.keyMap.label }} Link"
-                          (click)="contentService.containerSelected(element.value)">
+                          (click)="contentService.containerSelected(element.value)"
+                        >
                           {{ element.value }}
                         </a>
                       } @else {
@@ -68,66 +57,7 @@
                   }
                 }
                 @case ("realms") {
-<<<<<<< HEAD
-                  @if (element.isEditing()) {
-                    <mat-form-field class="width-18rem">
-                      <mat-label i18n>Select Realms</mat-label>
-                      <mat-select
-                        [(ngModel)]="realmService.selectedRealms"
-                        multiple>
-                        @for (option of realmService.realmOptions();
-                          track option) {
-                          @if (option === userRealm) {
-                            <mat-option
-                              value="{{ option }}"
-                              disabled>{{ option }}
-                            </mat-option>
-                          } @else {
-                            <mat-option value="{{ option }}">{{ option }}
-                            </mat-option>
-                          }
-                        }
-                      </mat-select>
-                    </mat-form-field>
-                  } @else {
-                    <div
-                      class="details-scrollable-container"
-                      [ngClass]="{ 'details-list': element.value.length > 2 }">
-                      @for (realm of element.value; track realm) {
-                        <mat-list-item class="height-auto">
-                          <span class="font-14">• {{ realm }}</span>
-                        </mat-list-item>
-                      }
-                    </div>
-                  }
-                }
-                @case ("tokengroup") {
-                  @if (element.isEditing()) {
-                    <mat-form-field class="width-18rem">
-                      <mat-label i18n>Select Token Group</mat-label>
-                      <mat-select
-                        [(ngModel)]="selectedTokengroup"
-                        multiple>
-                        @for (option of tokengroupOptions(); track option) {
-                          @if (option === userRealm) {
-                            <mat-option
-                              value="{{ option }}"
-                              disabled>{{ option }}
-                            </mat-option>
-                          } @else {
-                            <mat-option value="{{ option }}">{{ option }}
-                            </mat-option>
-                          }
-                        }
-                      </mat-select>
-                    </mat-form-field>
-                  } @else {
-                    <div
-                      [ngClass]="{
-=======
-                  <div
-                    class="details-scrollable-container"
-                    [ngClass]="{ 'details-list': element.value.length > 2 }">
+                  <div class="details-scrollable-container" [ngClass]="{ 'details-list': element.value.length > 2 }">
                     @for (realm of element.value; track realm) {
                       <mat-list-item class="height-auto">
                         <span class="font-14">• {{ realm }}</span>
@@ -138,10 +68,10 @@
                 @case ("tokengroup") {
                   <div
                     [ngClass]="{
->>>>>>> 35d5aa34
-                        'details-scrollable-container': true,
-                        'details-list': element.value.length > 2,
-                      }">
+                      'details-scrollable-container': true,
+                      'details-list': element.value.length > 2,
+                    }"
+                  >
                     @for (tokengroup of element.value; track tokengroup) {
                       <mat-list-item class="height-auto">
                         <span class="font-14">• {{ tokengroup }}</span>
@@ -158,7 +88,8 @@
                         [maxlength]="80"
                         [(ngModel)]="element.value"
                         i18n-placeholder
-                        placeholder="Enter description"></textarea>
+                        placeholder="Enter description"
+                      ></textarea>
                     </mat-form-field>
                   } @else {
                     <div class="details-description-div">
@@ -171,23 +102,14 @@
                 @default {
                   @if (element.isEditing() && isNumberElement(element.keyMap.key)) {
                     <mat-form-field class="width-18rem">
-                      <input
-                        type="number"
-                        matInput
-                        [(ngModel)]="element.value"/>
+                      <input type="number" matInput [(ngModel)]="element.value" />
                     </mat-form-field>
                   } @else if (element.isEditing()) {
                     <mat-form-field class="width-18rem">
-                      <textarea
-                        matInput
-                        rows="1"
-                        [(ngModel)]="element.value"></textarea>
+                      <textarea matInput rows="1" [(ngModel)]="element.value"></textarea>
                     </mat-form-field>
                   } @else {
-                    <div
-                      [ngClass]="[
-                        tableUtilsService.getDivClassForKey(element.keyMap.key),
-                      ]">
+                    <div [ngClass]="[tableUtilsService.getDivClassForKey(element.keyMap.key)]">
                       <span
                         [ngClass]="[
                           tableUtilsService.getSpanClassForKey({
@@ -195,7 +117,8 @@
                             value: element.value,
                             maxfail: maxfail,
                           }),
-                        ]">
+                        ]"
+                      >
                         {{
                           tableUtilsService.getDisplayTextForKeyAndRevoked(
                             element.keyMap.key,
@@ -211,36 +134,29 @@
             </td>
           </ng-container>
           <ng-container matColumnDef="edit">
-            <td
-              *matCellDef="let element"
-              class="edit-column-cell"
-              mat-cell>
+            <td *matCellDef="let element" class="edit-column-cell" mat-cell>
               <div class="ali-center">
                 @if (element.keyMap.key === "active" && !isAnyEditingOrRevoked()) {
                   <div class="edit-button-container">
                     <button
                       mat-icon-button
                       (click)="toggleActive(element.value)"
-                      i18n-aria-label="Toggle Token Active State">
+                      i18n-aria-label="Toggle Token Active State"
+                    >
                       <mat-icon>{{ tokenIsActive() ? "lock" : "play_circle" }}</mat-icon>
                     </button>
                   </div>
                 } @else if (element.keyMap.key === "failcount" && !isAnyEditingOrRevoked()) {
                   <div class="edit-button-container">
-                    <button
-                      mat-icon-button
-                      (click)="resetFailCount()">
+                    <button mat-icon-button (click)="resetFailCount()">
                       <mat-icon> lock_reset</mat-icon>
                     </button>
                   </div>
-                } @else if (element.keyMap.key === "container_serial" &&
-                !isAnyEditingOrRevoked() &&
-                element.value !== '') {
+                } @else if (
+                  element.keyMap.key === "container_serial" && !isAnyEditingOrRevoked() && element.value !== ""
+                ) {
                   <div class="edit-button-container">
-                    <button
-                      mat-icon-button
-                      class="red"
-                      (click)="deleteContainer()">
+                    <button mat-icon-button class="red" (click)="deleteContainer()">
                       <mat-icon>folder_delete</mat-icon>
                     </button>
                   </div>
@@ -252,23 +168,16 @@
                     [shouldHideEdit]="isAnyEditingOrRevoked"
                     [isEditingUser]="isEditingUser"
                     [isEditingInfo]="isEditingInfo"
-                    [element]="element"></app-edit-buttons>
+                    [element]="element"
+                  ></app-edit-buttons>
                 }
               </div>
             </td>
           </ng-container>
-          <tr
-            *matRowDef="let row; columns: ['key', 'value', 'edit']"
-            class="height-52"
-            mat-row></tr>
+          <tr *matRowDef="let row; columns: ['key', 'value', 'edit']" class="height-52" mat-row></tr>
         </table>
       </div>
-      <div
-        [ngClass]="[
-            overflowService.isWidthOverflowing('.token-layout', 1580)
-              ? 'flex-column'
-              : 'flex-row',
-          ]">
+      <div [ngClass]="[overflowService.isWidthOverflowing('.token-layout', 1580) ? 'flex-column' : 'flex-row']">
         <div class="flex-column">
           <app-token-details-user-self-service
             [isAnyEditingOrRevoked]="isAnyEditingOrRevoked"
@@ -276,19 +185,22 @@
             [isEditingUser]="isEditingUser"
             [tokenSerial]="tokenSerial"
             [userData]="userData"
-            class="flex"></app-token-details-user-self-service>
+            class="flex"
+          ></app-token-details-user-self-service>
           <app-token-details-info
             [detailData]="tokenDetailData"
             [infoData]="infoData"
             [isAnyEditingOrRevoked]="isAnyEditingOrRevoked"
             [isEditingInfo]="isEditingInfo"
-            [isEditingUser]="isEditingUser"></app-token-details-info>
+            [isEditingUser]="isEditingUser"
+          ></app-token-details-info>
         </div>
         <app-token-details-actions
           [repeatPinValue]="repeatPinValue"
           [setPinValue]="setPinValue"
-          [tokenType]="tokenType"></app-token-details-actions>
+          [tokenType]="tokenType"
+        ></app-token-details-actions>
       </div>
     </div>
   </div>
-</div>
+</div>