<h2 i18n mat-dialog-title>Assign SSH Machine</h2>
<mat-dialog-content class="full-width">
  <form [formGroup]="formGroup">
    <mat-form-field
      appearance="fill"
      class="full-width">
      <mat-label i18n>Application</mat-label>
      <mat-select [formControl]="selectedApplication">
        @for (app of availableApplications(); track app) {
          <mat-option [value]="app">{{ app }}</mat-option>
        }
      </mat-select>
      @if (selectedApplication.touched && selectedApplication.invalid) {
        <mat-error i18n> Application is required.</mat-error>
      }
    </mat-form-field>

    <mat-divider></mat-divider>
    <mat-form-field
      appearance="fill"
      class="full-width">
      <mat-label i18n>Machine</mat-label>
      <input
        [formControl]="selectedMachine"
        [matAutocomplete]="machineAuto"
        matInput
        type="text"/>
      <mat-autocomplete
        #machineAuto="matAutocomplete"
        [displayWith]="getFullMachineName">
        @for (machine of filteredMachines(); track machine) {
          <mat-option [value]="machine">{{
              getFullMachineName(machine)
            }}
          </mat-option>
        }
      </mat-autocomplete>
      @if (selectedMachine.touched && selectedMachine.invalid) {
        <mat-error i18n> Machine is required.</mat-error>
      }
    </mat-form-field>
    @if (selectedApplication.value === "ssh") {
      <mat-divider></mat-divider>
      <mat-form-field
        appearance="fill"
        class="full-width">
<<<<<<< HEAD
        <mat-label i18n>Service ID</mat-label>
        <mat-select [formControl]="selectedServiceId">
=======
        <mat-label>Service ID</mat-label>
        <mat-select
          [formControl]="selectedServiceId">
>>>>>>> 35d5aa34
          @for (serviceId of availableServiceIds(); track serviceId) {
            <mat-option [value]="serviceId">{{ serviceId }}</mat-option>
          }
        </mat-select>
        @if (selectedServiceId.touched && selectedServiceId.invalid) {
          <mat-error i18n> Service ID is required.</mat-error>
        }
      </mat-form-field>

      <mat-form-field
        appearance="fill"
        class="full-width">
        <mat-label i18n>User</mat-label>
        <input
          matInput
          type="text"
          [matAutocomplete]="userAuto"
          [formControl]="selectedUser"/>
        <mat-autocomplete
          #userAuto="matAutocomplete"
          [displayWith]="getFullMachineName">
          @for (user of filteredUsers(); track user) {
            <mat-option [value]="user">{{ user }}</mat-option>
          }
        </mat-autocomplete>
        @if (selectedUser.touched && selectedUser.invalid) {
          <mat-error i18n> User is required.</mat-error>
        }
      </mat-form-field>
    }
  </form>
</mat-dialog-content>

<mat-dialog-actions>
  <div class="form-actions">
    <button
      (click)="onAssign()"
      [disabled]="formGroup.invalid"
      mat-button
      type="button"
      i18n>
      Assign
    </button>
    <button
      (click)="onCancel()"
      mat-button
      type="button"
      i18n>Cancel
    </button>
  </div>
</mat-dialog-actions>
<|MERGE_RESOLUTION|>--- conflicted
+++ resolved
@@ -1,9 +1,7 @@
 <h2 i18n mat-dialog-title>Assign SSH Machine</h2>
 <mat-dialog-content class="full-width">
   <form [formGroup]="formGroup">
-    <mat-form-field
-      appearance="fill"
-      class="full-width">
+    <mat-form-field appearance="fill" class="full-width">
       <mat-label i18n>Application</mat-label>
       <mat-select [formControl]="selectedApplication">
         @for (app of availableApplications(); track app) {
@@ -16,23 +14,12 @@
     </mat-form-field>
 
     <mat-divider></mat-divider>
-    <mat-form-field
-      appearance="fill"
-      class="full-width">
+    <mat-form-field appearance="fill" class="full-width">
       <mat-label i18n>Machine</mat-label>
-      <input
-        [formControl]="selectedMachine"
-        [matAutocomplete]="machineAuto"
-        matInput
-        type="text"/>
-      <mat-autocomplete
-        #machineAuto="matAutocomplete"
-        [displayWith]="getFullMachineName">
+      <input [formControl]="selectedMachine" [matAutocomplete]="machineAuto" matInput type="text" />
+      <mat-autocomplete #machineAuto="matAutocomplete" [displayWith]="getFullMachineName">
         @for (machine of filteredMachines(); track machine) {
-          <mat-option [value]="machine">{{
-              getFullMachineName(machine)
-            }}
-          </mat-option>
+          <mat-option [value]="machine">{{ getFullMachineName(machine) }} </mat-option>
         }
       </mat-autocomplete>
       @if (selectedMachine.touched && selectedMachine.invalid) {
@@ -41,17 +28,9 @@
     </mat-form-field>
     @if (selectedApplication.value === "ssh") {
       <mat-divider></mat-divider>
-      <mat-form-field
-        appearance="fill"
-        class="full-width">
-<<<<<<< HEAD
+      <mat-form-field appearance="fill" class="full-width">
         <mat-label i18n>Service ID</mat-label>
         <mat-select [formControl]="selectedServiceId">
-=======
-        <mat-label>Service ID</mat-label>
-        <mat-select
-          [formControl]="selectedServiceId">
->>>>>>> 35d5aa34
           @for (serviceId of availableServiceIds(); track serviceId) {
             <mat-option [value]="serviceId">{{ serviceId }}</mat-option>
           }
@@ -61,18 +40,10 @@
         }
       </mat-form-field>
 
-      <mat-form-field
-        appearance="fill"
-        class="full-width">
+      <mat-form-field appearance="fill" class="full-width">
         <mat-label i18n>User</mat-label>
-        <input
-          matInput
-          type="text"
-          [matAutocomplete]="userAuto"
-          [formControl]="selectedUser"/>
-        <mat-autocomplete
-          #userAuto="matAutocomplete"
-          [displayWith]="getFullMachineName">
+        <input matInput type="text" [matAutocomplete]="userAuto" [formControl]="selectedUser" />
+        <mat-autocomplete #userAuto="matAutocomplete" [displayWith]="getFullMachineName">
           @for (user of filteredUsers(); track user) {
             <mat-option [value]="user">{{ user }}</mat-option>
           }
@@ -87,19 +58,7 @@
 
 <mat-dialog-actions>
   <div class="form-actions">
-    <button
-      (click)="onAssign()"
-      [disabled]="formGroup.invalid"
-      mat-button
-      type="button"
-      i18n>
-      Assign
-    </button>
-    <button
-      (click)="onCancel()"
-      mat-button
-      type="button"
-      i18n>Cancel
-    </button>
+    <button (click)="onAssign()" [disabled]="formGroup.invalid" mat-button type="button" i18n>Assign</button>
+    <button (click)="onCancel()" mat-button type="button" i18n>Cancel</button>
   </div>
-</mat-dialog-actions>
+</mat-dialog-actions>