--- conflicted
+++ resolved
@@ -100,20 +100,10 @@
   protected readonly tokenService: TokenServiceInterface = inject(TokenService);
   protected readonly containerService: ContainerServiceInterface = inject(ContainerService);
   protected readonly realmService: RealmServiceInterface = inject(RealmService);
-<<<<<<< HEAD
-  protected readonly overflowService: OverflowServiceInterface =
-    inject(OverflowService);
-  protected readonly tableUtilsService: TableUtilsServiceInterface =
-    inject(TableUtilsService);
-  protected readonly contentService: ContentServiceInterface =
-    inject(ContentService);
-  protected readonly authService: AuthServiceInterface = inject(AuthService);
-=======
   protected readonly overflowService: OverflowServiceInterface = inject(OverflowService);
   protected readonly tableUtilsService: TableUtilsServiceInterface = inject(TableUtilsService);
   protected readonly contentService: ContentServiceInterface = inject(ContentService);
-  private readonly authService: AuthServiceInterface = inject(AuthService);
->>>>>>> de9c876f
+  protected readonly authService: AuthServiceInterface = inject(AuthService);
   private router = inject(Router);
   tokenIsActive = this.tokenService.tokenIsActive;
   tokenIsRevoked = this.tokenService.tokenIsRevoked;
