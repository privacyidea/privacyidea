import { AuthService, AuthServiceInterface } from "../../../services/auth/auth.service";
import { Component, WritableSignal, computed, effect, inject, linkedSignal, signal } from "@angular/core";
import { ContainerService, ContainerServiceInterface } from "../../../services/container/container.service";
import { ContentService, ContentServiceInterface } from "../../../services/content/content.service";
import { EditButtonsComponent, EditableElement } from "../../shared/edit-buttons/edit-buttons.component";
import { FormsModule, ReactiveFormsModule } from "@angular/forms";
import { MatAutocomplete, MatAutocompleteTrigger } from "@angular/material/autocomplete";
import { MatCell, MatColumnDef, MatRow, MatTable, MatTableModule } from "@angular/material/table";
import { OverflowService, OverflowServiceInterface } from "../../../services/overflow/overflow.service";
import { RealmService, RealmServiceInterface } from "../../../services/realm/realm.service";
import { TableUtilsService, TableUtilsServiceInterface } from "../../../services/table-utils/table-utils.service";
import { TokenDetails, TokenService, TokenServiceInterface } from "../../../services/token/token.service";

import { ClearableInputComponent } from "../../shared/clearable-input/clearable-input.component";
import { CopyButtonComponent } from "../../shared/copy-button/copy-button.component";
import { MatDialog } from "@angular/material/dialog";
import { MatFormFieldModule } from "@angular/material/form-field";
import { MatIcon } from "@angular/material/icon";
import { MatIconButton } from "@angular/material/button";
import { MatInput } from "@angular/material/input";
import { MatListItem } from "@angular/material/list";
import { MatSelectModule } from "@angular/material/select";
import { NgClass } from "@angular/common";
import { ROUTE_PATHS } from "../../../app.routes";
import { Router } from "@angular/router";
import { ScrollToTopDirective } from "../../shared/directives/app-scroll-to-top.directive";
import { TokenDetailsActionsComponent } from "./token-details-actions/token-details-actions.component";
import { TokenDetailsInfoComponent } from "./token-details-info/token-details-info.component";
import { TokenDetailsUserComponent } from "./token-details-user/token-details-user.component";
import { TokenSshMachineAssignDialogComponent } from "./token-ssh-machine-assign-dialog/token-ssh-machine-assign-dialog";

export const tokenDetailsKeyMap = [
  { key: "tokentype", label: "Type" },
  { key: "active", label: "Status" },
  { key: "maxfail", label: "Max Count" },
  { key: "failcount", label: "Fail Count" },
  { key: "rollout_state", label: "Rollout State" },
  { key: "otplen", label: "OTP Length" },
  { key: "count_window", label: "Count Window" },
  { key: "sync_window", label: "Sync Window" },
  { key: "count", label: "Count" },
  { key: "description", label: "Description" },
  { key: "realms", label: "Token Realms" },
  { key: "tokengroup", label: "Token Groups" },
  { key: "container_serial", label: "Container Serial" }
];

export const userDetailsKeyMap = [
  { key: "user_realm", label: "User Realm" },
  { key: "username", label: "User" },
  { key: "resolver", label: "Resolver" },
  { key: "user_id", label: "User ID" }
];

export const infoDetailsKeyMap = [{ key: "info", label: "Information" }];

@Component({
  selector: "app-token-details",
  standalone: true,
  imports: [
    MatCell,
    MatTableModule,
    MatColumnDef,
    MatIcon,
    MatListItem,
    MatRow,
    MatTable,
    NgClass,
    FormsModule,
    MatInput,
    MatFormFieldModule,
    MatSelectModule,
    ReactiveFormsModule,
    MatIconButton,
    TokenDetailsUserComponent,
    MatAutocomplete,
    MatAutocompleteTrigger,
    TokenDetailsInfoComponent,
    TokenDetailsActionsComponent,
    EditButtonsComponent,
    CopyButtonComponent,
    ClearableInputComponent,
    ScrollToTopDirective
  ],
  templateUrl: "./token-details.component.html",
  styleUrls: ["./token-details.component.scss"]
})
export class TokenDetailsComponent {
  protected readonly matDialog: MatDialog = inject(MatDialog);
  protected readonly tokenService: TokenServiceInterface = inject(TokenService);
  protected readonly containerService: ContainerServiceInterface = inject(ContainerService);
  protected readonly realmService: RealmServiceInterface = inject(RealmService);
  protected readonly overflowService: OverflowServiceInterface = inject(OverflowService);
  protected readonly tableUtilsService: TableUtilsServiceInterface = inject(TableUtilsService);
  protected readonly contentService: ContentServiceInterface = inject(ContentService);
  private readonly authService: AuthServiceInterface = inject(AuthService);
  private router = inject(Router);
  tokenIsActive = this.tokenService.tokenIsActive;
  tokenIsRevoked = this.tokenService.tokenIsRevoked;
  isProgrammaticTabChange = this.contentService.isProgrammaticTabChange;
  containerSerial = this.containerService.containerSerial;
  tokenSerial = this.tokenService.tokenSerial;
  isEditingUser = signal(false);
  isEditingInfo = signal(false);
  setPinValue = signal("");
  repeatPinValue = signal("");

  tokenDetailResource = this.tokenService.tokenDetailResource;
  tokenDetails: WritableSignal<TokenDetails> = linkedSignal({
    source: this.tokenDetailResource.value,
    computation: (res) => {
      return res && res.result?.value?.tokens[0]
        ? (res.result?.value.tokens[0] as TokenDetails)
        : {
            active: false,
            container_serial: "",
            count: 0,
            count_window: 0,
            description: "",
            failcount: 0,
            id: 0,
            info: {},
            locked: false,
            maxfail: 0,
            otplen: 0,
            realms: [],
            resolver: "",
            revoked: false,
            rollout_state: "",
            serial: "",
            sync_window: 0,
            tokengroup: [],
            tokentype: "hotp",
            user_id: "",
            user_realm: "",
            username: ""
          };
    }
  });
  tokenDetailData = linkedSignal({
    source: this.tokenDetails,
    computation: (details) => {
      if (!details) {
        return tokenDetailsKeyMap.map((detail) => ({
          keyMap: detail,
          value: "",
          isEditing: signal(false)
        }));
      }
      return tokenDetailsKeyMap
        .map((detail) => ({
          keyMap: detail,
          value: details[detail.key as keyof TokenDetails],
          isEditing: signal(false)
        }))
        .filter((detail) => detail.value !== undefined);
    }
  });
  infoData = linkedSignal({
    source: this.tokenDetails,
    computation: (details) => {
      if (!details) {
        return infoDetailsKeyMap.map((detail) => ({
          keyMap: detail,
          value: "",
          isEditing: signal(false)
        }));
      }
      return infoDetailsKeyMap
        .map((detail) => ({
          keyMap: detail,
          value: details[detail.key as keyof TokenDetails],
          isEditing: signal(false)
        }))
        .filter((detail) => detail.value !== undefined);
    }
  });
  userData = linkedSignal({
    source: this.tokenDetails,
    computation: (details) => {
      if (!details) {
        return userDetailsKeyMap.map((detail) => ({
          keyMap: detail,
          value: "",
          isEditing: signal(false)
        }));
      }
      return userDetailsKeyMap
        .map((detail) => ({
          keyMap: detail,
          value: details[detail.key as keyof TokenDetails],
          isEditing: signal(false)
        }))
        .filter((detail) => detail.value !== undefined);
    }
  });
  tokengroupOptions = signal<string[]>([]);
  selectedTokengroup = signal<string[]>([]);
  tokenType = linkedSignal({
    source: this.tokenDetails,
    computation: () => this.tokenDetails()?.tokentype ?? ""
  });
  userRealm = "";
  maxfail = 0;
  isAnyEditingOrRevoked = computed(() => {
    return (
      this.tokenDetailData().some((element) => element.isEditing()) ||
      this.isEditingUser() ||
      this.isEditingInfo() ||
      this.tokenIsRevoked()
    );
  });

  constructor() {
    effect(() => {
      if (!this.tokenDetails()) return;
      this.tokenIsActive.set(this.tokenDetails().active);
      this.tokenIsRevoked.set(this.tokenDetails().revoked);
      this.maxfail = this.tokenDetails().maxfail;
      this.containerService.selectedContainer.set(this.tokenDetails().container_serial);
      this.realmService.selectedRealms.set(this.tokenDetails().realms);
      this.userRealm = this.userData().find((detail) => detail.keyMap.key === "user_realm")?.value || "";
    });
  }

  resetFailCount(): void {
    this.tokenService.resetFailCount(this.tokenSerial()).subscribe({
      next: () => {
        this.tokenDetailResource.reload();
      }
    });
  }

  cancelTokenEdit(element: EditableElement) {
    this.resetEdit(element.keyMap.key);
    element.isEditing.set(!element.isEditing());
  }

  saveTokenEdit(element: EditableElement<string>) {
    switch (element.keyMap.key) {
      case "container_serial":
<<<<<<< HEAD
        this.containerService.selectedContainer.set(this.containerService.selectedContainer().trim() ?? null);
=======
        this.containerService.selectedContainer.set(this.containerService.selectedContainer()?.trim() ?? null);
>>>>>>> 8305888d
        this.saveContainer();
        break;
      case "tokengroup":
        this.saveTokengroup(this.selectedTokengroup());
        break;
      case "realms":
        this.saveRealms();
        break;
      default:
        this.saveTokenDetail(element.keyMap.key, element.value);
        break;
    }
    element.isEditing.set(!element.isEditing());
  }

  toggleTokenEdit(element: EditableElement): void {
    switch (element.keyMap.key) {
      case "tokengroup":
        if (this.tokengroupOptions().length === 0) {
          this.tokenService.getTokengroups().subscribe({
            next: (response) => {
              const tokengroups = response.result?.value || {};
              this.tokengroupOptions.set(Object.keys(tokengroups));
              this.selectedTokengroup.set(
                this.tokenDetailData().find((detail) => detail.keyMap.key === "tokengroup")?.value
              );
            }
          });
        }
        break;
    }
    element.isEditing.set(!element.isEditing());
  }

  saveTokenDetail(key: string, value: string): void {
    this.tokenService.saveTokenDetail(this.tokenSerial(), key, value).subscribe({
      next: () => {
        this.tokenDetailResource.reload();
      }
    });
  }

  saveContainer() {
<<<<<<< HEAD
    this.containerService.assignContainer(this.tokenSerial(), this.containerService.selectedContainer()).subscribe({
      next: () => {
        this.tokenDetailResource.reload();
      }
    });
  }

  deleteContainer() {
    this.containerService.unassignContainer(this.tokenSerial(), this.containerService.selectedContainer()).subscribe({
      next: () => {
        this.tokenDetailResource.reload();
      }
    });
=======
    const selectedContainer = this.containerService.selectedContainer();
    if (selectedContainer) {
      this.containerService.assignContainer(this.tokenSerial(), selectedContainer).subscribe({
        next: () => {
          this.tokenDetailResource.reload();
        }
      });
    }
  }

  deleteContainer() {
    const selectedContainer = this.containerService.selectedContainer();
    if (selectedContainer) {
      this.containerService.unassignContainer(this.tokenSerial(), selectedContainer).subscribe({
        next: () => {
          this.tokenDetailResource.reload();
        }
      });
    }
>>>>>>> 8305888d
  }

  isEditableElement(key: string) {
    const role = this.authService.role();
    if (role === "admin") {
      return (
        key === "maxfail" ||
        key === "count_window" ||
        key === "sync_window" ||
        key === "description" ||
        key === "info" ||
        key === "realms" ||
        key === "tokengroup" ||
        key === "container_serial"
      );
    } else {
      return key === "description" || key === "container_serial";
    }
  }

  isNumberElement(key: string) {
    return key === "maxfail" || key === "count_window" || key === "sync_window";
  }

  containerSelected(containerSerial: string) {
    this.isProgrammaticTabChange.set(true);
    this.router.navigateByUrl(ROUTE_PATHS.TOKENS_CONTAINERS_DETAILS + containerSerial);
    this.containerSerial.set(containerSerial);
  }

  openSshMachineAssignDialog() {
    this.matDialog.open(TokenSshMachineAssignDialogComponent, {
      data: {
        tokenSerial: this.tokenSerial(),
        tokenDetails: this.tokenDetails(),
        containerSerial: this.containerSerial(),
        tokenType: this.tokenType()
      }
    });
  }

  private resetEdit(type: string): void {
    switch (type) {
      case "container_serial":
        this.containerService.selectedContainer.set("");
        break;
      case "tokengroup":
        this.selectedTokengroup.set(this.tokenDetailData().find((detail) => detail.keyMap.key === "tokengroup")?.value);
        break;
      case "realms":
        this.realmService.selectedRealms.set(
          this.tokenDetailData().find((detail) => detail.keyMap.key === "realms")?.value
        );
        break;
      default:
        this.tokenDetailResource.reload();
        break;
    }
  }

  private saveRealms() {
    this.tokenService.setTokenRealm(this.tokenSerial(), this.realmService.selectedRealms()).subscribe({
      next: () => {
        this.tokenDetailResource.reload();
      }
    });
  }

  private saveTokengroup(value: string[]) {
    this.tokenService.setTokengroup(this.tokenSerial(), value).subscribe({
      next: () => {
        this.tokenDetailResource.reload();
      }
    });
  }
}<|MERGE_RESOLUTION|>--- conflicted
+++ resolved
@@ -239,11 +239,7 @@
   saveTokenEdit(element: EditableElement<string>) {
     switch (element.keyMap.key) {
       case "container_serial":
-<<<<<<< HEAD
-        this.containerService.selectedContainer.set(this.containerService.selectedContainer().trim() ?? null);
-=======
         this.containerService.selectedContainer.set(this.containerService.selectedContainer()?.trim() ?? null);
->>>>>>> 8305888d
         this.saveContainer();
         break;
       case "tokengroup":
@@ -287,21 +283,6 @@
   }
 
   saveContainer() {
-<<<<<<< HEAD
-    this.containerService.assignContainer(this.tokenSerial(), this.containerService.selectedContainer()).subscribe({
-      next: () => {
-        this.tokenDetailResource.reload();
-      }
-    });
-  }
-
-  deleteContainer() {
-    this.containerService.unassignContainer(this.tokenSerial(), this.containerService.selectedContainer()).subscribe({
-      next: () => {
-        this.tokenDetailResource.reload();
-      }
-    });
-=======
     const selectedContainer = this.containerService.selectedContainer();
     if (selectedContainer) {
       this.containerService.assignContainer(this.tokenSerial(), selectedContainer).subscribe({
@@ -321,7 +302,6 @@
         }
       });
     }
->>>>>>> 8305888d
   }
 
   isEditableElement(key: string) {
