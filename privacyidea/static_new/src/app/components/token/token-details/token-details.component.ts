--- conflicted
+++ resolved
@@ -20,16 +20,10 @@
 import {
   TokenDetailsActionsComponent
 } from './token-details-actions/token-details-actions.component';
-<<<<<<< HEAD
 import { EditButtonsComponent } from './edit-buttons/edit-buttons.component';
 import { OverflowService } from '../../../services/overflow/overflow.service';
 import { MatDivider } from '@angular/material/divider';
-=======
-import {EditButtonsComponent} from './edit-buttons/edit-buttons.component';
-import {OverflowService} from '../../../services/overflow/overflow.service';
-import {MatDivider} from '@angular/material/divider';
-import {NotificationService} from '../../../services/notification/notification.service';
->>>>>>> 72ecbd2d
+import { NotificationService } from '../../../services/notification/notification.service';
 
 export const tokenDetailsKeyMap = [
   { key: 'tokentype', label: 'Type' },
@@ -92,16 +86,8 @@
   @Input() active!: WritableSignal<boolean>;
   @Input() revoked!: WritableSignal<boolean>;
   @Input() refreshTokenDetails!: WritableSignal<boolean>;
-<<<<<<< HEAD
   @Input() selectedPage!: WritableSignal<string>;
   @Input() containerSerial!: WritableSignal<string>;
-=======
-  @Input() containerSerial!: WritableSignal<string>;
-  @Input() tokenIsSelected!: WritableSignal<boolean>;
-  @Input() containerIsSelected!: WritableSignal<boolean>;
-  @Input() isProgrammaticChange!: WritableSignal<boolean>;
-  @Input() selectedTabIndex!: WritableSignal<number>;
->>>>>>> 72ecbd2d
   isEditingUser = signal(false);
   isEditingInfo = signal(false);
   setPinValue = signal('');
@@ -154,18 +140,11 @@
   maxfail: number = 0;
 
   constructor(private tokenService: TokenService,
-<<<<<<< HEAD
     private containerService: ContainerService,
     private realmService: RealmService,
+    private notificationService: NotificationService,
     protected overflowService: OverflowService,
     protected tableUtilsService: TableUtilsService) {
-=======
-              private containerService: ContainerService,
-              private realmService: RealmService,
-              private notificationService: NotificationService,
-              protected overflowService: OverflowService,
-              protected tableUtilsService: TableUtilsService) {
->>>>>>> 72ecbd2d
     effect(() => {
       this.showTokenDetail().subscribe();
     });
@@ -418,17 +397,8 @@
       key === "sync_window";
   }
 
-<<<<<<< HEAD
   containerSelected(containerSerial: string) {
     this.selectedPage.set('container_details');
     this.containerSerial.set(containerSerial);
-=======
-  containerSelected(containerSerial: string){
-    this.containerSerial.set(containerSerial);
-    this.tokenIsSelected.set(false);
-    this.isProgrammaticChange.set(true);
-    this.selectedTabIndex.set(1);
-    this.containerIsSelected.set(true);
->>>>>>> 72ecbd2d
   }
 }