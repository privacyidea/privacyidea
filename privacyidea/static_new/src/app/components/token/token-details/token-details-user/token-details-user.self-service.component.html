--- conflicted
+++ resolved
@@ -1,59 +1,40 @@
 <div
   [ngClass]="{
-    'pad-0': overflowService.isWidthOverflowing('body', 1310)
+    'pad-0': overflowService.isWidthOverflowing('body', 1310),
   }"
-  class="user-container" appScrollToTop>
+  class="user-container"
+  appScrollToTop
+>
   <table
     [dataSource]="userData()"
     i18n-aria-label
     aria-label="User Detail Data Table"
     class="user-details-table"
-    mat-table>
+    mat-table
+  >
     <ng-container matColumnDef="key">
-      <td
-        *matCellDef="let element"
-        class="details-key-row"
-        mat-cell>
+      <td *matCellDef="let element" class="details-key-row" mat-cell>
         {{ element.keyMap.label }}
       </td>
     </ng-container>
     <ng-container matColumnDef="value">
-      <td
-        *matCellDef="let element"
-        class="user-editable-row height-52 fix-width-20-padr-0"
-        mat-cell>
+      <td *matCellDef="let element" class="user-editable-row height-52 fix-width-20-padr-0" mat-cell>
         @switch (element.keyMap.key) {
           @case ("username") {
             @if (isEditingUser() && userService.selectedUserRealm() !== "") {
               <mat-form-field>
-<<<<<<< HEAD
                 <mat-label i18n>Enter User</mat-label>
-                <input
-                  matInput
-                  [(ngModel)]="userService.userFilter"
-                  [matAutocomplete]="userAuto"/>
-                <mat-autocomplete #userAuto="matAutocomplete">
-                  @for (option of userService.filteredUsernames();
-                    track option) {
-                    <mat-option [value]="option">{{ option }}</mat-option>
-                  }
-                </mat-autocomplete>
-=======
-                <mat-label>Enter User</mat-label>
                 <app-clearable-input
                   (onClick)="userService.userFilter.set('')"
-                  [showClearButton]="userService.userFilter() !== ''">
-                  <input
-                    matInput
-                    [(ngModel)]="userService.userFilter"
-                    [matAutocomplete]="userAuto" />
+                  [showClearButton]="userService.userFilter() !== ''"
+                >
+                  <input matInput [(ngModel)]="userService.userFilter" [matAutocomplete]="userAuto" />
                   <mat-autocomplete #userAuto="matAutocomplete">
                     @for (option of userService.filteredUsernames(); track option) {
                       <mat-option [value]="option">{{ option }}</mat-option>
                     }
                   </mat-autocomplete>
                 </app-clearable-input>
->>>>>>> 35d5aa34
               </mat-form-field>
             } @else {
               <span>{{ element.value }}</span>
@@ -62,14 +43,8 @@
           @case ("user_realm") {
             @if (isEditingUser()) {
               <mat-form-field>
-<<<<<<< HEAD
                 <mat-label i18n>Select Realm of User</mat-label>
-                <mat-select [(ngModel)]="userService.selectedUserRealm">
-=======
-                <mat-label>Select Realm of User</mat-label>
-                <mat-select [(ngModel)]="userService.selectedUserRealm"
-                            [value]="userService.selectedUserRealm()">
->>>>>>> 35d5aa34
+                <mat-select [(ngModel)]="userService.selectedUserRealm" [value]="userService.selectedUserRealm()">
                   @for (option of realmService.realmOptions(); track option) {
                     <mat-option value="{{ option }}">{{ option }}</mat-option>
                   }
@@ -86,20 +61,13 @@
       </td>
     </ng-container>
     <ng-container matColumnDef="edit">
-      <td
-        *matCellDef="let element"
-        class="edit-column-cell"
-        mat-cell>
+      <td *matCellDef="let element" class="edit-column-cell" mat-cell>
         @switch (element.keyMap.key) {
           @case ("username") {
             @if (!(isAnyEditingOrRevoked() && !isEditingUser())) {
               @if (element.value) {
                 <div class="edit-button-container">
-                  <button
-                    mat-icon-button
-                    class="yellow"
-                    (click)="unassignUser()"
-                    i18n-aria-label="Unassign User">
+                  <button mat-icon-button class="yellow" (click)="unassignUser()" i18n-aria-label="Unassign User">
                     <mat-icon>person_remove</mat-icon>
                   </button>
                 </div>
@@ -111,15 +79,14 @@
                   [shouldHideEdit]="isAnyEditingOrRevoked"
                   [isEditingUser]="isEditingUser"
                   [isEditingInfo]="isEditingInfo"
-                  [element]="element"></app-edit-buttons>
+                  [element]="element"
+                ></app-edit-buttons>
               }
             }
           }
         }
       </td>
     </ng-container>
-    <tr
-      *matRowDef="let row; columns: ['key', 'value', 'edit']"
-      mat-row></tr>
+    <tr *matRowDef="let row; columns: ['key', 'value', 'edit']" mat-row></tr>
   </table>
-</div>
+</div>