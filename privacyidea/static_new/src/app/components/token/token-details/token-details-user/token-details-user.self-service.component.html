--- conflicted
+++ resolved
@@ -25,25 +25,19 @@
             @if (isEditingUser() && userService.selectedUserRealm() !== "") {
               <mat-form-field>
                 <mat-label>Enter User</mat-label>
-<<<<<<< HEAD
                 <app-clearable-input (onClick)="userService.userFilter.set('')"
                   [showClearButton]="userService.userFilter() !== ''">
-                  <input matInput
-                       [(ngModel)]="userService.userFilter"
-                       [matAutocomplete]="userAuto" />
+                  <input
+                    matInput
+                    [(ngModel)]="userService.userFilter"
+                    [matAutocomplete]="userAuto"/>
+                  <mat-autocomplete #userAuto="matAutocomplete">
+                    @for (option of userService.filteredUsernames();
+                      track option) {
+                      <mat-option [value]="option">{{ option }}</mat-option>
+                    }
+                  </mat-autocomplete>
                 </app-clearable-input>
-=======
-                <input
-                  matInput
-                  [(ngModel)]="userService.userFilter"
-                  [matAutocomplete]="userAuto"/>
->>>>>>> b8b1f8db
-                <mat-autocomplete #userAuto="matAutocomplete">
-                  @for (option of userService.filteredUsernames();
-                    track option) {
-                    <mat-option [value]="option">{{ option }}</mat-option>
-                  }
-                </mat-autocomplete>
               </mat-form-field>
             } @else {
               <span>{{ element.value }}</span>
