--- conflicted
+++ resolved
@@ -2,20 +2,12 @@
   [ngClass]="{
     'pad-0': overflowService.isWidthOverflowing('body', 1310),
   }"
-<<<<<<< HEAD
-     class="user-container" appScrollToTop>
-  <table [dataSource]="userData()"
-         aria-label="User Detail Data Table"
-         class="user-details-table"
-         mat-table>
-=======
-  class="user-container">
+  class="user-container" appScrollToTop>
   <table
     [dataSource]="userData()"
     aria-label="User Detail Data Table"
     class="user-details-table"
     mat-table>
->>>>>>> dfcf32ef
     <ng-container matColumnDef="key">
       <td
         *matCellDef="let element"
