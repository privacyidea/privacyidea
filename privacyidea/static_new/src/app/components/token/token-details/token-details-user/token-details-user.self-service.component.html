--- conflicted
+++ resolved
@@ -33,13 +33,8 @@
                   [showClearButton]="userService.selectionFilter() !== ''">
                   <input
                     matInput
-<<<<<<< HEAD
                     [(ngModel)]="userService.selectionFilter"
                     [matAutocomplete]="userAuto" />
-=======
-                    [(ngModel)]="userService.userFilter"
-                    [matAutocomplete]="userAuto"/>
->>>>>>> a587eebd
                   <mat-autocomplete #userAuto="matAutocomplete">
                     @for (option of userService.selectionFilteredUsernames(); track option) {
                       <mat-option [value]="option">{{ option }}</mat-option>
@@ -80,8 +75,9 @@
         mat-cell>
         @switch (element.keyMap.key) {
           @case ("username") {
-            @if (!(isAnyEditingOrRevoked() && !isEditingUser()) && element.value &&
-            authService.actionAllowed("unassign")) {
+            @if (
+              !(isAnyEditingOrRevoked() && !isEditingUser()) && element.value && authService.actionAllowed("unassign")
+            ) {
               <div class="edit-button-container">
                 <button
                   mat-icon-button
