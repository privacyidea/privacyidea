<div
  [ngClass]="{
    'pad-0': overflowService.isWidthOverflowing('body', 1310),
  }"
  class="user-container">
  <table
    [dataSource]="userData()"
    aria-label="User Detail Data Table"
    class="user-details-table"
    mat-table>
    <ng-container matColumnDef="key">
      <td
        *matCellDef="let element"
        class="details-key-row"
        mat-cell>{{ element.keyMap.label }}
      </td>
    </ng-container>
    <ng-container matColumnDef="value">
      <td
        *matCellDef="let element"
        class="user-editable-row height-52 fix-width-20-padr-0"
        mat-cell>
        @switch (element.keyMap.key) {
          @case ("username") {
            @if (isEditingUser() && userService.selectedUserRealm() !== "") {
              <mat-form-field>
                <mat-label>Enter User</mat-label>
<<<<<<< HEAD
                <app-clearable-input (onClick)="userService.userFilter.set('')"
                  [showClearButton]="userService.userFilter() !== ''">
                  <input matInput
                         [(ngModel)]="userService.userFilter"
                         [matAutocomplete]="userAuto" />
                </app-clearable-input>
=======
                <input
                  matInput
                  [(ngModel)]="userService.userFilter"
                  [matAutocomplete]="userAuto"/>
>>>>>>> b8b1f8db
                <mat-autocomplete #userAuto="matAutocomplete">
                  @for (option of userService.filteredUsernames();
                    track option) {
                    <mat-option [value]="option">{{ option }}</mat-option>
                  }
                </mat-autocomplete>
              </mat-form-field>
            } @else {
              <a href="#">{{ element.value }}</a>
            }
          }
          @case ("user_realm") {
            @if (isEditingUser()) {
              <mat-form-field>
                <mat-label>Select Realm of User</mat-label>
                <mat-select [(ngModel)]="userService.selectedUserRealm">
                  @for (option of realmService.realmOptions(); track option) {
                    <mat-option value="{{ option }}">{{ option }}</mat-option>
                  }
                </mat-select>
              </mat-form-field>
            } @else {
              <a href="#">{{ element.value }}</a>
            }
          }
          @default {
            {{ element.value }}
          }
        }
      </td>
    </ng-container>
    <ng-container matColumnDef="edit">
      <td
        *matCellDef="let element"
        class="edit-column-cell"
        mat-cell>
        @switch (element.keyMap.key) {
          @case ("username") {
            @if (!(isAnyEditingOrRevoked() && !isEditingUser())) {
              @if (element.value) {
                <div class="edit-button-container">
                  <button
                    mat-icon-button
                    class="yellow"
                    (click)="unassignUser()">
                    <mat-icon>person_remove</mat-icon>
                  </button>
                </div>
              } @else {
                <app-edit-buttons
                  [toggleEdit]="toggleUserEdit.bind(this)"
                  [saveEdit]="saveUser.bind(this)"
                  [cancelEdit]="cancelUserEdit.bind(this)"
                  [shouldHideEdit]="isAnyEditingOrRevoked"
                  [isEditingUser]="isEditingUser"
                  [isEditingInfo]="isEditingInfo"
                  [element]="element"></app-edit-buttons>
              }
            }
          }
        }
      </td>
    </ng-container>
    <tr
      *matRowDef="let row; columns: ['key', 'value', 'edit']"
      mat-row></tr>
  </table>
</div><|MERGE_RESOLUTION|>--- conflicted
+++ resolved
@@ -25,19 +25,13 @@
             @if (isEditingUser() && userService.selectedUserRealm() !== "") {
               <mat-form-field>
                 <mat-label>Enter User</mat-label>
-<<<<<<< HEAD
                 <app-clearable-input (onClick)="userService.userFilter.set('')"
                   [showClearButton]="userService.userFilter() !== ''">
-                  <input matInput
-                         [(ngModel)]="userService.userFilter"
-                         [matAutocomplete]="userAuto" />
+                  <input
+                    matInput
+                    [(ngModel)]="userService.userFilter"
+                    [matAutocomplete]="userAuto"/>
                 </app-clearable-input>
-=======
-                <input
-                  matInput
-                  [(ngModel)]="userService.userFilter"
-                  [matAutocomplete]="userAuto"/>
->>>>>>> b8b1f8db
                 <mat-autocomplete #userAuto="matAutocomplete">
                   @for (option of userService.filteredUsernames();
                     track option) {
