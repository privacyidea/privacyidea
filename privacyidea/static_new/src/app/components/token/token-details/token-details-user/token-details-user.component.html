<div
  [ngClass]="{
    'pad-0': overflowService.isWidthOverflowing('body', 1310)
  }"
  class="user-container">
  <table
    [dataSource]="userData()"
    aria-label="User Detail Data Table"
    class="user-details-table"
    i18n-aria-label
    mat-table>
    <ng-container matColumnDef="key">
      <td
        *matCellDef="let element"
        class="details-key-row"
        mat-cell>
        {{ element.keyMap.label }}
      </td>
    </ng-container>
    <ng-container matColumnDef="value">
      <td
        *matCellDef="let element"
        class="user-editable-row height-52 fix-width-20-padr-0"
        mat-cell>
        @switch (element.keyMap.key) {
          @case ("username") {
            @if (isEditingUser() && userService.selectedUserRealm() !== "") {
              <mat-form-field>
                <mat-label i18n>Enter User</mat-label>
                <app-clearable-input
                  (onClick)="userService.userFilter.set('')"
                  [showClearButton]="userService.userFilter() !== ''">
                  <input
                    matInput
                    [(ngModel)]="userService.userFilter"
                    [matAutocomplete]="userAuto" />
                </app-clearable-input>
                <mat-autocomplete #userAuto="matAutocomplete">
                  @for (option of userService.filteredUsernames(); track option) {
                    <mat-option [value]="option">{{ option }}</mat-option>
                  }
                </mat-autocomplete>
              </mat-form-field>
            } @else {
<<<<<<< HEAD
              <span
                i18n-aria-label="{{ element.keyMap.label }} Link"
                >{{ element.value }}
              </span>
=======
              <a
                href="#"
                i18n-aria-label="{{ element.keyMap.label }} Link">
                {{ element.value }}
              </a>
>>>>>>> b98ec42d
            }
          }
          @case ("user_realm") {
            @if (isEditingUser()) {
              <mat-form-field>
                <mat-label i18n>Select Realm of User</mat-label>
                <mat-select
                  [(ngModel)]="userService.selectedUserRealm"
                  [value]="userService.selectedUserRealm()">
                  @for (option of realmService.realmOptions(); track option) {
                    <mat-option value="{{ option }}">{{ option }}</mat-option>
                  }
                </mat-select>
              </mat-form-field>
            } @else {
<<<<<<< HEAD
              <span
                i18n-aria-label="{{ element.keyMap.label }} Link"
                >{{ element.value }}
              </span>
=======
              <a
                href="#"
                i18n-aria-label="{{ element.keyMap.label }} Link">
                {{ element.value }}
              </a>
>>>>>>> b98ec42d
            }
          }
          @default {
            {{ element.value }}
          }
        }
      </td>
    </ng-container>
    <ng-container matColumnDef="edit">
      <td
        *matCellDef="let element"
        class="edit-column-cell"
        mat-cell>
        @switch (element.keyMap.key) {
          @case ("username") {
            @if (!(isAnyEditingOrRevoked() && !isEditingUser())) {
              @if (element.value) {
                <div class="edit-button-container">
                  <button
                    mat-icon-button
                    class="yellow"
                    (click)="unassignUser()"
                    i18n-aria-label="Unassign User">
                    <mat-icon>person_remove</mat-icon>
                  </button>
                </div>
              } @else {
                <app-edit-buttons
                  [toggleEdit]="toggleUserEdit.bind(this)"
                  [saveEdit]="saveUser.bind(this)"
                  [cancelEdit]="cancelUserEdit.bind(this)"
                  [shouldHideEdit]="isAnyEditingOrRevoked"
                  [isEditingUser]="isEditingUser"
                  [isEditingInfo]="isEditingInfo"
                  [element]="element"></app-edit-buttons>
              }
            }
          }
        }
      </td>
    </ng-container>
    <tr
      *matRowDef="let row; columns: ['key', 'value', 'edit']"
      mat-row></tr>
  </table>
</div><|MERGE_RESOLUTION|>--- conflicted
+++ resolved
@@ -42,18 +42,10 @@
                 </mat-autocomplete>
               </mat-form-field>
             } @else {
-<<<<<<< HEAD
               <span
-                i18n-aria-label="{{ element.keyMap.label }} Link"
-                >{{ element.value }}
-              </span>
-=======
-              <a
-                href="#"
                 i18n-aria-label="{{ element.keyMap.label }} Link">
                 {{ element.value }}
-              </a>
->>>>>>> b98ec42d
+              </span>
             }
           }
           @case ("user_realm") {
@@ -69,18 +61,10 @@
                 </mat-select>
               </mat-form-field>
             } @else {
-<<<<<<< HEAD
               <span
-                i18n-aria-label="{{ element.keyMap.label }} Link"
-                >{{ element.value }}
-              </span>
-=======
-              <a
-                href="#"
                 i18n-aria-label="{{ element.keyMap.label }} Link">
                 {{ element.value }}
-              </a>
->>>>>>> b98ec42d
+              </span>
             }
           }
           @default {
