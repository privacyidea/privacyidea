import { AuthService, AuthServiceInterface } from "../../../../../services/auth/auth.service";
import { Component, Input, WritableSignal, inject } from "@angular/core";
import {
  NotificationService,
  NotificationServiceInterface
} from "../../../../../services/notification/notification.service";
import { SimpleDialogComponent, SimpleDialogData } from "../../../../shared/simple-dialog/simple-dialog.component";
import { TokenService, TokenServiceInterface } from "../../../../../services/token/token.service";

import { FormsModule } from "@angular/forms";
import { MatButtonModule } from "@angular/material/button";
import { MatDialog } from "@angular/material/dialog";
<<<<<<< HEAD
import { AuthService, AuthServiceInterface } from "../../../../../services/auth/auth.service";
=======
import { MatIcon } from "@angular/material/icon";
>>>>>>> de9c876f

@Component({
  selector: "app-set-pin-action",
  imports: [FormsModule, MatIcon, MatButtonModule],
  templateUrl: "./set-pin-action.component.html",
  styleUrl: "./set-pin-action.component.scss"
})
export class SetPinActionComponent {
  private readonly notificationService: NotificationServiceInterface = inject(NotificationService);
  private readonly tokenService: TokenServiceInterface = inject(TokenService);
  protected readonly authService: AuthServiceInterface = inject(AuthService);
  private readonly dialog: MatDialog = inject(MatDialog);
  @Input() setPinValue!: WritableSignal<string>;
  @Input() repeatPinValue!: WritableSignal<string>;

  setPin() {
    if (this.setPinValue() !== this.repeatPinValue()) {
      console.error("PINs do not match.");
      this.notificationService.openSnackBar("PINs do not match.");
      return;
    }
    this.tokenService.setPin(this.tokenService.tokenSerial(), this.setPinValue()).subscribe({
      next: () => {
        this.notificationService.openSnackBar("PIN set successfully.");
        this.setPinValue.set("");
        this.repeatPinValue.set("");
      }
    });
  }

  setRandomPin() {
    this.tokenService.setRandomPin(this.tokenService.tokenSerial()).subscribe({
      next: (result) => {
        const dialogData: SimpleDialogData = {
          header: "PIN Set Successfully",
          text: "Randomly generated PIN:",
          data: result.detail.pin
        };
        this.dialog.open(SimpleDialogComponent, { data: dialogData });
      }
    });
  }

  canSetRandomPin() {
    return (
      this.authService.rights().includes("setrandompin") && this.authService.rights().includes("otp_pin_set_random")
    );
  }
}<|MERGE_RESOLUTION|>--- conflicted
+++ resolved
@@ -10,11 +10,8 @@
 import { FormsModule } from "@angular/forms";
 import { MatButtonModule } from "@angular/material/button";
 import { MatDialog } from "@angular/material/dialog";
-<<<<<<< HEAD
+import { MatIcon } from "@angular/material/icon";
 import { AuthService, AuthServiceInterface } from "../../../../../services/auth/auth.service";
-=======
-import { MatIcon } from "@angular/material/icon";
->>>>>>> de9c876f
 
 @Component({
   selector: "app-set-pin-action",
