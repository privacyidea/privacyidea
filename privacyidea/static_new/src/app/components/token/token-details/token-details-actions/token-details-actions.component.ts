--- conflicted
+++ resolved
@@ -37,19 +37,10 @@
 export class TokenDetailsActionsComponent {
   private readonly matDialog: MatDialog = inject(MatDialog);
   private readonly tokenService: TokenServiceInterface = inject(TokenService);
-<<<<<<< HEAD
-  protected readonly validateService: ValidateServiceInterface =
-    inject(ValidateService);
-  protected readonly overflowService: OverflowServiceInterface =
-    inject(OverflowService);
-  protected readonly notificationService: NotificationServiceInterface =
-    inject(NotificationService);
-  protected readonly authService: AuthServiceInterface = inject(AuthService);
-=======
   protected readonly validateService: ValidateServiceInterface = inject(ValidateService);
   protected readonly overflowService: OverflowServiceInterface = inject(OverflowService);
   protected readonly notificationService: NotificationServiceInterface = inject(NotificationService);
->>>>>>> de9c876f
+  protected readonly authService: AuthServiceInterface = inject(AuthService);
   @Input() setPinValue!: WritableSignal<string>;
   @Input() repeatPinValue!: WritableSignal<string>;
   @Input() tokenType!: WritableSignal<string>;
