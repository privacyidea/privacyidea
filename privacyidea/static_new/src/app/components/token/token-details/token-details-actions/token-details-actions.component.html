@if (overflowService.isWidthOverflowing("body", 1580)) {
  <br/>
}
<div
  [ngClass]="{
      'ali-center': overflowService.isWidthOverflowing('body', 1580),
    }"
  class="actions-otp-container">
  <div class="user-pin-container user-pin-container-padding">
<<<<<<< HEAD
    <div class="user-pin-input">
      <input style="display: none"
             type="text" />
      <input style="display: none"
             type="password" />
      <input [(ngModel)]="setPinValue"
             [type]="'password'"
             class="input"
             placeholder="Token PIN" />
      <input [(ngModel)]="repeatPinValue"
             [type]="'password'"
             class="input"
             placeholder="Repeat PIN" />
    </div>
    <div class="user-pin-button">
      <button (click)="setPin()"
              class="detail-button"
              extended
              mat-fab>
        <mat-icon class="detail-button-icon">password</mat-icon>
        Set PIN
      </button>
      @if (canSetRandomPin()) {
        <button (click)="setRandomPin()"
                class="detail-button"
                extended
                mat-fab>
          <mat-icon class="detail-button-icon">casino</mat-icon>
          Random PIN
        </button>
      }
    </div>
    <br />
    <mat-divider />
    <br />
=======
    @if (tokenType() !== "passkey") {
      <div class="user-pin-input">
        <input
          style="display: none"
          type="text"/>

        <input
          style="display: none"
          type="password"/>

        <input
          [(ngModel)]="setPinValue"
          [type]="'password'"
          class="input"
          placeholder="Token PIN"/>

        <input
          [(ngModel)]="repeatPinValue"
          [type]="'password'"
          class="input"
          placeholder="Repeat PIN"/>
      </div>
      <div class="user-pin-button">
        <button
          (click)="setPin()"
          class="detail-button"
          extended
          mat-fab>
          <mat-icon class="detail-button-icon">password</mat-icon>
          Set PIN
        </button>
        @if (canSetRandomPin()) {
          <button
            (click)="setRandomPin()"
            class="detail-button"
            extended
            mat-fab>
            <mat-icon class="detail-button-icon">casino</mat-icon>
            Random PIN
          </button>
        }
      </div>
    }
    <br/>
    <mat-divider/>
    <br/>
>>>>>>> b83ef9dc
  </div>
  @if (tokenType() !== 'passkey') {
  <div class="actions-pin-input">
<<<<<<< HEAD
    <input [(ngModel)]="fristOTPValue"
           class="input"
           placeholder="First OTP" />
    <input [(ngModel)]="secondOTPValue"
           class="input"
           placeholder="Second OTP" />
=======
    <input
      [(ngModel)]="fristOTPValue"
      class="input"
      placeholder="First OTP"/>

    <input
      [(ngModel)]="secondOTPValue"
      class="input"
      placeholder="Second OTP"/>
>>>>>>> b83ef9dc
  </div>
  <div class="actions-pin-input-button">
    <button
      (click)="resyncOTPToken()"
      class="detail-button"
      extended
      mat-fab>
      <mat-icon class="detail-button-icon">sync</mat-icon>
      Resync Token
    </button>
  </div>
<<<<<<< HEAD
  <br />
  <mat-divider />
  <br />
    <div class="actions-otp-pin-input">
      <input style="display: none"
             type="text" />
      <input style="display: none"
             type="password" />
      <mat-form-field class="width-100">
        <mat-label>OTP or Pin</mat-label>
        <input matInput
               [(ngModel)]="otpOrPinToTest"
               [type]="hide ? 'password' : 'text'"
               autocomplete="one-time-code">
        <button mat-icon-button
                matSuffix
                type="button"
                (click)="hide = !hide"
                [attr.aria-label]="hide ? 'Show value' : 'Hide value'">
=======
  <br/>
  <mat-divider/>
  <br/>
  @if (tokenType() !== 'passkey') {
    <div class="actions-otp-pin-input">
      <input
        style="display: none"
        type="text"/>

      <input
        style="display: none"
        type="password"/>

      <mat-form-field class="width-100">
        <mat-label>OTP or Pin</mat-label>

        <input
          matInput
          [(ngModel)]="otpOrPinToTest"
          [type]="hide ? 'password' : 'text'"
          autocomplete="one-time-code">

        <button
          mat-icon-button
          matSuffix
          type="button"
          (click)="hide = !hide"
          [attr.aria-label]="hide ? 'Show value' : 'Hide value'">
>>>>>>> b83ef9dc
          <mat-icon>{{ hide ? 'visibility_off' : 'visibility' }}</mat-icon>
        </button>
      </mat-form-field>
    </div>
    <div class="actions-pin-button">
      <button
        (click)="testToken()"
        class="detail-button"
        extended
        mat-fab>
        <mat-icon class="detail-button-icon">help_outline</mat-icon>
        Test Token
      </button>
      <button
        (click)="verifyOTPValue()"
        class="detail-button"
        extended
        mat-fab>
        <mat-icon class="detail-button-icon">help_outline</mat-icon>
        Verify OTP Value
      </button>
      @if (tokenType() === 'sshkey') {
        <button
          (click)="assignSSHMachineDialog()"
          class="detail-button"
          extended
          mat-fab>
          <mat-icon class="detail-button-icon">computer</mat-icon>
          Assign SSH Machine
        </button>
      }
    </div>
  } @else {
    <button
      (click)="testPasskey()"
      class="detail-button"
      extended
      mat-fab>
      <mat-icon class="detail-button-icon">key</mat-icon>
      Test Passkey
    </button>
  }
</div><|MERGE_RESOLUTION|>--- conflicted
+++ resolved
@@ -1,40 +1,34 @@
 @if (overflowService.isWidthOverflowing("body", 1580)) {
-  <br/>
+  <br />
 }
 <div
   [ngClass]="{
-      'ali-center': overflowService.isWidthOverflowing('body', 1580),
-    }"
-  class="actions-otp-container">
+    'ali-center': overflowService.isWidthOverflowing('body', 1580),
+  }"
+  class="actions-otp-container"
+>
   <div class="user-pin-container user-pin-container-padding">
-<<<<<<< HEAD
     <div class="user-pin-input">
-      <input style="display: none"
-             type="text" />
-      <input style="display: none"
-             type="password" />
-      <input [(ngModel)]="setPinValue"
-             [type]="'password'"
-             class="input"
-             placeholder="Token PIN" />
-      <input [(ngModel)]="repeatPinValue"
-             [type]="'password'"
-             class="input"
-             placeholder="Repeat PIN" />
+      <input style="display: none" type="text" />
+
+      <input style="display: none" type="password" />
+
+      <input [(ngModel)]="setPinValue" [type]="'password'" class="input" placeholder="Token PIN" />
+
+      <input
+        [(ngModel)]="repeatPinValue"
+        [type]="'password'"
+        class="input"
+        placeholder="Repeat PIN"
+      />
     </div>
     <div class="user-pin-button">
-      <button (click)="setPin()"
-              class="detail-button"
-              extended
-              mat-fab>
+      <button (click)="setPin()" class="detail-button" extended mat-fab>
         <mat-icon class="detail-button-icon">password</mat-icon>
         Set PIN
       </button>
       @if (canSetRandomPin()) {
-        <button (click)="setRandomPin()"
-                class="detail-button"
-                extended
-                mat-fab>
+        <button (click)="setRandomPin()" class="detail-button" extended mat-fab>
           <mat-icon class="detail-button-icon">casino</mat-icon>
           Random PIN
         </button>
@@ -43,119 +37,26 @@
     <br />
     <mat-divider />
     <br />
-=======
-    @if (tokenType() !== "passkey") {
-      <div class="user-pin-input">
-        <input
-          style="display: none"
-          type="text"/>
+  </div>
+  @if (tokenType() !== "passkey") {
+    <div class="actions-pin-input">
+      <input [(ngModel)]="fristOTPValue" class="input" placeholder="First OTP" />
 
-        <input
-          style="display: none"
-          type="password"/>
+      <input [(ngModel)]="secondOTPValue" class="input" placeholder="Second OTP" />
+    </div>
+    <div class="actions-pin-input-button">
+      <button (click)="resyncOTPToken()" class="detail-button" extended mat-fab>
+        <mat-icon class="detail-button-icon">sync</mat-icon>
+        Resync Token
+      </button>
+    </div>
+    <br />
+    <mat-divider />
+    <br />
+    <div class="actions-otp-pin-input">
+      <input style="display: none" type="text" />
 
-        <input
-          [(ngModel)]="setPinValue"
-          [type]="'password'"
-          class="input"
-          placeholder="Token PIN"/>
-
-        <input
-          [(ngModel)]="repeatPinValue"
-          [type]="'password'"
-          class="input"
-          placeholder="Repeat PIN"/>
-      </div>
-      <div class="user-pin-button">
-        <button
-          (click)="setPin()"
-          class="detail-button"
-          extended
-          mat-fab>
-          <mat-icon class="detail-button-icon">password</mat-icon>
-          Set PIN
-        </button>
-        @if (canSetRandomPin()) {
-          <button
-            (click)="setRandomPin()"
-            class="detail-button"
-            extended
-            mat-fab>
-            <mat-icon class="detail-button-icon">casino</mat-icon>
-            Random PIN
-          </button>
-        }
-      </div>
-    }
-    <br/>
-    <mat-divider/>
-    <br/>
->>>>>>> b83ef9dc
-  </div>
-  @if (tokenType() !== 'passkey') {
-  <div class="actions-pin-input">
-<<<<<<< HEAD
-    <input [(ngModel)]="fristOTPValue"
-           class="input"
-           placeholder="First OTP" />
-    <input [(ngModel)]="secondOTPValue"
-           class="input"
-           placeholder="Second OTP" />
-=======
-    <input
-      [(ngModel)]="fristOTPValue"
-      class="input"
-      placeholder="First OTP"/>
-
-    <input
-      [(ngModel)]="secondOTPValue"
-      class="input"
-      placeholder="Second OTP"/>
->>>>>>> b83ef9dc
-  </div>
-  <div class="actions-pin-input-button">
-    <button
-      (click)="resyncOTPToken()"
-      class="detail-button"
-      extended
-      mat-fab>
-      <mat-icon class="detail-button-icon">sync</mat-icon>
-      Resync Token
-    </button>
-  </div>
-<<<<<<< HEAD
-  <br />
-  <mat-divider />
-  <br />
-    <div class="actions-otp-pin-input">
-      <input style="display: none"
-             type="text" />
-      <input style="display: none"
-             type="password" />
-      <mat-form-field class="width-100">
-        <mat-label>OTP or Pin</mat-label>
-        <input matInput
-               [(ngModel)]="otpOrPinToTest"
-               [type]="hide ? 'password' : 'text'"
-               autocomplete="one-time-code">
-        <button mat-icon-button
-                matSuffix
-                type="button"
-                (click)="hide = !hide"
-                [attr.aria-label]="hide ? 'Show value' : 'Hide value'">
-=======
-  <br/>
-  <mat-divider/>
-  <br/>
-  @if (tokenType() !== 'passkey') {
-    <div class="actions-otp-pin-input">
-      <input
-        style="display: none"
-        type="text"/>
-
-      <input
-        style="display: none"
-        type="password"/>
+      <input style="display: none" type="password" />
 
       <mat-form-field class="width-100">
         <mat-label>OTP or Pin</mat-label>
@@ -164,53 +65,38 @@
           matInput
           [(ngModel)]="otpOrPinToTest"
           [type]="hide ? 'password' : 'text'"
-          autocomplete="one-time-code">
+          autocomplete="one-time-code"
+        />
 
         <button
           mat-icon-button
           matSuffix
           type="button"
           (click)="hide = !hide"
-          [attr.aria-label]="hide ? 'Show value' : 'Hide value'">
->>>>>>> b83ef9dc
-          <mat-icon>{{ hide ? 'visibility_off' : 'visibility' }}</mat-icon>
+          [attr.aria-label]="hide ? 'Show value' : 'Hide value'"
+        >
+          <mat-icon>{{ hide ? "visibility_off" : "visibility" }}</mat-icon>
         </button>
       </mat-form-field>
     </div>
     <div class="actions-pin-button">
-      <button
-        (click)="testToken()"
-        class="detail-button"
-        extended
-        mat-fab>
+      <button (click)="testToken()" class="detail-button" extended mat-fab>
         <mat-icon class="detail-button-icon">help_outline</mat-icon>
         Test Token
       </button>
-      <button
-        (click)="verifyOTPValue()"
-        class="detail-button"
-        extended
-        mat-fab>
+      <button (click)="verifyOTPValue()" class="detail-button" extended mat-fab>
         <mat-icon class="detail-button-icon">help_outline</mat-icon>
         Verify OTP Value
       </button>
-      @if (tokenType() === 'sshkey') {
-        <button
-          (click)="assignSSHMachineDialog()"
-          class="detail-button"
-          extended
-          mat-fab>
+      @if (tokenType() === "sshkey") {
+        <button (click)="assignSSHMachineDialog()" class="detail-button" extended mat-fab>
           <mat-icon class="detail-button-icon">computer</mat-icon>
           Assign SSH Machine
         </button>
       }
     </div>
   } @else {
-    <button
-      (click)="testPasskey()"
-      class="detail-button"
-      extended
-      mat-fab>
+    <button (click)="testPasskey()" class="detail-button" extended mat-fab>
       <mat-icon class="detail-button-icon">key</mat-icon>
       Test Passkey
     </button>
