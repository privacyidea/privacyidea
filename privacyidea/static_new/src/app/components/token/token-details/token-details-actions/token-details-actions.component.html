@if (overflowService.isWidthOverflowing("body", 1580)) {
  <br />
}
<div
  [ngClass]="{
    'ali-center': overflowService.isWidthOverflowing('body', 1580),
  }"
  class="actions-otp-container"
>
  <div class="user-pin-container user-pin-container-padding">
<<<<<<< HEAD
    <div class="user-pin-input">
      <input style="display: none" type="text" />

      <input style="display: none" type="password" />

      <input [(ngModel)]="setPinValue" [type]="'password'" class="input" placeholder="Token PIN" />

      <input
        [(ngModel)]="repeatPinValue"
        [type]="'password'"
        class="input"
        placeholder="Repeat PIN"
      />
    </div>
    <div class="user-pin-button">
      <button (click)="setPin()" class="detail-button" extended mat-fab>
        <mat-icon class="detail-button-icon">password</mat-icon>
        Set PIN
      </button>
      @if (canSetRandomPin()) {
        <button (click)="setRandomPin()" class="detail-button" extended mat-fab>
          <mat-icon class="detail-button-icon">casino</mat-icon>
          Random PIN
        </button>
      }
    </div>
    <br />
    <mat-divider />
    <br />
  </div>
  @if (tokenType() !== "passkey") {
    <div class="actions-pin-input">
      <input [(ngModel)]="fristOTPValue" class="input" placeholder="First OTP" />

      <input [(ngModel)]="secondOTPValue" class="input" placeholder="Second OTP" />
    </div>
    <div class="actions-pin-input-button">
      <button (click)="resyncOTPToken()" class="detail-button" extended mat-fab>
        <mat-icon class="detail-button-icon">sync</mat-icon>
        Resync Token
      </button>
    </div>
    <br />
    <mat-divider />
    <br />
    <div class="actions-otp-pin-input">
      <input style="display: none" type="text" />

      <input style="display: none" type="password" />

      <mat-form-field class="width-100">
        <mat-label>OTP or Pin</mat-label>

        <input
          matInput
          [(ngModel)]="otpOrPinToTest"
          [type]="hide ? 'password' : 'text'"
          autocomplete="one-time-code"
        />

        <button
          mat-icon-button
          matSuffix
          type="button"
          (click)="hide = !hide"
          [attr.aria-label]="hide ? 'Show value' : 'Hide value'"
        >
          <mat-icon>{{ hide ? "visibility_off" : "visibility" }}</mat-icon>
        </button>
      </mat-form-field>
    </div>
    <div class="actions-pin-button">
      <button (click)="testToken()" class="detail-button" extended mat-fab>
        <mat-icon class="detail-button-icon">help_outline</mat-icon>
        Test Token
      </button>
      <button (click)="verifyOTPValue()" class="detail-button" extended mat-fab>
        <mat-icon class="detail-button-icon">help_outline</mat-icon>
        Verify OTP Value
      </button>
      @if (tokenType() === "sshkey") {
        <button (click)="assignSSHMachineDialog()" class="detail-button" extended mat-fab>
          <mat-icon class="detail-button-icon">computer</mat-icon>
          Assign SSH Machine
        </button>
      }
    </div>
=======
    @if (tokenType() !== "passkey") {
      <app-set-pin-action
        [setPinValue]="setPinValue"
        [repeatPinValue]="repeatPinValue"/>
    }
    <br/>
    <mat-divider/>
    <br/>
  </div>
  <app-resync-token-action/>
  <br/>
  <mat-divider/>
  <br/>
  @if (tokenType() !== 'passkey') {
    <app-test-otp-pin-action/>
    @if (tokenType() === 'sshkey') {
      <button
        (click)="assignSSHMachineDialog()"
        class="detail-button"
        extended
        mat-fab>
        <mat-icon class="detail-button-icon">computer</mat-icon>
        Assign SSH Machine
      </button>
    }
>>>>>>> a11e1cb1
  } @else {
    <button (click)="testPasskey()" class="detail-button" extended mat-fab>
      <mat-icon class="detail-button-icon">key</mat-icon>
      Test Passkey
    </button>
  }
</div><|MERGE_RESOLUTION|>--- conflicted
+++ resolved
@@ -8,121 +8,25 @@
   class="actions-otp-container"
 >
   <div class="user-pin-container user-pin-container-padding">
-<<<<<<< HEAD
-    <div class="user-pin-input">
-      <input style="display: none" type="text" />
-
-      <input style="display: none" type="password" />
-
-      <input [(ngModel)]="setPinValue" [type]="'password'" class="input" placeholder="Token PIN" />
-
-      <input
-        [(ngModel)]="repeatPinValue"
-        [type]="'password'"
-        class="input"
-        placeholder="Repeat PIN"
-      />
-    </div>
-    <div class="user-pin-button">
-      <button (click)="setPin()" class="detail-button" extended mat-fab>
-        <mat-icon class="detail-button-icon">password</mat-icon>
-        Set PIN
-      </button>
-      @if (canSetRandomPin()) {
-        <button (click)="setRandomPin()" class="detail-button" extended mat-fab>
-          <mat-icon class="detail-button-icon">casino</mat-icon>
-          Random PIN
-        </button>
-      }
-    </div>
+    @if (tokenType() !== "passkey") {
+      <app-set-pin-action [setPinValue]="setPinValue" [repeatPinValue]="repeatPinValue" />
+    }
     <br />
     <mat-divider />
     <br />
   </div>
+  <app-resync-token-action />
+  <br />
+  <mat-divider />
+  <br />
   @if (tokenType() !== "passkey") {
-    <div class="actions-pin-input">
-      <input [(ngModel)]="fristOTPValue" class="input" placeholder="First OTP" />
-
-      <input [(ngModel)]="secondOTPValue" class="input" placeholder="Second OTP" />
-    </div>
-    <div class="actions-pin-input-button">
-      <button (click)="resyncOTPToken()" class="detail-button" extended mat-fab>
-        <mat-icon class="detail-button-icon">sync</mat-icon>
-        Resync Token
-      </button>
-    </div>
-    <br />
-    <mat-divider />
-    <br />
-    <div class="actions-otp-pin-input">
-      <input style="display: none" type="text" />
-
-      <input style="display: none" type="password" />
-
-      <mat-form-field class="width-100">
-        <mat-label>OTP or Pin</mat-label>
-
-        <input
-          matInput
-          [(ngModel)]="otpOrPinToTest"
-          [type]="hide ? 'password' : 'text'"
-          autocomplete="one-time-code"
-        />
-
-        <button
-          mat-icon-button
-          matSuffix
-          type="button"
-          (click)="hide = !hide"
-          [attr.aria-label]="hide ? 'Show value' : 'Hide value'"
-        >
-          <mat-icon>{{ hide ? "visibility_off" : "visibility" }}</mat-icon>
-        </button>
-      </mat-form-field>
-    </div>
-    <div class="actions-pin-button">
-      <button (click)="testToken()" class="detail-button" extended mat-fab>
-        <mat-icon class="detail-button-icon">help_outline</mat-icon>
-        Test Token
-      </button>
-      <button (click)="verifyOTPValue()" class="detail-button" extended mat-fab>
-        <mat-icon class="detail-button-icon">help_outline</mat-icon>
-        Verify OTP Value
-      </button>
-      @if (tokenType() === "sshkey") {
-        <button (click)="assignSSHMachineDialog()" class="detail-button" extended mat-fab>
-          <mat-icon class="detail-button-icon">computer</mat-icon>
-          Assign SSH Machine
-        </button>
-      }
-    </div>
-=======
-    @if (tokenType() !== "passkey") {
-      <app-set-pin-action
-        [setPinValue]="setPinValue"
-        [repeatPinValue]="repeatPinValue"/>
-    }
-    <br/>
-    <mat-divider/>
-    <br/>
-  </div>
-  <app-resync-token-action/>
-  <br/>
-  <mat-divider/>
-  <br/>
-  @if (tokenType() !== 'passkey') {
-    <app-test-otp-pin-action/>
-    @if (tokenType() === 'sshkey') {
-      <button
-        (click)="assignSSHMachineDialog()"
-        class="detail-button"
-        extended
-        mat-fab>
+    <app-test-otp-pin-action />
+    @if (tokenType() === "sshkey") {
+      <button (click)="assignSSHMachineDialog()" class="detail-button" extended mat-fab>
         <mat-icon class="detail-button-icon">computer</mat-icon>
         Assign SSH Machine
       </button>
     }
->>>>>>> a11e1cb1
   } @else {
     <button (click)="testPasskey()" class="detail-button" extended mat-fab>
       <mat-icon class="detail-button-icon">key</mat-icon>
