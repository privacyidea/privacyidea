@if (overflowService.isWidthOverflowing("body", 1580)) {
  <br />
}
<div
  [ngClass]="{
    'ali-center': overflowService.isWidthOverflowing('body', 1580),
  }"
  class="actions-otp-container"
>
  <div class="user-pin-container user-pin-container-padding">
<<<<<<< HEAD
    @if (tokenType() !== "passkey") {
      <div class="user-pin-input">
        <input
          style="display: none"
          type="text"/>

        <input
          style="display: none"
          type="password"/>

        <input
          [(ngModel)]="setPinValue"
          [type]="'password'"
          class="input"
          i18n-placeholder
          placeholder="Token PIN"/>

        <input
          [(ngModel)]="repeatPinValue"
          [type]="'password'"
          class="input"
          i18n-placeholder
          placeholder="Repeat PIN"/>
      </div>
      <div class="user-pin-button">
        <button
          (click)="setPin()"
          class="detail-button"
          extended
          mat-fab
          i18n>
          <mat-icon class="detail-button-icon">password</mat-icon>
          Set PIN
        </button>
        @if (canSetRandomPin()) {
          <button
            (click)="setRandomPin()"
            class="detail-button"
            extended
            mat-fab
            i18n>
            <mat-icon class="detail-button-icon">casino</mat-icon>
            Random PIN
          </button>
        }
      </div>
    }
    <br/>
    <mat-divider/>
    <br/>
  </div>
  <div class="actions-pin-input">
    <input
      [(ngModel)]="fristOTPValue"
      class="input"
      i18n-placeholder
      placeholder="First OTP"/>

    <input
      [(ngModel)]="secondOTPValue"
      class="input"
      i18n-placeholder
      placeholder="Second OTP"/>
  </div>
  <div class="actions-pin-input-button">
    <button
      (click)="resyncOTPToken()"
      class="detail-button"
      extended
      mat-fab
      i18n>
      <mat-icon class="detail-button-icon">sync</mat-icon>
      Resync Token
    </button>
  </div>
  <br/>
  <mat-divider/>
  <br/>
  @if (tokenType() !== 'passkey') {
    <div class="actions-otp-pin-input">
      <input
        style="display: none"
        type="text"/>

      <input
        style="display: none"
        type="password"/>

      <mat-form-field class="width-100">
        <mat-label i18n>OTP or Pin</mat-label>

        <input
          matInput
          [(ngModel)]="otpOrPinToTest"
          [type]="hide ? 'password' : 'text'"
          autocomplete="one-time-code">

        <button
          mat-icon-button
          matSuffix
          type="button"
          (click)="hide = !hide"
          i18n-aria-label
          [attr.aria-label]="hide ? 'Show value' : 'Hide value'">
          <mat-icon>{{ hide ? 'visibility_off' : 'visibility' }}</mat-icon>
        </button>
      </mat-form-field>
    </div>
    <div class="actions-pin-button">
      <button
        (click)="testToken()"
        class="detail-button"
        extended
        mat-fab
        i18n>
        <mat-icon class="detail-button-icon">help_outline</mat-icon>
        Test Token
      </button>
      <button
        (click)="verifyOTPValue()"
        class="detail-button"
        extended
        mat-fab
        i18n>
        <mat-icon class="detail-button-icon">help_outline</mat-icon>
        Verify OTP Value
      </button>
      @if (tokenType() === 'sshkey') {
        <button
          (click)="assignSSHMachineDialog()"
          class="detail-button"
          extended
          mat-fab
          i18n>
          <mat-icon class="detail-button-icon">computer</mat-icon>
          Assign SSH Machine
        </button>
      }
    </div>
  } @else {
    <button
      (click)="testPasskey()"
      class="detail-button"
      extended
      mat-fab
      i18n>
=======
    <app-set-pin-action [setPinValue]="setPinValue" [repeatPinValue]="repeatPinValue" />
    <br />
    <mat-divider />
    <br />
  </div>
  @if (tokenType() !== "passkey") {
    <app-resync-token-action />
    <br />
    <mat-divider />
    <br />
  }
  @if (tokenType() !== "passkey") {
    <app-test-otp-pin-action />
    @if (tokenType() === "sshkey") {
      <button (click)="assignSSHMachineDialog()" class="detail-button" extended mat-fab>
        <mat-icon class="detail-button-icon">computer</mat-icon>
        Assign SSH Machine
      </button>
    }
  } @else {
    <button (click)="testPasskey()" class="detail-button" extended mat-fab>
>>>>>>> 35d5aa34
      <mat-icon class="detail-button-icon">key</mat-icon>
      Test Passkey
    </button>
  }
</div>
<|MERGE_RESOLUTION|>--- conflicted
+++ resolved
@@ -8,154 +8,6 @@
   class="actions-otp-container"
 >
   <div class="user-pin-container user-pin-container-padding">
-<<<<<<< HEAD
-    @if (tokenType() !== "passkey") {
-      <div class="user-pin-input">
-        <input
-          style="display: none"
-          type="text"/>
-
-        <input
-          style="display: none"
-          type="password"/>
-
-        <input
-          [(ngModel)]="setPinValue"
-          [type]="'password'"
-          class="input"
-          i18n-placeholder
-          placeholder="Token PIN"/>
-
-        <input
-          [(ngModel)]="repeatPinValue"
-          [type]="'password'"
-          class="input"
-          i18n-placeholder
-          placeholder="Repeat PIN"/>
-      </div>
-      <div class="user-pin-button">
-        <button
-          (click)="setPin()"
-          class="detail-button"
-          extended
-          mat-fab
-          i18n>
-          <mat-icon class="detail-button-icon">password</mat-icon>
-          Set PIN
-        </button>
-        @if (canSetRandomPin()) {
-          <button
-            (click)="setRandomPin()"
-            class="detail-button"
-            extended
-            mat-fab
-            i18n>
-            <mat-icon class="detail-button-icon">casino</mat-icon>
-            Random PIN
-          </button>
-        }
-      </div>
-    }
-    <br/>
-    <mat-divider/>
-    <br/>
-  </div>
-  <div class="actions-pin-input">
-    <input
-      [(ngModel)]="fristOTPValue"
-      class="input"
-      i18n-placeholder
-      placeholder="First OTP"/>
-
-    <input
-      [(ngModel)]="secondOTPValue"
-      class="input"
-      i18n-placeholder
-      placeholder="Second OTP"/>
-  </div>
-  <div class="actions-pin-input-button">
-    <button
-      (click)="resyncOTPToken()"
-      class="detail-button"
-      extended
-      mat-fab
-      i18n>
-      <mat-icon class="detail-button-icon">sync</mat-icon>
-      Resync Token
-    </button>
-  </div>
-  <br/>
-  <mat-divider/>
-  <br/>
-  @if (tokenType() !== 'passkey') {
-    <div class="actions-otp-pin-input">
-      <input
-        style="display: none"
-        type="text"/>
-
-      <input
-        style="display: none"
-        type="password"/>
-
-      <mat-form-field class="width-100">
-        <mat-label i18n>OTP or Pin</mat-label>
-
-        <input
-          matInput
-          [(ngModel)]="otpOrPinToTest"
-          [type]="hide ? 'password' : 'text'"
-          autocomplete="one-time-code">
-
-        <button
-          mat-icon-button
-          matSuffix
-          type="button"
-          (click)="hide = !hide"
-          i18n-aria-label
-          [attr.aria-label]="hide ? 'Show value' : 'Hide value'">
-          <mat-icon>{{ hide ? 'visibility_off' : 'visibility' }}</mat-icon>
-        </button>
-      </mat-form-field>
-    </div>
-    <div class="actions-pin-button">
-      <button
-        (click)="testToken()"
-        class="detail-button"
-        extended
-        mat-fab
-        i18n>
-        <mat-icon class="detail-button-icon">help_outline</mat-icon>
-        Test Token
-      </button>
-      <button
-        (click)="verifyOTPValue()"
-        class="detail-button"
-        extended
-        mat-fab
-        i18n>
-        <mat-icon class="detail-button-icon">help_outline</mat-icon>
-        Verify OTP Value
-      </button>
-      @if (tokenType() === 'sshkey') {
-        <button
-          (click)="assignSSHMachineDialog()"
-          class="detail-button"
-          extended
-          mat-fab
-          i18n>
-          <mat-icon class="detail-button-icon">computer</mat-icon>
-          Assign SSH Machine
-        </button>
-      }
-    </div>
-  } @else {
-    <button
-      (click)="testPasskey()"
-      class="detail-button"
-      extended
-      mat-fab
-      i18n>
-=======
     <app-set-pin-action [setPinValue]="setPinValue" [repeatPinValue]="repeatPinValue" />
     <br />
     <mat-divider />
@@ -170,16 +22,15 @@
   @if (tokenType() !== "passkey") {
     <app-test-otp-pin-action />
     @if (tokenType() === "sshkey") {
-      <button (click)="assignSSHMachineDialog()" class="detail-button" extended mat-fab>
+      <button (click)="assignSSHMachineDialog()" class="detail-button" extended mat-fab i18n>
         <mat-icon class="detail-button-icon">computer</mat-icon>
         Assign SSH Machine
       </button>
     }
   } @else {
-    <button (click)="testPasskey()" class="detail-button" extended mat-fab>
->>>>>>> 35d5aa34
+    <button (click)="testPasskey()" class="detail-button" extended mat-fab i18n>
       <mat-icon class="detail-button-icon">key</mat-icon>
       Test Passkey
     </button>
   }
-</div>
+</div>