<<<<<<< HEAD
import { Component, Input, signal, Signal, WritableSignal } from '@angular/core';
import { MatCell, MatColumnDef, MatRow, MatTableModule } from '@angular/material/table';
import { MatList, MatListItem } from '@angular/material/list';
import { MatFormField, MatLabel } from '@angular/material/form-field';
import { MatInput } from '@angular/material/input';
import { FormsModule } from '@angular/forms';
import { MatIconButton } from '@angular/material/button';
import { MatIcon } from '@angular/material/icon';
import { MatDivider } from '@angular/material/divider';
import { TokenService } from '../../../../services/token/token.service';
import { Observable, switchMap } from 'rxjs';
import { EditButtonsComponent } from '../edit-buttons/edit-buttons.component';
import { NgClass } from '@angular/common';
import { OverflowService } from '../../../../services/overflow/overflow.service';
=======
import {Component, Input, signal, Signal, WritableSignal} from '@angular/core';
import {MatCell, MatColumnDef, MatRow, MatTableModule} from '@angular/material/table';
import {MatList, MatListItem} from '@angular/material/list';
import {MatFormField, MatLabel} from '@angular/material/form-field';
import {MatInput} from '@angular/material/input';
import {FormsModule} from '@angular/forms';
import {MatIconButton} from '@angular/material/button';
import {MatIcon} from '@angular/material/icon';
import {MatDivider} from '@angular/material/divider';
import {TokenService} from '../../../../services/token/token.service';
import {Observable, switchMap} from 'rxjs';
import {EditButtonsComponent} from '../edit-buttons/edit-buttons.component';
import {NgClass} from '@angular/common';
import {OverflowService} from '../../../../services/overflow/overflow.service';
import {NotificationService} from '../../../../services/notification/notification.service';
>>>>>>> 72ecbd2d

@Component({
  selector: 'app-token-details-info',
  standalone: true,
  imports: [
    MatTableModule,
    MatColumnDef,
    MatCell,
    MatList,
    MatListItem,
    MatFormField,
    MatInput,
    FormsModule,
    MatIconButton,
    MatLabel,
    MatIcon,
    MatDivider,
    MatRow,
    EditButtonsComponent,
    NgClass
  ],
  templateUrl: './token-details-info.component.html',
  styleUrl: './token-details-info.component.scss'
})
export class TokenDetailsInfoComponent {
  @Input() tokenSerial!: WritableSignal<string>;
  @Input() infoData!: WritableSignal<{
    value: any;
    keyMap: { label: string; key: string };
    isEditing: WritableSignal<boolean>
  }[]>;
  @Input() detailData!: WritableSignal<{
    keyMap: { key: string; label: string };
    value: any;
    isEditing: WritableSignal<boolean>
  }[]>;
  @Input() isAnyEditingOrRevoked!: Signal<boolean>;
  @Input() isEditingInfo!: WritableSignal<boolean>;
  @Input() isEditingUser!: WritableSignal<boolean>;
  @Input() refreshDetails!: WritableSignal<boolean>;
  newInfo = signal({ key: '', value: '' });
  protected readonly Object = Object;

  constructor(private tokenService: TokenService,
<<<<<<< HEAD
    protected overflowService: OverflowService) {
=======
              private notificationService: NotificationService,
              protected overflowService: OverflowService) {
>>>>>>> 72ecbd2d
  }

  toggleInfoEditMode(element: any, type: string = '', action: string = ''): void {
    this.isEditingInfo.set(!this.isEditingInfo());
    if (action === 'cancel') {
      this.newInfo.set({ key: '', value: '' });
    }
    if (action === 'save') {
      this.saveInfo(element.value);
    }
    this.newInfo.set({ key: '', value: '' });
  }

  saveInfo(infos: any): void {
    if (this.newInfo().key.trim() !== '' && this.newInfo().value.trim() !== '') {
      infos[this.newInfo().key] = this.newInfo().value;
    }
    this.tokenService.setTokenInfos(this.tokenSerial(), infos).subscribe({
      next: () => {
        this.refreshDetails.set(true);
      },
      error: error => {
        console.error('Failed to save token infos.', error);
        this.notificationService.openSnackBar('Failed to save token infos.')
      }
    });
  }

  deleteInfo(key: string): void {
    this.tokenService.deleteInfo(this.tokenSerial(), key).pipe(
      switchMap(() => {
        const info = this.detailData()
          .find(detail => detail.keyMap.key === 'info');
        if (info) {
          this.isEditingInfo.set(true);
        }
        return new Observable<void>(observer => {
          observer.next();
          observer.complete();
        });
      })
    ).subscribe({
      next: () => {
        this.refreshDetails.set(true);
      },
      error: error => {
        console.error('Failed to delete info.', error);
        this.notificationService.openSnackBar('Failed to delete info.')
      }
    });
  }
}<|MERGE_RESOLUTION|>--- conflicted
+++ resolved
@@ -1,4 +1,3 @@
-<<<<<<< HEAD
 import { Component, Input, signal, Signal, WritableSignal } from '@angular/core';
 import { MatCell, MatColumnDef, MatRow, MatTableModule } from '@angular/material/table';
 import { MatList, MatListItem } from '@angular/material/list';
@@ -13,23 +12,7 @@
 import { EditButtonsComponent } from '../edit-buttons/edit-buttons.component';
 import { NgClass } from '@angular/common';
 import { OverflowService } from '../../../../services/overflow/overflow.service';
-=======
-import {Component, Input, signal, Signal, WritableSignal} from '@angular/core';
-import {MatCell, MatColumnDef, MatRow, MatTableModule} from '@angular/material/table';
-import {MatList, MatListItem} from '@angular/material/list';
-import {MatFormField, MatLabel} from '@angular/material/form-field';
-import {MatInput} from '@angular/material/input';
-import {FormsModule} from '@angular/forms';
-import {MatIconButton} from '@angular/material/button';
-import {MatIcon} from '@angular/material/icon';
-import {MatDivider} from '@angular/material/divider';
-import {TokenService} from '../../../../services/token/token.service';
-import {Observable, switchMap} from 'rxjs';
-import {EditButtonsComponent} from '../edit-buttons/edit-buttons.component';
-import {NgClass} from '@angular/common';
-import {OverflowService} from '../../../../services/overflow/overflow.service';
-import {NotificationService} from '../../../../services/notification/notification.service';
->>>>>>> 72ecbd2d
+import { NotificationService } from '../../../../services/notification/notification.service';
 
 @Component({
   selector: 'app-token-details-info',
@@ -73,14 +56,11 @@
   newInfo = signal({ key: '', value: '' });
   protected readonly Object = Object;
 
-  constructor(private tokenService: TokenService,
-<<<<<<< HEAD
-    protected overflowService: OverflowService) {
-=======
-              private notificationService: NotificationService,
-              protected overflowService: OverflowService) {
->>>>>>> 72ecbd2d
-  }
+  constructor(
+    private tokenService: TokenService,
+    private notificationService: NotificationService,
+    protected overflowService: OverflowService,
+  ) { }
 
   toggleInfoEditMode(element: any, type: string = '', action: string = ''): void {
     this.isEditingInfo.set(!this.isEditingInfo());
