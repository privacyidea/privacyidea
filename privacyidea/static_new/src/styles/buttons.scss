--- conflicted
+++ resolved
@@ -14,21 +14,21 @@
 
 $grad-surface: linear-gradient(145deg, var(--mat-sys-surface-container), var(--mat-sys-surface-container-low));
 $grad-surface-hover: linear-gradient(
-  145deg,
-  var(--mat-sys-surface-container-lowest),
-  var(--mat-sys-surface-container-low)
+                145deg,
+                var(--mat-sys-surface-container-lowest),
+                var(--mat-sys-surface-container-low)
 );
 
 $background-low-contrast: linear-gradient(
-  145deg,
-  var(--mat-sys-surface-container-highest),
-  var(--mat-sys-surface-container-low)
+                145deg,
+                var(--mat-sys-surface-container-highest),
+                var(--mat-sys-surface-container-low)
 );
 
 $button-low-contrast-variant: linear-gradient(
-  145deg,
-  var(--mat-sys-surface-container-low),
-  var(--mat-sys-surface-container-highest)
+                145deg,
+                var(--mat-sys-surface-container-low),
+                var(--mat-sys-surface-container-highest)
 );
 
 @mixin button-base($height, $width, $background-color, $border-color, $color) {
@@ -61,11 +61,11 @@
 
 @mixin card-button-variant($background-color, $border-color, $color) {
   @include button-base(
-    $height: $button-height,
-    $width: $button-width,
-    $background-color: $background-color,
-    $border-color: $border-color,
-    $color: $color
+          $height: $button-height,
+          $width: $button-width,
+          $background-color: $background-color,
+          $border-color: $border-color,
+          $color: $color
   );
 }
 
@@ -140,9 +140,9 @@
 
 .card-button-1 {
   @include card-button-variant(
-    var(--mat-sys-surface-container),
-    var(--mat-sys-surface-container-highest),
-    var(--mat-sys-on-surface-variant)
+                  var(--mat-sys-surface-container),
+                  var(--mat-sys-surface-container-highest),
+                  var(--mat-sys-on-surface-variant)
   );
 }
 
@@ -152,9 +152,9 @@
 
 .card-button-support {
   @include card-button-variant(
-    var(--mat-sys-surface-container-lowest),
-    var(--green-brand-light),
-    var(--green-brand-light)
+                  var(--mat-sys-surface-container-lowest),
+                  var(--green-brand-light),
+                  var(--green-brand-light)
   );
 }
 
@@ -402,15 +402,15 @@
   padding: var(--half-global-padding) var(--global-padding);
   border: 1px solid var(--mat-sys-outline);
   background-color: var(--mat-sys-surface);
-  transition:
-    background-color 0.2s ease-in-out,
-    color 0.2s ease-in-out;
+  transition: background-color 0.2s ease-in-out,
+  color 0.2s ease-in-out;
 }
 
 .mat-mdc-outlined-button .mat-icon {
   height: 24px;
   width: 24px;
 }
+
 .mat-mdc-outlined-button[class*="action-button-delete"] {
   --mat-outlined-button-state-layer-color: var(--rose-bg);
   --mat-outlined-button-ripple-color: var(--rose-bg);
@@ -455,7 +455,6 @@
   }
 }
 
-<<<<<<< HEAD
 .filter-button {
   top: 0;
   right: 2px;
@@ -482,16 +481,6 @@
   }
 }
 
-.small-icon-button {
-   width: 36px !important;
-   height: 36px !important;
-   padding: 0px !important;
-   display: inline-flex !important;
-   align-items: center;
-   justify-content: center;
-
-   & > *[role=img] {
-=======
 .input-attached-button-active {
   background-color: var(--mat-sys-primary-base-active);
   color: var(--mat-sys-on-primary);
@@ -517,6 +506,7 @@
   justify-content: center !important;
   transition: background-color 0.2s ease-in-out;
   flex-shrink: 0;
+
   .small-icon-button {
     width: 36px !important;
     height: 36px !important;
@@ -526,7 +516,6 @@
     justify-content: center;
 
     & > *[role="img"] {
->>>>>>> e8e956ab
       width: 18px;
       height: 18px;
       font-size: 18px;
