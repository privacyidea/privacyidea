--- conflicted
+++ resolved
@@ -1,9 +1,5 @@
 .expansion-panel {
   box-shadow: var(--box-shadow) !important;
-<<<<<<< HEAD
-}
-
-.type-option {
 }
 
 ::ng-deep {
@@ -38,6 +34,4 @@
   .type-option.mat-mdc-option:hover:not(.mdc-list-item--selected, .mdc-list-item--disabled) {
     background-color: #f2f9fd;
   }
-=======
->>>>>>> 531b6bd8
 }