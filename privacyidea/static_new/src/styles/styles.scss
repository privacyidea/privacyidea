@use "sass:meta";
@use "@angular/material" as mat;
@use "theme";
@use "material-icons/iconfont/material-icons.scss";

@include meta.load-css("table.scss");
@include meta.load-css("buttons.scss");
@include meta.load-css("inputs.scss");
@include meta.load-css("tab.scss");
@include meta.load-css("info.scss");
@include meta.load-css("dialog.scss");
@include meta.load-css("enroll.scss");
@include meta.load-css("panel.scss");

html,
body {
  background: var(--mat-sys-background);
  font-family: "Roboto", sans-serif;
  margin: 0;
  overflow: hidden;
}

@font-face {
  font-family: "Roboto";
  src: url("fonts/Roboto-VariableFont_wdth,wght.ttf") format("truetype");
  font-weight: 100 900;
  font-style: normal;
}

@font-face {
  font-family: "Roboto";
  src: url("fonts/static/Roboto-Bold.ttf") format("truetype");
  font-weight: 700;
  font-style: normal;
}

:root {
  --blur: 4px;
  --border-radius: 4px;
  --light-distance: -4px;
  --shadow-distance: 2px;

  --double-global-padding: calc(var(--global-padding) * 2);
  --global-padding: 20px;
  --three-quarters-global-padding: calc(var(--global-padding) * 0.75);
  --half-global-padding: calc(var(--global-padding) / 2);
  --third-global-padding: calc(var(--global-padding) / 3);
  --quarter-global-padding: calc(var(--global-padding) / 4);
  --eighth-global-padding: calc(var(--global-padding) / 8);

  --global-gap: 16px;

  --light: #f3f3f3;

  --green-brand-base: hsl(72, 100%, 32%);
  --green-brand-light: hsl(72, 100%, 37%);
  --background-green-brand: linear-gradient(145deg, var(--green-brand-light), var(--green-brand-base));

  --box-shadow: var(--shadow-distance) var(--shadow-distance) var(--blur) var(--mat-sys-shadow),
    var(--light-distance) var(--light-distance) var(--blur) var(--mat-sys-light);
  --box-shadow-white: var(--shadow-distance) var(--shadow-distance) var(--blur) var(--mat-sys-shadow),
    var(--light-distance) var(--light-distance) var(--blur) var(--mat-sys-light);
  --box-shadow-inset: inset var(--shadow-distance) var(--shadow-distance) var(--blur) var(--mat-sys-shadow),
    inset var(--light-distance) var(--light-distance) var(--blur) var(--mat-sys-light);

  --background-blue: linear-gradient(145deg, var(--mat-sys-primary-dark), var(--mat-sys-primary));
  --background-blue-inset: linear-gradient(145deg, var(--mat-sys-primary-light-active), var(--mat-sys-primary-light));
  --box-shadow-blue: inset var(--shadow-distance) var(--shadow-distance) var(--blur) var(--mat-sys-primary-light-active),
    inset var(--light-distance) var(--light-distance) var(--blur) var(--mat-sys-primary-dark);
  --box-shadow-blue-inset: inset var(--shadow-distance) var(--shadow-distance) var(--blur) var(--mat-sys-primary-dark),
    inset var(--light-distance) var(--light-distance) var(--blur) var(--mat-sys-primary-light-active);

  --background-green: linear-gradient(145deg, var(--green-base), var(--green-light));
  --background-green-inset: linear-gradient(145deg, var(--green-light), var(--green-base));
  --box-shadow-green: inset var(--shadow-distance) var(--shadow-distance) var(--blur) var(--green-light-active),
    inset var(--light-distance) var(--light-distance) var(--blur) var(--green-dark);
  --box-shadow-green-inset: inset var(--shadow-distance) var(--shadow-distance) var(--blur) var(--green-dark),
    inset var(--light-distance) var(--light-distance) var(--blur) var(--green-light-active);

  --background-red: linear-gradient(145deg, var(--red-base), var(--red-light));
  --background-red-inset: linear-gradient(145deg, var(--red-light), var(--red-base));
  --box-shadow-red: inset var(--shadow-distance) var(--shadow-distance) var(--blur) var(--red-light-active),
    inset var(--light-distance) var(--light-distance) var(--blur) var(--red-dark);
  --box-shadow-red-inset: inset var(--shadow-distance) var(--shadow-distance) var(--blur) var(--red-dark),
    inset var(--light-distance) var(--light-distance) var(--blur) var(--red-light-active);

  --background-yellow: linear-gradient(145deg, var(--yellow-base), var(--yellow-light));
  --background-yellow-inset: linear-gradient(145deg, var(--yellow-light), var(--yellow-base));

  --background-gray: linear-gradient(145deg, var(--grey-base), var(--grey-light));
  --background-gray-inset: linear-gradient(145deg, var(--grey-light), var(--grey-base));

  --box-shadow-gray: inset var(--shadow-distance) var(--shadow-distance) var(--blur) var(--grey-light-active),
    inset var(--light-distance) var(--light-distance) var(--blur) var(--grey-dark);
  --box-shadow-gray-inset: inset var(--shadow-distance) var(--shadow-distance) var(--blur) var(--grey-dark),
    inset var(--light-distance) var(--light-distance) var(--blur) var(--grey-light-active);

  --box-shadow-header: 4px 2px var(--blur) var(--mat-sys-shadow);
  --box-dialog-shadow: 0px 4px 20px var(--mat-sys-shadow-color-high);
  --table-color: var(--mat-sys-surface-container-lowest);

  --mdc-filled-text-field-container-color: var(surface-container-low);
  --mdc-tab-indicator-active-indicator-color: var(--mat-sys-primary);
  --mdc-filled-text-field-focus-active-indicator-color: var(---mat-sys-primary-light);
  --mat-tab-header-active-focus-indicator-color: var(--mat-sys-primary);
  --mat-tab-header-active-ripple-color: white;
  --mat-tab-header-inactive-ripple-color: white;
  --mat-select-focused-arrow-color: var(--mat-sys-primary-light);
  --mdc-outlined-text-field-focus-outline-color: var(--mat-sys-primary-light);
}

.shadow {
  color: var(--mat-sys-shadow);
}

.on-surface {
  color: var(--mat-sys-on-surface);
}

.surface-highest {
  color: var(--mat-sys-surface-container-highest);
}

.bold {
  font-weight: bold;
}

.italic {
  font-style: italic;
}

.red {
  color: var(--red-base);
}

.red-light {
  color: var(--red-light);
}

.red-light-active {
  color: var(--red-light-active);
}

.green {
  color: var(--green-base);
}

.green-light {
  color: var(--green-light);
}

.green-light-active {
  color: var(--green-light-active);
}

.yellow {
  color: var(--yellow-base);
}

.yellow-light {
  color: var(--yellow-light);
}

.yellow-light-active {
  color: var(--yellow-light-active);
}

.blue-base {
  color: var(--mat-sys-primary);
}

.ali-center {
  align-items: center;
}

.ali-end {
  align-items: end;
}

.just-center {
  justify-content: center;
}

.just-end {
  justify-content: end;
}

.flex {
  display: flex;
}

.flex-center {
  display: flex;
  align-items: center;
  justify-content: center;
}

.flex-center-vertical {
  display: flex;
  align-items: center;
}

.flex-center-horizontal {
  display: flex;
  justify-content: center;
}

.flex-top-center {
  display: flex;
  align-items: flex-start;
  justify-content: center;
}

.flex-size-none {
  flex: none;
}

.flex-size-1 {
  flex: 1;
}

.flex-size-2 {
  flex: 2;
}

.flex-size-3 {
  flex: 3;
}

.flex-size-5 {
  flex: 5;
}

.flex-size-8 {
  flex: 8;
}

.flex-size-auto {
  flex: auto;
}

.width-238 {
  width: 238px;
}

.width-288px {
  width: 288px;
}

.font-14 {
  font-size: 14px;
}

.text-center {
  text-align: center;
}

.flex-just-start {
  display: flex;
  justify-content: flex-start;
}

.mat-mdc-input-element {
  font-size: 14px;
}

.gap-20 {
  gap: 20px;
}

.pad-0 {
  padding: 0 !important;
}

.margin-left-2 {
  margin-left: 32px;
}

.margin-left-1 {
  margin-left: 16px;
}

.margin-top-1 {
  margin-top: 16px;
}

.margin-top-2 {
  margin-top: 32px;
}

.margin-bottom-1 {
  margin-bottom: 16px;
}

<<<<<<< HEAD
.margin-bottom-32 {
  margin-bottom: 32px;
=======
.margin-0 {
  margin: 0;
>>>>>>> ce91fab0
}

.width-32 {
  width: 32%;
}

.width-33 {
  width: 33%;
}

.width-66 {
  width: 66%;
}

.width-50 {
  width: 50%;
}

.width-100 {
  width: 100%;
}

.height-auto {
  height: auto;
}

.gap-1 {
  gap: 16px;
}

.gap-8 {
  gap: 8px;
}

.margin-16 {
  margin: 16px;
}

.margin-8 {
  margin: 8px;
}

.overflow {
  overflow: auto;
}

.padding-32 {
  padding: 32px;
}

.max-width-96 {
  max-width: 96vw;
}

.margin-left-64 {
  margin-left: 64px;
}

.copy-button {
  background: unset;
  border: unset;
  cursor: pointer;
}

.copy-icon {
  font-size: 16px;
  align-items: center;
  display: flex !important;
  justify-content: center;
  color: #d0d0d0;
}

::ng-deep {
  .mdc-snackbar {
    margin-bottom: 76px !important;
  }

  .mat-mdc-icon-button {
    display: flex;
    align-items: center;
  }

  .cdk-overlay-pane.mat-mdc-dialog-panel {
    max-width: unset;
  }

  .mat-divider {
    border-top-color: #e0e2ec !important;
  }
}

.content-layout {
  max-width: 100vw;
}

.hidden {
  visibility: hidden;
}

::ng-deep {
  .multi-column-panel.mat-mdc-select-panel {
    display: grid;
    grid-template-columns: repeat(2, 1fr);
    max-height: unset;
    column-gap: var(--third-global-padding);
    padding: var(--three-quarters-global-padding);
    padding-bottom: var(--global-padding);
    overflow-y: auto;
  }
}

.single-column-panel.mat-mdc-select-panel {
  max-height: unset;
  padding: var(--three-quarters-global-padding);
  padding-bottom: var(--global-padding);
  overflow-y: auto;
}

.select-option {
  @include mat.elevation(3);
  border-radius: var(--border-radius);
  margin: 0 0 var(--third-global-padding) 0;
}

.sticky-header {
  position: sticky;
  top: 0;
  z-index: 100;
  background-color: var(--mat-sys-surface-container-lowest);
  padding: 16px;
  transition: box-shadow 0.3s ease-in-out;
}

.sticky-header.is-sticky {
  @include mat.elevation(3);
}

.sticky-controls {
  display: flex;
  align-items: center;
  gap: var(--global-gap);
}

.sticky-controls .mat-mdc-form-field {
  flex-grow: 1;
  width: 100%;
}<|MERGE_RESOLUTION|>--- conflicted
+++ resolved
@@ -292,13 +292,12 @@
   margin-bottom: 16px;
 }
 
-<<<<<<< HEAD
 .margin-bottom-32 {
   margin-bottom: 32px;
-=======
+}
+
 .margin-0 {
   margin: 0;
->>>>>>> ce91fab0
 }
 
 .width-32 {
