--- conflicted
+++ resolved
@@ -520,15 +520,12 @@
   display: flex;
   flex-direction: column;
 }
-<<<<<<< HEAD
 .flex-row {
   display: flex;
   flex-direction: row;
   gap: var(--global-gap);
 }
-=======
-
->>>>>>> fe6d91e7
+
 .flex-grow-1 {
   flex-grow: 1;
 }
