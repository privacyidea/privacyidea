--- conflicted
+++ resolved
@@ -399,10 +399,7 @@
 }
 
 .content-layout {
-<<<<<<< HEAD
   max-width: 100vw;
-=======
-  max-width: 81vw;
 }
 
 .hidden {
@@ -457,5 +454,4 @@
 .sticky-controls .mat-mdc-form-field {
   flex-grow: 1;
   width: 100%;
->>>>>>> 785c5d63
 }