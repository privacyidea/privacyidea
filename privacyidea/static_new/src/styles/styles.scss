--- conflicted
+++ resolved
@@ -300,13 +300,12 @@
   margin-bottom: 16px;
 }
 
-<<<<<<< HEAD
 .margin-bottom-8 {
   margin-bottom: 8px;
-=======
+}
+
 .margin-bottom-32 {
   margin-bottom: 32px;
->>>>>>> 2b5e6d84
 }
 
 .margin-0 {
