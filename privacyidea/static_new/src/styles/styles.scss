--- conflicted
+++ resolved
@@ -288,13 +288,12 @@
   margin-top: 32px;
 }
 
-<<<<<<< HEAD
 .margin-top-0 {
   margin-top: 0;
-=======
+}
+
 .margin-top-64 {
   margin-top: 64px;
->>>>>>> c22a26a3
 }
 
 .margin-bottom-1 {
