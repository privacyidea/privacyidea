/* To learn more about Typescript configuration file: https://www.typescriptlang.org/docs/handbook/tsconfig-json.html. */
/* To learn more about Angular compiler options: https://angular.dev/reference/configs/angular-compiler-options. */
{
  "extends": "./tsconfig.json",
  "compilerOptions": {
    "outDir": "./out-tsc/app",
<<<<<<< HEAD
    "types": ["node"]
=======
    "types": [
      "@angular/localize"
    ]
>>>>>>> 785c5d63
  },
  "files": [
    "src/main.ts"
  ],
  "include": [
    "src/**/*.d.ts"
  ]
}<|MERGE_RESOLUTION|>--- conflicted
+++ resolved
@@ -4,13 +4,9 @@
   "extends": "./tsconfig.json",
   "compilerOptions": {
     "outDir": "./out-tsc/app",
-<<<<<<< HEAD
-    "types": ["node"]
-=======
     "types": [
-      "@angular/localize"
+      "@angular/localize", "node"
     ]
->>>>>>> 785c5d63
   },
   "files": [
     "src/main.ts"
