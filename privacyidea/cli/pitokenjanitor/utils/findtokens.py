--- conflicted
+++ resolved
@@ -581,13 +581,8 @@
                 owner = f"{token.user.login}@{token.user.realm}" if (token.user and user) else "n/a"
                 export_string = (f"{owner}, {token_dict.get('serial')}, {token_dict.get('otpkey')}, "
                                  f"{token_dict.get('type')}, {token_dict.get('otplen')}")
-<<<<<<< HEAD
-                if tokenobj.type.lower() == "totp":
-                    exported_tokens_chunks.append(
-=======
                 if token.type.lower() == "totp":
                     exported_tokens.append(
->>>>>>> dc21b0cb
                         export_string + f", {token_dict.get('info_list', {}).get('timeStep')}")
                 else:
                     exported_tokens.append(export_string)
