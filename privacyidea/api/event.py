--- conflicted
+++ resolved
@@ -67,11 +67,8 @@
     elif eventid == "handlermodules":
         # TODO: We need to provide a dynamic list of event handlers
         res = ["UserNotification", "Token", "Federation", "Script", "Counter"]
-<<<<<<< HEAD
         res.append("RequestMangler")
-=======
         res.append("ResponseMangler")
->>>>>>> c212abd0
     else:
         res = g.event_config.get_event(eventid)
     g.audit_object.log({"success": True})
