# http://www.privacyidea.org
# (c) cornelius kölbel, privacyidea.org
#
# 2016-04-05 Cornelius Kölbel <cornelius@privacyidea.org>
#            Add time to policies
# 2014-12-08 Cornelius Kölbel, <cornelius@privacyidea.org>
#            Complete rewrite during flask migration
#            Try to provide REST API
#
# privacyIDEA is a fork of LinOTP. Some code is adapted from
# the system-controller from LinOTP, which is
#  Copyright (C) 2010 - 2014 LSE Leading Security Experts GmbH
#  License:  AGPLv3
#  contact:  http://www.linotp.org
#            http://www.lsexperts.de
#            linotp@lsexperts.de
#
# This code is free software; you can redistribute it and/or
# modify it under the terms of the GNU AFFERO GENERAL PUBLIC LICENSE
# License as published by the Free Software Foundation; either
# version 3 of the License, or any later version.
#
# This code is distributed in the hope that it will be useful,
# but WITHOUT ANY WARRANTY; without even the implied warranty of
# MERCHANTABILITY or FITNESS FOR A PARTICULAR PURPOSE.  See the
# GNU AFFERO GENERAL PUBLIC LICENSE for more details.
#
# You should have received a copy of the GNU Affero General Public
# License along with this program.  If not, see <http://www.gnu.org/licenses/>.
#
__doc__ = """
The code of this module is tested in tests/test_api_system.py
"""
from flask import Blueprint, request, current_app
from .lib.utils import (getParam,
                        getLowerParams,
                        optional,
                        required,
                        send_result,
                        check_policy_name, send_file, get_required)
from ..lib.log import log_with
from ..lib.policies.conditions import ConditionHandleMissingData
from ..lib.policy import (set_policy, rename_policy,
                          export_policies, import_policies,
                          delete_policy, get_static_policy_definitions,
                          enable_policy, get_policy_condition_sections,
<<<<<<< HEAD
                          get_policy_condition_comparators, Match, validate_values)
from ..lib.policies.actions import PolicyAction
=======
                          get_policy_condition_comparators, Match, validate_values, get_policies)
>>>>>>> 32fb4830
from ..lib.token import get_dynamic_policy_definitions
from ..lib.error import (ParameterError)
from privacyidea.lib.utils import is_true
from privacyidea.lib.config import get_privacyidea_node_names
from ..api.lib.prepolicy import prepolicy, check_base_action

from flask import g
from werkzeug.datastructures import FileStorage

import logging


log = logging.getLogger(__name__)


policy_blueprint = Blueprint('policy_blueprint', __name__)


# -------------------------------------------------------------------
#
# POLICY functions
#

@policy_blueprint.route('/enable/<name>', methods=['POST'])
@log_with(log)
@prepolicy(check_base_action, request, PolicyAction.POLICYWRITE)
def enable_policy_api(name):
    """
    Enable a given policy by its name.

    :jsonparam name: Name of the policy
    :return: ID in the database
    """
    p = enable_policy(name)
    g.audit_object.log({"success": True})
    return send_result(p)


@policy_blueprint.route('/disable/<name>', methods=['POST'])
@log_with(log)
@prepolicy(check_base_action, request, PolicyAction.POLICYWRITE)
def disable_policy_api(name):
    """
    Disable a given policy by its name.

    :jsonparam name: The name of the policy
    :return: ID in the database
    """
    p = enable_policy(name, False)
    g.audit_object.log({"success": True})
    return send_result(p)

@policy_blueprint.route('/<old_name>', methods=['PATCH'])
@log_with(log)
@prepolicy(check_base_action, request, PolicyAction.POLICYWRITE)
def patch_policy_name_api(old_name):
    """
    Rename an existing policy.

    Only the policy’s name is modified; all other attributes remain unchanged.

    :param old_name: Current name of the policy (from the URL).
    :jsonparam name: New name to assign to the policy (in the JSON body).
    :return: Database ID of the renamed policy.
    """
    new_name = get_required(request.all_data, "name")
    result = rename_policy(name=old_name, new_name=new_name)
    g.audit_object.log({"success": True, "action_detail": f"{old_name} renamed to {new_name}"})
    return send_result(result)

@policy_blueprint.route('/<name>', methods=['POST'])
@log_with(log)
@prepolicy(check_base_action, request, PolicyAction.POLICYWRITE)
def set_policy_api(name=None):
    """
    Creates a new policy that defines access or behaviour of different
    actions in privacyIDEA

    :jsonparam basestring name: name of the policy
    :jsonparam scope: the scope of the policy like "admin", "system",
        "authentication" or "selfservice"
    :jsonparam priority: the priority of the policy
    :jsonparam description: a description of the policy
    :jsonparam adminrealm: Realm of the administrator. (only for admin scope)
    :jsonparam adminuser: Username of the administrator. (only for admin scope)
    :jsonparam action: which action may be executed
    :jsonparam realm: For which realm this policy is valid
    :jsonparam resolver: This policy is valid for this resolver
    :jsonparam user: The policy is valid for these users.
        string with wild cards or list of strings
    :jsonparam time: on which time does this policy hold
    :jsonparam pinode: The privacyIDEA node (or list of nodes) for which this policy is valid
    :jsonparam client: for which requesting client this should be
    :jsontype client: IP address with subnet
    :jsonparam user_agents: List of user agents for which this policy is valid.
    :jsonparam active: bool, whether this policy is active or not
    :jsonparam check_all_resolvers: bool, whether all all resolvers in which
        the user exists should be checked with this policy.
    :jsonparam conditions: a (possibly empty) list of conditions of the policy.
        Each condition is encoded as a list with 5 elements:
        ``[section (string), key (string), comparator (string), value (string), active (boolean)]``
        Hence, the ``conditions`` parameter expects a list of lists.
        When privacyIDEA checks if a defined policy should take effect,
        *all* conditions of the policy must be fulfilled for the policy to match.
        Note that the order of conditions is not guaranteed to be preserved.

    :return: a json result with success or error

    :status 200: Policy created or modified.
    :status 401: Authentication failed

    **Example request**:

    In this example a policy "pol1" is created.

    .. sourcecode:: http

       POST /policy/pol1 HTTP/1.1
       Host: example.com
       Accept: application/json

       scope=admin
       realm=realm1
       action=enroll, disable

    The policy POST request can also take the parameter of conditions. This is a list of conditions sets:
    [ [ "userinfo", "memberOf", "equals", "groupA", "true" ], [ ... ] ]
    With the entries being the ``section``, the ``key``, the ``comparator``, the ``value`` and ``active``.
    For more on conditions see :ref:`policy_conditions`.


    **Example response**:

    .. sourcecode:: http

       HTTP/1.0 200 OK
       Content-Length: 354
       Content-Type: application/json

        {
          "id": 1,
          "jsonrpc": "2.0",
          "result": {
            "status": true,
            "value": {
              "setPolicy pol1": 1
            }
          },
          "version": "privacyIDEA unknown"
        }
    """
    res = {}
    param = request.all_data
    check_policy_name(name)

    action = get_required(param, "action")
    scope = get_required(param, "scope")
    realm = param.get("realm")
    resolver = param.get("resolver")
    pinode = param.get("pinode")
    user = param.get("user")
    time = param.get("time")
    client = param.get("client")
    active = param.get("active")
    check_all_resolvers = param.get("check_all_resolvers")
    admin_realm = param.get("adminrealm")
    admin_user = param.get("adminuser")
    priority = int(param.get("priority", 1))
    conditions = param.get("conditions")
    description = param.get("description")
    user_agents = param.get("user_agents", None)

    # Validate admin realms here, because the allowed realms need to be read from the config file
    # (avoid flask imports on lib level)
    valid_admin_realms = current_app.config.get("SUPERUSER_REALM", [])
    validate_values(admin_realm, valid_admin_realms, "Admin Realms")

    g.audit_object.log({'action_detail': name,
                        'info': "{0!s}".format(param)})
    ret = set_policy(name=name, scope=scope, action=action, realm=realm,
                     resolver=resolver, user=user, client=client, time=time,
                     active=active or True, adminrealm=admin_realm,
                     adminuser=admin_user, pinode=pinode,
                     check_all_resolvers=check_all_resolvers or False,
                     priority=priority, conditions=conditions,
                     description=description, user_agents=user_agents)
    log.debug("policy {0!s} successfully saved.".format(name))
    string = "setPolicy " + name
    res[string] = ret
    g.audit_object.log({"success": True})

    return send_result(res)


@policy_blueprint.route('/', methods=['GET'])
@policy_blueprint.route('/<name>', methods=['GET'])
@policy_blueprint.route('/export/<export>', methods=['GET'])
@log_with(log)
@prepolicy(check_base_action, request, PolicyAction.POLICYREAD)
def get_policy(name=None, export=None):
    """
    this function is used to retrieve the policies that you
    defined.
    It can also be used to export the policy to a file.

    :query name: will only return the policy with the given name
    :query export: The filename needs to be specified as the
        third part of the URL like policy.cfg. It
        will then be exported to this file.
    :query realm: will return all policies in the given realm
    :query scope: will only return the policies within the given scope
    :query active: Set to true or false if you only want to display
        active or inactive policies.

    :return: a json result with the configuration of the specified policies
    :rtype: json

    :status 200: Policy created or modified.
    :status 401: Authentication failed

    **Example request**:

    In this example a policy "pol1" is created.

    .. sourcecode:: http

       GET /policy/pol1 HTTP/1.1
       Host: example.com
       Accept: application/json

    **Example response**:

    .. sourcecode:: http

       HTTP/1.0 200 OK
       Content-Type: application/json

        {
          "id": 1,
          "jsonrpc": "2.0",
          "result": {
            "status": true,
            "value": {
              "pol_update_del": {
                "action": "enroll",
                "active": true,
                "client": "1.1.1.1",
                "name": "pol_update_del",
                "realm": "r1",
                "resolver": "test",
                "scope": "selfservice",
                "time": "",
                "user": "admin"
              }
            }
          },
          "version": "privacyIDEA unknown"
        }
    """
    param = getLowerParams(request.all_data)
    realm = getParam(param, "realm")
    scope = getParam(param, "scope")
    active = getParam(param, "active")
    if active is not None:
        active = is_true(active)

    if not export:
        log.debug("retrieving policy name: {0!s}, realm: {1!s}, scope: {2!s}".format(name, realm, scope))

        policies = get_policies(name=name, realm=realm, scope=scope, active=active)
        ret = send_result(policies)
    else:
        # We want to export all policies
        policies = get_policies()
        ret = send_file(export_policies(policies), export, content_type='text/plain')

    g.audit_object.log({"success": True,
                        'info': "name = {0!s}, realm = {1!s}, scope = {2!s}".format(name, realm, scope)})
    return ret


@policy_blueprint.route('/<name>', methods=['DELETE'])
@log_with(log)
@prepolicy(check_base_action, request, PolicyAction.POLICYDELETE)
def delete_policy_api(name=None):
    """
    This deletes the policy of the given name.

    :jsonparam name: the policy with the given name
    :return: a json result about the delete success.
             In case of success value > 0

    :status 200: Policy created or modified.
    :status 401: Authentication failed

    **Example request**:

    In this example a policy "pol1" is created.

    .. sourcecode:: http

       DELETE /policy/pol1 HTTP/1.1
       Host: example.com
       Accept: application/json

    **Example response**:

    .. sourcecode:: http

       HTTP/1.0 200 OK
       Content-Type: application/json

       {
          "id": 1,
          "jsonrpc": "2.0",
          "result": {
            "status": true,
            "value": 1
          },
          "version": "privacyIDEA unknown"
       }
    """
    ret = delete_policy(name)
    g.audit_object.log({'success': True,
                        'info': name})
    return send_result(ret)


@policy_blueprint.route('/import/<filename>', methods=['POST'])
@log_with(log)
@prepolicy(check_base_action, request, PolicyAction.POLICYWRITE)
def import_policy_api(filename=None):
    """
    This function is used to import policies from a file.

    :jsonparam filename: The name of the file in the request

    :formparam file: The uploaded file contents

    :return: A json response with the number of imported policies.

    :status 200: Policy created or modified.
    :status 401: Authentication failed

    **Example request**:

    .. sourcecode:: http

       POST /policy/import/backup-policy.cfg HTTP/1.1
       Host: example.com
       Accept: application/json

    **Example response**:

    .. sourcecode:: http

       HTTP/1.0 200 OK
       Content-Type: application/json

        {
          "id": 1,
          "jsonrpc": "2.0",
          "result": {
            "status": true,
            "value": 2
          },
          "version": "privacyIDEA unknown"
        }


    """
    policy_file = request.files['file']
    if isinstance(policy_file, FileStorage):
        log.debug(f"Werkzeug File storage file: {policy_file}")
        file_contents = policy_file.read()
    else:  # pragma: no cover
        # TODO: is this even possible?
        file_contents = policy_file

    # The policy file should contain readable characters
    try:
        if isinstance(file_contents, bytes):
            file_contents = file_contents.decode()
    except UnicodeDecodeError as e:
        log.error(f"Unable to convert contents of file '{filename}' to unicode: {e}")
        raise ParameterError("Unable to convert file contents. Binary data is not supported")

    if file_contents == "":
        log.error("Error loading/importing policy file. file {0!s} empty!".format(
                  filename))
        raise ParameterError("Error loading policy. File empty!")

    policy_num = import_policies(file_contents=file_contents)
    g.audit_object.log({"success": True,
                        'info': "imported {0:d} policies from file {1!s}".format(
                            policy_num, filename)})

    return send_result(policy_num)


@policy_blueprint.route('/check', methods=['GET'])
@log_with(log)
def check_policy_api():
    """
    This function checks, if the given parameters would match a defined policy
    or not.

    :query user: the name of the user
    :query realm: the realm of the user or the realm the administrator
        want to do administrative tasks on.
    :query resolver: the resolver of a user
    :query scope: the scope of the policy
    :query action: the action that is done - if applicable
    :query IP_Address client: the client, from which this request would be
        issued

    :return: a json result with the keys allowed and policy in the value key
    :rtype: json

    :status 200: Policy created or modified.
    :status 401: Authentication failed

    **Example request**:

    .. sourcecode:: http

       GET /policy/check?user=admin&realm=r1&client=172.16.1.1 HTTP/1.1
       Host: example.com
       Accept: application/json

    **Example response**:

    .. sourcecode:: http

       HTTP/1.0 200 OK
       Content-Type: application/json

        {
          "id": 1,
          "jsonrpc": "2.0",
          "result": {
            "status": true,
            "value": {
              "pol_update_del": {
                "action": "enroll",
                "active": true,
                "client": "172.16.0.0/16",
                "name": "pol_update_del",
                "realm": "r1",
                "resolver": "test",
                "scope": "selfservice",
                "time": "",
                "user": "admin"
              }
            }
          },
          "version": "privacyIDEA unknown"
        }

    """
    res = {}
    param = getLowerParams(request.all_data)

    user = getParam(param, "user", required)
    realm = getParam(param, "realm", required)
    scope = getParam(param, "scope", required)
    action = getParam(param, "action", required)
    client = getParam(param, "client", optional)
    resolver = getParam(param, "resolver", optional)

    policies = Match.generic(g, scope=scope, user=user, resolver=resolver, realm=realm,
                             action=action, client=client, active=True).policies()
    if policies:
        res["allowed"] = True
        res["policy"] = policies
        policy_names = []
        for pol in policies:
            policy_names.append(pol.get("name"))
        g.audit_object.log({'info': "allowed by policy {0!s}".format(policy_names)})
    else:
        res["allowed"] = False
        res["info"] = "No policies found"

    g.audit_object.log({"success": True,
                        'action_detail': "action = %s, realm = %s, scope = "
                                         "%s" % (action, realm, scope)
                        })

    return send_result(res)


@policy_blueprint.route('/defs', methods=['GET'])
@policy_blueprint.route('/defs/<scope>', methods=['GET'])
@log_with(log)
def get_policy_defs(scope=None):
    """
    This is a helper function that returns the POSSIBLE policy
    definitions, that can
    be used to define your policies.

    If the given scope is "conditions", this returns a dictionary with the following keys:
     * ``"sections"``, containing a dictionary mapping each condition section name to a dictionary with
       the following keys:
         * ``"description"``, a human-readable description of the section
     * ``"comparators"``, containing a dictionary mapping each comparator to a dictionary with the following keys:
         * ``"description"``, a human-readable description of the comparator
     * ``"handle_missing_data"``, containing a dictionary mapping each handle_missing_data to a dictionary with the
        following keys:
            * ``"display_value"``, a human-readable name of the behaviour to be displayed in the webUI
            * ``"description"``, a short description of the behaviour

    if the scope is "pinodes", it returns a list of the configured privacyIDEA nodes.

    :query scope: if given, the function will only return policy
                  definitions for the given scope.

    :return: The policy definitions of the allowed scope with the actions and
        action types. The top level key is the scope.
    :rtype: dict
    """

    if scope == 'conditions':
        # special treatment: get descriptions of conditions
        section_descriptions = get_policy_condition_sections()
        comparator_descriptions = get_policy_condition_comparators()
        handle_missing_data = ConditionHandleMissingData.get_selection_dict()
        result = {
            "sections": section_descriptions,
            "comparators": comparator_descriptions,
            "handle_missing_data": handle_missing_data
        }
    elif scope == 'pinodes':
        result = get_privacyidea_node_names()
    else:
        static_pol = get_static_policy_definitions()
        dynamic_pol = get_dynamic_policy_definitions()

        # combine static and dynamic policies
        keys = list(static_pol) + list(dynamic_pol)
        result = {k: dict(list(static_pol.get(k, {}).items())
                          + list(dynamic_pol.get(k, {}).items())) for k in keys}

        if scope:
            result = result.get(scope)

    g.audit_object.log({"success": True,
                        'info': scope})
    return send_result(result)<|MERGE_RESOLUTION|>--- conflicted
+++ resolved
@@ -44,12 +44,7 @@
                           export_policies, import_policies,
                           delete_policy, get_static_policy_definitions,
                           enable_policy, get_policy_condition_sections,
-<<<<<<< HEAD
-                          get_policy_condition_comparators, Match, validate_values)
-from ..lib.policies.actions import PolicyAction
-=======
                           get_policy_condition_comparators, Match, validate_values, get_policies)
->>>>>>> 32fb4830
 from ..lib.token import get_dynamic_policy_definitions
 from ..lib.error import (ParameterError)
 from privacyidea.lib.utils import is_true
