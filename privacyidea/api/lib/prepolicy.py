#  2020-01-28 Jean-Pierre Höhmann <jean-pierre.hoehmann@netknights.it>
#             Add WebAuthn token
#  2019-02-10 Cornelius Kölbel <cornelius.koelbel@netknights.it>
#             Add push token enrollment policy
#  2018-11-14 Cornelius Kölbel <cornelius.koelbel@netknights.it>
#             Implement remaining pin policies
#  2018-11-12 Cornelius Kölbel <cornelius.koelbel@netknights.it>
#             In case of "setrealm" allow a user no to be in the
#             original realm.
#  2017-04-22 Cornelius Kölbel <cornelius.koelbel@netknights.it>
#             Add wrapper for U2F token
#  2017-01-18 Cornelius Kölbel <cornelius.koelbel@netknights.it>
#             Add token specific PIN policies based on
#             Quynh's pull request.
#  2016-11-29 Cornelius Kölbel <cornelius.koelbel@netknights.it>
#             Add timelimit for audit entries
#  2016-08-30 Cornelius Kölbel <cornelius.koelbel@netknights.it>
#             Add decorator to save the client type to the database
#  2016-07-17 Cornelius Kölbel <cornelius.koelbel@netknights.it>
#             Add realmadmin decorator
#  2016-05-18 Cornelius Kölbel <cornelius.koelbel@netknights.it>
#             Add resolver to check_base_action
#  2016-04-29 Cornelius Kölbel <cornelius.koelbel@netknights.it>
#             Add init_token_defaults to set default parameters
#             during token init.
#  2016-04-08 Cornelius Kölbel <cornelius.koelbel@netknights.it>
#             Avoid "None" as redundant 2nd argument
#  2015-12-28 Cornelius Kölbel <cornelius.koelbel@netknights.it>
#             Add ACTION.REQUIREDEMAIL
#  2015-12-12 Cornelius Kölbel <cornelius.koelbel@netknights.it>
#             Change eval to importlib
#  2015-11-04 Cornelius Kölbel <cornelius.koelbel@netknights.it>
#             Add check for REMOTE_USER
#  2015-04-13 Cornelius Kölbel <cornelius.koelbel@netknights.it>
#             Add hook for external decorator for init and assign
#  2015-02-06 Cornelius Kölbel <cornelius@privacyidea.org>
#             Create this module for enabling decorators for API calls
#
#  License:  AGPLv3
#  contact:  http://www.privacyidea.org
#
# This code is free software; you can redistribute it and/or
# modify it under the terms of the GNU AFFERO GENERAL PUBLIC LICENSE
# License as published by the Free Software Foundation; either
# version 3 of the License, or any later version.
#
# This code is distributed in the hope that it will be useful,
# but WITHOUT ANY WARRANTY; without even the implied warranty of
# MERCHANTABILITY or FITNESS FOR A PARTICULAR PURPOSE.  See the
# GNU AFFERO GENERAL PUBLIC LICENSE for more details.
#
# You should have received a copy of the GNU Affero General Public
# License along with this program.  If not, see <http://www.gnu.org/licenses/>.
#
"""
These are the policy decorators as PRE conditions for the API calls.
I.e. these conditions are executed before the wrapped API call.
This module uses the policy base functions from
privacyidea.lib.policy but also components from flask like g.

Wrapping the functions in a decorator class enables easy modular testing.

The functions of this module are tested in tests/test_api_lib_policy.py
"""

import logging
from dataclasses import replace
from typing import Union

from OpenSSL import crypto
from privacyidea.lib import _
from privacyidea.lib.container import find_container_by_serial
from privacyidea.lib.error import PolicyError, RegistrationError, TokenAdminError, ResourceNotFoundError, ParameterError
from flask import g, current_app, Request
from privacyidea.lib.policy import SCOPE, ACTION, REMOTE_USER
from privacyidea.lib.policy import Match, check_pin
from privacyidea.lib.tokens.passkeytoken import PasskeyTokenClass
from privacyidea.lib.user import (get_user_from_param, get_default_realm,
                                  split_user, User)
from privacyidea.lib.token import get_tokens, get_realms_of_token, get_token_type, get_token_owner
from privacyidea.lib.utils import (parse_timedelta, is_true, generate_charlists_from_pin_policy,
                                   get_module_class,
                                   determine_logged_in_userparams, parse_string_to_dict)
from privacyidea.lib.crypto import generate_password
from privacyidea.lib.auth import ROLE
from privacyidea.api.lib.utils import getParam, attestation_certificate_allowed, is_fqdn
from privacyidea.api.lib.policyhelper import (get_init_tokenlabel_parameters, get_pushtoken_add_config,
                                              check_token_action_allowed, check_container_action_allowed,
                                              UserAttributes,
                                              get_container_user_attributes)
from privacyidea.lib.clientapplication import save_clientapplication
from privacyidea.lib.config import (get_token_class)
from privacyidea.lib.tokenclass import ROLLOUTSTATE
from privacyidea.lib.tokens.certificatetoken import ACTION as CERTIFICATE_ACTION
from privacyidea.lib.token import get_one_token
import functools
import jwt
import re
import importlib

# Token specific imports!
from privacyidea.lib.tokens.webauthn import (WebAuthnRegistrationResponse,
                                             AUTHENTICATOR_ATTACHMENT_TYPES,
                                             USER_VERIFICATION_LEVELS, ATTESTATION_LEVELS,
                                             ATTESTATION_FORMS)
from privacyidea.lib.tokens.webauthntoken import (DEFAULT_PUBLIC_KEY_CREDENTIAL_ALGORITHM_PREFERENCE,
                                                  PUBLIC_KEY_CREDENTIAL_ALGORITHMS,
                                                  PUBKEY_CRED_ALGORITHMS_ORDER,
                                                  DEFAULT_TIMEOUT, DEFAULT_ALLOWED_TRANSPORTS,
                                                  DEFAULT_USER_VERIFICATION_REQUIREMENT,
                                                  DEFAULT_AUTHENTICATOR_ATTESTATION_LEVEL,
                                                  DEFAULT_AUTHENTICATOR_ATTESTATION_FORM,
                                                  WebAuthnTokenClass, DEFAULT_CHALLENGE_TEXT_AUTH,
                                                  DEFAULT_CHALLENGE_TEXT_ENROLL,
                                                  is_webauthn_assertion_response)
from privacyidea.lib.fido2.policy_action import FIDO2PolicyAction, PasskeyAction
from privacyidea.lib.tokens.u2ftoken import (U2FACTION, parse_registration_data)
from privacyidea.lib.tokens.u2f import x509name_to_string
from privacyidea.lib.tokens.pushtoken import PUSH_ACTION
from privacyidea.lib.tokens.indexedsecrettoken import PIIXACTION

log = logging.getLogger(__name__)

optional = True
required = False

DEFAULT_JWT_VALIDITY = 3600


class prepolicy(object):
    """
    This is the decorator wrapper to call a specific function before an API
    call.
    The prepolicy decorator is to be used in the API calls.
    A prepolicy decorator then will modify the request data or raise an
    exception
    """

    def __init__(self, function, request, action=None):
        """
        :param function: This is the policy function the is to be called
        :type function: function
        :param request: The original request object, that needs to be passed
        :type request: Request Object
        """
        self.action = action
        self.request = request
        self.function = function

    def __call__(self, wrapped_function):
        """
        This decorates the given function. The prepolicy decorator is ment
        for API functions on the API level.

        If some error occurs, a PolicyException is raised.

        The decorator function can modify the request data.

        :param wrapped_function: The function, that is decorated.
        :type wrapped_function: API function
        :return: None
        """

        @functools.wraps(wrapped_function)
        def policy_wrapper(*args, **kwds):
            self.function(request=self.request,
                          action=self.action)
            return wrapped_function(*args, **kwds)

        return policy_wrapper


def _generate_pin_from_policy(policy, size=6):
    """
    This helper function creates a string of allowed characters from the value of a pincontents policy.

    :param policy: The policy that describes the allowed contents of the PIN (see check_pin_contents).
    :param size: The desired length of the generated pin
    :return: The generated PIN
    """

    charlists_dict = generate_charlists_from_pin_policy(policy)

    pin = generate_password(size=size, characters=charlists_dict['base'],
                            requirements=charlists_dict['requirements'])
    return pin


def set_random_pin(request=None, action=None):
    """
    This policy function is to be used as a decorator in the API setrandompin function
    If the policy is set accordingly it adds a random PIN to the
    request.all_data like.

    It uses the policy ACTION.OTPPINSETRANDOM in SCOPE.ADMIN or SCOPE.USER to set a random OTP PIN
    """
    params = request.all_data
    policy_object = g.policy_object
    # Determine the user and admin. We still pass the "username" and "realm" explicitly,
    # since we could have an admin request with only a realm, but not a complete user_object.
    user_object = request.User
    (role, username, realm, adminuser, adminrealm) = determine_logged_in_userparams(g.logged_in_user, params)

    # get the length of the random PIN from the policies
    pin_pols = Match.generic(g, action=ACTION.OTPPINSETRANDOM,
                             scope=role,
                             adminrealm=adminrealm,
                             adminuser=adminuser,
                             user=username,
                             realm=realm,
                             user_object=user_object).action_values(unique=True)

    if len(pin_pols) == 0:
        # We do this to avoid that an admin sets a random PIN manually!
        raise TokenAdminError("You need to specify a policy '{0!s}' in scope "
                              "{1!s}.".format(ACTION.OTPPINSETRANDOM, role))
    elif len(pin_pols) == 1:
        # check pin contents policy per token type, otherwise fall back
        tokentype = get_token_type(request.all_data.get("serial"))
        pol_contents = Match.admin_or_user(g, action="{0!s}_{1!s}".format(tokentype, ACTION.OTPPINCONTENTS),
                                           user_obj=request.User).action_values(unique=True)
        if not pol_contents:
            pol_contents = Match.admin_or_user(g, action=ACTION.OTPPINCONTENTS,
                                               user_obj=request.User).action_values(unique=True)

        if len(pol_contents) == 1:
            log.info("Creating random OTP PIN with length {0!s} "
                     "matching the contents policy {1!s}".format(list(pin_pols)[0], list(pol_contents)[0]))
            # generate a pin which matches the contents requirement
            r = _generate_pin_from_policy(list(pol_contents)[0], size=int(list(pin_pols)[0]))
            request.all_data["pin"] = r
        else:
            log.debug("Creating random OTP PIN with length {0!s}".format(list(pin_pols)[0]))
            request.all_data["pin"] = generate_password(size=int(list(pin_pols)[0]))

    return True


def init_random_pin(request=None, action=None):
    """
    This policy function is to be used as a decorator in the API init function
    If the policy is set accordingly it adds a random PIN to the
    request.all_data like.

    It uses the policy SCOPE.ENROLL, ACTION.OTPPINRANDOM and ACTION.OTPPINCONTENTS
    to set a random OTP PIN during Token enrollment
    """
    params = request.all_data
    user_object = get_user_from_param(params)
    # get the length of the random PIN from the policies
    pin_pols = Match.user(g, scope=SCOPE.ENROLL, action=ACTION.OTPPINRANDOM,
                          user_object=user_object).action_values(unique=True)
    if len(pin_pols) == 1:
        # check pin contents policy per token type, otherwise fall back
        tokentype = request.all_data.get("type", "hotp")
        pol_contents = Match.admin_or_user(g, action="{0!s}_{1!s}".format(tokentype, ACTION.OTPPINCONTENTS),
                                           user_obj=request.User).action_values(unique=True)
        if not pol_contents:
            pol_contents = Match.admin_or_user(g, action=ACTION.OTPPINCONTENTS,
                                               user_obj=request.User).action_values(unique=True)

        if len(pol_contents) == 1:
            log.info("Creating random OTP PIN with length {0!s} "
                     "matching the contents policy {1!s}".format(list(pin_pols)[0], list(pol_contents)[0]))
            # generate a pin which matches the contents requirement
            r = _generate_pin_from_policy(list(pol_contents)[0], size=int(list(pin_pols)[0]))
            request.all_data["pin"] = r
        else:
            log.debug("Creating random OTP PIN with length {0!s}".format(list(pin_pols)[0]))
            request.all_data["pin"] = generate_password(size=int(list(pin_pols)[0]))

        # handle the PIN
        handle_pols = Match.user(g, scope=SCOPE.ENROLL, action=ACTION.PINHANDLING,
                                 user_object=user_object).action_values(unique=False)
        # We can have more than one pin handler policy. So we can process the
        #  PIN in several ways!
        for handle_pol in handle_pols:
            log.debug("Handle the random PIN with the class {0!s}".format(handle_pol))
            package_name, class_name = handle_pol.rsplit(".", 1)
            pin_handler_class = get_module_class(package_name, class_name)
            pin_handler = pin_handler_class()
            # Send the PIN
            pin_handler.send(request.all_data["pin"],
                             request.all_data.get("serial", "N/A"),
                             user_object,
                             tokentype=request.all_data.get("type", "hotp"),
                             logged_in_user=g.logged_in_user)

    return True


def realmadmin(request=None, action=None):
    """
    This decorator adds the first REALM to the parameters if the
    administrator, calling this API is a realm admin.
    This way, if the admin calls e.g. GET /user without realm parameter,
    he will not see all users, but only users in one of his realms.

    TODO: If a realm admin is allowed to see more than one realm,
          this is not handled at the moment. We need to change the underlying
          library functions!

    :param request: The HTTP reqeust
    :param action: The action like ACTION.USERLIST
    """
    # This decorator is only valid for admins
    if g.logged_in_user.get("role") == ROLE.ADMIN:
        params = request.all_data
        if "realm" not in params:
            # add the realm to params
            po = Match.admin(g, action=action).policies()
            # TODO: fix this: there could be a list of policies with a list
            # of realms!
            if po and po[0].get("realm"):
                request.all_data["realm"] = po[0].get("realm")[0]

    return True


def check_otp_pin(request=None, action=None):
    """
    This policy function checks if the OTP PIN that is about to be set
    follows the OTP PIN policies ACTION.OTPPINMAXLEN, ACTION.OTPPINMINLEN and
    ACTION.OTPPINCONTENTS and token-type-specific PIN policy actions in the
    SCOPE.USER or SCOPE.ADMIN. It is used to decorate the API functions.

    The pin is investigated in the params as "otppin" or "pin"

    In case the given OTP PIN does not match the requirements an exception is
    raised.
    """
    params = request.all_data
    pin = params.get("otppin", "") or params.get("pin", "")
    serial = params.get("serial")
    tokentype = params.get("type")
    rollover = params.get("rollover")
    verify = params.get("verify")
    if rollover or verify:
        log.debug(f"Disable PIN checking due to rollover ({rollover}) or verify ({verify})")
        return True
    if not serial and action == ACTION.SETPIN:
        path_elems = request.path.split("/")
        serial = path_elems[-1]
        # Also set it for later use
        request.all_data["serial"] = serial
    if serial:
        # if this is a token, that does not use a pin, we ignore this check
        # And immediately return true
        tokensobject_list = get_tokens(serial=serial)
        if len(tokensobject_list) == 1:
            if tokensobject_list[0].using_pin is False:
                return True
            tokentype = tokensobject_list[0].token.tokentype
    # the default tokentype is still HOTP
    tokentype = tokentype or "hotp"
    check_pin(g, pin, tokentype, request.User)
    return True


def check_application_tokentype(request=None, action=None):
    """
    This pre policy checks if the request is allowed to specify the tokentype.
    If the policy is not set, a possibly set parameter "type" is removed
    from the request.

    Check ACTION.APPLICATION_TOKENTYPE

    This decorator should wrap
        /validate/check, /validate/samlcheck and /validate/triggerchallenge.

    :param request: The request that is intercepted during the API call
    :type request: Request Object
    :param action: An optional Action
    :type action: basestring
    :returns: Always true. Modified the parameter request
    """
    application_allowed = Match.generic(g, scope=SCOPE.AUTHZ,
                                        action=ACTION.APPLICATION_TOKENTYPE,
                                        user_object=request.User,
                                        active=True).any()

    # if the application is not allowed, we remove the tokentype
    if not application_allowed and "type" in request.all_data:
        log.info("Removing parameter 'type' from request, "
                 "since application is not allowed to authenticate by token type.")
        del request.all_data["type"]

    return True


def sms_identifiers(request=None, action=None):
    """
    This is a token specific wrapper for sms tokens
    to be used with the endpoint /token/init.
    According to the policy scope=SCOPE.ADMIN or scope=SCOPE.USER
    action=SMSACTION.GATEWAYS the sms.identifier is only allowed to be set to the listed gateways.

    :param request:
    :param action:
    :return:
    """
    sms_identifier = request.all_data.get("sms.identifier")
    if sms_identifier:
        from privacyidea.lib.tokens.smstoken import SMSACTION
        pols = Match.admin_or_user(g, action=SMSACTION.GATEWAYS, user_obj=request.User).action_values(unique=False)
        gateway_identifiers = []

        for p in pols:
            gateway_identifiers.append(p)
        if sms_identifier not in gateway_identifiers:
            log.warning("{0!s} not in {1!s}".format(sms_identifier, gateway_identifiers))
            raise PolicyError("The requested sms.identifier is not allowed to be enrolled.")

    return True


def papertoken_count(request=None, action=None):
    """
    This is a token specific wrapper for paper token for the endpoint
    /token/init.
    According to the policy scope=SCOPE.ENROLL,
    action=PAPERACTION.PAPER_COUNT it sets the parameter papertoken_count to
    enroll a paper token with such many OTP values.

    :param request:
    :param action:
    :return:
    """
    from privacyidea.lib.tokens.papertoken import PAPERACTION
    pols = Match.user(g, scope=SCOPE.ENROLL, action=PAPERACTION.PAPERTOKEN_COUNT,
                      user_object=request.User).action_values(unique=True)
    if pols:
        papertoken_count = list(pols)[0]
        request.all_data["papertoken_count"] = papertoken_count

    return True


def tantoken_count(request=None, action=None):
    """
    This is a token specific wrapper for tan token for the endpoint
    /token/init.
    According to the policy scope=SCOPE.ENROLL,
    action=TANACTION.TANTOKEN_COUNT it sets the parameter tantoken_count to
    enroll a tan token with such many OTP values.

    :param request:
    :param action:
    :return:
    """
    from privacyidea.lib.tokens.tantoken import TANACTION
    pols = Match.user(g, scope=SCOPE.ENROLL, action=TANACTION.TANTOKEN_COUNT,
                      user_object=request.User).action_values(unique=True)
    if pols:
        tantoken_count = list(pols)[0]
        request.all_data["tantoken_count"] = tantoken_count

    return True


def encrypt_pin(request=None, action=None):
    """
    This policy function is to be used as a decorator for several API functions.
    E.g. token/assign, token/setpin, token/init
    If the policy is set to define the PIN to be encrypted,
    the request.all_data is modified like this:
    encryptpin = True

    It uses the policy SCOPE.ENROLL, ACTION.ENCRYPTPIN
    """
    params = request.all_data
    user_object = get_user_from_param(params)
    # get the length of the random PIN from the policies
    pin_pols = Match.user(g, scope=SCOPE.ENROLL, action=ACTION.ENCRYPTPIN,
                          user_object=user_object).policies()
    if pin_pols:
        request.all_data["encryptpin"] = "True"
    else:
        if "encryptpin" in request.all_data:
            del request.all_data["encryptpin"]

    return True


def enroll_pin(request=None, action=None):
    """
    This policy function is used as decorator for init token.
    It checks, if the user or the admin is allowed to set a token PIN during
    enrollment. If not, it deleted the PIN from the request.
    """
    resolver = request.User.resolver if request.User else None
    (role, username, userrealm, adminuser, adminrealm) = determine_logged_in_userparams(g.logged_in_user,
                                                                                        request.all_data)
    allowed_action = Match.generic(g, scope=role,
                                   action=ACTION.ENROLLPIN,
                                   user_object=request.User,
                                   user=username,
                                   resolver=resolver,
                                   realm=userrealm,
                                   adminrealm=adminrealm,
                                   adminuser=adminuser,
                                   active=True).allowed()

    if not allowed_action:
        # Not allowed to set a PIN during enrollment!
        if "pin" in request.all_data:
            del request.all_data["pin"]
    return True


def init_token_defaults(request=None, action=None):
    """
    This policy function is used as a decorator for the API init function.
    Depending on policy settings it can add token specific default values
    like totp_hashlib, hotp_hashlib, totp_otplen...
    """
    params = request.all_data
    ttype = params.get("type") or "hotp"
    token_class = get_token_class(ttype)
    default_settings = token_class.get_default_settings(g, params)
    log.debug("Adding default settings {0!s} for token type {1!s}".format(
        default_settings, ttype))
    request.all_data.update(default_settings)
    return True


def init_token_length_contents(request=None, action=None):
    """
    This policy function is to be used as a decorator in the API token init function.

    It can set the parameters for automatic code or password created in regards to length and
    contents for the tokentypes 'registration' and 'pw'.

    If there is a valid policy set the action values of REGISTRATIONCODE_LENGTH / PASSWORD_LENGTH
    and REGISTRATIONCODE_CONTENTS / PASSWORD_CONTENTS are added to request.all_data as

    { 'registration.length': '10', 'registration.contents': 'cn' }
    or
    { 'pw.length': '10', 'pw.contents': 'cn' }
    """
    no_content_policy = True
    no_length_policy = True
    params = request.all_data
    tokentype = params.get("type")

    if tokentype == 'registration':
        from privacyidea.lib.tokens.registrationtoken import DEFAULT_LENGTH, DEFAULT_CONTENTS
        length_action = ACTION.REGISTRATIONCODE_LENGTH
        contents_action = ACTION.REGISTRATIONCODE_CONTENTS
    elif tokentype == 'pw':
        from privacyidea.lib.tokens.passwordtoken import DEFAULT_LENGTH, DEFAULT_CONTENTS
        length_action = ACTION.PASSWORD_LENGTH
        contents_action = ACTION.PASSWORD_CONTENTS
    else:
        return True

    user_object = get_user_from_param(params)
    length_pols = Match.user(g, scope=SCOPE.ENROLL, action=length_action,
                             user_object=user_object).action_values(unique=True)
    if len(length_pols) == 1:
        request.all_data[length_action] = list(length_pols)[0]
        no_length_policy = False
    content_pols = Match.user(g, scope=SCOPE.ENROLL, action=contents_action,
                              user_object=user_object).action_values(unique=True)
    if len(content_pols) == 1:
        request.all_data[contents_action] = list(content_pols)[0]
        no_content_policy = False
    # if there is no policy, set defaults.
    if no_length_policy:
        request.all_data[length_action] = DEFAULT_LENGTH
    if no_content_policy:
        request.all_data[contents_action] = DEFAULT_CONTENTS
    return True


def init_tokenlabel(request=None, action=None):
    """
    This policy function is to be used as a decorator in the API init function.
    It adds the tokenlabel definition to the params like this:
    params : { "tokenlabel": "<u>@<r>" }

    In addition, it adds the tokenissuer to the params like this:
    params : { "tokenissuer": "privacyIDEA instance" }

    It also checks if the force_app_pin policy is set and adds the corresponding
    value to params.

    It uses the policy SCOPE.ENROLL, ACTION.TOKENLABEL and ACTION.TOKENISSUER
    to set the tokenlabel and tokenissuer
    of Smartphone tokens during enrollment and this fill the details of the
    response.
    """
    params = request.all_data
    user_object = get_user_from_param(params)
    token_type = getParam(params, "type", optional, "hotp").lower()
    request.all_data = get_init_tokenlabel_parameters(g, params=params, token_type=token_type, user_object=user_object)
    return True


def init_ca_connector(request=None, action=None):
    """
    This is a pre decorator for the endpoint '/token/init'.
    It reads the policy scope=enrollment, action=certificate_ca_connector and
    sets the API parameter "ca" accordingly.

    :param request: The request to enhance
    :return: None, but we modify the request
    """
    params = request.all_data
    user_object = get_user_from_param(params)
    token_type = getParam(request.all_data, "type", optional)
    if token_type and token_type.lower() == "certificate":
        # get the CA connectors from the policies
        ca_pols = Match.user(g, scope=SCOPE.ENROLL, action=CERTIFICATE_ACTION.CA_CONNECTOR,
                             user_object=user_object).action_values(unique=True)
        if len(ca_pols) == 1:
            # The policy was set, so we need to set the CA in the request
            request.all_data["ca"] = list(ca_pols)[0]


def init_ca_template(request=None, action=None):
    """
    This is a pre decorator for the endpoint '/token/init'.
    It reads the policy scope=enrollment, action=certificate_template and
    sets the API parameter "template" accordingly.

    :param request: The request to enhance
    :return: None, but we modify the request
    """
    params = request.all_data
    user_object = get_user_from_param(params)
    token_type = getParam(request.all_data, "type", optional)
    if token_type and token_type.lower() == "certificate":
        # get the CA template from the policies
        template_pols = Match.user(g, scope=SCOPE.ENROLL, action=CERTIFICATE_ACTION.CERTIFICATE_TEMPLATE,
                                   user_object=user_object).action_values(unique=True)
        if len(template_pols) == 1:
            # The policy was set, so we need to set the template in the request
            request.all_data["template"] = list(template_pols)[0]


def init_subject_components(request=None, action=None):
    """
    This is a pre decorator for the endpoint '/token/init'.
    It reads the policy scope=enrollment, action=certificate_request_subject_component and
    sets the API parameter "subject_component" accordingly.

    :param request: The request to enhance
    :return: None, but we modify the request
    """
    params = request.all_data
    user_object = get_user_from_param(params)
    token_type = getParam(request.all_data, "type", optional)
    if token_type and token_type.lower() == "certificate":
        # get the subject list from the policies
        subject_pols = Match.user(g, scope=SCOPE.ENROLL,
                                  action=CERTIFICATE_ACTION.CERTIFICATE_REQUEST_SUBJECT_COMPONENT,
                                  user_object=user_object).action_values(unique=False)
        if len(list(subject_pols)):
            # The policy was set, we need to add the list to the parameters
            request.all_data["subject_components"] = list(subject_pols)


def twostep_enrollment_activation(request=None, action=None):
    """
    This policy function enables the two-step enrollment process according
    to the configured policies.
    It is used to decorate the ``/token/init`` endpoint.

    If a ``<type>_2step`` policy matches, the ``2stepinit`` parameter is handled according to the policy.
    If no policy matches, the ``2stepinit`` parameter is removed from the request data.
    """
    user_object = get_user_from_param(request.all_data)
    serial = getParam(request.all_data, "serial", optional)
    token_type = getParam(request.all_data, "type", optional, "hotp")
    rollover = getParam(request.all_data, "rollover", optional=True)
    token = None
    if serial:
        tokensobject_list = get_tokens(serial=serial)
        if len(tokensobject_list) == 1:
            token = tokensobject_list[0]
            token_type = token.get_tokentype()
    token_type = token_type.lower()
    # Differentiate between an admin enrolling a token for the
    # user and a user self-enrolling a token.
    # In any case, the policy's user attribute is matched against the
    # currently logged-in user (which may be the admin or the
    # self-enrolling user).
    # Tokentypes have separate twostep actions
    action = "{}_2step".format(token_type)
    twostep_enabled_pols = Match.admin_or_user(g, action=action, user_obj=user_object).action_values(unique=True)
    if twostep_enabled_pols:
        enabled_setting = list(twostep_enabled_pols)[0]
        if enabled_setting == "allow":
            # The user is allowed to pass 2stepinit=1
            pass
        elif enabled_setting == "force":
            # We force 2stepinit to be 1 if the token does not exist yet or
            # if a token rollover is triggered and the token is not in 'clientwait' state
            if not token or (token.rollout_state != ROLLOUTSTATE.CLIENTWAIT and rollover):
                request.all_data["2stepinit"] = 1
        else:
            raise PolicyError("Unknown 2step policy setting: {}".format(enabled_setting))
    else:
        # If no policy matches, the user is not allowed
        # to pass 2stepinit
        # Force two-step initialization to be None
        if "2stepinit" in request.all_data:
            del request.all_data["2stepinit"]
    return True


def twostep_enrollment_parameters(request=None, action=None):
    """
    If the ``2stepinit`` parameter is set to true, this policy function
    reads additional configuration from policies and adds it
    to ``request.all_data``, that is:

     * ``{type}_2step_serversize`` is written to ``2step_serversize``
     * ``{type}_2step_clientsize`` is written to ``2step_clientsize``
     * ``{type}_2step_difficulty`` is written to ``2step_difficulty``

    If no policy matches, the value passed by the user is kept.

    This policy function is used to decorate the ``/token/init`` endpoint.
    """
    serial = getParam(request.all_data, "serial", optional)
    token_type = getParam(request.all_data, "type", optional, "hotp")
    if serial:
        tokensobject_list = get_tokens(serial=serial)
        if len(tokensobject_list) == 1:
            token_type = tokensobject_list[0].token.tokentype
    token_type = token_type.lower()
    # Differentiate between an admin enrolling a token for the
    # user and a user self-enrolling a token.
    (role, username, userrealm, adminuser, adminrealm) = determine_logged_in_userparams(g.logged_in_user,
                                                                                        request.all_data)
    # Tokentypes have separate twostep actions
    if is_true(getParam(request.all_data, "2stepinit", optional)):
        parameters = ("2step_serversize", "2step_clientsize", "2step_difficulty")
        for parameter in parameters:
            action = "{}_{}".format(token_type, parameter)
            # SCOPE.ENROLL does not have an admin realm
            action_values = Match.generic(g, action=action,
                                          scope=SCOPE.ENROLL,
                                          user=username,
                                          realm=userrealm,
                                          user_object=request.User).action_values(unique=True)
            if action_values:
                request.all_data[parameter] = list(action_values)[0]


def verify_enrollment(request=None, action=None):
    """
    This is used to verify an already enrolled token.
    The parameter "verify" is used to do so. If successful,
    the current rollout_state "verify" of the token will be changed to "enrolled".

    :param request:
    :param action:
    :return:
    """
    serial = getParam(request.all_data, "serial", optional)
    verify = getParam(request.all_data, "verify", optional)
    if verify and serial:
        # Only now, we check if we need to verify
        tokenobj_list = get_tokens(serial=serial)
        if len(tokenobj_list) == 1:
            tokenobj = tokenobj_list[0]
            if tokenobj.rollout_state == ROLLOUTSTATE.VERIFYPENDING:
                log.debug("Verifying the token enrollment for token {0!s}.".format(serial))
                r = tokenobj.verify_enrollment(verify)
                log.info("Result of enrollment verification for token {0!s}: {1!s}".format(serial, r))
                if r:
                    # TODO: we need to add the tokentype here or the second init_token() call fails
                    request.all_data.update(type=tokenobj.get_tokentype())
                    tokenobj.token.rollout_state = ROLLOUTSTATE.ENROLLED
                else:
                    from privacyidea.lib.error import ParameterError
                    raise ParameterError("Verification of the new token failed.")


def check_max_token_user(request=None, action=None):
    """
    Pre Policy
    This checks the maximum token per user policy.
    Check ACTION.MAXTOKENUSER
    Check ACTION.MAXACTIVETOKENUSER

    This decorator can wrap:
        /token/init  (with a realm and user)
        /token/assign

    :param request:
    :param action:
    :return: True otherwise raises an Exception
    """
    error_msg = "The number of tokens for this user is limited!"
    error_msg_type = "The number of tokens of type {0!s} for this user is limited!"
    error_msg_active_limit = "The number of active tokens for this user is limited!"
    error_msg_type_limit = "The number of active tokens of type {0!s} for this user is limited!"
    params = request.all_data
    serial = getParam(params, "serial")
    user_object = get_user_from_param(params)
    if user_object.is_empty() and serial:
        try:
            user_object = get_token_owner(serial) or User()
        except ResourceNotFoundError:
            # in case of token init the token does not yet exist in the db
            pass
    if user_object.login:
        tokentype = getParam(params, "type")
        if not tokentype:
            if serial:
                # If we have a serial but no tokentype, we can get the tokentype from
                # the token, if it exists
                tokentype = get_token_type(serial) or "hotp"
            else:
                tokentype = "hotp"

        # check maximum number of type specific tokens of user
        limit_list = Match.user(g, scope=SCOPE.ENROLL,
                                action="{0!s}_{1!s}".format(tokentype.lower(), ACTION.MAXTOKENUSER),
                                user_object=user_object).action_values(unique=False, write_to_audit_log=False)
        if limit_list:
            # we need to check how many tokens of this specific type the user already has assigned!
            tokenobject_list = get_tokens(user=user_object, tokentype=tokentype)
            if serial and serial in [tok.token.serial for tok in tokenobject_list]:
                # If a serial is provided and this token already exists, the
                # token can be regenerated
                pass
            else:
                already_assigned_tokens = len(tokenobject_list)
                max_value = max([int(x) for x in limit_list])
                if already_assigned_tokens >= max_value:
                    g.audit_object.add_policy(limit_list.get(str(max_value)))
                    raise PolicyError(error_msg_type.format(tokentype))

        # check maximum tokens of user
        limit_list = Match.user(g, scope=SCOPE.ENROLL, action=ACTION.MAXTOKENUSER,
                                user_object=user_object).action_values(unique=False, write_to_audit_log=False)
        if limit_list:
            # we need to check how many tokens the user already has assigned!
            tokenobject_list = get_tokens(user=user_object)
            if serial and serial in [tok.token.serial for tok in tokenobject_list]:
                # If a serial is provided and this token already exists, the
                # token can be regenerated
                pass
            else:
                already_assigned_tokens = len(tokenobject_list)
                max_value = max([int(x) for x in limit_list])
                if already_assigned_tokens >= max_value:
                    g.audit_object.add_policy(limit_list.get(str(max_value)))
                    raise PolicyError(error_msg)

        # check maximum active tokens of user
        limit_list = Match.user(g, scope=SCOPE.ENROLL,
                                action="{0!s}_{1!s}".format(tokentype, ACTION.MAXACTIVETOKENUSER),
                                user_object=user_object).action_values(unique=False, write_to_audit_log=False)
        if limit_list:
            # we need to check how many active tokens the user already has assigned!
            tokenobject_list = get_tokens(user=user_object, active=True, tokentype=tokentype)
            if serial and serial in [tok.token.serial for tok in tokenobject_list]:
                # If a serial is provided and this token already exists, the
                # token can be regenerated
                pass
            else:
                already_assigned_tokens = len(tokenobject_list)
                max_value = max([int(x) for x in limit_list])
                if already_assigned_tokens >= max_value:
                    g.audit_object.add_policy(limit_list.get(str(max_value)))
                    raise PolicyError(error_msg_type_limit.format(tokentype))

        # check maximum active tokens of user
        limit_list = Match.user(g, scope=SCOPE.ENROLL, action=ACTION.MAXACTIVETOKENUSER,
                                user_object=user_object).action_values(unique=False, write_to_audit_log=False)
        if limit_list:
            # we need to check how many active tokens the user already has assigned!
            tokenobject_list = get_tokens(user=user_object, active=True)
            if serial and serial in [tok.token.serial for tok in tokenobject_list]:
                # If a serial is provided and this token already exists (and is active), the
                # token can be regenerated. If the token would be inactive, regenerating this
                # token would reactivate it and thus the user would have more tokens!
                pass
            else:
                already_assigned_tokens = len(tokenobject_list)
                max_value = max([int(x) for x in limit_list])
                if already_assigned_tokens >= max_value:
                    g.audit_object.add_policy(limit_list.get(str(max_value)))
                    raise PolicyError(error_msg_active_limit)

    return True


def check_max_token_realm(request=None, action=None):
    """
    Pre Policy
    This checks the maximum token per realm.
    Check ACTION.MAXTOKENREALM

    This decorator can wrap:
        /token/init  (with a realm and user)
        /token/assign
        /token/tokenrealms

    :param request: The request that is intercepted during the API call
    :type request: Request Object
    :param action: An optional Action
    :type action: basestring
    :return: True otherwise raises an Exception
    """
    ERROR = "The number of tokens in this realm is limited!"
    params = request.all_data
    user_object = get_user_from_param(params)
    if user_object:
        realm = user_object.realm
    else:  # pragma: no cover
        realm = params.get("realm")

    if realm:
        limit_list = Match.realm(g, scope=SCOPE.ENROLL, action=ACTION.MAXTOKENREALM,
                                 realm=realm).action_values(unique=False, write_to_audit_log=False)
        if limit_list:
            # we need to check how many tokens the realm already has assigned!
            tokenobject_list = get_tokens(realm=realm)
            already_assigned_tokens = len(tokenobject_list)
            max_value = max([int(x) for x in limit_list])
            if already_assigned_tokens >= max_value:
                g.audit_object.add_policy(limit_list.get(str(max_value)))
                raise PolicyError(ERROR)
    return True


def set_realm(request=None, action=None):
    """
    Pre Policy
    This pre condition gets the current realm and verifies if the realm
    should be rewritten due to the policy definition.
    I takes the realm from the request and - if a policy matches - replaces
    this realm with the realm defined in the policy

    Check ACTION.SETREALM

    This decorator should wrap
        /validate/check

    :param request: The request that is intercepted during the API call
    :type request: Request Object
    :param action: An optional Action
    :type action: basestring
    :returns: Always true. Modified the parameter request
    """
    # At the moment a realm parameter with no user parameter returns a user
    # object like "@realm". If this is changed one day, we need to also fetch
    #  the realm
    if request.User and request.User.login:
        user_object = request.User
        username = user_object.login
        policy_match = Match.user(g, scope=SCOPE.AUTHZ, action=ACTION.SETREALM,
                                  user_object=user_object)
        new_realm = policy_match.action_values(unique=False)
        if len(new_realm) > 1:
            raise PolicyError("I do not know, to which realm I should set the "
                              "new realm. Conflicting policies exist.")
        elif len(new_realm) == 1:
            # There is one specific realm, which we set in the request
            request.all_data["realm"] = list(new_realm)[0]
            # We also need to update the user
            request.User = User(username, request.all_data["realm"])

    return True


def required_email(request=None, action=None):
    """
    This precondition checks if the "email" parameter matches the regular
    expression in the policy scope=register, action=requiredemail.
    See :ref:`policy_requiredemail`.

    Check ACTION.REQUIREDEMAIL

    This decorator should wrap POST /register

    :param request: The Request Object
    :param action: An optional Action
    :return: Modifies the request parameters or raises an Exception
    """
    email = getParam(request.all_data, "email")
    email_found = False
    email_pols = Match.action_only(g, scope=SCOPE.REGISTER, action=ACTION.REQUIREDEMAIL).action_values(unique=False)
    if email and email_pols:
        for email_pol in email_pols:
            # The policy is only "/regularexpr/".
            search = email_pol.strip("/")
            if re.findall(search, email):
                email_found = True
        if not email_found:
            raise RegistrationError("This email address is not allowed to "
                                    "register!")

    return True


def check_custom_user_attributes(request=None, action=None):
    """
    This pre condition checks for the policies delete_custom_user_attributes and
    set_custom_user_attributes, if the user or admin is allowed to set or deleted
    the requested attribute.

    It decorates POST /user/attribute and DELETE /user/attribute/...

    :param request: The request that is intercepted during the API call
    :type request: Request Object
    :param action: An optional action, (would be set/delete)
    :return: Raises a PolicyError, if the wrong attribute is given.
    """
    ERROR = "You are not allowed to {0!s} the custom user attribute {1!s}!"
    is_allowed = False
    if action == "delete":
        attr_pol_dict = Match.admin_or_user(g, action=ACTION.DELETE_USER_ATTRIBUTES,
                                            user_obj=request.User).action_values(unique=False,
                                                                                 allow_white_space_in_action=True)
        attr_key = request.all_data.get("attrkey")
        for attr_pol_val in attr_pol_dict:
            attr_pol_list = [x.strip() for x in attr_pol_val.strip().split() if x]
            if attr_key in attr_pol_list or "*" in attr_pol_list:
                is_allowed = True
                break
        if is_allowed:
            g.audit_object.add_policy(attr_pol_dict.get(attr_pol_val))
        else:
            raise PolicyError(ERROR.format(action, attr_key))
    elif action == "set":
        attr_pol_dict = Match.admin_or_user(g, action=ACTION.SET_USER_ATTRIBUTES,
                                            user_obj=request.User).action_values(unique=False,
                                                                                 allow_white_space_in_action=True)
        attr_key = request.all_data.get("key")
        attr_value = request.all_data.get("value")
        for pol_string in attr_pol_dict:
            pol_dict = parse_string_to_dict(pol_string)
            if attr_value in pol_dict.get(attr_key, []):
                # It is allowed to set the key to this value
                is_allowed = True
                break
            if attr_value in pol_dict.get("*", []):
                # this value can be set in any key
                is_allowed = True
                break
            if "*" in pol_dict.get(attr_key, []):
                # This key can be set to any value
                is_allowed = True
                break
            if "*" in pol_dict.get("*", []):
                # Any key can be set to any value
                is_allowed = True
                break
        if is_allowed:
            g.audit_object.add_policy(attr_pol_dict.get(pol_string))
        else:
            raise PolicyError(ERROR.format(action, attr_key))


def auditlog_age(request=None, action=None):
    """
    This pre condition checks for the policy auditlog_age and set the
    "timelimit" parameter of the audit search API.

    Check ACTION.AUDIT_AGE

    The decorator can wrap GET /audit/

    :param request: The request that is intercepted during the API call
    :type request: Request Object
    :param action: An optional Action
    :type action: basestring
    :returns: Always true. Modified the parameter request
    """
    audit_age = Match.admin_or_user(g, action=ACTION.AUDIT_AGE, user_obj=request.User).action_values(unique=True)
    timelimit = None
    timelimit_s = None
    for aa in audit_age:
        if not timelimit:
            timelimit_s = aa
            timelimit = parse_timedelta(timelimit_s)
        else:
            # We will use the longest allowed timelimit
            if parse_timedelta(aa) > timelimit:
                timelimit_s = aa
                timelimit = parse_timedelta(timelimit_s)

        log.debug("auditlog_age: {0!s}".format(timelimit_s))
        request.all_data["timelimit"] = timelimit_s

    return True


def hide_audit_columns(request=None, action=None):
    """
    This pre condition checks for the policy hide_audit_columns and sets the
    "hidden_columns" parameter for the audit search. The given columns will be
    removed from the returned audit dict.

    Check ACTION.HIDE_AUDIT_COLUMNS

    The decorator should wrap GET /audit/

    :param request: The request that is intercepted during the API call
    :type request: Request Object
    :param action: An optional Action
    :type action: basestring
    :returns: Always true. Modified the parameter request
    """
    hidden_columns = Match.admin_or_user(g, action=ACTION.HIDE_AUDIT_COLUMNS,
                                         user_obj=request.User).action_values(unique=False)
    request.all_data["hidden_columns"] = list(hidden_columns)

    return True


def mangle(request=None, action=None):
    """
    This pre condition checks if either of the parameters pass, user or realm
    in a validate/check request should be rewritten based on an
    authentication policy with action "mangle".
    See :ref:`policy_mangle` for an example.

    Check ACTION.MANGLE

    This decorator should wrap
        /validate/check

    :param request: The request that is intercepted during the API call
    :type request: Request Object
    :param action: An optional Action
    :type action: basestring
    :returns: Always true. Modified the parameter request
    """
    user_object = request.User

    mangle_pols = Match.user(g, scope=SCOPE.AUTH, action=ACTION.MANGLE,
                             user_object=user_object).action_values(unique=False, write_to_audit_log=False)
    # We can have several mangle policies! One for user, one for realm and
    # one for pass. So we do no checking here.
    for mangle_pol_action in mangle_pols:
        # mangle_pol_action looks like this:
        # keyword/search/replace/. Where "keyword" can be "user", "pass" or
        # "realm".
        mangle_key, search, replace, _rest = mangle_pol_action.split("/", 3)
        mangle_value = request.all_data.get(mangle_key)
        if mangle_value:
            log.debug("mangling authentication data: {0!s}".format(mangle_key))
            request.all_data[mangle_key] = re.sub(search, replace,
                                                  mangle_value)
            # If we mangled something, we add the name of the policies
            g.audit_object.add_policy(mangle_pols.get(mangle_pol_action))
            if mangle_key in ["user", "realm"]:
                request.User = get_user_from_param(request.all_data)
    return True


def check_anonymous_user(request=None, action=None):
    """
    This decorator function takes the request and verifies the given action
    for the SCOPE USER without an authenticated user but the user from the
    parameters.

    This is used with password_reset

    :param request:
    :param action:
    :return: True otherwise raises an Exception
    """
    ERROR = "User actions are defined, but this action is not allowed!"
    params = request.all_data
    policy_object = g.policy_object
    user_obj = get_user_from_param(params)

    action_allowed = Match.user(g, scope=SCOPE.USER, action=action, user_object=user_obj).allowed()
    if not action_allowed:
        raise PolicyError(ERROR)
    return True


def check_admin_tokenlist(request=None, action=ACTION.TOKENLIST):
    """
    Depending on the policy scope=admin, action=tokenlist, the
    allowed_realms parameter is set to define, the token of which
    realms and administrator is allowed to see.

    Sets the allowed_realms
    None: means the admin has no restrictions
    []: the admin can not see any realms
    ["realm1", "realm2"...]: the admin can see these realms

    :param request:
    :param action: The action to be checked (tokenlist or container_list)
    :return:
    """
    allowed_realms = None
    wildcard = False
    role = g.logged_in_user.get("role")
    if role == ROLE.USER:
        return True

    policy_object = g.policy_object
    pols = Match.admin(g, action=action).policies()
    pols_at_all = policy_object.list_policies(scope=SCOPE.ADMIN, active=True)

    if pols_at_all:
        allowed_realms = []
        for pol in pols:
            if not pol.get("realm"):
                # if there is no realm set in a tokenlist/container_list policy, then this is a wildcard!
                wildcard = True
            else:
                allowed_realms.extend(pol.get("realm"))

        if wildcard:
            allowed_realms = None

    if action == ACTION.CONTAINER_LIST:
        request.pi_allowed_container_realms = allowed_realms
    else:
        request.pi_allowed_realms = allowed_realms
    return True


def check_base_action(request=None, action=None, anonymous=False):
    """
    This decorator function takes the request and verifies the given action
    for the SCOPE ADMIN or USER.

    :param request:
    :param action:
    :param anonymous: If set to True, the user data is taken from the request
                      parameters.
    :return: True otherwise raises an Exception
    """
    ERROR = {"user": "User actions are defined, but the action %s is not "
                     "allowed!" % action,
             "admin": "Admin actions are defined, but the action %s is not "
                      "allowed!" % action}
    params = request.all_data
    user_object = request.User
    resolver = user_object.resolver if user_object else None
    (role, username, realm, adminuser, adminrealm) = determine_logged_in_userparams(g.logged_in_user, params)

    # In certain cases we can not resolve the user by the serial!
    if action is ACTION.AUDIT:
        # In case of audit requests, the parameters "realm" and "user" are used for
        # filtering the audit log. So these values must not be taken from the request parameters,
        # but rather be NONE. The restriction for the allowed realms in the audit log is determined
        # in the decorator "allowed_audit_realm".
        realm = username = resolver = None
    else:
        realm = params.get("realm")
        if isinstance(realm, list) and len(realm) == 1:
            realm = realm[0]
        resolver = resolver or params.get("resolver")
        # get the realm by the token serial:
        if not realm and params.get("serial"):
            realm = get_realms_of_token(params.get("serial"),
                                        only_first_realm=True)

    # In this case we do not pass the user_object, since the realm is also determined
    # by the pure serial number given.
    action_allowed = Match.generic(g, scope=role,
                                   action=action,
                                   user=username,
                                   resolver=resolver,
                                   realm=realm,
                                   adminrealm=adminrealm,
                                   adminuser=adminuser).allowed()
    if not action_allowed:
        raise PolicyError(ERROR.get(role))
    return True


def check_token_action(request: Request = None, action: str = None):
    """
    This decorator function takes the request and verifies the given action for the SCOPE ADMIN or USER. This decorator
    is used for api calls that perform actions on a single token.

    If a serial is passed in the request and the logged-in user is an admin, the user attributes (username, realm,
    resolver) are determined from the token. Otherwise, they are determined from the request parameters.
    If no user attributes are available, they are set to empty strings "". Therefore, only policies that do not specify
    the respective parameter in the conditions are matched. Only for the action 'assign' the user attributes are set to
    None if they cannot be determined from the token. Therefore, all policies are matched regardless of the user
    condition. This allows helpdesk admins to assign their users to tokens without any owner. Note that the token
    realms are still considered.

    Additionally, for admins, the token realms are determined and passed as additional_realms to the policy match.
    That means all policies either matching the user attribute triplet or at least one out of the token realms are
    considered.

    :param request: The request object
    :param action: The action to check if the user is allowed to perform it
    :return: True otherwise raises an Exception
    """
    params = request.all_data
    user_object = request.User
    resolver = user_object.resolver if user_object else None
    (role, username, realm, adminuser, adminrealm) = determine_logged_in_userparams(g.logged_in_user, params)
    user_attributes = UserAttributes(role, username, realm, resolver, adminuser, adminrealm)
    serial = params.get("serial")

    action_allowed = check_token_action_allowed(g, action, serial, user_attributes)
    if not action_allowed:
        raise PolicyError(f"{role.capitalize()} actions are defined, but the action {action} is not allowed!")
    return True


def check_token_list_action(request: Request = None, action: str = None):
    """
    This decorator function takes the request and verifies the given action for the SCOPE ADMIN or USER.
    It expects a serial list of tokens in the request. The action is verified for each token in the list.
    It does not throw an exception if the action is not allowed for a token, but removes the token from the list
    and writes it to the log. Additionally, a list of the not authorized serials is added to the request with the
    key 'not_authorized_serials'.

    Additionally, for admins, the token realms are determined and passed as additional_realms to the policy match.
    That means all policies either matching the user attribute triplet or at least one out of the token realms are
    considered.

    :param request: The request object
    :param action: The action to check if the user is allowed to perform it
    :return: True
    """
    params = request.all_data
    user_object = request.User
    resolver = user_object.resolver if user_object else None
    (role, username, realm, adminuser, adminrealm) = determine_logged_in_userparams(g.logged_in_user, params)
    user_attributes = UserAttributes(role, username, realm, resolver, adminuser, adminrealm)

    serial_list = params.get("serial")
    serial_list = serial_list.replace(" ", "").split(",") if serial_list else []
    new_serial_list = []
    not_authorized_serials = []
    for serial in serial_list:
        action_allowed = check_token_action_allowed(g, action, serial, replace(user_attributes))
        if action_allowed:
            new_serial_list.append(serial)
        else:
            not_authorized_serials.append(serial)
            log.info(f"User {g.logged_in_user} is not allowed to manage token {serial}. "
                     f"It is removed from the token list and will not further processed in the request.")
    request.all_data["serial"] = ",".join(new_serial_list)
    request.all_data["not_authorized_serials"] = not_authorized_serials
    return True


def check_container_action(request: Request = None, action: str = None):
    """
    This decorator function takes the request and verifies the given action for the SCOPE ADMIN or USER. This decorator
    is used for api calls that perform actions on container.

    If a container_serial is passed in the request and the logged-in user is an admin, the user attributes (username,
    realm, resolver) are determined from the container. Otherwise, they are determined from the request parameters.
    If no user attributes are available, they are set to empty strings "". Therefore, only policies that do not specify
    the respective parameter in the conditions are matched. Only for the action 'assign' the user attributes are set to
    None if they cannot be determined from the container. Therefore, all policies are matched regardless of the user
    condition. This allows helpdesk admins to assign their users to containers without any owner.
    Note that the container realms are still considered.

    For admins additionally the container realms are determined and passed as additional_realms to the policy match.
    That means all policies either matching the user attribute triplet or at least one out of the container realms are
    considered.

    :param request: The request object
    :param action: The action to check if the user is allowed to perform it
    :return: True if the action is allowed, otherwise raises an Exception
    """
    params = request.all_data
    user_object = request.User
    resolver = user_object.resolver if user_object else None
    (role, username, realm, adminuser, adminrealm) = determine_logged_in_userparams(g.logged_in_user, params)
    user_attributes = UserAttributes(role, username, realm, resolver, adminuser, adminrealm)

    container_serial = params.get("container_serial")
    action_allowed = check_container_action_allowed(g, action, container_serial, user_attributes)

    if not action_allowed:
        raise PolicyError(f"{role.capitalize()} actions are defined, but the action {action} is not allowed!")
    return True


def check_client_container_action(request=None, action=None):
    """
    This decorator function takes the request and verifies the given action for the SCOPE CONTAINER.
    This decorator is used for api calls that perform actions on container requested from a client.

    :param request: The request object
    :param action: The action to check if the user is allowed to perform it
    :return: True if action is allowed, otherwise raises an Exception
    """
    params = request.all_data
    container_serial = params.get("container_serial")
    user_attributes = get_container_user_attributes(container_serial)

    # If the container has no owner, check for generic policies only
    user_attributes.username = user_attributes.username or ""
    user_attributes.realm = user_attributes.realm or ""
    user_attributes.resolver = user_attributes.resolver or ""

    # Check action for container
    match = Match.generic(g,
                          scope=SCOPE.CONTAINER,
                          action=action,
                          user=user_attributes.username,
                          resolver=user_attributes.resolver,
                          realm=user_attributes.realm,
                          additional_realms=user_attributes.additional_realms)
    action_allowed = match.allowed()

    if not action_allowed:
        raise PolicyError(f"Container actions are defined, but the action {action} is not allowed!")
    return True


def check_client_container_disabled_action(request=None, action=None):
    """
    This decorator function takes the request and verifies the given action for the SCOPE CONTAINER.
    This decorator is used for api calls that perform actions on container requested from a client.
    It verifies policies that explicitly disable an action.

    Example for the action 'disable_client_container_unregister':
    If a policy contains this action, the client is not allowed to unregister the container. This function searches for
    these policies and raises a PolicyError. If no policy is found defining this action, the client is allowed to
    unregister containers and hence this function returns True meaning the client is allowed to unregister the
    container.

    :param request: The request object
    :param action: The action to check if the user is allowed to perform it
    :return: Raises an Exception if the action is enabled, True otherwise
    """
    params = request.all_data
    container_serial = params.get("container_serial")
    user_attributes = get_container_user_attributes(container_serial)

    # If the container has no owner, check for generic policies only
    user_attributes.username = user_attributes.username or ""
    user_attributes.realm = user_attributes.realm or ""
    user_attributes.resolver = user_attributes.resolver or ""

    # Check action for container
    match = Match.generic(g,
                          scope=SCOPE.CONTAINER,
                          action=action,
                          user=user_attributes.username,
                          resolver=user_attributes.resolver,
                          realm=user_attributes.realm,
                          additional_realms=user_attributes.additional_realms,
                          active=True)
    # Check if the action is explicitly disabled
    policies_at_all = match.policies(write_to_audit_log=True)

    action_allowed = len(policies_at_all) == 0

    if not action_allowed:
        # A policy with the passed action is defined, hence it is explicitly disabled
        raise PolicyError(f"The action is not allowed! Policy {action} is set.")
    return True


def check_user_params(request=None, action=None):
    """
    This decorator function takes the request and verifies the given action for the SCOPE ADMIN or USER. This decorator
    verifies if the logged-in user is allowed to set the passed user attributes.
    With the role USER, the user is only allowed to set its own attributes. For the role ADMIN, policy matching is
    done with the user attributes from the parameters in the request.

    :param request: The request object
    :param action: The action to check if the user is allowed to perform it
    :return: True if action is allowed, otherwise raises an Exception
    """
    params = request.all_data
    user_object = request.User
    resolver = user_object.resolver if user_object else None
    if "logged_in_user" in g:
        (role, username, realm, adminuser, adminrealm) = determine_logged_in_userparams(g.logged_in_user, params)
    else:
        role, adminuser, adminrealm = None, None, None
        username, realm = "", ""

    param_user = params.get("user")
    param_realm = params.get("realm")
    param_resolver = params.get("resolver") or resolver

    if role == "user":
        if param_user and param_user != username:
            action_allowed = False
        elif param_realm and param_realm != realm:
            action_allowed = False
        elif param_resolver and param_resolver != resolver:
            action_allowed = False
        else:
            action_allowed = True
    elif role == "admin":
        # Check action for new parameters
        if param_user or param_realm or param_resolver:
            action_allowed = Match.generic(g,
                                           scope=role,
                                           action=action,
                                           user=param_user,
                                           resolver=param_resolver,
                                           realm=param_realm,
                                           adminrealm=adminrealm,
                                           adminuser=adminuser).allowed()
        else:
            action_allowed = True

    if not action_allowed:
        raise PolicyError(f"{role.capitalize()} actions are defined, but the action {action} is not allowed!")
    return True


def check_container_register_rollover(request=None, action=None):
    """
    Checks if the user is allowed to register or rollover the container.
    Checks for the container_rollover action if the parameter 'rollover' is set in the request to True. Checks for the
    container_register action otherwise.

    :param request: The request object
    :return: True if the action is allowed, otherwise raises an Exception
    """
    params = request.all_data
    container_rollover = getParam(params, "rollover", optional)
    if container_rollover:
        return check_container_action(request, ACTION.CONTAINER_ROLLOVER)
    else:
        return check_container_action(request, ACTION.CONTAINER_REGISTER)


def check_token_upload(request=None, action=None):
    """
    This decorator function takes the request and verifies the given action
    for scope ADMIN

    :param request:
    :param action:
    :return:
    """
    tokenrealms = request.all_data.get("tokenrealms")
    upload_allowed = True
    if tokenrealms:
        for trealm in tokenrealms.split(","):
            if not Match.generic(g, scope=SCOPE.ADMIN, action=ACTION.IMPORT,
                                 adminuser=g.logged_in_user.get("username"),
                                 adminrealm=g.logged_in_user.get("realm"), realm=trealm).allowed():
                upload_allowed = False
    else:
        upload_allowed = Match.generic(g, scope=SCOPE.ADMIN, action=ACTION.IMPORT,
                                       adminuser=g.logged_in_user.get("username"),
                                       adminrealm=g.logged_in_user.get("realm")).allowed()
    if not upload_allowed:
        raise PolicyError("Admin actions are defined, but you are not allowed to upload token files.")
    return True


def check_token_init(request=None, action=None):
    """
    This decorator function takes the request and verifies
    if the requested tokentype is allowed to be enrolled in the SCOPE ADMIN
    or the SCOPE USER.

    :param request:
    :param action:
    :return: True or an Exception is raised
    """
    ERROR = {"user": "User actions are defined, you are not allowed to "
                     "enroll this token type!",
             "admin": "Admin actions are defined, but you are not allowed to "
                      "enroll this token type!"}
    params = request.all_data
    resolver = request.User.resolver if request.User else None
    (role, username, userrealm, adminuser, adminrealm) = determine_logged_in_userparams(g.logged_in_user, params)
    tokentype = params.get("type", "HOTP")
    action = "enroll{0!s}".format(tokentype.upper())
    init_allowed = Match.generic(g, action=action,
                                 user=username,
                                 resolver=resolver,
                                 realm=userrealm,
                                 scope=role,
                                 adminrealm=adminrealm,
                                 adminuser=adminuser,
                                 user_object=request.User).allowed()
    if not init_allowed:
        raise PolicyError(ERROR.get(role))
    return True


def check_external(request=None, action="init"):
    """
    This decorator is a hook to an external check function, that is called
    before the token/init or token/assign API.

    :param request: The REST request
    :type request: flask Request object
    :param action: This is either "init" or "assign"
    :type action: basestring
    :return: either True or an Exception is raised
    """
    function_name = None
    module = None
    try:
        module_func = current_app.config.get("PI_INIT_CHECK_HOOK")
        if module_func:
            module_name = ".".join(module_func.split(".")[:-1])
            module = importlib.import_module(module_name)
            function_name = module_func.split(".")[-1]
    except Exception as exx:
        log.error("Error importing external check function: {0!s}".format(exx))

    # Import of function was successful
    if function_name:
        external_func = getattr(module, function_name)
        external_func(request, action)
    return True


def api_key_required(request=None, action=None):
    """
    This is a decorator for check_user_pass and check_serial_pass.
    It checks, if a policy scope=auth, action=apikeyrequired is set.
    If so, the validate request will only be performed, if a JWT token is passed
    with role=validate.
    """
    user_object = request.User

    # Get the policies
    action = Match.user(g, scope=SCOPE.AUTHZ, action=ACTION.APIKEY, user_object=user_object).policies()
    # Do we have a policy?
    if action:
        # check if we were passed a correct JWT
        # Get the Authorization token from the header
        auth_token = request.headers.get('PI-Authorization')
        if not auth_token:
            auth_token = request.headers.get('Authorization')
        try:
            r = jwt.decode(auth_token, current_app.secret_key, algorithms=['HS256'])
            g.logged_in_user = {"username": r.get("username", ""),
                                "realm": r.get("realm", ""),
                                "role": r.get("role", "")}
        except (AttributeError, jwt.DecodeError):
            # PyJWT 1.3.0 raises AttributeError, PyJWT 1.6.4 raises DecodeError.
            raise PolicyError("No valid API key was passed.")

        role = g.logged_in_user.get("role")
        if role != ROLE.VALIDATE:
            raise PolicyError("A correct JWT was passed, but it was no API "
                              "key.")

    # If everything went fine, we call the original function
    return True


def mock_success(req, action):
    """
    This is a mock function as an example for check_external. This function
    returns success and the API call will go on unmodified.
    """
    return True


def mock_fail(req, action):
    """
    This is a mock function as an example for check_external. This function
    creates a problem situation and the token/init or token/assign will show
    this exception accordingly.
    """
    raise Exception("This is an Exception in an external check function")


def is_remote_user_allowed(req, write_to_audit_log=True):
    """
    Checks if the REMOTE_USER server variable is allowed to be used.

    .. note:: This is not used as a decorator!

    :param req: The flask request, containing the remote user and the client IP
    :param write_to_audit_log: whether the policy name should be added to the audit log entry
    :type write_to_audit_log: bool
    :return: Return a value or REMOTE_USER, can be "disable", "active" or "force".
    :rtype: str
    """
    if req.remote_user:
        loginname, realm = split_user(req.remote_user)
        realm = realm or get_default_realm()
        ruser_active = Match.generic(g, scope=SCOPE.WEBUI,
                                     action=ACTION.REMOTE_USER,
                                     user=loginname,
                                     realm=realm).action_values(unique=False,
                                                                write_to_audit_log=write_to_audit_log)
        # there should be only one action value here
        if ruser_active:
            return list(ruser_active)[0]

    # Return default "disable"
    return REMOTE_USER.DISABLE


def save_client_application_type(request, action):
    """
    This decorator is used to write the client IP and the HTTP user agent (
    clienttype) to the database.

    In fact this is not a **policy** decorator, as it checks no policy. In
    fact, we could however one day
    define this as a policy, too.
    :param req:
    :return:
    """
    # retrieve the IP. This will also be the mapped IP!
    client_ip = g.client_ip or "0.0.0.0"  # nosec B104 # default IP if no IP in request
    # ...and the user agent.
    ua = request.user_agent
    save_clientapplication(client_ip, "{0!s}".format(ua) or "unknown")
    return True


def pushtoken_disable_wait(request, action):
    """
    This is used for the /auth endpoint and sets the
    PUSH_ACTION.WAIT parameter to False.

    :param request:
    :param action:
    :return:
    """
    request.all_data[PUSH_ACTION.WAIT] = False


def pushtoken_validate(request, action):
    """
    This is an auth specific wrapper to decorate /validate/check
    According to the policy scope=SCOPE.AUTH, action=push_wait
    and scope=SCOPE.AUTH, action=push_require_presence

    :param request:
    :param action:
    :return:
    """
    user_object = request.User
    waiting = Match.user(g, scope=SCOPE.AUTH, action=PUSH_ACTION.WAIT,
                         user_object=user_object if user_object else None) \
        .action_values(unique=True, allow_white_space_in_action=True)
    if len(waiting) >= 1:
        request.all_data[PUSH_ACTION.WAIT] = int(list(waiting)[0])
    else:
        request.all_data[PUSH_ACTION.WAIT] = False


def pushtoken_add_config(request, action):
    """
    This is a token specific wrapper for push token for the endpoint
    /token/init
    According to the policy scope=SCOPE.ENROLL,
    action=SSL_VERIFY or action=FIREBASE_CONFIG the parameters are added to the
    enrollment step.
    :param request:
    :param action:
    :return:
    """
    ttype = request.all_data.get("type")
    if ttype and ttype.lower() == "push":
        request.all_data = get_pushtoken_add_config(g, request.all_data, request.User)


def u2ftoken_verify_cert(request, action):
    """
    This is a token specific wrapper for u2f token for the endpoint
    /token/init
    According to the policy scope=SCOPE.ENROLL,
    action=U2FACTION.NO_VERIFY_CERT it can add a parameter to the
    enrollment parameters to not verify the attestation certificate.
    The default is to verify the cert.
    :param request:
    :param action:
    :return:
    """
    # Get the registration data of the 2nd step of enrolling a U2F device
    ttype = request.all_data.get("type")
    if ttype and ttype.lower() == "u2f":
        # Add the default to verify the cert.
        request.all_data["u2f.verify_cert"] = True
        user_object = request.User
        do_not_verify_the_cert = Match.user(g, scope=SCOPE.ENROLL, action=U2FACTION.NO_VERIFY_CERT,
                                            user_object=user_object if user_object else None).policies()
        if do_not_verify_the_cert:
            request.all_data["u2f.verify_cert"] = False

        log.debug("Should we not verify the attestation certificate? "
                  "Policies: {0!s}".format(do_not_verify_the_cert))
    return True


def u2ftoken_allowed(request, action):
    """
    This is a token specific wrapper for u2f token for the endpoint
     /token/init.
     According to the policy scope=SCOPE.ENROLL,
     action=U2FACTION.REQ it checks, if the assertion certificate is an
     allowed U2F token type.

     If the token, which is enrolled contains a non allowed attestation
     certificate, we bail out.

    :param request:
    :param action:
    :return:
    """

    ttype = request.all_data.get("type")

    # Get the registration data of the 2nd step of enrolling a U2F device
    reg_data = request.all_data.get("regdata")

    if ttype and ttype.lower() == "u2f" and reg_data:
        # We have a registered u2f device!
        serial = request.all_data.get("serial")

        # We just check, if the issuer is allowed, not if the certificate
        # is still valid! (verify_cert=False)
        attestation_cert, user_pub_key, key_handle, \
            signature, description = parse_registration_data(reg_data,
                                                             verify_cert=False)

        allowed_certs_pols = Match.user(g, scope=SCOPE.ENROLL, action=U2FACTION.REQ,
                                        user_object=request.User if request.User else None) \
            .action_values(unique=False)

        if len(allowed_certs_pols) and not _attestation_certificate_allowed(attestation_cert, allowed_certs_pols):
            log.warning("The U2F device {0!s} is not "
                        "allowed to be registered due to policy "
                        "restriction".format(serial))
            raise PolicyError("The U2F device is not allowed "
                              "to be registered due to policy "
                              "restriction.")
            # TODO: Maybe we should delete the token, as it is a not
            # usable U2F token, now.

    return True


def allowed_audit_realm(request=None, action=None):
    """
    This decorator function takes the request and adds additional parameters
    to the request according to the policy
    for the SCOPE.ADMIN or ACTION.AUDIT
    :param request:
    :param action:
    :return: True
    """
    # The endpoint is accessible to users, but we only set ``allowed_audit_realm``
    # for admins, as users are only allowed to view their own realm anyway (this
    # is ensured by the fixed "realm" parameter)
    if g.logged_in_user["role"] == ROLE.ADMIN:
        pols = Match.admin(g, action=ACTION.AUDIT).policies()
        if pols:
            # get all values in realm:
            allowed_audit_realms = []
            for pol in pols:
                if pol.get("realm"):
                    allowed_audit_realms += pol.get("realm")
            request.all_data["allowed_audit_realm"] = list(set(
                allowed_audit_realms))

    return True


def indexedsecret_force_attribute(request, action):
    """
    This is a token specific wrapper for indexedsecret token for the endpoint
    /token/init
    The otpkey is overwritten with the value from
    the user attribute specified in
    policy scope=SCOPE.USER and SCOPE.ADMIN,
    action=PIIXACTION.FORCE_ATTRIBUTE.
    :param request:
    :param action:
    :return:
    """
    ttype = request.all_data.get("type")
    if ttype and ttype.lower() == "indexedsecret" and request.User:
        # We only need to check the policies, if the token is actually enrolled
        # to a user.
        attributes = Match.admin_or_user(g, "indexedsecret_{0!s}".format(PIIXACTION.FORCE_ATTRIBUTE),
                                         user_obj=request.User).action_values(unique=True)
        if not attributes:
            # If there is no policy set, we simply do nothing
            return True

        attribute_value = request.User.info.get(list(attributes)[0])
        request.all_data["otpkey"] = attribute_value

    return True


def webauthntoken_request(request, action):
    """
    This is a WebAuthn token specific wrapper for all endpoints using WebAuthn tokens.

    This wraps the endpoints /token/init, /validate/triggerchallenge, /auth, and
    /validate/check. It will add WebAuthn configuration information to the
    requests, wherever a piece of information is needed for several different
    requests and thus cannot be provided by one of the more specific wrappers
    without adding unnecessary redundancy.

    Depending on the type of request, the request will be augmented with some
    (or all) of the authenticator timeout, user verification requirement and
    list of allowed AAGUIDs for the current scope, as specified by the
    policies with the determined scope and the actions WEBAUTHNACTION.TIMEOUT,
    WEBAUTHNACTION.USER_VERIFICATION_REQUIREMENT, and
    WEBAUTHNACTION.AUTHENTICATOR_SELECTION_LIST, respectively.

    The value of the ORIGIN http header will also be added to the request for
    the ENROLL and AUTHZ scopes. This is to make the unit tests not require
    mocking.

    :param request:
    :type request:
    :param action:
    :type action:
    :return:
    :rtype:
    """

    scope = None

    # Check if this is an enrollment request for a WebAuthn token.
    ttype = request.all_data.get("type")
    if ttype and (ttype.lower() == WebAuthnTokenClass.get_class_type()
                  or ttype.lower() == PasskeyTokenClass.get_class_type()):
        scope = SCOPE.ENROLL

    # Check if a WebAuthn token is being used for authentication.
    if is_webauthn_assertion_response(request.all_data):
        scope = SCOPE.AUTH

    # Check if this is an auth request (as opposed to an enrollment), and it
    # is not a WebAuthn authorization, and the request is either for
    # authentication with a WebAuthn token, or not for any particular token at
    # all (since authentication requests contain almost no parameters, it is
    # necessary to define them by what they are not, rather than by what they
    # are).
    #
    # This logic means that we will add WebAuthn specific information to any
    # unspecific authentication request, even if the user does not actually
    # have any WebAuthn tokens enrolled, but  since this decorator is entirely
    # passive and will just pull values from policies and add them to properly
    # prefixed fields in the request data, this is not a problem.
    if not request.all_data.get("type") and not is_webauthn_assertion_response(request.all_data) and (
            'serial' not in request.all_data
            or request.all_data['serial'].startswith(WebAuthnTokenClass.get_class_prefix())):
        scope = SCOPE.AUTH

    # If this is a WebAuthn token, or an authentication request for no particular token.
    if scope:
        actions = WebAuthnTokenClass.get_class_info('policy').get(scope)
        actions.update(WebAuthnTokenClass.get_class_info('policy').get(SCOPE.AUTHZ))
        if FIDO2PolicyAction.TIMEOUT in actions:
            timeout_policies = Match \
                .user(g,
                      scope=scope,
                      action=FIDO2PolicyAction.TIMEOUT,
                      user_object=request.User if hasattr(request, 'User') else None) \
                .action_values(unique=True)
            timeout = int(list(timeout_policies)[0]) if timeout_policies else DEFAULT_TIMEOUT

            request.all_data[FIDO2PolicyAction.TIMEOUT] \
                = timeout * 1000

        if FIDO2PolicyAction.USER_VERIFICATION_REQUIREMENT in actions:
            user_verification_requirement_policies = Match \
                .user(g,
                      scope=scope,
                      action=FIDO2PolicyAction.USER_VERIFICATION_REQUIREMENT,
                      user_object=request.User if hasattr(request, 'User') else None) \
                .action_values(unique=True)
            user_verification_requirement = list(user_verification_requirement_policies)[0] \
                if user_verification_requirement_policies \
                else DEFAULT_USER_VERIFICATION_REQUIREMENT
            if user_verification_requirement not in USER_VERIFICATION_LEVELS:
                raise PolicyError(
                    "{0!s} must be one of {1!s}"
                    .format(FIDO2PolicyAction.USER_VERIFICATION_REQUIREMENT,
                            ", ".join(USER_VERIFICATION_LEVELS)))

            request.all_data[FIDO2PolicyAction.USER_VERIFICATION_REQUIREMENT] \
                = user_verification_requirement

        if FIDO2PolicyAction.AUTHENTICATOR_SELECTION_LIST in actions:
            allowed_aaguids_pols = Match \
                .user(g,
                      scope=SCOPE.AUTHZ if scope == SCOPE.AUTH else scope,
                      action=FIDO2PolicyAction.AUTHENTICATOR_SELECTION_LIST,
                      user_object=request.User if hasattr(request, 'User') else None) \
                .action_values(unique=False,
                               allow_white_space_in_action=True)
            allowed_aaguids = set(
                aaguid
                for allowed_aaguid_pol in allowed_aaguids_pols
                for aaguid in allowed_aaguid_pol.split()
            )

            if allowed_aaguids:
                request.all_data[FIDO2PolicyAction.AUTHENTICATOR_SELECTION_LIST] \
                    = list(allowed_aaguids)

        request.all_data['HTTP_ORIGIN'] = request.environ.get('HTTP_ORIGIN')

    return True


def webauthntoken_authz(request, action):
    """
    This is a WebAuthn token specific wrapper for the /auth, and /validate/check endpoints.

    This will enrich the authorization request for WebAuthn tokens with the
    necessary configuration information from policy actions with
    scope=SCOPE.AUTHZ. This is currently the authorization pendant to
    webauthntoken_allowed(), but maybe expanded to cover other authorization
    policies in the future, should any be added. The request will as of now
    simply be augmented with the policies the attestation certificate is to be
    matched against.

    :param request:
    :type request:
    :param action:
    :type action:
    :return:
    :rtype:
    """

    # If a WebAuthn token is being authorized.
    if is_webauthn_assertion_response(request.all_data):
        allowed_certs_pols = Match \
            .user(g,
                  scope=SCOPE.AUTHZ,
                  action=FIDO2PolicyAction.REQ,
                  user_object=request.User if hasattr(request, 'User') else None) \
            .action_values(unique=False)

        request.all_data[FIDO2PolicyAction.REQ] \
            = list(allowed_certs_pols)

    return True


def fido2_auth(request, action):
    """
    Add policy values for FIDO2 tokens to the request.
    The following policy values are added:
    - WEBAUTHNACTION.ALLOWED_TRANSPORTS
    - ACTION.CHALLENGETEXT for WebAuthn and Passkey token
    """
    user_object = request.User if hasattr(request, "User") else None
    allowed_transports_policies = (Match.user(g,
                                              scope=SCOPE.AUTH,
                                              action=FIDO2PolicyAction.ALLOWED_TRANSPORTS,
                                              user_object=user_object)
                                   .action_values(unique=False, allow_white_space_in_action=True))
    allowed_transports = set(
        transport
        for allowed_transports_policy in (
            list(allowed_transports_policies)
            if allowed_transports_policies
            else [DEFAULT_ALLOWED_TRANSPORTS]
        )
        for transport in allowed_transports_policy.split()
    )
    # Challenge texts
    for t in [WebAuthnTokenClass, PasskeyTokenClass]:
        action = f"{t.get_class_type().lower()}_{ACTION.CHALLENGETEXT}"
        challenge_text = get_first_policy_value(action, t.get_default_challenge_text_auth(), scope=SCOPE.AUTH)
        request.all_data[action] = challenge_text

    request.all_data[FIDO2PolicyAction.ALLOWED_TRANSPORTS] = list(allowed_transports)

    rp_id = get_first_policy_value(FIDO2PolicyAction.RELYING_PARTY_ID, "", scope=SCOPE.ENROLL)
    if rp_id:
        request.all_data[FIDO2PolicyAction.RELYING_PARTY_ID] = rp_id
    return True


def get_first_policy_value(policy_action: str, default: str, scope: SCOPE, user: Union[User, None] = None,
                           allowed_values: Union[list, None] = None) -> str:
    """
    Get the first policy value for the given policy action and scope, using Match.user. If the policy does not exist,
    return the default value. If allowed_values is provided, check if the policy value is in the allowed values.
    """
    policies = (Match.user(g, scope=scope, action=policy_action, user_object=user)
                .action_values(unique=True, allow_white_space_in_action=True, write_to_audit_log=False))
    policy_value = list(policies)[0] if policies else default
    if allowed_values and policy_value not in allowed_values:
        raise PolicyError(f"{policy_value} must be one of {', '.join(allowed_values)}")
    return policy_value


def fido2_enroll(request, action):
    """
    This is a token specific wrapper for FIDO2 token and the endpoint /token/init.

    This will enrich the initialization request for WebAuthn tokens with the
    necessary configuration information from policy actions with
    scope=SCOPE.ENROLL. The request will be augmented with a name and id for
    the relying party, as specified by the with actions
    WEBAUTHNACTION.RELYING_PARTY_NAME and WEBAUTHNACTION.RELYING_PARTY_ID,
    respectively, authenticator attachment preference, public key credential
    algorithm preferences, authenticator attestation requirement level,
    authenticator attestation requirement form, allowed AAGUIDs, and the text
    to display to the user when asking to confirm the challenge on the token,
    as specified by the actions WEBAUTHNACTION.AUTHENTICATOR_ATTACHMENT,
    WEBAUTHNACTION.PUBLIC_KEY_CREDENTIAL_ALGORITHM_PREFERENCE,
    WEBAUTHNACTION.AUTHENTICATOR_ATTESTATION_LEVEL,
    WEBAUTHNACTION.AUTHENTICATOR_ATTESTATION_FORM,
    WEBAUTHNACTION.AVOID_DOUBLE_REGISTRATION,
    WEBAUTHNACTION.AUTHENTICATOR_SELECTION_LIST, and
    ACTION.CHALLENGETEXT, respectively.

    Setting WEBAUTHNACTION.RELYING_PARTY_NAME and
    WEBAUTHNACTION.RELYING_PARTY_ID is mandatory, and if either of these is not
    set, we bail out.

    :param request:
    :type request:
    :param action:
    :type action:
    :return:
    :rtype:
    """
    # Check if this is an enrollment request for a WebAuthn/Passkey token. If not, exit immediately.
    token_type = request.all_data.get("type")
    if not token_type or token_type.lower() not in [WebAuthnTokenClass.get_class_type().lower(),
                                                    PasskeyTokenClass.get_class_type().lower()]:
        return True

    user_object = request.User if hasattr(request, 'User') else None
    rp_id_policies = (Match.user(g,
                                 scope=SCOPE.ENROLL,
                                 action=FIDO2PolicyAction.RELYING_PARTY_ID,
                                 user_object=user_object)
                      .action_values(unique=True))
    if rp_id_policies:
        rp_id = list(rp_id_policies)[0]
    else:
        raise PolicyError(f"Missing enrollment policy for WebauthnToken: {FIDO2PolicyAction.RELYING_PARTY_ID}")

    rp_name_policies = Match.user(g,
                                  scope=SCOPE.ENROLL,
                                  action=FIDO2PolicyAction.RELYING_PARTY_NAME,
                                  user_object=user_object).action_values(unique=True,
                                                                         allow_white_space_in_action=True)
    if rp_name_policies:
        rp_name = list(rp_name_policies)[0]
    else:
        raise PolicyError(f"Missing enrollment policy for WebauthnToken: {FIDO2PolicyAction.RELYING_PARTY_NAME}")

    # The RP ID is a domain name and thus may not contain any punctuation except '-' and '.'.
    if not is_fqdn(rp_id):
        message = f"Illegal value for {FIDO2PolicyAction.RELYING_PARTY_ID} (must be a domain name): {rp_id}"
        log.warning(message)
        raise PolicyError(message)

    authenticator_attachment_policies = Match.user(g,
                                                   scope=SCOPE.ENROLL,
                                                   action=FIDO2PolicyAction.AUTHENTICATOR_ATTACHMENT,
                                                   user_object=user_object).action_values(unique=True)
    authenticator_attachment = None
    if (authenticator_attachment_policies
            and list(authenticator_attachment_policies)[0] in AUTHENTICATOR_ATTACHMENT_TYPES):
        authenticator_attachment = list(authenticator_attachment_policies)[0]

    # We need to set 'unique' to False since this policy can contain multiple values
    pubkey_credential_algo_pref_policies = Match.user(
        g,
        scope=SCOPE.ENROLL,
        action=FIDO2PolicyAction.PUBLIC_KEY_CREDENTIAL_ALGORITHMS,
        user_object=user_object).action_values(unique=False)

    pubkey_credential_algo_pref = (pubkey_credential_algo_pref_policies.keys()
                                   if pubkey_credential_algo_pref_policies
                                   else DEFAULT_PUBLIC_KEY_CREDENTIAL_ALGORITHM_PREFERENCE)

    if not all([x in PUBLIC_KEY_CREDENTIAL_ALGORITHMS for x in pubkey_credential_algo_pref]):
        raise PolicyError(f"{FIDO2PolicyAction.PUBLIC_KEY_CREDENTIAL_ALGORITHMS} must be one "
                          f"of {', '.join(PUBLIC_KEY_CREDENTIAL_ALGORITHMS.keys())}")

    authenticator_attestation_level = get_first_policy_value(
        policy_action=FIDO2PolicyAction.AUTHENTICATOR_ATTESTATION_LEVEL,
        default=DEFAULT_AUTHENTICATOR_ATTESTATION_LEVEL, scope=SCOPE.ENROLL, allowed_values=ATTESTATION_LEVELS)

    authenticator_attestation_form = get_first_policy_value(
        policy_action=FIDO2PolicyAction.AUTHENTICATOR_ATTESTATION_FORM, default=DEFAULT_AUTHENTICATOR_ATTESTATION_FORM,
        scope=SCOPE.ENROLL, allowed_values=ATTESTATION_FORMS)

    user_verification_requirement = get_first_policy_value(
        policy_action=FIDO2PolicyAction.USER_VERIFICATION_REQUIREMENT, default=DEFAULT_USER_VERIFICATION_REQUIREMENT,
        scope=SCOPE.ENROLL, allowed_values=USER_VERIFICATION_LEVELS)

    avoid_double_registration_policy = Match.user(g,
                                                  scope=SCOPE.ENROLL,
                                                  action=FIDO2PolicyAction.AVOID_DOUBLE_REGISTRATION,
                                                  user_object=user_object).any()

    # Challenge texts
    for t in [PasskeyTokenClass, WebAuthnTokenClass]:
        action = f"{t.get_class_type().lower()}_{ACTION.CHALLENGETEXT}"
        challenge_text = get_first_policy_value(action, t.get_default_challenge_text_register(), SCOPE.ENROLL)
        request.all_data[action] = challenge_text

    request.all_data[FIDO2PolicyAction.RELYING_PARTY_ID] = rp_id
    request.all_data[FIDO2PolicyAction.RELYING_PARTY_NAME] = rp_name

    request.all_data[FIDO2PolicyAction.AUTHENTICATOR_ATTACHMENT] = authenticator_attachment
    request.all_data[FIDO2PolicyAction.PUBLIC_KEY_CREDENTIAL_ALGORITHMS] = ([PUBLIC_KEY_CREDENTIAL_ALGORITHMS[x]
                                                                             for x in PUBKEY_CRED_ALGORITHMS_ORDER
                                                                             if
                                                                             x in pubkey_credential_algo_pref])
    request.all_data[FIDO2PolicyAction.AUTHENTICATOR_ATTESTATION_LEVEL] = authenticator_attestation_level
    request.all_data[FIDO2PolicyAction.AUTHENTICATOR_ATTESTATION_FORM] = authenticator_attestation_form

    request.all_data[FIDO2PolicyAction.AVOID_DOUBLE_REGISTRATION] = avoid_double_registration_policy
    request.all_data[FIDO2PolicyAction.USER_VERIFICATION_REQUIREMENT] = user_verification_requirement
    passkey_attestation_policies = Match.user(g,
                                              scope=SCOPE.ENROLL,
                                              action=PasskeyAction.AttestationConveyancePreference,
                                              user_object=user_object).action_values(unique=True)

    passkey_attestation = (list(passkey_attestation_policies)[0]
                           if passkey_attestation_policies
                           else None)
    if passkey_attestation:
        request.all_data[PasskeyAction.AttestationConveyancePreference] = passkey_attestation
    if request and hasattr(request, "environ"):
        request.all_data['HTTP_ORIGIN'] = request.environ.get('HTTP_ORIGIN')
    else:
        log.debug("request or request.environ is not available. Unable to add HTTP_ORIGIN to request data.")
    return True


def webauthntoken_allowed(request, action):
    """
    This is a token specific wrapper for WebAuthn token for the endpoint /token/init.

    According to the policy scope=SCOPE.ENROLL,
    action=WEBAUTHNACTION.REQ it checks, if the assertion certificate is
    for an allowed WebAuthn token type. According to the policy
    scope=SCOPE.ENROLL, action=WEBAUTHNACTION.AUTHENTICATOR_SELECTION_LIST
    it checks, whether the AAGUID is whitelisted. Note: If self-attestation
    is allowed, it is – of course – possible to bypass the check for
    WEBAUTHNACTION.REQ

    If the token, which is being enrolled does not contain an allowed attestation
    certificate, or does not have an allowed AAGUID, we bail out.

    A very similar check (same policy actions, different policy scope) is
    performed during authorization,  however due to architectural limitations,
    this lives within the token implementation itself.

    :param request:
    :type request:
    :param action:
    :type action:
    :return:
    :rtype:
    """
    types = [WebAuthnTokenClass.get_class_type().lower(), PasskeyTokenClass.get_class_type().lower()]
    ttype = request.all_data.get("type")

    # Get the registration data of the 2nd step of enrolling a WebAuthn token
    reg_data = request.all_data.get("regdata")

    # If a WebAuthn token is being enrolled.
    if ttype and ttype.lower() == WebAuthnTokenClass.get_class_type() and reg_data:
        serial = request.all_data.get("serial")
        att_obj = WebAuthnRegistrationResponse.parse_attestation_object(reg_data)
        (
            attestation_type,
            trust_path,
            credential_pub_key,
            cred_id,
            aaguid
        ) = WebAuthnRegistrationResponse.verify_attestation_statement(fmt=att_obj.get('fmt'),
                                                                      att_stmt=att_obj.get('attStmt'),
                                                                      auth_data=att_obj.get('authData'))

        attestation_cert = crypto.X509.from_cryptography(trust_path[0]) if trust_path else None
        allowed_certs_pols = Match \
            .user(g,
                  scope=SCOPE.ENROLL,
                  action=FIDO2PolicyAction.REQ,
                  user_object=request.User if hasattr(request, 'User') else None) \
            .action_values(unique=False)

        allowed_aaguids_pols = Match \
            .user(g,
                  scope=SCOPE.ENROLL,
                  action=FIDO2PolicyAction.AUTHENTICATOR_SELECTION_LIST,
                  user_object=request.User if hasattr(request, 'User') else None) \
            .action_values(unique=False,
                           allow_white_space_in_action=True)
        allowed_aaguids = set(
            aaguid
            for allowed_aaguid_pol in allowed_aaguids_pols
            for aaguid in allowed_aaguid_pol.split()
        )

        # attestation_cert is of type X509. If you get a warning from your IDE
        # here, it is because your IDE mistakenly assumes it to be of type PKey,
        # due to a bug in pyOpenSSL 18.0.0. This bug is – however – purely
        # cosmetic (a wrongly hinted return type in X509.from_cryptography()),
        # and can be safely ignored.
        #
        # See also:
        # https://github.com/pyca/pyopenssl/commit/4121e2555d07bbba501ac237408a0eea1b41f467
        if allowed_certs_pols and not _attestation_certificate_allowed(attestation_cert, allowed_certs_pols):
            log.warning(
                "The WebAuthn token {0!s} is not allowed to be registered due to policy restriction {1!s}"
                .format(serial, FIDO2PolicyAction.REQ))
            raise PolicyError("The WebAuthn token is not allowed to be registered due to a policy restriction.")

        if allowed_aaguids and aaguid not in [allowed_aaguid.replace("-", "") for allowed_aaguid in allowed_aaguids]:
            log.warning(
                "The WebAuthn token {0!s} is not allowed to be registered due to policy restriction {1!s}"
                .format(serial, FIDO2PolicyAction.AUTHENTICATOR_SELECTION_LIST))
            raise PolicyError("The WebAuthn token is not allowed to be registered due to a policy restriction.")

    return True


def _attestation_certificate_allowed(attestation_cert, allowed_certs_pols):
    """
    Check a certificate against a set of policies.

    This will check an attestation certificate of a U2F-, or WebAuthn-Token,
    against a list of policies. It is used to verify, whether a token with the
    given attestation may be enrolled, or authorized, respectively.

    The certificate info may be None, in which case, true will be returned if
    the policies are also empty.

    This is a wrapper for attestation_certificate_allowed(). It is needed,
    because during enrollment, we still have an actual certificate to check
    against, while attestation_certificate_required() expects the plain fields
    from the token info, containing just the issuer, serial and subject.

    :param attestation_cert: The attestation certificate.
    :type attestation_cert: OpenSSL.crypto.X509 or None
    :param allowed_certs_pols: The policies restricting enrollment, or authorization.
    :type allowed_certs_pols: dict or None
    :return: Whether the token should be allowed to complete enrollment, or authorization, based on its attestation.
    :rtype: bool
    """

    cert_info = {
        "attestation_issuer": x509name_to_string(attestation_cert.get_issuer()),
        "attestation_serial": "{!s}".format(attestation_cert.get_serial_number()),
        "attestation_subject": x509name_to_string(attestation_cert.get_subject())
    } \
        if attestation_cert \
        else None

    return attestation_certificate_allowed(cert_info, allowed_certs_pols)


def required_piv_attestation(request, action=None):
    """
    This is a token specific decorator for certificate tokens for the endpoint
    /token/init
    According to the policy scope=SCOPE.ENROLL,
    action=REQUIRE_ATTESTATION an exception is raised, if no attestation parameter is given.

    It also checks the policy if the attestation should be verified and sets the
    parameter verify_attestation accordingly.

    :param request:
    :param action:
    :return:
    """
    from privacyidea.lib.tokens.certificatetoken import ACTION, REQUIRE_ACTIONS
    ttype = request.all_data.get("type")
    if ttype and ttype.lower() == "certificate":
        # Get attestation certificate requirement
        require_att = Match.user(g, scope=SCOPE.ENROLL, action=ACTION.REQUIRE_ATTESTATION,
                                 user_object=request.User if request.User else None).action_values(unique=True)
        if REQUIRE_ACTIONS.REQUIRE_AND_VERIFY in list(require_att):
            if not request.all_data.get("attestation"):
                # There is no attestation certificate in the request, although it is required!
                log.warning("The request is missing an attestation certificate. {0!s}".format(require_att))
                raise PolicyError("A policy requires that you provide an attestation certificate.")

        # Add parameter verify_attestation
        request.all_data["verify_attestation"] = REQUIRE_ACTIONS.VERIFY in list(require_att) or \
                                                 REQUIRE_ACTIONS.REQUIRE_AND_VERIFY in list(require_att)


def hide_tokeninfo(request=None, action=None):
    """
    This decorator checks for the policy `hide_tokeninfo` and sets the
    `hidden_tokeninfo` parameter.

    The given tokeninfo keys will be removed from the response.

    The decorator wraps GET /token/

    :param request: The request that is intercepted during the API call
    :type request: Request Object
    :param action: An optional Action
    :type action: str
    :return: Always true. Modifies the parameter `request`
    :rtype: bool
    """
    hidden_fields = Match.admin_or_user(g, action=ACTION.HIDE_TOKENINFO,
                                        user_obj=request.User) \
        .action_values(unique=False)

    request.all_data['hidden_tokeninfo'] = list(hidden_fields)
    return True


def increase_failcounter_on_challenge(request=None, action=None):
    """
    This is a decorator for /validate/check, validate/triggerchallenge and auth
    which sets the parameter increase_failcounter_on_challenge
    """
    inc_fail_counter = Match.user(g, scope=SCOPE.AUTH, action=ACTION.INCREASE_FAILCOUNTER_ON_CHALLENGE,
                                  user_object=request.User if hasattr(request, 'User') else None).any()
    request.all_data["increase_failcounter_on_challenge"] = inc_fail_counter


def require_description(request=None, action=None):
    """
    Pre Policy
    This checks if a description is required to roll out a specific token.
    scope=SCOPE.ENROLL, action=REQUIRE_DESCRIPTION

    An exception is raised, if the tokentypes specified in the
    REQUIRE_DESCRIPTION policy match the token to be rolled out,
    but no description is given.

    :param request:
    :param action:
    :return:
    """
    params = request.all_data
    user_object = request.User
    (role, username, realm, adminuser, adminrealm) = determine_logged_in_userparams(g.logged_in_user, params)

    action_values = Match.generic(g, action=ACTION.REQUIRE_DESCRIPTION,
                                  scope=SCOPE.ENROLL,
                                  adminrealm=adminrealm,
                                  adminuser=adminuser,
                                  user=username,
                                  realm=realm,
                                  user_object=user_object).action_values(unique=False)

    token_types = list(action_values.keys())
    type_value = request.all_data.get("type") or 'hotp'
    if type_value in token_types:
        tok = None
        serial = getParam(params, "serial")
        if serial:
            tok = (get_one_token(serial=serial, rollout_state=ROLLOUTSTATE.VERIFYPENDING, silent_fail=True)
                   or get_one_token(serial=serial, rollout_state=ROLLOUTSTATE.CLIENTWAIT, silent_fail=True))
        # only if no token exists, yet, we need to check the description
        if not tok and not request.all_data.get("description"):
            log.warning(_("Missing description for {} token.".format(type_value)))
            raise PolicyError(_("Description required for {} token.".format(type_value)))


def jwt_validity(request, action):
    """
    This is a decorator for the /auth endpoint to adapt the validity period of the issued JWT.
    :param request:
    :param action:
    :return:
    """
    validity_time_pol = (Match.user(g, scope=SCOPE.WEBUI, action=ACTION.JWTVALIDITY,
                                    user_object=request.User if hasattr(request, 'User') else None)
                         .action_values(unique=True))

    validity_time = DEFAULT_JWT_VALIDITY
    if len(validity_time_pol) == 1:
        try:
            validity_time = int(list(validity_time_pol)[0])
        except ValueError:
            log.warning(f"Invalid JWT validity period: {validity_time}. Using the default of 1 hour.")
    request.all_data[ACTION.JWTVALIDITY] = validity_time
    return True


<<<<<<< HEAD
def rss_age(request, action):
    """
    This is a decorator for the /info/rss endpoint to adapt the age of the displayed news feed

    :param request: Request object
    :param action: action value is not used in this decorator
    :return: True
    """
    age_list = (Match.user(g, scope=SCOPE.WEBUI, action=ACTION.RSS_AGE,
                user_object=request.User if hasattr(request, 'User') else None).action_values(unique=True))
    # The default age for normal users is 0
    age = 0
    if g.get("logged_in_user", {}).get("role") == ROLE.ADMIN:
        # The default age for admins is 180
        age = 180
    if len(age_list) == 1:
        try:
            age = int(list(age_list)[0])
        except ValueError:
            log.warning(f"Invalid RSS_AGE: {age_list}. Using the default.")
    request.all_data[ACTION.RSS_AGE] = age
    return True
=======
def container_registration_config(request, action=None):
    """
    This decorator gets the configuration for the container registration from the policies.

    :param request: The request object
    :param action: The action parameter is not used in this decorator
    :return: True on success, otherwise raises a PolicyError
    """
    user = request.User
    if not user:
        user = None

    # Get server url the client can contact
    server_url_config = list(Match.generic(g, scope=SCOPE.CONTAINER, action=ACTION.PI_SERVER_URL,
                                           user_object=user).action_values(unique=True))
    if len(server_url_config) == 0:
        raise PolicyError(f"Missing enrollment policy {ACTION.PI_SERVER_URL}. Cannot register container.")
    request.all_data["server_url"] = server_url_config[0]

    # Get validity time for the registration
    registration_ttl_config = list(Match.generic(g, scope=SCOPE.CONTAINER,
                                                 action=ACTION.CONTAINER_REGISTRATION_TTL,
                                                 user_object=user).action_values(unique=True))
    if len(registration_ttl_config) > 0:
        request.all_data["registration_ttl"] = int(registration_ttl_config[0])
        if request.all_data["registration_ttl"] <= 0:
            # default 10 min
            request.all_data["registration_ttl"] = 10
    else:
        request.all_data["registration_ttl"] = 10

    # Get validity time for further challenges
    challenge_ttl_config = list(Match.generic(g, scope=SCOPE.CONTAINER,
                                              action=ACTION.CONTAINER_CHALLENGE_TTL,
                                              user_object=user).action_values(unique=True))
    if len(challenge_ttl_config) > 0:
        request.all_data["challenge_ttl"] = int(challenge_ttl_config[0])
        if request.all_data["challenge_ttl"] <= 0:
            # default 2 min
            request.all_data["challenge_ttl"] = 2
    else:
        request.all_data["challenge_ttl"] = 2

    # Get ssl verify
    ssl_verify_config = list(Match.generic(g, scope=SCOPE.CONTAINER, action=ACTION.CONTAINER_SSL_VERIFY,
                                           user_object=user).action_values(unique=True))
    if len(ssl_verify_config) > 0:
        request.all_data["ssl_verify"] = ssl_verify_config[0]
        if request.all_data["ssl_verify"] not in ["True", "False"]:
            log.debug(
                f"Invalid value for {ACTION.CONTAINER_SSL_VERIFY}: {request.all_data['ssl_verify']}. Using 'True'.")
            request.all_data["ssl_verify"] = 'True'
    else:
        request.all_data["ssl_verify"] = 'True'

    return True


def smartphone_config(request, action=None):
    """
    This decorator gets the smartphone specific configurations from the policies.
    It is only applied for containers of type smartphone. For all other types or if the type could not be determined,
    the configuration is not fetched.
    Raises a PolicyError if conflicting policies exist.

    :param request: The request object
    :param action: The action parameter is not used in this decorator
    :return: True on success, False if the container is not a smartphone
    """
    # Get container type
    params = request.all_data
    container_serial = params.get("container_serial")
    try:
        container_type = find_container_by_serial(container_serial).type
    except Exception:
        container_type = None
        log.info(f"Container type could not be determined. Ignoring smartphone configurations.")

    is_smartphone = False
    # Get configuration for smartphones
    if container_type and container_type == "smartphone":
        is_smartphone = True
        user_attributes = get_container_user_attributes(container_serial)

        # If the container has no owner, check for generic policies only
        user_attributes.username = user_attributes.username or ""
        user_attributes.realm = user_attributes.realm or ""
        user_attributes.resolver = user_attributes.resolver or ""

        policies = {}
        actions = [ACTION.CONTAINER_CLIENT_ROLLOVER,
                   ACTION.INITIALLY_ADD_TOKENS_TO_CONTAINER,
                   ACTION.DISABLE_CLIENT_TOKEN_DELETION,
                   ACTION.DISABLE_CLIENT_CONTAINER_UNREGISTER]

        for action in actions:
            # Check if action is allowed for the client
            action_policies = Match.generic(g,
                                            scope=SCOPE.CONTAINER,
                                            action=action,
                                            user=user_attributes.username,
                                            realm=user_attributes.realm,
                                            resolver=user_attributes.resolver,
                                            additional_realms=user_attributes.additional_realms).policies()
            if len(action_policies) > 0:
                policies[action] = action_policies[0]['action'][action]
            else:
                policies[action] = False

        request.all_data["client_policies"] = policies
    return is_smartphone
>>>>>>> db152e16
<|MERGE_RESOLUTION|>--- conflicted
+++ resolved
@@ -2490,7 +2490,119 @@
     return True
 
 
-<<<<<<< HEAD
+def container_registration_config(request, action=None):
+    """
+    This decorator gets the configuration for the container registration from the policies.
+
+    :param request: The request object
+    :param action: The action parameter is not used in this decorator
+    :return: True on success, otherwise raises a PolicyError
+    """
+    user = request.User
+    if not user:
+        user = None
+
+    # Get server url the client can contact
+    server_url_config = list(Match.generic(g, scope=SCOPE.CONTAINER, action=ACTION.PI_SERVER_URL,
+                                           user_object=user).action_values(unique=True))
+    if len(server_url_config) == 0:
+        raise PolicyError(f"Missing enrollment policy {ACTION.PI_SERVER_URL}. Cannot register container.")
+    request.all_data["server_url"] = server_url_config[0]
+
+    # Get validity time for the registration
+    registration_ttl_config = list(Match.generic(g, scope=SCOPE.CONTAINER,
+                                                 action=ACTION.CONTAINER_REGISTRATION_TTL,
+                                                 user_object=user).action_values(unique=True))
+    if len(registration_ttl_config) > 0:
+        request.all_data["registration_ttl"] = int(registration_ttl_config[0])
+        if request.all_data["registration_ttl"] <= 0:
+            # default 10 min
+            request.all_data["registration_ttl"] = 10
+    else:
+        request.all_data["registration_ttl"] = 10
+
+    # Get validity time for further challenges
+    challenge_ttl_config = list(Match.generic(g, scope=SCOPE.CONTAINER,
+                                              action=ACTION.CONTAINER_CHALLENGE_TTL,
+                                              user_object=user).action_values(unique=True))
+    if len(challenge_ttl_config) > 0:
+        request.all_data["challenge_ttl"] = int(challenge_ttl_config[0])
+        if request.all_data["challenge_ttl"] <= 0:
+            # default 2 min
+            request.all_data["challenge_ttl"] = 2
+    else:
+        request.all_data["challenge_ttl"] = 2
+
+    # Get ssl verify
+    ssl_verify_config = list(Match.generic(g, scope=SCOPE.CONTAINER, action=ACTION.CONTAINER_SSL_VERIFY,
+                                           user_object=user).action_values(unique=True))
+    if len(ssl_verify_config) > 0:
+        request.all_data["ssl_verify"] = ssl_verify_config[0]
+        if request.all_data["ssl_verify"] not in ["True", "False"]:
+            log.debug(
+                f"Invalid value for {ACTION.CONTAINER_SSL_VERIFY}: {request.all_data['ssl_verify']}. Using 'True'.")
+            request.all_data["ssl_verify"] = 'True'
+    else:
+        request.all_data["ssl_verify"] = 'True'
+
+    return True
+
+
+def smartphone_config(request, action=None):
+    """
+    This decorator gets the smartphone specific configurations from the policies.
+    It is only applied for containers of type smartphone. For all other types or if the type could not be determined,
+    the configuration is not fetched.
+    Raises a PolicyError if conflicting policies exist.
+
+    :param request: The request object
+    :param action: The action parameter is not used in this decorator
+    :return: True on success, False if the container is not a smartphone
+    """
+    # Get container type
+    params = request.all_data
+    container_serial = params.get("container_serial")
+    try:
+        container_type = find_container_by_serial(container_serial).type
+    except Exception:
+        container_type = None
+        log.info(f"Container type could not be determined. Ignoring smartphone configurations.")
+
+    is_smartphone = False
+    # Get configuration for smartphones
+    if container_type and container_type == "smartphone":
+        is_smartphone = True
+        user_attributes = get_container_user_attributes(container_serial)
+
+        # If the container has no owner, check for generic policies only
+        user_attributes.username = user_attributes.username or ""
+        user_attributes.realm = user_attributes.realm or ""
+        user_attributes.resolver = user_attributes.resolver or ""
+
+        policies = {}
+        actions = [ACTION.CONTAINER_CLIENT_ROLLOVER,
+                   ACTION.INITIALLY_ADD_TOKENS_TO_CONTAINER,
+                   ACTION.DISABLE_CLIENT_TOKEN_DELETION,
+                   ACTION.DISABLE_CLIENT_CONTAINER_UNREGISTER]
+
+        for action in actions:
+            # Check if action is allowed for the client
+            action_policies = Match.generic(g,
+                                            scope=SCOPE.CONTAINER,
+                                            action=action,
+                                            user=user_attributes.username,
+                                            realm=user_attributes.realm,
+                                            resolver=user_attributes.resolver,
+                                            additional_realms=user_attributes.additional_realms).policies()
+            if len(action_policies) > 0:
+                policies[action] = action_policies[0]['action'][action]
+            else:
+                policies[action] = False
+
+        request.all_data["client_policies"] = policies
+    return is_smartphone
+
+
 def rss_age(request, action):
     """
     This is a decorator for the /info/rss endpoint to adapt the age of the displayed news feed
@@ -2512,117 +2624,4 @@
         except ValueError:
             log.warning(f"Invalid RSS_AGE: {age_list}. Using the default.")
     request.all_data[ACTION.RSS_AGE] = age
-    return True
-=======
-def container_registration_config(request, action=None):
-    """
-    This decorator gets the configuration for the container registration from the policies.
-
-    :param request: The request object
-    :param action: The action parameter is not used in this decorator
-    :return: True on success, otherwise raises a PolicyError
-    """
-    user = request.User
-    if not user:
-        user = None
-
-    # Get server url the client can contact
-    server_url_config = list(Match.generic(g, scope=SCOPE.CONTAINER, action=ACTION.PI_SERVER_URL,
-                                           user_object=user).action_values(unique=True))
-    if len(server_url_config) == 0:
-        raise PolicyError(f"Missing enrollment policy {ACTION.PI_SERVER_URL}. Cannot register container.")
-    request.all_data["server_url"] = server_url_config[0]
-
-    # Get validity time for the registration
-    registration_ttl_config = list(Match.generic(g, scope=SCOPE.CONTAINER,
-                                                 action=ACTION.CONTAINER_REGISTRATION_TTL,
-                                                 user_object=user).action_values(unique=True))
-    if len(registration_ttl_config) > 0:
-        request.all_data["registration_ttl"] = int(registration_ttl_config[0])
-        if request.all_data["registration_ttl"] <= 0:
-            # default 10 min
-            request.all_data["registration_ttl"] = 10
-    else:
-        request.all_data["registration_ttl"] = 10
-
-    # Get validity time for further challenges
-    challenge_ttl_config = list(Match.generic(g, scope=SCOPE.CONTAINER,
-                                              action=ACTION.CONTAINER_CHALLENGE_TTL,
-                                              user_object=user).action_values(unique=True))
-    if len(challenge_ttl_config) > 0:
-        request.all_data["challenge_ttl"] = int(challenge_ttl_config[0])
-        if request.all_data["challenge_ttl"] <= 0:
-            # default 2 min
-            request.all_data["challenge_ttl"] = 2
-    else:
-        request.all_data["challenge_ttl"] = 2
-
-    # Get ssl verify
-    ssl_verify_config = list(Match.generic(g, scope=SCOPE.CONTAINER, action=ACTION.CONTAINER_SSL_VERIFY,
-                                           user_object=user).action_values(unique=True))
-    if len(ssl_verify_config) > 0:
-        request.all_data["ssl_verify"] = ssl_verify_config[0]
-        if request.all_data["ssl_verify"] not in ["True", "False"]:
-            log.debug(
-                f"Invalid value for {ACTION.CONTAINER_SSL_VERIFY}: {request.all_data['ssl_verify']}. Using 'True'.")
-            request.all_data["ssl_verify"] = 'True'
-    else:
-        request.all_data["ssl_verify"] = 'True'
-
-    return True
-
-
-def smartphone_config(request, action=None):
-    """
-    This decorator gets the smartphone specific configurations from the policies.
-    It is only applied for containers of type smartphone. For all other types or if the type could not be determined,
-    the configuration is not fetched.
-    Raises a PolicyError if conflicting policies exist.
-
-    :param request: The request object
-    :param action: The action parameter is not used in this decorator
-    :return: True on success, False if the container is not a smartphone
-    """
-    # Get container type
-    params = request.all_data
-    container_serial = params.get("container_serial")
-    try:
-        container_type = find_container_by_serial(container_serial).type
-    except Exception:
-        container_type = None
-        log.info(f"Container type could not be determined. Ignoring smartphone configurations.")
-
-    is_smartphone = False
-    # Get configuration for smartphones
-    if container_type and container_type == "smartphone":
-        is_smartphone = True
-        user_attributes = get_container_user_attributes(container_serial)
-
-        # If the container has no owner, check for generic policies only
-        user_attributes.username = user_attributes.username or ""
-        user_attributes.realm = user_attributes.realm or ""
-        user_attributes.resolver = user_attributes.resolver or ""
-
-        policies = {}
-        actions = [ACTION.CONTAINER_CLIENT_ROLLOVER,
-                   ACTION.INITIALLY_ADD_TOKENS_TO_CONTAINER,
-                   ACTION.DISABLE_CLIENT_TOKEN_DELETION,
-                   ACTION.DISABLE_CLIENT_CONTAINER_UNREGISTER]
-
-        for action in actions:
-            # Check if action is allowed for the client
-            action_policies = Match.generic(g,
-                                            scope=SCOPE.CONTAINER,
-                                            action=action,
-                                            user=user_attributes.username,
-                                            realm=user_attributes.realm,
-                                            resolver=user_attributes.resolver,
-                                            additional_realms=user_attributes.additional_realms).policies()
-            if len(action_policies) > 0:
-                policies[action] = action_policies[0]['action'][action]
-            else:
-                policies[action] = False
-
-        request.all_data["client_policies"] = policies
-    return is_smartphone
->>>>>>> db152e16
+    return True