#  2020-01-28 Jean-Pierre Höhmann <jean-pierre.hoehmann@netknights.it>
#             Add WebAuthn token
#  2019-02-10 Cornelius Kölbel <cornelius.koelbel@netknights.it>
#             Add push token enrollment policy
#  2018-11-14 Cornelius Kölbel <cornelius.koelbel@netknights.it>
#             Implement remaining pin policies
#  2018-11-12 Cornelius Kölbel <cornelius.koelbel@netknights.it>
#             In case of "setrealm" allow a user no to be in the
#             original realm.
#  2017-04-22 Cornelius Kölbel <cornelius.koelbel@netknights.it>
#             Add wrapper for U2F token
#  2017-01-18 Cornelius Kölbel <cornelius.koelbel@netknights.it>
#             Add token specific PIN policies based on
#             Quynh's pull request.
#  2016-11-29 Cornelius Kölbel <cornelius.koelbel@netknights.it>
#             Add timelimit for audit entries
#  2016-08-30 Cornelius Kölbel <cornelius.koelbel@netknights.it>
#             Add decorator to save the client type to the database
#  2016-07-17 Cornelius Kölbel <cornelius.koelbel@netknights.it>
#             Add realmadmin decorator
#  2016-05-18 Cornelius Kölbel <cornelius.koelbel@netknights.it>
#             Add resolver to check_base_action
#  2016-04-29 Cornelius Kölbel <cornelius.koelbel@netknights.it>
#             Add init_token_defaults to set default parameters
#             during token init.
#  2016-04-08 Cornelius Kölbel <cornelius.koelbel@netknights.it>
#             Avoid "None" as redundant 2nd argument
#  2015-12-28 Cornelius Kölbel <cornelius.koelbel@netknights.it>
#             Add ACTION.REQUIREDEMAIL
#  2015-12-12 Cornelius Kölbel <cornelius.koelbel@netknights.it>
#             Change eval to importlib
#  2015-11-04 Cornelius Kölbel <cornelius.koelbel@netknights.it>
#             Add check for REMOTE_USER
#  2015-04-13 Cornelius Kölbel <cornelius.koelbel@netknights.it>
#             Add hook for external decorator for init and assign
#  2015-02-06 Cornelius Kölbel <cornelius@privacyidea.org>
#             Create this module for enabling decorators for API calls
#
#  License:  AGPLv3
#  contact:  http://www.privacyidea.org
#
# This code is free software; you can redistribute it and/or
# modify it under the terms of the GNU AFFERO GENERAL PUBLIC LICENSE
# License as published by the Free Software Foundation; either
# version 3 of the License, or any later version.
#
# This code is distributed in the hope that it will be useful,
# but WITHOUT ANY WARRANTY; without even the implied warranty of
# MERCHANTABILITY or FITNESS FOR A PARTICULAR PURPOSE.  See the
# GNU AFFERO GENERAL PUBLIC LICENSE for more details.
#
# You should have received a copy of the GNU Affero General Public
# License along with this program.  If not, see <http://www.gnu.org/licenses/>.
#
"""
These are the policy decorators as PRE conditions for the API calls.
I.e. these conditions are executed before the wrapped API call.
This module uses the policy base functions from
privacyidea.lib.policy but also components from flask like g.

Wrapping the functions in a decorator class enables easy modular testing.

The functions of this module are tested in tests/test_api_lib_policy.py
"""

import logging
from dataclasses import replace

from OpenSSL import crypto
from privacyidea.lib import _
from privacyidea.lib.error import PolicyError, RegistrationError, TokenAdminError, ResourceNotFoundError, ParameterError
from flask import g, current_app, Request
from privacyidea.lib.policy import SCOPE, ACTION, REMOTE_USER
from privacyidea.lib.policy import Match, check_pin
from privacyidea.lib.user import (get_user_from_param, get_default_realm,
                                  split_user, User)
from privacyidea.lib.token import get_tokens, get_realms_of_token, get_token_type, get_token_owner
from privacyidea.lib.utils import (parse_timedelta, is_true, generate_charlists_from_pin_policy,
                                   get_module_class,
                                   determine_logged_in_userparams, parse_string_to_dict)
from privacyidea.lib.crypto import generate_password
from privacyidea.lib.auth import ROLE
from privacyidea.api.lib.utils import getParam, attestation_certificate_allowed, is_fqdn
from privacyidea.api.lib.policyhelper import (get_init_tokenlabel_parameters, get_pushtoken_add_config,
<<<<<<< HEAD
                                              check_matching_realms, get_container_user_attributes_for_policy_match,
                                              user_is_container_owner)
=======
                                              check_token_action_allowed, check_container_action_allowed,
                                              UserAttributes)
>>>>>>> 2fa6d70b
from privacyidea.lib.clientapplication import save_clientapplication
from privacyidea.lib.config import (get_token_class)
from privacyidea.lib.tokenclass import ROLLOUTSTATE
from privacyidea.lib.tokens.certificatetoken import ACTION as CERTIFICATE_ACTION
from privacyidea.lib.token import get_one_token
import functools
import jwt
import re
import importlib

# Token specific imports!
from privacyidea.lib.tokens.webauthn import (WebAuthnRegistrationResponse,
                                             AUTHENTICATOR_ATTACHMENT_TYPES,
                                             USER_VERIFICATION_LEVELS, ATTESTATION_LEVELS,
                                             ATTESTATION_FORMS)
from privacyidea.lib.tokens.webauthntoken import (WEBAUTHNACTION,
                                                  DEFAULT_PUBLIC_KEY_CREDENTIAL_ALGORITHM_PREFERENCE,
                                                  PUBLIC_KEY_CREDENTIAL_ALGORITHMS,
                                                  PUBKEY_CRED_ALGORITHMS_ORDER,
                                                  DEFAULT_TIMEOUT, DEFAULT_ALLOWED_TRANSPORTS,
                                                  DEFAULT_USER_VERIFICATION_REQUIREMENT,
                                                  DEFAULT_AUTHENTICATOR_ATTESTATION_LEVEL,
                                                  DEFAULT_AUTHENTICATOR_ATTESTATION_FORM,
                                                  WebAuthnTokenClass, DEFAULT_CHALLENGE_TEXT_AUTH,
                                                  DEFAULT_CHALLENGE_TEXT_ENROLL,
                                                  is_webauthn_assertion_response)
from privacyidea.lib.tokens.u2ftoken import (U2FACTION, parse_registration_data)
from privacyidea.lib.tokens.u2f import x509name_to_string
from privacyidea.lib.tokens.pushtoken import PUSH_ACTION
from privacyidea.lib.tokens.indexedsecrettoken import PIIXACTION

log = logging.getLogger(__name__)

optional = True
required = False

DEFAULT_JWT_VALIDITY = 3600


class prepolicy(object):
    """
    This is the decorator wrapper to call a specific function before an API
    call.
    The prepolicy decorator is to be used in the API calls.
    A prepolicy decorator then will modify the request data or raise an
    exception
    """

    def __init__(self, function, request, action=None):
        """
        :param function: This is the policy function the is to be called
        :type function: function
        :param request: The original request object, that needs to be passed
        :type request: Request Object
        """
        self.action = action
        self.request = request
        self.function = function

    def __call__(self, wrapped_function):
        """
        This decorates the given function. The prepolicy decorator is ment
        for API functions on the API level.

        If some error occurs, a PolicyException is raised.

        The decorator function can modify the request data.

        :param wrapped_function: The function, that is decorated.
        :type wrapped_function: API function
        :return: None
        """

        @functools.wraps(wrapped_function)
        def policy_wrapper(*args, **kwds):
            self.function(request=self.request,
                          action=self.action)
            return wrapped_function(*args, **kwds)

        return policy_wrapper


def _generate_pin_from_policy(policy, size=6):
    """
    This helper function creates a string of allowed characters from the value of a pincontents policy.

    :param policy: The policy that describes the allowed contents of the PIN (see check_pin_contents).
    :param size: The desired length of the generated pin
    :return: The generated PIN
    """

    charlists_dict = generate_charlists_from_pin_policy(policy)

    pin = generate_password(size=size, characters=charlists_dict['base'],
                            requirements=charlists_dict['requirements'])
    return pin


def set_random_pin(request=None, action=None):
    """
    This policy function is to be used as a decorator in the API setrandompin function
    If the policy is set accordingly it adds a random PIN to the
    request.all_data like.

    It uses the policy ACTION.OTPPINSETRANDOM in SCOPE.ADMIN or SCOPE.USER to set a random OTP PIN
    """
    params = request.all_data
    policy_object = g.policy_object
    # Determine the user and admin. We still pass the "username" and "realm" explicitly,
    # since we could have an admin request with only a realm, but not a complete user_object.
    user_object = request.User
    (role, username, realm, adminuser, adminrealm) = determine_logged_in_userparams(g.logged_in_user, params)

    # get the length of the random PIN from the policies
    pin_pols = Match.generic(g, action=ACTION.OTPPINSETRANDOM,
                             scope=role,
                             adminrealm=adminrealm,
                             adminuser=adminuser,
                             user=username,
                             realm=realm,
                             user_object=user_object).action_values(unique=True)

    if len(pin_pols) == 0:
        # We do this to avoid that an admin sets a random PIN manually!
        raise TokenAdminError("You need to specify a policy '{0!s}' in scope "
                              "{1!s}.".format(ACTION.OTPPINSETRANDOM, role))
    elif len(pin_pols) == 1:
        # check pin contents policy per token type, otherwise fall back
        tokentype = get_token_type(request.all_data.get("serial"))
        pol_contents = Match.admin_or_user(g, action="{0!s}_{1!s}".format(tokentype, ACTION.OTPPINCONTENTS),
                                           user_obj=request.User).action_values(unique=True)
        if not pol_contents:
            pol_contents = Match.admin_or_user(g, action=ACTION.OTPPINCONTENTS,
                                               user_obj=request.User).action_values(unique=True)

        if len(pol_contents) == 1:
            log.info("Creating random OTP PIN with length {0!s} "
                     "matching the contents policy {1!s}".format(list(pin_pols)[0], list(pol_contents)[0]))
            # generate a pin which matches the contents requirement
            r = _generate_pin_from_policy(list(pol_contents)[0], size=int(list(pin_pols)[0]))
            request.all_data["pin"] = r
        else:
            log.debug("Creating random OTP PIN with length {0!s}".format(list(pin_pols)[0]))
            request.all_data["pin"] = generate_password(size=int(list(pin_pols)[0]))

    return True


def init_random_pin(request=None, action=None):
    """
    This policy function is to be used as a decorator in the API init function
    If the policy is set accordingly it adds a random PIN to the
    request.all_data like.

    It uses the policy SCOPE.ENROLL, ACTION.OTPPINRANDOM and ACTION.OTPPINCONTENTS
    to set a random OTP PIN during Token enrollment
    """
    params = request.all_data
    user_object = get_user_from_param(params)
    # get the length of the random PIN from the policies
    pin_pols = Match.user(g, scope=SCOPE.ENROLL, action=ACTION.OTPPINRANDOM,
                          user_object=user_object).action_values(unique=True)
    if len(pin_pols) == 1:
        # check pin contents policy per token type, otherwise fall back
        tokentype = request.all_data.get("type", "hotp")
        pol_contents = Match.admin_or_user(g, action="{0!s}_{1!s}".format(tokentype, ACTION.OTPPINCONTENTS),
                                           user_obj=request.User).action_values(unique=True)
        if not pol_contents:
            pol_contents = Match.admin_or_user(g, action=ACTION.OTPPINCONTENTS,
                                               user_obj=request.User).action_values(unique=True)

        if len(pol_contents) == 1:
            log.info("Creating random OTP PIN with length {0!s} "
                     "matching the contents policy {1!s}".format(list(pin_pols)[0], list(pol_contents)[0]))
            # generate a pin which matches the contents requirement
            r = _generate_pin_from_policy(list(pol_contents)[0], size=int(list(pin_pols)[0]))
            request.all_data["pin"] = r
        else:
            log.debug("Creating random OTP PIN with length {0!s}".format(list(pin_pols)[0]))
            request.all_data["pin"] = generate_password(size=int(list(pin_pols)[0]))

        # handle the PIN
        handle_pols = Match.user(g, scope=SCOPE.ENROLL, action=ACTION.PINHANDLING,
                                 user_object=user_object).action_values(unique=False)
        # We can have more than one pin handler policy. So we can process the
        #  PIN in several ways!
        for handle_pol in handle_pols:
            log.debug("Handle the random PIN with the class {0!s}".format(handle_pol))
            package_name, class_name = handle_pol.rsplit(".", 1)
            pin_handler_class = get_module_class(package_name, class_name)
            pin_handler = pin_handler_class()
            # Send the PIN
            pin_handler.send(request.all_data["pin"],
                             request.all_data.get("serial", "N/A"),
                             user_object,
                             tokentype=request.all_data.get("type", "hotp"),
                             logged_in_user=g.logged_in_user)

    return True


def realmadmin(request=None, action=None):
    """
    This decorator adds the first REALM to the parameters if the
    administrator, calling this API is a realm admin.
    This way, if the admin calls e.g. GET /user without realm parameter,
    he will not see all users, but only users in one of his realms.

    TODO: If a realm admin is allowed to see more than one realm,
          this is not handled at the moment. We need to change the underlying
          library functions!

    :param request: The HTTP reqeust
    :param action: The action like ACTION.USERLIST
    """
    # This decorator is only valid for admins
    if g.logged_in_user.get("role") == ROLE.ADMIN:
        params = request.all_data
        if "realm" not in params:
            # add the realm to params
            po = Match.admin(g, action=action).policies()
            # TODO: fix this: there could be a list of policies with a list
            # of realms!
            if po and po[0].get("realm"):
                request.all_data["realm"] = po[0].get("realm")[0]

    return True


def check_otp_pin(request=None, action=None):
    """
    This policy function checks if the OTP PIN that is about to be set
    follows the OTP PIN policies ACTION.OTPPINMAXLEN, ACTION.OTPPINMINLEN and
    ACTION.OTPPINCONTENTS and token-type-specific PIN policy actions in the
    SCOPE.USER or SCOPE.ADMIN. It is used to decorate the API functions.

    The pin is investigated in the params as "otppin" or "pin"

    In case the given OTP PIN does not match the requirements an exception is
    raised.
    """
    params = request.all_data
    pin = params.get("otppin", "") or params.get("pin", "")
    serial = params.get("serial")
    tokentype = params.get("type")
    rollover = params.get("rollover")
    verify = params.get("verify")
    if rollover or verify:
        log.debug(f"Disable PIN checking due to rollover ({rollover}) or verify ({verify})")
        return True
    if not serial and action == ACTION.SETPIN:
        path_elems = request.path.split("/")
        serial = path_elems[-1]
        # Also set it for later use
        request.all_data["serial"] = serial
    if serial:
        # if this is a token, that does not use a pin, we ignore this check
        # And immediately return true
        tokensobject_list = get_tokens(serial=serial)
        if len(tokensobject_list) == 1:
            if tokensobject_list[0].using_pin is False:
                return True
            tokentype = tokensobject_list[0].token.tokentype
    # the default tokentype is still HOTP
    tokentype = tokentype or "hotp"
    check_pin(g, pin, tokentype, request.User)
    return True


def check_application_tokentype(request=None, action=None):
    """
    This pre policy checks if the request is allowed to specify the tokentype.
    If the policy is not set, a possibly set parameter "type" is removed
    from the request.

    Check ACTION.APPLICATION_TOKENTYPE

    This decorator should wrap
        /validate/check, /validate/samlcheck and /validate/triggerchallenge.

    :param request: The request that is intercepted during the API call
    :type request: Request Object
    :param action: An optional Action
    :type action: basestring
    :returns: Always true. Modified the parameter request
    """
    application_allowed = Match.generic(g, scope=SCOPE.AUTHZ,
                                        action=ACTION.APPLICATION_TOKENTYPE,
                                        user_object=request.User,
                                        active=True).any()

    # if the application is not allowed, we remove the tokentype
    if not application_allowed and "type" in request.all_data:
        log.info("Removing parameter 'type' from request, "
                 "since application is not allowed to authenticate by token type.")
        del request.all_data["type"]

    return True


def sms_identifiers(request=None, action=None):
    """
    This is a token specific wrapper for sms tokens
    to be used with the endpoint /token/init.
    According to the policy scope=SCOPE.ADMIN or scope=SCOPE.USER
    action=SMSACTION.GATEWAYS the sms.identifier is only allowed to be set to the listed gateways.

    :param request:
    :param action:
    :return:
    """
    sms_identifier = request.all_data.get("sms.identifier")
    if sms_identifier:
        from privacyidea.lib.tokens.smstoken import SMSACTION
        pols = Match.admin_or_user(g, action=SMSACTION.GATEWAYS, user_obj=request.User).action_values(unique=False)
        gateway_identifiers = []

        for p in pols:
            gateway_identifiers.append(p)
        if sms_identifier not in gateway_identifiers:
            log.warning("{0!s} not in {1!s}".format(sms_identifier, gateway_identifiers))
            raise PolicyError("The requested sms.identifier is not allowed to be enrolled.")

    return True


def papertoken_count(request=None, action=None):
    """
    This is a token specific wrapper for paper token for the endpoint
    /token/init.
    According to the policy scope=SCOPE.ENROLL,
    action=PAPERACTION.PAPER_COUNT it sets the parameter papertoken_count to
    enroll a paper token with such many OTP values.

    :param request:
    :param action:
    :return:
    """
    from privacyidea.lib.tokens.papertoken import PAPERACTION
    pols = Match.user(g, scope=SCOPE.ENROLL, action=PAPERACTION.PAPERTOKEN_COUNT,
                      user_object=request.User).action_values(unique=True)
    if pols:
        papertoken_count = list(pols)[0]
        request.all_data["papertoken_count"] = papertoken_count

    return True


def tantoken_count(request=None, action=None):
    """
    This is a token specific wrapper for tan token for the endpoint
    /token/init.
    According to the policy scope=SCOPE.ENROLL,
    action=TANACTION.TANTOKEN_COUNT it sets the parameter tantoken_count to
    enroll a tan token with such many OTP values.

    :param request:
    :param action:
    :return:
    """
    from privacyidea.lib.tokens.tantoken import TANACTION
    pols = Match.user(g, scope=SCOPE.ENROLL, action=TANACTION.TANTOKEN_COUNT,
                      user_object=request.User).action_values(unique=True)
    if pols:
        tantoken_count = list(pols)[0]
        request.all_data["tantoken_count"] = tantoken_count

    return True


def encrypt_pin(request=None, action=None):
    """
    This policy function is to be used as a decorator for several API functions.
    E.g. token/assign, token/setpin, token/init
    If the policy is set to define the PIN to be encrypted,
    the request.all_data is modified like this:
    encryptpin = True

    It uses the policy SCOPE.ENROLL, ACTION.ENCRYPTPIN
    """
    params = request.all_data
    user_object = get_user_from_param(params)
    # get the length of the random PIN from the policies
    pin_pols = Match.user(g, scope=SCOPE.ENROLL, action=ACTION.ENCRYPTPIN,
                          user_object=user_object).policies()
    if pin_pols:
        request.all_data["encryptpin"] = "True"
    else:
        if "encryptpin" in request.all_data:
            del request.all_data["encryptpin"]

    return True


def enroll_pin(request=None, action=None):
    """
    This policy function is used as decorator for init token.
    It checks, if the user or the admin is allowed to set a token PIN during
    enrollment. If not, it deleted the PIN from the request.
    """
    resolver = request.User.resolver if request.User else None
    (role, username, userrealm, adminuser, adminrealm) = determine_logged_in_userparams(g.logged_in_user,
                                                                                        request.all_data)
    allowed_action = Match.generic(g, scope=role,
                                   action=ACTION.ENROLLPIN,
                                   user_object=request.User,
                                   user=username,
                                   resolver=resolver,
                                   realm=userrealm,
                                   adminrealm=adminrealm,
                                   adminuser=adminuser,
                                   active=True).allowed()

    if not allowed_action:
        # Not allowed to set a PIN during enrollment!
        if "pin" in request.all_data:
            del request.all_data["pin"]
    return True


def init_token_defaults(request=None, action=None):
    """
    This policy function is used as a decorator for the API init function.
    Depending on policy settings it can add token specific default values
    like totp_hashlib, hotp_hashlib, totp_otplen...
    """
    params = request.all_data
    ttype = params.get("type") or "hotp"
    token_class = get_token_class(ttype)
    default_settings = token_class.get_default_settings(g, params)
    log.debug("Adding default settings {0!s} for token type {1!s}".format(
        default_settings, ttype))
    request.all_data.update(default_settings)
    return True


def init_token_length_contents(request=None, action=None):
    """
    This policy function is to be used as a decorator in the API token init function.

    It can set the parameters for automatic code or password created in regards to length and
    contents for the tokentypes 'registration' and 'pw'.

    If there is a valid policy set the action values of REGISTRATIONCODE_LENGTH / PASSWORD_LENGTH
    and REGISTRATIONCODE_CONTENTS / PASSWORD_CONTENTS are added to request.all_data as

    { 'registration.length': '10', 'registration.contents': 'cn' }
    or
    { 'pw.length': '10', 'pw.contents': 'cn' }
    """
    no_content_policy = True
    no_length_policy = True
    params = request.all_data
    tokentype = params.get("type")

    if tokentype == 'registration':
        from privacyidea.lib.tokens.registrationtoken import DEFAULT_LENGTH, DEFAULT_CONTENTS
        length_action = ACTION.REGISTRATIONCODE_LENGTH
        contents_action = ACTION.REGISTRATIONCODE_CONTENTS
    elif tokentype == 'pw':
        from privacyidea.lib.tokens.passwordtoken import DEFAULT_LENGTH, DEFAULT_CONTENTS
        length_action = ACTION.PASSWORD_LENGTH
        contents_action = ACTION.PASSWORD_CONTENTS
    else:
        return True

    user_object = get_user_from_param(params)
    length_pols = Match.user(g, scope=SCOPE.ENROLL, action=length_action,
                             user_object=user_object).action_values(unique=True)
    if len(length_pols) == 1:
        request.all_data[length_action] = list(length_pols)[0]
        no_length_policy = False
    content_pols = Match.user(g, scope=SCOPE.ENROLL, action=contents_action,
                              user_object=user_object).action_values(unique=True)
    if len(content_pols) == 1:
        request.all_data[contents_action] = list(content_pols)[0]
        no_content_policy = False
    # if there is no policy, set defaults.
    if no_length_policy:
        request.all_data[length_action] = DEFAULT_LENGTH
    if no_content_policy:
        request.all_data[contents_action] = DEFAULT_CONTENTS
    return True


def init_tokenlabel(request=None, action=None):
    """
    This policy function is to be used as a decorator in the API init function.
    It adds the tokenlabel definition to the params like this:
    params : { "tokenlabel": "<u>@<r>" }

    In addition, it adds the tokenissuer to the params like this:
    params : { "tokenissuer": "privacyIDEA instance" }

    It also checks if the force_app_pin policy is set and adds the corresponding
    value to params.

    It uses the policy SCOPE.ENROLL, ACTION.TOKENLABEL and ACTION.TOKENISSUER
    to set the tokenlabel and tokenissuer
    of Smartphone tokens during enrollment and this fill the details of the
    response.
    """
    params = request.all_data
    user_object = get_user_from_param(params)
    token_type = getParam(params, "type", optional, "hotp").lower()
    request.all_data = get_init_tokenlabel_parameters(g, params=params, token_type=token_type, user_object=user_object)
    return True


def init_ca_connector(request=None, action=None):
    """
    This is a pre decorator for the endpoint '/token/init'.
    It reads the policy scope=enrollment, action=certificate_ca_connector and
    sets the API parameter "ca" accordingly.

    :param request: The request to enhance
    :return: None, but we modify the request
    """
    params = request.all_data
    user_object = get_user_from_param(params)
    token_type = getParam(request.all_data, "type", optional)
    if token_type and token_type.lower() == "certificate":
        # get the CA connectors from the policies
        ca_pols = Match.user(g, scope=SCOPE.ENROLL, action=CERTIFICATE_ACTION.CA_CONNECTOR,
                             user_object=user_object).action_values(unique=True)
        if len(ca_pols) == 1:
            # The policy was set, so we need to set the CA in the request
            request.all_data["ca"] = list(ca_pols)[0]


def init_ca_template(request=None, action=None):
    """
    This is a pre decorator for the endpoint '/token/init'.
    It reads the policy scope=enrollment, action=certificate_template and
    sets the API parameter "template" accordingly.

    :param request: The request to enhance
    :return: None, but we modify the request
    """
    params = request.all_data
    user_object = get_user_from_param(params)
    token_type = getParam(request.all_data, "type", optional)
    if token_type and token_type.lower() == "certificate":
        # get the CA template from the policies
        template_pols = Match.user(g, scope=SCOPE.ENROLL, action=CERTIFICATE_ACTION.CERTIFICATE_TEMPLATE,
                                   user_object=user_object).action_values(unique=True)
        if len(template_pols) == 1:
            # The policy was set, so we need to set the template in the request
            request.all_data["template"] = list(template_pols)[0]


def init_subject_components(request=None, action=None):
    """
    This is a pre decorator for the endpoint '/token/init'.
    It reads the policy scope=enrollment, action=certificate_request_subject_component and
    sets the API parameter "subject_component" accordingly.

    :param request: The request to enhance
    :return: None, but we modify the request
    """
    params = request.all_data
    user_object = get_user_from_param(params)
    token_type = getParam(request.all_data, "type", optional)
    if token_type and token_type.lower() == "certificate":
        # get the subject list from the policies
        subject_pols = Match.user(g, scope=SCOPE.ENROLL,
                                  action=CERTIFICATE_ACTION.CERTIFICATE_REQUEST_SUBJECT_COMPONENT,
                                  user_object=user_object).action_values(unique=False)
        if len(list(subject_pols)):
            # The policy was set, we need to add the list to the parameters
            request.all_data["subject_components"] = list(subject_pols)


def twostep_enrollment_activation(request=None, action=None):
    """
    This policy function enables the two-step enrollment process according
    to the configured policies.
    It is used to decorate the ``/token/init`` endpoint.

    If a ``<type>_2step`` policy matches, the ``2stepinit`` parameter is handled according to the policy.
    If no policy matches, the ``2stepinit`` parameter is removed from the request data.
    """
    user_object = get_user_from_param(request.all_data)
    serial = getParam(request.all_data, "serial", optional)
    token_type = getParam(request.all_data, "type", optional, "hotp")
    token_exists = False
    if serial:
        tokensobject_list = get_tokens(serial=serial)
        if len(tokensobject_list) == 1:
            token_type = tokensobject_list[0].token.tokentype
            token_exists = True
    token_type = token_type.lower()
    # Differentiate between an admin enrolling a token for the
    # user and a user self-enrolling a token.
    # In any case, the policy's user attribute is matched against the
    # currently logged-in user (which may be the admin or the
    # self-enrolling user).
    # Tokentypes have separate twostep actions
    action = "{}_2step".format(token_type)
    twostep_enabled_pols = Match.admin_or_user(g, action=action, user_obj=user_object).action_values(unique=True)
    if twostep_enabled_pols:
        enabled_setting = list(twostep_enabled_pols)[0]
        if enabled_setting == "allow":
            # The user is allowed to pass 2stepinit=1
            pass
        elif enabled_setting == "force":
            # We force 2stepinit to be 1 (if the token does not exist yet)
            if not token_exists:
                request.all_data["2stepinit"] = 1
        else:
            raise PolicyError("Unknown 2step policy setting: {}".format(enabled_setting))
    else:
        # If no policy matches, the user is not allowed
        # to pass 2stepinit
        # Force two-step initialization to be None
        if "2stepinit" in request.all_data:
            del request.all_data["2stepinit"]
    return True


def twostep_enrollment_parameters(request=None, action=None):
    """
    If the ``2stepinit`` parameter is set to true, this policy function
    reads additional configuration from policies and adds it
    to ``request.all_data``, that is:

     * ``{type}_2step_serversize`` is written to ``2step_serversize``
     * ``{type}_2step_clientsize`` is written to ``2step_clientsize``
     * ``{type}_2step_difficulty`` is written to ``2step_difficulty``

    If no policy matches, the value passed by the user is kept.

    This policy function is used to decorate the ``/token/init`` endpoint.
    """
    policy_object = g.policy_object
    user_object = get_user_from_param(request.all_data)
    serial = getParam(request.all_data, "serial", optional)
    token_type = getParam(request.all_data, "type", optional, "hotp")
    if serial:
        tokensobject_list = get_tokens(serial=serial)
        if len(tokensobject_list) == 1:
            token_type = tokensobject_list[0].token.tokentype
    token_type = token_type.lower()
    # Differentiate between an admin enrolling a token for the
    # user and a user self-enrolling a token.
    (role, username, userrealm, adminuser, adminrealm) = determine_logged_in_userparams(g.logged_in_user,
                                                                                        request.all_data)
    # Tokentypes have separate twostep actions
    if is_true(getParam(request.all_data, "2stepinit", optional)):
        parameters = ("2step_serversize", "2step_clientsize", "2step_difficulty")
        for parameter in parameters:
            action = "{}_{}".format(token_type, parameter)
            # SCOPE.ENROLL does not have an admin realm
            action_values = Match.generic(g, action=action,
                                          scope=SCOPE.ENROLL,
                                          user=username,
                                          realm=userrealm,
                                          user_object=request.User).action_values(unique=True)
            if action_values:
                request.all_data[parameter] = list(action_values)[0]


def verify_enrollment(request=None, action=None):
    """
    This is used to verify an already enrolled token.
    The parameter "verify" is used to do so. If successful,
    the current rollout_state "verify" of the token will be changed to "enrolled".

    :param request:
    :param action:
    :return:
    """
    serial = getParam(request.all_data, "serial", optional)
    verify = getParam(request.all_data, "verify", optional)
    if verify and serial:
        # Only now, we check if we need to verify
        tokenobj_list = get_tokens(serial=serial)
        if len(tokenobj_list) == 1:
            tokenobj = tokenobj_list[0]
            if tokenobj.rollout_state == ROLLOUTSTATE.VERIFYPENDING:
                log.debug("Verifying the token enrollment for token {0!s}.".format(serial))
                r = tokenobj.verify_enrollment(verify)
                log.info("Result of enrollment verification for token {0!s}: {1!s}".format(serial, r))
                if r:
                    # TODO: we need to add the tokentype here or the second init_token() call fails
                    request.all_data.update(type=tokenobj.get_tokentype())
                    tokenobj.token.rollout_state = ROLLOUTSTATE.ENROLLED
                else:
                    from privacyidea.lib.error import ParameterError
                    raise ParameterError("Verification of the new token failed.")


def check_max_token_user(request=None, action=None):
    """
    Pre Policy
    This checks the maximum token per user policy.
    Check ACTION.MAXTOKENUSER
    Check ACTION.MAXACTIVETOKENUSER

    This decorator can wrap:
        /token/init  (with a realm and user)
        /token/assign

    :param request:
    :param action:
    :return: True otherwise raises an Exception
    """
    error_msg = "The number of tokens for this user is limited!"
    error_msg_type = "The number of tokens of type {0!s} for this user is limited!"
    error_msg_active_limit = "The number of active tokens for this user is limited!"
    error_msg_type_limit = "The number of active tokens of type {0!s} for this user is limited!"
    params = request.all_data
    serial = getParam(params, "serial")
    user_object = get_user_from_param(params)
    if user_object.is_empty() and serial:
        try:
            user_object = get_token_owner(serial) or User()
        except ResourceNotFoundError:
            # in case of token init the token does not yet exist in the db
            pass
    if user_object.login:
        tokentype = getParam(params, "type")
        if not tokentype:
            if serial:
                # If we have a serial but no tokentype, we can get the tokentype from
                # the token, if it exists
                tokentype = get_token_type(serial) or "hotp"
            else:
                tokentype = "hotp"

        # check maximum number of type specific tokens of user
        limit_list = Match.user(g, scope=SCOPE.ENROLL,
                                action="{0!s}_{1!s}".format(tokentype.lower(), ACTION.MAXTOKENUSER),
                                user_object=user_object).action_values(unique=False, write_to_audit_log=False)
        if limit_list:
            # we need to check how many tokens of this specific type the user already has assigned!
            tokenobject_list = get_tokens(user=user_object, tokentype=tokentype)
            if serial and serial in [tok.token.serial for tok in tokenobject_list]:
                # If a serial is provided and this token already exists, the
                # token can be regenerated
                pass
            else:
                already_assigned_tokens = len(tokenobject_list)
                max_value = max([int(x) for x in limit_list])
                if already_assigned_tokens >= max_value:
                    g.audit_object.add_policy(limit_list.get(str(max_value)))
                    raise PolicyError(error_msg_type.format(tokentype))

        # check maximum tokens of user
        limit_list = Match.user(g, scope=SCOPE.ENROLL, action=ACTION.MAXTOKENUSER,
                                user_object=user_object).action_values(unique=False, write_to_audit_log=False)
        if limit_list:
            # we need to check how many tokens the user already has assigned!
            tokenobject_list = get_tokens(user=user_object)
            if serial and serial in [tok.token.serial for tok in tokenobject_list]:
                # If a serial is provided and this token already exists, the
                # token can be regenerated
                pass
            else:
                already_assigned_tokens = len(tokenobject_list)
                max_value = max([int(x) for x in limit_list])
                if already_assigned_tokens >= max_value:
                    g.audit_object.add_policy(limit_list.get(str(max_value)))
                    raise PolicyError(error_msg)

        # check maximum active tokens of user
        limit_list = Match.user(g, scope=SCOPE.ENROLL,
                                action="{0!s}_{1!s}".format(tokentype, ACTION.MAXACTIVETOKENUSER),
                                user_object=user_object).action_values(unique=False, write_to_audit_log=False)
        if limit_list:
            # we need to check how many active tokens the user already has assigned!
            tokenobject_list = get_tokens(user=user_object, active=True, tokentype=tokentype)
            if serial and serial in [tok.token.serial for tok in tokenobject_list]:
                # If a serial is provided and this token already exists, the
                # token can be regenerated
                pass
            else:
                already_assigned_tokens = len(tokenobject_list)
                max_value = max([int(x) for x in limit_list])
                if already_assigned_tokens >= max_value:
                    g.audit_object.add_policy(limit_list.get(str(max_value)))
                    raise PolicyError(error_msg_type_limit.format(tokentype))

        # check maximum active tokens of user
        limit_list = Match.user(g, scope=SCOPE.ENROLL, action=ACTION.MAXACTIVETOKENUSER,
                                user_object=user_object).action_values(unique=False, write_to_audit_log=False)
        if limit_list:
            # we need to check how many active tokens the user already has assigned!
            tokenobject_list = get_tokens(user=user_object, active=True)
            if serial and serial in [tok.token.serial for tok in tokenobject_list]:
                # If a serial is provided and this token already exists (and is active), the
                # token can be regenerated. If the token would be inactive, regenerating this
                # token would reactivate it and thus the user would have more tokens!
                pass
            else:
                already_assigned_tokens = len(tokenobject_list)
                max_value = max([int(x) for x in limit_list])
                if already_assigned_tokens >= max_value:
                    g.audit_object.add_policy(limit_list.get(str(max_value)))
                    raise PolicyError(error_msg_active_limit)

    return True


def check_max_token_realm(request=None, action=None):
    """
    Pre Policy
    This checks the maximum token per realm.
    Check ACTION.MAXTOKENREALM

    This decorator can wrap:
        /token/init  (with a realm and user)
        /token/assign
        /token/tokenrealms

    :param request: The request that is intercepted during the API call
    :type request: Request Object
    :param action: An optional Action
    :type action: basestring
    :return: True otherwise raises an Exception
    """
    ERROR = "The number of tokens in this realm is limited!"
    params = request.all_data
    user_object = get_user_from_param(params)
    if user_object:
        realm = user_object.realm
    else:  # pragma: no cover
        realm = params.get("realm")

    if realm:
        limit_list = Match.realm(g, scope=SCOPE.ENROLL, action=ACTION.MAXTOKENREALM,
                                 realm=realm).action_values(unique=False, write_to_audit_log=False)
        if limit_list:
            # we need to check how many tokens the realm already has assigned!
            tokenobject_list = get_tokens(realm=realm)
            already_assigned_tokens = len(tokenobject_list)
            max_value = max([int(x) for x in limit_list])
            if already_assigned_tokens >= max_value:
                g.audit_object.add_policy(limit_list.get(str(max_value)))
                raise PolicyError(ERROR)
    return True


def set_realm(request=None, action=None):
    """
    Pre Policy
    This pre condition gets the current realm and verifies if the realm
    should be rewritten due to the policy definition.
    I takes the realm from the request and - if a policy matches - replaces
    this realm with the realm defined in the policy

    Check ACTION.SETREALM

    This decorator should wrap
        /validate/check

    :param request: The request that is intercepted during the API call
    :type request: Request Object
    :param action: An optional Action
    :type action: basestring
    :returns: Always true. Modified the parameter request
    """
    # At the moment a realm parameter with no user parameter returns a user
    # object like "@realm". If this is changed one day, we need to also fetch
    #  the realm
    if request.User and request.User.login:
        user_object = request.User
        username = user_object.login
        policy_match = Match.user(g, scope=SCOPE.AUTHZ, action=ACTION.SETREALM,
                                  user_object=user_object)
        new_realm = policy_match.action_values(unique=False)
        if len(new_realm) > 1:
            raise PolicyError("I do not know, to which realm I should set the "
                              "new realm. Conflicting policies exist.")
        elif len(new_realm) == 1:
            # There is one specific realm, which we set in the request
            request.all_data["realm"] = list(new_realm)[0]
            # We also need to update the user
            request.User = User(username, request.all_data["realm"])

    return True


def required_email(request=None, action=None):
    """
    This precondition checks if the "email" parameter matches the regular
    expression in the policy scope=register, action=requiredemail.
    See :ref:`policy_requiredemail`.

    Check ACTION.REQUIREDEMAIL

    This decorator should wrap POST /register

    :param request: The Request Object
    :param action: An optional Action
    :return: Modifies the request parameters or raises an Exception
    """
    email = getParam(request.all_data, "email")
    email_found = False
    email_pols = Match.action_only(g, scope=SCOPE.REGISTER, action=ACTION.REQUIREDEMAIL).action_values(unique=False)
    if email and email_pols:
        for email_pol in email_pols:
            # The policy is only "/regularexpr/".
            search = email_pol.strip("/")
            if re.findall(search, email):
                email_found = True
        if not email_found:
            raise RegistrationError("This email address is not allowed to "
                                    "register!")

    return True


def check_custom_user_attributes(request=None, action=None):
    """
    This pre condition checks for the policies delete_custom_user_attributes and
    set_custom_user_attributes, if the user or admin is allowed to set or deleted
    the requested attribute.

    It decorates POST /user/attribute and DELETE /user/attribute/...

    :param request: The request that is intercepted during the API call
    :type request: Request Object
    :param action: An optional action, (would be set/delete)
    :return: Raises a PolicyError, if the wrong attribute is given.
    """
    ERROR = "You are not allowed to {0!s} the custom user attribute {1!s}!"
    is_allowed = False
    if action == "delete":
        attr_pol_dict = Match.admin_or_user(g, action=ACTION.DELETE_USER_ATTRIBUTES,
                                            user_obj=request.User).action_values(unique=False,
                                                                                 allow_white_space_in_action=True)
        attr_key = request.all_data.get("attrkey")
        for attr_pol_val in attr_pol_dict:
            attr_pol_list = [x.strip() for x in attr_pol_val.strip().split() if x]
            if attr_key in attr_pol_list or "*" in attr_pol_list:
                is_allowed = True
                break
        if is_allowed:
            g.audit_object.add_policy(attr_pol_dict.get(attr_pol_val))
        else:
            raise PolicyError(ERROR.format(action, attr_key))
    elif action == "set":
        attr_pol_dict = Match.admin_or_user(g, action=ACTION.SET_USER_ATTRIBUTES,
                                            user_obj=request.User).action_values(unique=False,
                                                                                 allow_white_space_in_action=True)
        attr_key = request.all_data.get("key")
        attr_value = request.all_data.get("value")
        for pol_string in attr_pol_dict:
            pol_dict = parse_string_to_dict(pol_string)
            if attr_value in pol_dict.get(attr_key, []):
                # It is allowed to set the key to this value
                is_allowed = True
                break
            if attr_value in pol_dict.get("*", []):
                # this value can be set in any key
                is_allowed = True
                break
            if "*" in pol_dict.get(attr_key, []):
                # This key can be set to any value
                is_allowed = True
                break
            if "*" in pol_dict.get("*", []):
                # Any key can be set to any value
                is_allowed = True
                break
        if is_allowed:
            g.audit_object.add_policy(attr_pol_dict.get(pol_string))
        else:
            raise PolicyError(ERROR.format(action, attr_key))


def auditlog_age(request=None, action=None):
    """
    This pre condition checks for the policy auditlog_age and set the
    "timelimit" parameter of the audit search API.

    Check ACTION.AUDIT_AGE

    The decorator can wrap GET /audit/

    :param request: The request that is intercepted during the API call
    :type request: Request Object
    :param action: An optional Action
    :type action: basestring
    :returns: Always true. Modified the parameter request
    """
    audit_age = Match.admin_or_user(g, action=ACTION.AUDIT_AGE, user_obj=request.User).action_values(unique=True)
    timelimit = None
    timelimit_s = None
    for aa in audit_age:
        if not timelimit:
            timelimit_s = aa
            timelimit = parse_timedelta(timelimit_s)
        else:
            # We will use the longest allowed timelimit
            if parse_timedelta(aa) > timelimit:
                timelimit_s = aa
                timelimit = parse_timedelta(timelimit_s)

        log.debug("auditlog_age: {0!s}".format(timelimit_s))
        request.all_data["timelimit"] = timelimit_s

    return True


def hide_audit_columns(request=None, action=None):
    """
    This pre condition checks for the policy hide_audit_columns and sets the
    "hidden_columns" parameter for the audit search. The given columns will be
    removed from the returned audit dict.

    Check ACTION.HIDE_AUDIT_COLUMNS

    The decorator should wrap GET /audit/

    :param request: The request that is intercepted during the API call
    :type request: Request Object
    :param action: An optional Action
    :type action: basestring
    :returns: Always true. Modified the parameter request
    """
    hidden_columns = Match.admin_or_user(g, action=ACTION.HIDE_AUDIT_COLUMNS,
                                         user_obj=request.User).action_values(unique=False)
    request.all_data["hidden_columns"] = list(hidden_columns)

    return True


def mangle(request=None, action=None):
    """
    This pre condition checks if either of the parameters pass, user or realm
    in a validate/check request should be rewritten based on an
    authentication policy with action "mangle".
    See :ref:`policy_mangle` for an example.

    Check ACTION.MANGLE

    This decorator should wrap
        /validate/check

    :param request: The request that is intercepted during the API call
    :type request: Request Object
    :param action: An optional Action
    :type action: basestring
    :returns: Always true. Modified the parameter request
    """
    user_object = request.User

    mangle_pols = Match.user(g, scope=SCOPE.AUTH, action=ACTION.MANGLE,
                             user_object=user_object).action_values(unique=False, write_to_audit_log=False)
    # We can have several mangle policies! One for user, one for realm and
    # one for pass. So we do no checking here.
    for mangle_pol_action in mangle_pols:
        # mangle_pol_action looks like this:
        # keyword/search/replace/. Where "keyword" can be "user", "pass" or
        # "realm".
        mangle_key, search, replace, _rest = mangle_pol_action.split("/", 3)
        mangle_value = request.all_data.get(mangle_key)
        if mangle_value:
            log.debug("mangling authentication data: {0!s}".format(mangle_key))
            request.all_data[mangle_key] = re.sub(search, replace,
                                                  mangle_value)
            # If we mangled something, we add the name of the policies
            g.audit_object.add_policy(mangle_pols.get(mangle_pol_action))
            if mangle_key in ["user", "realm"]:
                request.User = get_user_from_param(request.all_data)
    return True


def check_anonymous_user(request=None, action=None):
    """
    This decorator function takes the request and verifies the given action
    for the SCOPE USER without an authenticated user but the user from the
    parameters.

    This is used with password_reset

    :param request:
    :param action:
    :return: True otherwise raises an Exception
    """
    ERROR = "User actions are defined, but this action is not allowed!"
    params = request.all_data
    policy_object = g.policy_object
    user_obj = get_user_from_param(params)

    action_allowed = Match.user(g, scope=SCOPE.USER, action=action, user_object=user_obj).allowed()
    if not action_allowed:
        raise PolicyError(ERROR)
    return True


def check_admin_tokenlist(request=None, action=ACTION.TOKENLIST):
    """
    Depending on the policy scope=admin, action=tokenlist, the
    allowed_realms parameter is set to define, the token of which
    realms and administrator is allowed to see.

    Sets the allowed_realms
    None: means the admin has no restrictions
    []: the admin can not see any realms
    ["realm1", "realm2"...]: the admin can see these realms

    :param request:
    :param action: The action to be checked (tokenlist or container_list)
    :return:
    """
    allowed_realms = None
    wildcard = False
    role = g.logged_in_user.get("role")
    if role == ROLE.USER:
        return True

    policy_object = g.policy_object
    pols = Match.admin(g, action=action).policies()
    pols_at_all = policy_object.list_policies(scope=SCOPE.ADMIN, active=True)

    if pols_at_all:
        allowed_realms = []
        for pol in pols:
            if not pol.get("realm"):
                # if there is no realm set in a tokenlist/container_list policy, then this is a wildcard!
                wildcard = True
            else:
                allowed_realms.extend(pol.get("realm"))

        if wildcard:
            allowed_realms = None

    if action == ACTION.CONTAINER_LIST:
        request.pi_allowed_container_realms = allowed_realms
    else:
        request.pi_allowed_realms = allowed_realms
    return True


def check_base_action(request=None, action=None, anonymous=False):
    """
    This decorator function takes the request and verifies the given action
    for the SCOPE ADMIN or USER.

    :param request:
    :param action:
    :param anonymous: If set to True, the user data is taken from the request
                      parameters.
    :return: True otherwise raises an Exception
    """
    ERROR = {"user": "User actions are defined, but the action %s is not "
                     "allowed!" % action,
             "admin": "Admin actions are defined, but the action %s is not "
                      "allowed!" % action}
    params = request.all_data
    user_object = request.User
    resolver = user_object.resolver if user_object else None
    (role, username, realm, adminuser, adminrealm) = determine_logged_in_userparams(g.logged_in_user, params)

    # In certain cases we can not resolve the user by the serial!
    if action is ACTION.AUDIT:
        # In case of audit requests, the parameters "realm" and "user" are used for
        # filtering the audit log. So these values must not be taken from the request parameters,
        # but rather be NONE. The restriction for the allowed realms in the audit log is determined
        # in the decorator "allowed_audit_realm".
        realm = username = resolver = None
    else:
        realm = params.get("realm")
        if isinstance(realm, list) and len(realm) == 1:
            realm = realm[0]
        resolver = resolver or params.get("resolver")
        # get the realm by the token serial:
        if not realm and params.get("serial"):
            realm = get_realms_of_token(params.get("serial"),
                                        only_first_realm=True)

    # In this case we do not pass the user_object, since the realm is also determined
    # by the pure serial number given.
    action_allowed = Match.generic(g, scope=role,
                                   action=action,
                                   user=username,
                                   resolver=resolver,
                                   realm=realm,
                                   adminrealm=adminrealm,
                                   adminuser=adminuser).allowed()
    if not action_allowed:
        raise PolicyError(ERROR.get(role))
    return True


def check_token_action(request: Request = None, action: str = None):
    """
<<<<<<< HEAD
    This decorator function takes the request and verifies the given action for the SCOPE ADMIN or USER or CONTAINER.
    This decorator is used for api calls that perform actions on container. If a token serial is passed, it also checks
    the policy for the token realm.

    :param request:
    :param action:
    :return: True if action is allowed, otherwise raises an Exception
=======
    This decorator function takes the request and verifies the given action for the SCOPE ADMIN or USER. This decorator
    is used for api calls that perform actions on a single token.

    If a serial is passed in the request and the logged-in user is an admin, the user attributes (username, realm,
    resolver) are determined from the token. Otherwise, they are determined from the request parameters.
    If no user attributes are available, they are set to empty strings "". Therefore, only policies that do not specify
    the respective parameter in the conditions are matched. Only for the action 'assign' the user attributes are set to
    None if they cannot be determined from the token. Therefore, all policies are matched regardless of the user
    condition. This allows helpdesk admins to assign their users to tokens without any owner. Note that the token
    realms are still considered.

    Additionally, for admins, the token realms are determined and passed as additional_realms to the policy match.
    That means all policies either matching the user attribute triplet or at least one out of the token realms are
    considered.

    :param request: The request object
    :param action: The action to check if the user is allowed to perform it
    :return: True otherwise raises an Exception
>>>>>>> 2fa6d70b
    """
    params = request.all_data
    user_object = request.User
    resolver = user_object.resolver if user_object else None
<<<<<<< HEAD
    if "logged_in_user" in g:
        (role, username, realm, adminuser, adminrealm) = determine_logged_in_userparams(g.logged_in_user, params)
    else:
        role, adminuser, adminrealm = None, None, None
        username, realm = "", ""

    if not username and not realm:
        if user_object:
            username = user_object.login
            realm = user_object.realm
            # resolver = user_object.resolver
        else:
            # container has no owner
            username = params.get("user")
            realm = params.get("realm")
            resolver = params.get("resolver")

    # Check action for (container) realm
    match = Match.generic(g, scope=role,
                          action=action,
                          user=username,
                          resolver=resolver,
                          realm=realm,
                          adminrealm=adminrealm,
                          adminuser=adminuser)
    action_allowed = match.allowed()

    # Get allowed realms
    request.pi_allowed_realms = match.get_policy_realms()

    # get the realm by the container serial
    # This is a workaround to check all container and token realms since Match.generic() does only support one realm.
    # TODO: Refactor Match.generic() to support multiple realms
    container_serial = params.get("container_serial")
    if action_allowed and container_serial:
        action_allowed = check_matching_realms(container_serial, request.pi_allowed_realms, params)

    if not action_allowed:
        if not role:
            role = "container"
        raise PolicyError(f"{role} actions are defined, but the action {action} is not allowed!")
    return True


def check_client_container_action(request=None, action=None):
    """
    This decorator function takes the request and verifies the given action for the SCOPE CONTAINER.
    This decorator is used for api calls that perform actions on container requested from a client. If a token serial
    is passed, it also checks the policy for the token realm.

    :param request:
    :param action:
    :return: True if action is allowed, otherwise raises an Exception
    """
    username, user_realm, resolver, container_realms = get_container_user_attributes_for_policy_match(request)

    # Check action for (container) realm
    match = Match.generic(g, scope=SCOPE.CONTAINER,
                          action=action,
                          user=username,
                          resolver=resolver,
                          realm=user_realm,
                          additional_realms=container_realms)
    action_allowed = match.allowed()

    if not action_allowed:
        raise PolicyError(f"Container actions are defined, but the action {action} is not allowed!")
=======
    (role, username, realm, adminuser, adminrealm) = determine_logged_in_userparams(g.logged_in_user, params)
    user_attributes = UserAttributes(role, username, realm, resolver, adminuser, adminrealm)
    serial = params.get("serial")

    action_allowed = check_token_action_allowed(g, action, serial, user_attributes)
    if not action_allowed:
        raise PolicyError(f"{role.capitalize()} actions are defined, but the action {action} is not allowed!")
    return True


def check_token_list_action(request: Request = None, action: str = None):
    """
    This decorator function takes the request and verifies the given action for the SCOPE ADMIN or USER.
    It expects a serial list of tokens in the request. The action is verified for each token in the list.
    It does not throw an exception if the action is not allowed for a token, but removes the token from the list
    and writes it to the log. Additionally, a list of the not authorized serials is added to the request with the
    key 'not_authorized_serials'.

    Additionally, for admins, the token realms are determined and passed as additional_realms to the policy match.
    That means all policies either matching the user attribute triplet or at least one out of the token realms are
    considered.

    :param request: The request object
    :param action: The action to check if the user is allowed to perform it
    :return: True
    """
    params = request.all_data
    user_object = request.User
    resolver = user_object.resolver if user_object else None
    (role, username, realm, adminuser, adminrealm) = determine_logged_in_userparams(g.logged_in_user, params)
    user_attributes = UserAttributes(role, username, realm, resolver, adminuser, adminrealm)

    serial_list = params.get("serial")
    serial_list = serial_list.replace(" ", "").split(",") if serial_list else []
    new_serial_list = []
    not_authorized_serials = []
    for serial in serial_list:
        action_allowed = check_token_action_allowed(g, action, serial, replace(user_attributes))
        if action_allowed:
            new_serial_list.append(serial)
        else:
            not_authorized_serials.append(serial)
            log.info(f"User {g.logged_in_user} is not allowed to manage token {serial}. "
                     f"It is removed from the token list and will not further processed in the request.")
    request.all_data["serial"] = ",".join(new_serial_list)
    request.all_data["not_authorized_serials"] = not_authorized_serials
    return True


def check_container_action(request: Request = None, action: str = None):
    """
    This decorator function takes the request and verifies the given action for the SCOPE ADMIN or USER. This decorator
    is used for api calls that perform actions on container.

    If a container_serial is passed in the request and the logged-in user is an admin, the user attributes (username,
    realm, resolver) are determined from the container. Otherwise, they are determined from the request parameters.
    If no user attributes are available, they are set to empty strings "". Therefore, only policies that do not specify
    the respective parameter in the conditions are matched. Only for the action 'assign' the user attributes are set to
    None if they cannot be determined from the container. Therefore, all policies are matched regardless of the user
    condition. This allows helpdesk admins to assign their users to containers without any owner.
    Note that the container realms are still considered.

    For admins additionally the container realms are determined and passed as additional_realms to the policy match.
    That means all policies either matching the user attribute triplet or at least one out of the container realms are
    considered.

    :param request: The request object
    :param action: The action to check if the user is allowed to perform it
    :return: True if the action is allowed, otherwise raises an Exception
    """
    params = request.all_data
    user_object = request.User
    resolver = user_object.resolver if user_object else None
    (role, username, realm, adminuser, adminrealm) = determine_logged_in_userparams(g.logged_in_user, params)
    user_attributes = UserAttributes(role, username, realm, resolver, adminuser, adminrealm)

    container_serial = params.get("container_serial")
    action_allowed = check_container_action_allowed(g, action, container_serial, user_attributes)

    if not action_allowed:
        raise PolicyError(f"{role.capitalize()} actions are defined, but the action {action} is not allowed!")
    return True


def check_user_params(request=None, action=None):
    """
    This decorator function takes the request and verifies the given action for the SCOPE ADMIN or USER. This decorator
    verifies if the logged-in user is allowed to set the passed user attributes.
    With the role USER, the user is only allowed to set its own attributes. For the role ADMIN, policy matching is
    done with the user attributes from the parameters in the request.

    :param request: The request object
    :param action: The action to check if the user is allowed to perform it
    :return: True if action is allowed, otherwise raises an Exception
    """
    params = request.all_data
    user_object = request.User
    resolver = user_object.resolver if user_object else None
    (role, username, realm, adminuser, adminrealm) = determine_logged_in_userparams(g.logged_in_user, params)

    param_user = params.get("user")
    param_realm = params.get("realm")
    param_resolver = params.get("resolver") or resolver

    if role == "user":
        if param_user and param_user != username:
            action_allowed = False
        elif param_realm and param_realm != realm:
            action_allowed = False
        elif param_resolver and param_resolver != resolver:
            action_allowed = False
        else:
            action_allowed = True
    elif role == "admin":
        # Check action for new parameters
        if param_user or param_realm or param_resolver:
            action_allowed = Match.generic(g,
                                           scope=role,
                                           action=action,
                                           user=param_user,
                                           resolver=param_resolver,
                                           realm=param_realm,
                                           adminrealm=adminrealm,
                                           adminuser=adminuser).allowed()
        else:
            action_allowed = True

    if not action_allowed:
        raise PolicyError(f"{role.capitalize()} actions are defined, but the action {action} is not allowed!")
>>>>>>> 2fa6d70b
    return True


def get_allowed_realms(request=None, action=None):
    """
    This decorator function takes the request and verifies the given action for the SCOPE ADMIN.
    It extracts all defined realms from the matching policies.

    :param request:
    :param action:
    :return: True if action is allowed, otherwise raises an Exception
    """
    # Check action for (container) realm
    match = Match.generic(g, scope=SCOPE.CONTAINER,
                          action=action)

    # Get allowed realms
    request.pi_allowed_realms = match.get_policy_realms()


def check_container_register_rollover(request=None, action=None):
    """
    Checks if a container rollover is requested. If so, the policy is checked.

    :param request: The request that is intercepted during the API call
    :return: True if rollover is allowed or not requested, otherwise raises an Exception
    """
    params = request.all_data
    container_rollover = getParam(params, "rollover", optional)
    if container_rollover:
        return check_container_action(request, ACTION.CONTAINER_ROLLOVER)
    else:
        return check_container_action(request, ACTION.CONTAINER_REGISTER)


def check_token_upload(request=None, action=None):
    """
    This decorator function takes the request and verifies the given action
    for scope ADMIN

    :param request:
    :param action:
    :return:
    """
    tokenrealms = request.all_data.get("tokenrealms")
    upload_allowed = True
    if tokenrealms:
        for trealm in tokenrealms.split(","):
            if not Match.generic(g, scope=SCOPE.ADMIN, action=ACTION.IMPORT,
                                 adminuser=g.logged_in_user.get("username"),
                                 adminrealm=g.logged_in_user.get("realm"), realm=trealm).allowed():
                upload_allowed = False
    else:
        upload_allowed = Match.generic(g, scope=SCOPE.ADMIN, action=ACTION.IMPORT,
                                       adminuser=g.logged_in_user.get("username"),
                                       adminrealm=g.logged_in_user.get("realm")).allowed()
    if not upload_allowed:
        raise PolicyError("Admin actions are defined, but you are not allowed to upload token files.")
    return True


def check_token_init(request=None, action=None):
    """
    This decorator function takes the request and verifies
    if the requested tokentype is allowed to be enrolled in the SCOPE ADMIN
    or the SCOPE USER.

    :param request:
    :param action:
    :return: True or an Exception is raised
    """
    ERROR = {"user": "User actions are defined, you are not allowed to "
                     "enroll this token type!",
             "admin": "Admin actions are defined, but you are not allowed to "
                      "enroll this token type!"}
    params = request.all_data
    resolver = request.User.resolver if request.User else None
    (role, username, userrealm, adminuser, adminrealm) = determine_logged_in_userparams(g.logged_in_user, params)
    tokentype = params.get("type", "HOTP")
    action = "enroll{0!s}".format(tokentype.upper())
    init_allowed = Match.generic(g, action=action,
                                 user=username,
                                 resolver=resolver,
                                 realm=userrealm,
                                 scope=role,
                                 adminrealm=adminrealm,
                                 adminuser=adminuser,
                                 user_object=request.User).allowed()
    if not init_allowed:
        raise PolicyError(ERROR.get(role))
    return True


def check_external(request=None, action="init"):
    """
    This decorator is a hook to an external check function, that is called
    before the token/init or token/assign API.

    :param request: The REST request
    :type request: flask Request object
    :param action: This is either "init" or "assign"
    :type action: basestring
    :return: either True or an Exception is raised
    """
    function_name = None
    module = None
    try:
        module_func = current_app.config.get("PI_INIT_CHECK_HOOK")
        if module_func:
            module_name = ".".join(module_func.split(".")[:-1])
            module = importlib.import_module(module_name)
            function_name = module_func.split(".")[-1]
    except Exception as exx:
        log.error("Error importing external check function: {0!s}".format(exx))

    # Import of function was successful
    if function_name:
        external_func = getattr(module, function_name)
        external_func(request, action)
    return True


def api_key_required(request=None, action=None):
    """
    This is a decorator for check_user_pass and check_serial_pass.
    It checks, if a policy scope=auth, action=apikeyrequired is set.
    If so, the validate request will only performed, if a JWT token is passed
    with role=validate.
    """
    user_object = request.User

    # Get the policies
    action = Match.user(g, scope=SCOPE.AUTHZ, action=ACTION.APIKEY, user_object=user_object).policies()
    # Do we have a policy?
    if action:
        # check if we were passed a correct JWT
        # Get the Authorization token from the header
        auth_token = request.headers.get('PI-Authorization')
        if not auth_token:
            auth_token = request.headers.get('Authorization')
        try:
            r = jwt.decode(auth_token, current_app.secret_key, algorithms=['HS256'])
            g.logged_in_user = {"username": r.get("username", ""),
                                "realm": r.get("realm", ""),
                                "role": r.get("role", "")}
        except (AttributeError, jwt.DecodeError):
            # PyJWT 1.3.0 raises AttributeError, PyJWT 1.6.4 raises DecodeError.
            raise PolicyError("No valid API key was passed.")

        role = g.logged_in_user.get("role")
        if role != ROLE.VALIDATE:
            raise PolicyError("A correct JWT was passed, but it was no API "
                              "key.")

    # If everything went fine, we call the original function
    return True


def mock_success(req, action):
    """
    This is a mock function as an example for check_external. This function
    returns success and the API call will go on unmodified.
    """
    return True


def mock_fail(req, action):
    """
    This is a mock function as an example for check_external. This function
    creates a problem situation and the token/init or token/assign will show
    this exception accordingly.
    """
    raise Exception("This is an Exception in an external check function")


def is_remote_user_allowed(req, write_to_audit_log=True):
    """
    Checks if the REMOTE_USER server variable is allowed to be used.

    .. note:: This is not used as a decorator!

    :param req: The flask request, containing the remote user and the client IP
    :param write_to_audit_log: whether the policy name should be added to the audit log entry
    :type write_to_audit_log: bool
    :return: Return a value or REMOTE_USER, can be "disable", "active" or "force".
    :rtype: str
    """
    if req.remote_user:
        loginname, realm = split_user(req.remote_user)
        realm = realm or get_default_realm()
        ruser_active = Match.generic(g, scope=SCOPE.WEBUI,
                                     action=ACTION.REMOTE_USER,
                                     user=loginname,
                                     realm=realm).action_values(unique=False,
                                                                write_to_audit_log=write_to_audit_log)
        # there should be only one action value here
        if ruser_active:
            return list(ruser_active)[0]

    # Return default "disable"
    return REMOTE_USER.DISABLE


def save_client_application_type(request, action):
    """
    This decorator is used to write the client IP and the HTTP user agent (
    clienttype) to the database.

    In fact this is not a **policy** decorator, as it checks no policy. In
    fact, we could however one day
    define this as a policy, too.
    :param req:
    :return:
    """
    # retrieve the IP. This will also be the mapped IP!
    client_ip = g.client_ip or "0.0.0.0"  # nosec B104 # default IP if no IP in request
    # ...and the user agent.
    ua = request.user_agent
    save_clientapplication(client_ip, "{0!s}".format(ua) or "unknown")
    return True


def pushtoken_disable_wait(request, action):
    """
    This is used for the /auth endpoint and sets the
    PUSH_ACTION.WAIT parameter to False.

    :param request:
    :param action:
    :return:
    """
    request.all_data[PUSH_ACTION.WAIT] = False


def pushtoken_validate(request, action):
    """
    This is an auth specific wrapper to decorate /validate/check
    According to the policy scope=SCOPE.AUTH, action=push_wait
    and scope=SCOPE.AUTH, action=push_require_presence

    :param request:
    :param action:
    :return:
    """
    user_object = request.User
    waiting = Match.user(g, scope=SCOPE.AUTH, action=PUSH_ACTION.WAIT,
                         user_object=user_object if user_object else None) \
        .action_values(unique=True, allow_white_space_in_action=True)
    if len(waiting) >= 1:
        request.all_data[PUSH_ACTION.WAIT] = int(list(waiting)[0])
    else:
        request.all_data[PUSH_ACTION.WAIT] = False


def pushtoken_add_config(request, action):
    """
    This is a token specific wrapper for push token for the endpoint
    /token/init
    According to the policy scope=SCOPE.ENROLL,
    action=SSL_VERIFY or action=FIREBASE_CONFIG the parameters are added to the
    enrollment step.
    :param request:
    :param action:
    :return:
    """
    ttype = request.all_data.get("type")
    if ttype and ttype.lower() == "push":
        request.all_data = get_pushtoken_add_config(g, request.all_data, request.User)


def u2ftoken_verify_cert(request, action):
    """
    This is a token specific wrapper for u2f token for the endpoint
    /token/init
    According to the policy scope=SCOPE.ENROLL,
    action=U2FACTION.NO_VERIFY_CERT it can add a parameter to the
    enrollment parameters to not verify the attestation certificate.
    The default is to verify the cert.
    :param request:
    :param action:
    :return:
    """
    # Get the registration data of the 2nd step of enrolling a U2F device
    ttype = request.all_data.get("type")
    if ttype and ttype.lower() == "u2f":
        # Add the default to verify the cert.
        request.all_data["u2f.verify_cert"] = True
        user_object = request.User
        do_not_verify_the_cert = Match.user(g, scope=SCOPE.ENROLL, action=U2FACTION.NO_VERIFY_CERT,
                                            user_object=user_object if user_object else None).policies()
        if do_not_verify_the_cert:
            request.all_data["u2f.verify_cert"] = False

        log.debug("Should we not verify the attestation certificate? "
                  "Policies: {0!s}".format(do_not_verify_the_cert))
    return True


def u2ftoken_allowed(request, action):
    """
    This is a token specific wrapper for u2f token for the endpoint
     /token/init.
     According to the policy scope=SCOPE.ENROLL,
     action=U2FACTION.REQ it checks, if the assertion certificate is an
     allowed U2F token type.

     If the token, which is enrolled contains a non allowed attestation
     certificate, we bail out.

    :param request:
    :param action:
    :return:
    """

    ttype = request.all_data.get("type")

    # Get the registration data of the 2nd step of enrolling a U2F device
    reg_data = request.all_data.get("regdata")

    if ttype and ttype.lower() == "u2f" and reg_data:
        # We have a registered u2f device!
        serial = request.all_data.get("serial")

        # We just check, if the issuer is allowed, not if the certificate
        # is still valid! (verify_cert=False)
        attestation_cert, user_pub_key, key_handle, \
            signature, description = parse_registration_data(reg_data,
                                                             verify_cert=False)

        allowed_certs_pols = Match.user(g, scope=SCOPE.ENROLL, action=U2FACTION.REQ,
                                        user_object=request.User if request.User else None) \
            .action_values(unique=False)

        if len(allowed_certs_pols) and not _attestation_certificate_allowed(attestation_cert, allowed_certs_pols):
            log.warning("The U2F device {0!s} is not "
                        "allowed to be registered due to policy "
                        "restriction".format(
                serial))
            raise PolicyError("The U2F device is not allowed "
                              "to be registered due to policy "
                              "restriction.")
            # TODO: Maybe we should delete the token, as it is a not
            # usable U2F token, now.

    return True


def allowed_audit_realm(request=None, action=None):
    """
    This decorator function takes the request and adds additional parameters
    to the request according to the policy
    for the SCOPE.ADMIN or ACTION.AUDIT
    :param request:
    :param action:
    :return: True
    """
    # The endpoint is accessible to users, but we only set ``allowed_audit_realm``
    # for admins, as users are only allowed to view their own realm anyway (this
    # is ensured by the fixed "realm" parameter)
    if g.logged_in_user["role"] == ROLE.ADMIN:
        pols = Match.admin(g, action=ACTION.AUDIT).policies()
        if pols:
            # get all values in realm:
            allowed_audit_realms = []
            for pol in pols:
                if pol.get("realm"):
                    allowed_audit_realms += pol.get("realm")
            request.all_data["allowed_audit_realm"] = list(set(
                allowed_audit_realms))

    return True


def indexedsecret_force_attribute(request, action):
    """
    This is a token specific wrapper for indexedsecret token for the endpoint
    /token/init
    The otpkey is overwritten with the value from
    the user attribute specified in
    policy scope=SCOPE.USER and SCOPE.ADMIN,
    action=PIIXACTION.FORCE_ATTRIBUTE.
    :param request:
    :param action:
    :return:
    """
    ttype = request.all_data.get("type")
    if ttype and ttype.lower() == "indexedsecret" and request.User:
        # We only need to check the policies, if the token is actually enrolled
        # to a user.
        attributes = Match.admin_or_user(g, "indexedsecret_{0!s}".format(PIIXACTION.FORCE_ATTRIBUTE),
                                         user_obj=request.User).action_values(unique=True)
        if not attributes:
            # If there is no policy set, we simply do nothing
            return True

        attribute_value = request.User.info.get(list(attributes)[0])
        request.all_data["otpkey"] = attribute_value

    return True


def webauthntoken_request(request, action):
    """
    This is a WebAuthn token specific wrapper for all endpoints using WebAuthn tokens.

    This wraps the endpoints /token/init, /validate/triggerchallenge, /auth, and
    /validate/check. It will add WebAuthn configuration information to the
    requests, wherever a piece of information is needed for several different
    requests and thus cannot be provided by one of the more specific wrappers
    without adding unnecessary redundancy.

    Depending on the type of request, the request will be augmented with some
    (or all) of the authenticator timeout, user verification requirement and
    list of allowed AAGUIDs for the current scope, as specified by the
    policies with the determined scope and the actions WEBAUTHNACTION.TIMEOUT,
    WEBAUTHNACTION.USER_VERIFICATION_REQUIREMENT, and
    WEBAUTHNACTION.AUTHENTICATOR_SELECTION_LIST, respectively.

    The value of the ORIGIN http header will also be added to the request for
    the ENROLL and AUTHZ scopes. This is to make the unit tests not require
    mocking.

    :param request:
    :type request:
    :param action:
    :type action:
    :return:
    :rtype:
    """

    webauthn = False
    scope = None

    # Check if this is an enrollment request for a WebAuthn token.
    ttype = request.all_data.get("type")
    if ttype and ttype.lower() == WebAuthnTokenClass.get_class_type():
        webauthn = True
        scope = SCOPE.ENROLL

    # Check if a WebAuthn token is being authorized.
    if is_webauthn_assertion_response(request.all_data):
        webauthn = True
        scope = SCOPE.AUTHZ

    # Check if this is an auth request (as opposed to an enrollment), and it
    # is not a WebAuthn authorization, and the request is either for
    # authentication with a WebAuthn token, or not for any particular token at
    # all (since authentication requests contain almost no parameters, it is
    # necessary to define them by what they are not, rather than by what they
    # are).
    #
    # This logic means that we will add WebAuthn specific information to any
    # unspecific authentication request, even if the user does not actually
    # have any WebAuthn tokens enrolled, but  since this decorator is entirely
    # passive and will just pull values from policies and add them to properly
    # prefixed fields in the request data, this is not a problem.
    if (not request.all_data.get("type") and not is_webauthn_assertion_response(request.all_data) and (
            'serial' not in request.all_data or request.all_data['serial'].startswith(
            WebAuthnTokenClass.get_class_prefix()))):
        webauthn = True
        scope = SCOPE.AUTH

    # If this is a WebAuthn token, or an authentication request for no particular token.
    if webauthn:
        actions = WebAuthnTokenClass.get_class_info('policy').get(scope)

        if WEBAUTHNACTION.TIMEOUT in actions:
            timeout_policies = Match.user(g,
                                          scope=scope,
                                          action=WEBAUTHNACTION.TIMEOUT,
                                          user_object=request.User if hasattr(request, 'User') else None
                                          ).action_values(unique=True)
            timeout = int(list(timeout_policies)[0]) if timeout_policies else DEFAULT_TIMEOUT

            request.all_data[WEBAUTHNACTION.TIMEOUT] = timeout * 1000

        if WEBAUTHNACTION.USER_VERIFICATION_REQUIREMENT in actions:
            user_verification_requirement_policies = Match.user(g,
                                                                scope=scope,
                                                                action=WEBAUTHNACTION.USER_VERIFICATION_REQUIREMENT,
                                                                user_object=request.User if hasattr(request,
                                                                                                    'User') else None
                                                                ).action_values(unique=True)
            user_verification_requirement = (list(user_verification_requirement_policies)[0]
                                             if user_verification_requirement_policies
                                             else DEFAULT_USER_VERIFICATION_REQUIREMENT)
            if user_verification_requirement not in USER_VERIFICATION_LEVELS:
                raise PolicyError(
                    "{0!s} must be one of {1!s}"
                    .format(WEBAUTHNACTION.USER_VERIFICATION_REQUIREMENT,
                            ", ".join(USER_VERIFICATION_LEVELS)))

            request.all_data[WEBAUTHNACTION.USER_VERIFICATION_REQUIREMENT] = user_verification_requirement

        if WEBAUTHNACTION.AUTHENTICATOR_SELECTION_LIST in actions:
            allowed_aaguids_pols = Match.user(g,
                                              scope=scope,
                                              action=WEBAUTHNACTION.AUTHENTICATOR_SELECTION_LIST,
                                              user_object=request.User if hasattr(request,
                                                                                  'User') else None
                                              ).action_values(unique=False,
                                                              allow_white_space_in_action=True)
            allowed_aaguids = set(
                aaguid
                for allowed_aaguid_pol in allowed_aaguids_pols
                for aaguid in allowed_aaguid_pol.split()
            )

            if allowed_aaguids:
                request.all_data[WEBAUTHNACTION.AUTHENTICATOR_SELECTION_LIST] = list(allowed_aaguids)

        request.all_data['HTTP_ORIGIN'] = request.environ.get('HTTP_ORIGIN')

    return True


def webauthntoken_authz(request, action):
    """
    This is a WebAuthn token specific wrapper for the /auth, and /validate/check endpoints.

    This will enrich the authorization request for WebAuthn tokens with the
    necessary configuration information from policy actions with
    scope=SCOPE.AUTHZ. This is currently the authorization pendant to
    webauthntoken_allowed(), but maybe expanded to cover other authorization
    policies in the future, should any be added. The request will as of now
    simply be augmented with the policies the attestation certificate is to be
    matched against.

    :param request:
    :type request:
    :param action:
    :type action:
    :return:
    :rtype:
    """

    # If a WebAuthn token is being authorized.
    if is_webauthn_assertion_response(request.all_data):
        allowed_certs_pols = Match \
            .user(g,
                  scope=SCOPE.AUTHZ,
                  action=WEBAUTHNACTION.REQ,
                  user_object=request.User if hasattr(request, 'User') else None) \
            .action_values(unique=False)

        request.all_data[WEBAUTHNACTION.REQ] \
            = list(allowed_certs_pols)

    return True


def webauthntoken_auth(request, action):
    """
    This is a WebAuthn token specific wrapper for the endpoints /validate/triggerchallenge,
    /validate/check, and /auth.

    This will enrich the challenge creation request for WebAuthn tokens with the
    necessary configuration information from policy actions with
    scope=SCOPE.AUTH. The request will be augmented with the allowed
    transports and the text to display to the user when asking to confirm
    the challenge on the token, as specified by the actions
    WEBAUTHNACTION.ALLOWED_TRANSPORTS, and ACTION.CHALLENGETEXT, respectively.

    Both of these policies are optional, and have sensible defaults.

    :param request:
    :type request:
    :param action:
    :type action:
    :return:
    :rtype:
    """

    # Check if this is an auth request (as opposed to an enrollment), and it
    # is not a WebAuthn authorization, and the request is either for
    # authentication with a WebAuthn token, or not for any particular token at
    # all (since authentication requests contain almost no parameters, it is
    # necessary to define them by what they are not, rather than by what they
    # are).
    #
    # This logic means that we will add WebAuthn specific information to any
    # unspecific authentication request, even if the user does not actually
    # have any WebAuthn tokens enrolled, but  since this decorator is entirely
    # passive and will just pull values from policies and add them to properly
    # prefixed fields in the request data, this is not a problem.
    if not request.all_data.get("type") \
            and not is_webauthn_assertion_response(request.all_data) \
            and ('serial' not in request.all_data
                 or request.all_data['serial'].startswith(WebAuthnTokenClass.get_class_prefix())):
        allowed_transports_policies = Match \
            .user(g,
                  scope=SCOPE.AUTH,
                  action=WEBAUTHNACTION.ALLOWED_TRANSPORTS,
                  user_object=request.User if hasattr(request, 'User') else None) \
            .action_values(unique=False,
                           allow_white_space_in_action=True)
        allowed_transports = set(
            transport
            for allowed_transports_policy in (
                list(allowed_transports_policies)
                if allowed_transports_policies
                else [DEFAULT_ALLOWED_TRANSPORTS]
            )
            for transport in allowed_transports_policy.split()
        )

        challengetext_policies = Match \
            .user(g,
                  scope=SCOPE.AUTH,
                  action="{0!s}_{1!s}".format(WebAuthnTokenClass.get_class_type(), ACTION.CHALLENGETEXT),
                  user_object=request.User if hasattr(request, 'User') else None) \
            .action_values(unique=True,
                           allow_white_space_in_action=True,
                           write_to_audit_log=False)
        challengetext = list(challengetext_policies)[0] \
            if challengetext_policies \
            else DEFAULT_CHALLENGE_TEXT_AUTH

        request.all_data[WEBAUTHNACTION.ALLOWED_TRANSPORTS] \
            = list(allowed_transports)
        request.all_data["{0!s}_{1!s}".format(WebAuthnTokenClass.get_class_type(), ACTION.CHALLENGETEXT)] \
            = challengetext

    return True


def webauthntoken_enroll(request, action):
    """
    This is a token specific wrapper for the WebAuthn token for the endpoint /token/init.

    This will enrich the initialization request for WebAuthn tokens with the
    necessary configuration information from policy actions with
    scope=SCOPE.ENROLL. The request will be augmented with a name and id for
    the relying party, as specified by the with actions
    WEBAUTHNACTION.RELYING_PARTY_NAME and WEBAUTHNACTION.RELYING_PARTY_ID,
    respectively, authenticator attachment preference, public key credential
    algorithm preferences, authenticator attestation requirement level,
    authenticator attestation requirement form, allowed AAGUIDs, and the text
    to display to the user when asking to confirm the challenge on the token,
    as specified by the actions WEBAUTHNACTION.AUTHENTICATOR_ATTACHMENT,
    WEBAUTHNACTION.PUBLIC_KEY_CREDENTIAL_ALGORITHM_PREFERENCE,
    WEBAUTHNACTION.AUTHENTICATOR_ATTESTATION_LEVEL,
    WEBAUTHNACTION.AUTHENTICATOR_ATTESTATION_FORM,
    WEAUTHNACTION.AVOID_DOUBLE_REGISTRATION,
    WEBAUTHNACTION.AUTHENTICATOR_SELECTION_LIST, and
    ACTION.CHALLENGETEXT, respectively.

    Setting WEBAUTHNACTION.RELYING_PARTY_NAME and
    WEBAUTHNACTION.RELYING_PARTY_ID is mandatory, and if either of these is not
    set, we bail out.

    :param request:
    :type request:
    :param action:
    :type action:
    :return:
    :rtype:
    """

    ttype = request.all_data.get("type")
    if ttype and ttype.lower() == WebAuthnTokenClass.get_class_type():
        rp_id_policies = Match.user(g, scope=SCOPE.ENROLL,
                                    action=WEBAUTHNACTION.RELYING_PARTY_ID,
                                    user_object=request.User if hasattr(request, 'User') else None
                                    ).action_values(unique=True)
        if rp_id_policies:
            rp_id = list(rp_id_policies)[0]
        else:
            raise PolicyError("Missing enrollment policy for WebauthnToken: " + WEBAUTHNACTION.RELYING_PARTY_ID)

        rp_name_policies = Match.user(g,
                                      scope=SCOPE.ENROLL,
                                      action=WEBAUTHNACTION.RELYING_PARTY_NAME,
                                      user_object=request.User if hasattr(request, 'User') else None
                                      ).action_values(unique=True, allow_white_space_in_action=True)
        if rp_name_policies:
            rp_name = list(rp_name_policies)[0]
        else:
            raise PolicyError("Missing enrollment policy for WebauthnToken: " + WEBAUTHNACTION.RELYING_PARTY_NAME)

        # The RP ID is a domain name and thus may not contain any punctuation except '-' and '.'.
        if not is_fqdn(rp_id):
            log.warning(
                "Illegal value for {0!s} (must be a domain name): {1!s}"
                .format(WEBAUTHNACTION.RELYING_PARTY_ID, rp_id))
            raise PolicyError(
                "Illegal value for {0!s} (must be a domain name)."
                .format(WEBAUTHNACTION.RELYING_PARTY_ID))

        authenticator_attachment_policies = Match.user(g,
                                                       scope=SCOPE.ENROLL,
                                                       action=WEBAUTHNACTION.AUTHENTICATOR_ATTACHMENT,
                                                       user_object=request.User if hasattr(request,
                                                                                           'User') else None
                                                       ).action_values(unique=True)
        authenticator_attachment = (list(authenticator_attachment_policies)[0]
                                    if ((authenticator_attachment_policies
                                         and list(authenticator_attachment_policies)[0])
                                        in AUTHENTICATOR_ATTACHMENT_TYPES)
                                    else None)

        # we need to set `unique` to False since this policy can contain multiple values
        public_key_credential_algorithm_pref_policies = Match.user(
            g,
            scope=SCOPE.ENROLL,
            action=WEBAUTHNACTION.PUBLIC_KEY_CREDENTIAL_ALGORITHMS,
            user_object=request.User if hasattr(request, 'User') else None
        ).action_values(unique=False)
        public_key_credential_algorithm_pref = (public_key_credential_algorithm_pref_policies.keys()
                                                if public_key_credential_algorithm_pref_policies
                                                else DEFAULT_PUBLIC_KEY_CREDENTIAL_ALGORITHM_PREFERENCE)
        if not all([x in PUBLIC_KEY_CREDENTIAL_ALGORITHMS for x in public_key_credential_algorithm_pref]):
            raise PolicyError(
                "{0!s} must be one of {1!s}"
                .format(WEBAUTHNACTION.PUBLIC_KEY_CREDENTIAL_ALGORITHMS,
                        ', '.join(PUBLIC_KEY_CREDENTIAL_ALGORITHMS.keys())))

        authenticator_attestation_level_policies = Match.user(g,
                                                              scope=SCOPE.ENROLL,
                                                              action=WEBAUTHNACTION.AUTHENTICATOR_ATTESTATION_LEVEL,
                                                              user_object=request.User if hasattr(request,
                                                                                                  'User') else None
                                                              ).action_values(unique=True)
        authenticator_attestation_level = (list(authenticator_attestation_level_policies)[0]
                                           if authenticator_attestation_level_policies
                                           else DEFAULT_AUTHENTICATOR_ATTESTATION_LEVEL)
        if authenticator_attestation_level not in ATTESTATION_LEVELS:
            raise PolicyError(
                "{0!s} must be one of {1!s}".format(WEBAUTHNACTION.AUTHENTICATOR_ATTESTATION_LEVEL,
                                                    ', '.join(ATTESTATION_LEVELS)))

        authenticator_attestation_form_policies = Match.user(g,
                                                             scope=SCOPE.ENROLL,
                                                             action=WEBAUTHNACTION.AUTHENTICATOR_ATTESTATION_FORM,
                                                             user_object=request.User if hasattr(request,
                                                                                                 'User') else None
                                                             ).action_values(unique=True)
        authenticator_attestation_form = (list(authenticator_attestation_form_policies)[0]
                                          if authenticator_attestation_form_policies
                                          else DEFAULT_AUTHENTICATOR_ATTESTATION_FORM)
        if authenticator_attestation_form not in ATTESTATION_FORMS:
            raise PolicyError(
                "{0!s} must be one of {1!s}".format(WEBAUTHNACTION.AUTHENTICATOR_ATTESTATION_FORM,
                                                    ', '.join(ATTESTATION_FORMS)))

        challengetext_policies = Match.user(g,
                                            scope=SCOPE.ENROLL,
                                            action="{0!s}_{1!s}".format(WebAuthnTokenClass.get_class_type(),
                                                                        ACTION.CHALLENGETEXT),
                                            user_object=request.User if hasattr(request,
                                                                                'User') else None
                                            ).action_values(unique=True,
                                                            allow_white_space_in_action=True,
                                                            write_to_audit_log=False)
        challengetext = (list(challengetext_policies)[0]
                         if challengetext_policies
                         else DEFAULT_CHALLENGE_TEXT_ENROLL)

        avoid_double_registration_policy = Match.user(g,
                                                      scope=SCOPE.ENROLL,
                                                      action=WEBAUTHNACTION.AVOID_DOUBLE_REGISTRATION,
                                                      user_object=request.User if hasattr(request,
                                                                                          'User') else None).any()

        request.all_data[WEBAUTHNACTION.RELYING_PARTY_ID] = rp_id
        request.all_data[WEBAUTHNACTION.RELYING_PARTY_NAME] = rp_name

        request.all_data[WEBAUTHNACTION.AUTHENTICATOR_ATTACHMENT] = authenticator_attachment
        request.all_data[
            WEBAUTHNACTION.PUBLIC_KEY_CREDENTIAL_ALGORITHMS] = [PUBLIC_KEY_CREDENTIAL_ALGORITHMS[x]
                                                                for x in PUBKEY_CRED_ALGORITHMS_ORDER
                                                                if x in public_key_credential_algorithm_pref]
        request.all_data[WEBAUTHNACTION.AUTHENTICATOR_ATTESTATION_LEVEL] = authenticator_attestation_level
        request.all_data[WEBAUTHNACTION.AUTHENTICATOR_ATTESTATION_FORM] = authenticator_attestation_form
        request.all_data[
            "{0!s}_{1!s}".format(WebAuthnTokenClass.get_class_type(), ACTION.CHALLENGETEXT)] = challengetext
        request.all_data[WEBAUTHNACTION.AVOID_DOUBLE_REGISTRATION] = avoid_double_registration_policy

    return True


def webauthntoken_allowed(request, action):
    """
    This is a token specific wrapper for WebAuthn token for the endpoint /token/init.

    According to the policy scope=SCOPE.ENROLL,
    action=WEBAUTHNACTION.REQ it checks, if the assertion certificate is
    for an allowed WebAuthn token type. According to the policy
    scope=SCOPE.ENROLL, action=WEBAUTHNACTION.AUTHENTICATOR_SELECTION_LIST
    it checks, whether the AAGUID is whitelisted. Note: If self-attestation
    is allowed, it is – of course – possible to bypass the check for
    WEBAUTHNACTION.REQ

    If the token, which is being enrolled does not contain an allowed attestation
    certificate, or does not have an allowed AAGUID, we bail out.

    A very similar check (same policy actions, different policy scope) is
    performed during authorization,  however due to architectural limitations,
    this lives within the token implementation itself.

    :param request:
    :type request:
    :param action:
    :type action:
    :return:
    :rtype:
    """

    ttype = request.all_data.get("type")

    # Get the registration data of the 2nd step of enrolling a WebAuthn token
    reg_data = request.all_data.get("regdata")

    # If a WebAuthn token is being enrolled.
    if ttype and ttype.lower() == WebAuthnTokenClass.get_class_type() and reg_data:
        serial = request.all_data.get("serial")
        att_obj = WebAuthnRegistrationResponse.parse_attestation_object(reg_data)
        (
            attestation_type,
            trust_path,
            credential_pub_key,
            cred_id,
            aaguid
        ) = WebAuthnRegistrationResponse.verify_attestation_statement(fmt=att_obj.get('fmt'),
                                                                      att_stmt=att_obj.get('attStmt'),
                                                                      auth_data=att_obj.get('authData'))

        attestation_cert = crypto.X509.from_cryptography(trust_path[0]) if trust_path else None
        allowed_certs_pols = Match.user(g,
                                        scope=SCOPE.ENROLL,
                                        action=WEBAUTHNACTION.REQ,
                                        user_object=request.User if hasattr(request, 'User') else None
                                        ).action_values(unique=False)

        allowed_aaguids_pols = Match.user(g,
                                          scope=SCOPE.ENROLL,
                                          action=WEBAUTHNACTION.AUTHENTICATOR_SELECTION_LIST,
                                          user_object=request.User if hasattr(request, 'User') else None
                                          ).action_values(unique=False,
                                                          allow_white_space_in_action=True)
        allowed_aaguids = set(
            aaguid
            for allowed_aaguid_pol in allowed_aaguids_pols
            for aaguid in allowed_aaguid_pol.split()
        )

        # attestation_cert is of type X509. If you get a warning from your IDE
        # here, it is because your IDE mistakenly assumes it to be of type PKey,
        # due to a bug in pyOpenSSL 18.0.0. This bug is – however – purely
        # cosmetic (a wrongly hinted return type in X509.from_cryptography()),
        # and can be safely ignored.
        #
        # See also:
        # https://github.com/pyca/pyopenssl/commit/4121e2555d07bbba501ac237408a0eea1b41f467
        if allowed_certs_pols and not _attestation_certificate_allowed(attestation_cert, allowed_certs_pols):
            log.warning(
                "The WebAuthn token {0!s} is not allowed to be registered due to policy restriction {1!s}"
                .format(serial, WEBAUTHNACTION.REQ))
            raise PolicyError("The WebAuthn token is not allowed to be registered due to a policy restriction.")

        if allowed_aaguids and aaguid not in [allowed_aaguid.replace("-", "") for allowed_aaguid in allowed_aaguids]:
            log.warning(
                "The WebAuthn token {0!s} is not allowed to be registered due to policy restriction {1!s}"
                .format(serial, WEBAUTHNACTION.AUTHENTICATOR_SELECTION_LIST))
            raise PolicyError("The WebAuthn token is not allowed to be registered due to a policy restriction.")

    return True


def _attestation_certificate_allowed(attestation_cert, allowed_certs_pols):
    """
    Check a certificate against a set of policies.

    This will check an attestation certificate of a U2F-, or WebAuthn-Token,
    against a list of policies. It is used to verify, whether a token with the
    given attestation may be enrolled, or authorized, respectively.

    The certificate info may be None, in which case, true will be returned if
    the policies are also empty.

    This is a wrapper for attestation_certificate_allowed(). It is needed,
    because during enrollment, we still have an actual certificate to check
    against, while attestation_certificate_required() expects the plain fields
    from the token info, containing just the issuer, serial and subject.

    :param attestation_cert: The attestation certificate.
    :type attestation_cert: OpenSSL.crypto.X509 or None
    :param allowed_certs_pols: The policies restricting enrollment, or authorization.
    :type allowed_certs_pols: dict or None
    :return: Whether the token should be allowed to complete enrollment, or authorization, based on its attestation.
    :rtype: bool
    """

    cert_info = {
        "attestation_issuer": x509name_to_string(attestation_cert.get_issuer()),
        "attestation_serial": "{!s}".format(attestation_cert.get_serial_number()),
        "attestation_subject": x509name_to_string(attestation_cert.get_subject())
    } \
        if attestation_cert \
        else None

    return attestation_certificate_allowed(cert_info, allowed_certs_pols)


def required_piv_attestation(request, action=None):
    """
    This is a token specific decorator for certificate tokens for the endpoint
    /token/init
    According to the policy scope=SCOPE.ENROLL,
    action=REQUIRE_ATTESTATION an exception is raised, if no attestation parameter is given.

    It also checks the policy if the attestation should be verified and sets the
    parameter verify_attestation accordingly.

    :param request:
    :param action:
    :return:
    """
    from privacyidea.lib.tokens.certificatetoken import ACTION, REQUIRE_ACTIONS
    ttype = request.all_data.get("type")
    if ttype and ttype.lower() == "certificate":
        # Get attestation certificate requirement
        require_att = Match.user(g, scope=SCOPE.ENROLL, action=ACTION.REQUIRE_ATTESTATION,
                                 user_object=request.User if request.User else None).action_values(unique=True)
        if REQUIRE_ACTIONS.REQUIRE_AND_VERIFY in list(require_att):
            if not request.all_data.get("attestation"):
                # There is no attestation certificate in the request, although it is required!
                log.warning("The request is missing an attestation certificate. {0!s}".format(require_att))
                raise PolicyError("A policy requires that you provide an attestation certificate.")

        # Add parameter verify_attestation
        request.all_data["verify_attestation"] = REQUIRE_ACTIONS.VERIFY in list(require_att) or \
                                                 REQUIRE_ACTIONS.REQUIRE_AND_VERIFY in list(require_att)


def hide_tokeninfo(request=None, action=None):
    """
    This decorator checks for the policy `hide_tokeninfo` and sets the
    `hidden_tokeninfo` parameter.

    The given tokeninfo keys will be removed from the response.

    The decorator wraps GET /token/

    :param request: The request that is intercepted during the API call
    :type request: Request Object
    :param action: An optional Action
    :type action: str
    :return: Always true. Modifies the parameter `request`
    :rtype: bool
    """
    hidden_fields = Match.admin_or_user(g, action=ACTION.HIDE_TOKENINFO,
                                        user_obj=request.User) \
        .action_values(unique=False)

    request.all_data['hidden_tokeninfo'] = list(hidden_fields)
    return True


def increase_failcounter_on_challenge(request=None, action=None):
    """
    This is a decorator for /validate/check, validate/triggerchallenge and auth
    which sets the parameter increase_failcounter_on_challenge
    """
    inc_fail_counter = Match.user(g, scope=SCOPE.AUTH, action=ACTION.INCREASE_FAILCOUNTER_ON_CHALLENGE,
                                  user_object=request.User if hasattr(request, 'User') else None).any()
    request.all_data["increase_failcounter_on_challenge"] = inc_fail_counter


def require_description(request=None, action=None):
    """
    Pre Policy
    This checks if a description is required to roll out a specific token.
    scope=SCOPE.ENROLL, action=REQUIRE_DESCRIPTION

    An exception is raised, if the tokentypes specified in the
    REQUIRE_DESCRIPTION policy match the token to be rolled out,
    but no description is given.

    :param request:
    :param action:
    :return:
    """
    params = request.all_data
    user_object = request.User
    (role, username, realm, adminuser, adminrealm) = determine_logged_in_userparams(g.logged_in_user, params)

    action_values = Match.generic(g, action=ACTION.REQUIRE_DESCRIPTION,
                                  scope=SCOPE.ENROLL,
                                  adminrealm=adminrealm,
                                  adminuser=adminuser,
                                  user=username,
                                  realm=realm,
                                  user_object=user_object).action_values(unique=False)

    token_types = list(action_values.keys())
    type_value = request.all_data.get("type") or 'hotp'
    if type_value in token_types:
        tok = None
        serial = getParam(params, "serial")
        if serial:
            tok = (get_one_token(serial=serial, rollout_state=ROLLOUTSTATE.VERIFYPENDING, silent_fail=True)
                   or get_one_token(serial=serial, rollout_state=ROLLOUTSTATE.CLIENTWAIT, silent_fail=True))
        # only if no token exists, yet, we need to check the description
        if not tok and not request.all_data.get("description"):
            log.warning(_("Missing description for {} token.".format(type_value)))
            raise PolicyError(_("Description required for {} token.".format(type_value)))


def jwt_validity(request, action):
    """
    This is a decorator for the /auth endpoint to adapt the validity period of the issued JWT.
    :param request:
    :param action:
    :return:
    """
    validity_time_pol = (Match.user(g, scope=SCOPE.WEBUI, action=ACTION.JWTVALIDITY,
                                    user_object=request.User if hasattr(request, 'User') else None)
                         .action_values(unique=True))

    validity_time = DEFAULT_JWT_VALIDITY
    if len(validity_time_pol) == 1:
        try:
            validity_time = int(list(validity_time_pol)[0])
        except ValueError:
            log.warning(f"Invalid JWT validity period: {validity_time}. Using the default of 1 hour.")
    request.all_data[ACTION.JWTVALIDITY] = validity_time
    return True


def container_registration_config(request, action=None):
    """
    This decorator gets the configuration for the container registration from the policies.

    :param request: The request object
    :param action: The action parameter is not used in this decorator
    :return: True on success, otherwise raises a PolicyError
    """
    user = request.User
    if not user:
        user = None

    # Get server url the client can contact
    server_url_config = list(Match.generic(g, scope=SCOPE.CONTAINER, action=ACTION.PI_SERVER_URL,
                                           user_object=user).action_values(unique=True))
    if len(server_url_config) == 0:
        raise PolicyError(f"Missing enrollment policy {ACTION.PI_SERVER_URL}. Cannot register container.")
    request.all_data["server_url"] = server_url_config[0]

    # Get validity time for the registration
    registration_ttl_config = list(Match.generic(g, scope=SCOPE.CONTAINER,
                                                 action=ACTION.CONTAINER_REGISTRATION_TTL,
                                                 user_object=user).action_values(unique=True))
    if len(registration_ttl_config) > 0:
        request.all_data["registration_ttl"] = int(registration_ttl_config[0])
        if request.all_data["registration_ttl"] <= 0:
            # default 10 min
            request.all_data["registration_ttl"] = 10
    else:
        request.all_data["registration_ttl"] = 10

    # Get validity time for further challenges
    challenge_ttl_config = list(Match.generic(g, scope=SCOPE.CONTAINER,
                                              action=ACTION.CONTAINER_CHALLENGE_TTL,
                                              user_object=user).action_values(unique=True))
    if len(challenge_ttl_config) > 0:
        request.all_data["challenge_ttl"] = int(challenge_ttl_config[0])
        if request.all_data["challenge_ttl"] <= 0:
            # default 2 min
            request.all_data["challenge_ttl"] = 2
    else:
        request.all_data["challenge_ttl"] = 2

    # Get ssl verify
    ssl_verify_config = list(Match.generic(g, scope=SCOPE.CONTAINER, action=ACTION.CONTAINER_SSL_VERIFY,
                                           user_object=user).action_values(unique=True))
    if len(ssl_verify_config) > 0:
        request.all_data["ssl_verify"] = ssl_verify_config[0]
        if request.all_data["ssl_verify"] not in ["True", "False"]:
            log.debug(
                f"Invalid value for {ACTION.CONTAINER_SSL_VERIFY}: {request.all_data['ssl_verify']}. Using 'True'.")
            request.all_data["ssl_verify"] = 'True'
    else:
        request.all_data["ssl_verify"] = 'True'

    return True


def smartphone_config(request, action=None):
    """
    This decorator gets the smartphone specific configurations from the policies.

    :param request: The request object
    :param action: The action parameter is not used in this decorator
    :return: True on success, otherwise raises a PolicyError
    """
    username, user_realm, resolver, container_realms = get_container_user_attributes_for_policy_match(request)

    policies = {}
    actions = [ACTION.CONTAINER_CLIENT_ROLLOVER,
               ACTION.CONTAINER_INITIAL_TOKEN_TRANSFER,
               ACTION.CLIENT_TOKEN_DELETABLE,
               ACTION.CLIENT_CONTAINER_UNREGISTER]

    for action in actions:
        # Check if action is allowed for the client
        action_policies = Match.generic(g, scope=SCOPE.CONTAINER, action=action,
                                        user=username, realm=user_realm, resolver=resolver,
                                        additional_realms=container_realms).policies()
        if len(action_policies) > 0:
            policies[action] = action_policies[0]['action'][action]
        else:
            policies[action] = False

    request.all_data["client_policies"] = policies
    return True


def check_user_is_container_owner(request, action=None):
    """
    This decorator checks if the user is the owner of the container.
    A user is only allowed to manage and edit its own containers.
    If the user is not the owner of the container, a PolicyError is raised.
    If no container is found, the user is allowed to do the action.

    :param request: The request object
    :param action: The action parameter is not used in this decorator
    :return: True if the user is the owner of the container, otherwise raises a PolicyError
    """
    params = request.all_data
    (role, username, realm, adminuser, adminrealm) = determine_logged_in_userparams(g.logged_in_user, params)
    if role == "user":
        user_is_container_owner(params, username, realm, allow_no_owner=False)


def check_user_is_container_owner_or_has_no_owner(request, action=None):
    """
    This decorator checks if the user is the owner of the container.
    A user is only allowed to manage and edit its own containers.
    If the user is not the owner of the container, a PolicyError is raised.
    If no container is found, the user is allowed to do the action.

    :param request: The request object
    :param action: The action parameter is not used in this decorator
    :return: True if the user is the owner of the container or the container does not have any owner,
        otherwise raises a PolicyError
    """
    params = request.all_data
    (role, username, realm, adminuser, adminrealm) = determine_logged_in_userparams(g.logged_in_user, params)
    if role == "user":
        user_is_container_owner(params, username, realm, allow_no_owner=True)<|MERGE_RESOLUTION|>--- conflicted
+++ resolved
@@ -82,13 +82,9 @@
 from privacyidea.lib.auth import ROLE
 from privacyidea.api.lib.utils import getParam, attestation_certificate_allowed, is_fqdn
 from privacyidea.api.lib.policyhelper import (get_init_tokenlabel_parameters, get_pushtoken_add_config,
-<<<<<<< HEAD
-                                              check_matching_realms, get_container_user_attributes_for_policy_match,
+                                              check_token_action_allowed, check_container_action_allowed,
+                                              UserAttributes, check_matching_realms, get_container_user_attributes_for_policy_match,
                                               user_is_container_owner)
-=======
-                                              check_token_action_allowed, check_container_action_allowed,
-                                              UserAttributes)
->>>>>>> 2fa6d70b
 from privacyidea.lib.clientapplication import save_clientapplication
 from privacyidea.lib.config import (get_token_class)
 from privacyidea.lib.tokenclass import ROLLOUTSTATE
@@ -1279,15 +1275,6 @@
 
 def check_token_action(request: Request = None, action: str = None):
     """
-<<<<<<< HEAD
-    This decorator function takes the request and verifies the given action for the SCOPE ADMIN or USER or CONTAINER.
-    This decorator is used for api calls that perform actions on container. If a token serial is passed, it also checks
-    the policy for the token realm.
-
-    :param request:
-    :param action:
-    :return: True if action is allowed, otherwise raises an Exception
-=======
     This decorator function takes the request and verifies the given action for the SCOPE ADMIN or USER. This decorator
     is used for api calls that perform actions on a single token.
 
@@ -1306,80 +1293,10 @@
     :param request: The request object
     :param action: The action to check if the user is allowed to perform it
     :return: True otherwise raises an Exception
->>>>>>> 2fa6d70b
     """
     params = request.all_data
     user_object = request.User
     resolver = user_object.resolver if user_object else None
-<<<<<<< HEAD
-    if "logged_in_user" in g:
-        (role, username, realm, adminuser, adminrealm) = determine_logged_in_userparams(g.logged_in_user, params)
-    else:
-        role, adminuser, adminrealm = None, None, None
-        username, realm = "", ""
-
-    if not username and not realm:
-        if user_object:
-            username = user_object.login
-            realm = user_object.realm
-            # resolver = user_object.resolver
-        else:
-            # container has no owner
-            username = params.get("user")
-            realm = params.get("realm")
-            resolver = params.get("resolver")
-
-    # Check action for (container) realm
-    match = Match.generic(g, scope=role,
-                          action=action,
-                          user=username,
-                          resolver=resolver,
-                          realm=realm,
-                          adminrealm=adminrealm,
-                          adminuser=adminuser)
-    action_allowed = match.allowed()
-
-    # Get allowed realms
-    request.pi_allowed_realms = match.get_policy_realms()
-
-    # get the realm by the container serial
-    # This is a workaround to check all container and token realms since Match.generic() does only support one realm.
-    # TODO: Refactor Match.generic() to support multiple realms
-    container_serial = params.get("container_serial")
-    if action_allowed and container_serial:
-        action_allowed = check_matching_realms(container_serial, request.pi_allowed_realms, params)
-
-    if not action_allowed:
-        if not role:
-            role = "container"
-        raise PolicyError(f"{role} actions are defined, but the action {action} is not allowed!")
-    return True
-
-
-def check_client_container_action(request=None, action=None):
-    """
-    This decorator function takes the request and verifies the given action for the SCOPE CONTAINER.
-    This decorator is used for api calls that perform actions on container requested from a client. If a token serial
-    is passed, it also checks the policy for the token realm.
-
-    :param request:
-    :param action:
-    :return: True if action is allowed, otherwise raises an Exception
-    """
-    username, user_realm, resolver, container_realms = get_container_user_attributes_for_policy_match(request)
-
-    # Check action for (container) realm
-    match = Match.generic(g, scope=SCOPE.CONTAINER,
-                          action=action,
-                          user=username,
-                          resolver=resolver,
-                          realm=user_realm,
-                          additional_realms=container_realms)
-    action_allowed = match.allowed()
-
-    if not action_allowed:
-        raise PolicyError(f"Container actions are defined, but the action {action} is not allowed!")
-=======
     (role, username, realm, adminuser, adminrealm) = determine_logged_in_userparams(g.logged_in_user, params)
     user_attributes = UserAttributes(role, username, realm, resolver, adminuser, adminrealm)
     serial = params.get("serial")
@@ -1478,7 +1395,11 @@
     params = request.all_data
     user_object = request.User
     resolver = user_object.resolver if user_object else None
-    (role, username, realm, adminuser, adminrealm) = determine_logged_in_userparams(g.logged_in_user, params)
+    if "logged_in_user" in g:
+        (role, username, realm, adminuser, adminrealm) = determine_logged_in_userparams(g.logged_in_user, params)
+    else:
+        role, adminuser, adminrealm = None, None, None
+        username, realm = "", ""
 
     param_user = params.get("user")
     param_realm = params.get("realm")
@@ -1509,7 +1430,6 @@
 
     if not action_allowed:
         raise PolicyError(f"{role.capitalize()} actions are defined, but the action {action} is not allowed!")
->>>>>>> 2fa6d70b
     return True
 
 
