--- conflicted
+++ resolved
@@ -1014,68 +1014,6 @@
                 fido2_enroll(request, None)
                 token = init_token(request.all_data, user)
                 try:
-<<<<<<< HEAD
-                    check_max_token_user(request=request)
-                    check_max_token_realm(request=request)
-                except PolicyError as e:
-                    g.audit_object.log({"success": True, "action_detail": f"{e}"})
-                    return response
-
-                tokentype = list(enroll_policies)[0]
-                tokentype = tokentype.lower()
-                # Check if the user already has a token of the type that should be enrolled
-                # If so, do not enroll another one
-                if len(get_tokens(tokentype=tokentype, user=user)) == 0:
-                    # Check if another policy restricts the token count and exit early if true
-                    try:
-                        check_max_token_user(request=request)
-                        check_max_token_realm(request=request)
-                    except PolicyError as e:
-                        g.audit_object.log({"success": True, "action_detail": f"{e}"})
-                        return response
-
-                    if tokentype in get_multichallenge_enrollable_tokentypes():
-                        # Now get the alternative text from the policies
-                        text_policies = Match.user(g, scope=SCOPE.AUTH, action=ACTION.ENROLL_VIA_MULTICHALLENGE_TEXT,
-                                                   user_object=user).action_values(unique=True,
-                                                                                   write_to_audit_log=False,
-                                                                                   allow_white_space_in_action=True)
-                        message = None
-                        if text_policies:
-                            message = list(text_policies)[0]
-                        # -----------------------------
-                        # TODO this is not perfect yet, but the improved implementation of enroll_via_validate
-                        # TODO should go in this direction instead of putting the stuff in the token class
-                        if tokentype == PasskeyTokenClass.get_class_type().lower():
-                            request.all_data["type"] = tokentype
-                            fido2_enroll(request, None)
-                            token = init_token(request.all_data, user)
-                            try:
-                                init_details = token.get_init_detail(request.all_data, user)
-                                if not init_details:
-                                    token.token.delete()
-                                content.get("result")["value"] = False
-                                content.get("result")["authentication"] = AUTH_RESPONSE.CHALLENGE
-                                detail = content.setdefault("detail", {})
-                                detail["transaction_id"] = init_details["transaction_id"]
-                                detail["transaction_ids"] = [init_details["transaction_id"]]
-                                detail["multi_challenge"] = [init_details]
-                                detail["serial"] = token.token.serial
-                                detail["type"] = tokentype
-                                detail.pop("otplen", None)
-                                detail["message"] = PasskeyTokenClass.get_default_challenge_text_register()
-                                detail["client_mode"] = "webauthn"
-                            except Exception as e:
-                                log.error(f"Error during enroll_via_validate: {e}")
-                                token.token.delete()
-                                raise e
-                            response.set_data(json.dumps(content))
-                        # ------------------------------
-                        else:
-                            tokenclass = get_token_class(tokentype)
-                            tokenclass.enroll_via_validate(g, content, user, message)
-                            response.set_data(json.dumps(content))
-=======
                     init_details = token.get_init_detail(request.all_data, user)
                     if not init_details:
                         token.token.delete()
@@ -1099,7 +1037,6 @@
                 tokenclass = get_token_class(tokentype)
                 tokenclass.enroll_via_validate(g, content, user, message)
     response.set_data(json.dumps(content))
->>>>>>> 18039263
 
     return response
 
