# http://www.privacyidea.org
# (c) cornelius kölbel, privacyidea.org
#
# 2020-11-11 Timo Sturm <timo.sturm@netknights.it>
#            Select how to validate PSKC imports
# 2020-01-28 Jean-Pierre Höhmann <jean-pierre.hoehmann@netknights.it>
#            Add WebAuthn token
# 2018-06-07 Cornelius Kölbel <cornelius.koelbel@netknights.it>
#            Add tantoken wrapper
# 2017-04-22 Cornelius Kölbel <cornelius.koelbel@netknights.it>
#            Add U2F policy to /token/init
# 2016-08-09 Cornelius Kölbel <cornelius.koelbel@netknights.it>
#            Add number of tokens, searched by get_serial_by_otp
# 2016-07-17 Cornelius Kölbel <cornelius.koelbel@netknights.it>
#            Add decryption of import file
# 2016-05-06 Cornelius Kölbel <cornelius.koelbel@netknights.it>
#            Add eventhandler
# 2016-04-28 Cornelius Kölbel <cornelius.koelbel@netknights.it>
#            Add init defaults for token types
# 2015-12-18 Cornelius Kölbel <cornelius.koelbel@netknights.it>
#            Move the complete before and after logic
# 2015-11-29 Cornelius Kölbel <cornelius.koelbel@netknights.it>
#            Add the endpoint for retrieving challenges
# 2015-11-20 Cornelius Kölbel <cornelius.koelbel@netknights.it>
#            Add an endpoint to get the challenges of a token
# 2015-05-19 Cornelius Kölbel <cornelius.koelbel@netknights.it>
#            Add setting validity period
#
# 2015-03-14 Cornelius Kölbel, <cornelius@privacyidea.org>
#            Add get_serial_by_otp
# 2014-12-08 Cornelius Kölbel, <cornelius@privacyidea.org>
#            Complete rewrite during flask migration
#            Try to provide REST API
#
# privacyIDEA is a fork of LinOTP. Some code is adapted from
# the system-controller from LinOTP, which is
#  Copyright (C) 2010 - 2014 LSE Leading Security Experts GmbH
#  License:  AGPLv3
#  contact:  http://www.linotp.org
#            http://www.lsexperts.de
#            linotp@lsexperts.de
#
# This code is free software; you can redistribute it and/or
# modify it under the terms of the GNU AFFERO GENERAL PUBLIC LICENSE
# License as published by the Free Software Foundation; either
# version 3 of the License, or any later version.
#
# This code is distributed in the hope that it will be useful,
# but WITHOUT ANY WARRANTY; without even the implied warranty of
# MERCHANTABILITY or FITNESS FOR A PARTICULAR PURPOSE.  See the
# GNU AFFERO GENERAL PUBLIC LICENSE for more details.
#
# You should have received a copy of the GNU Affero General Public
# License along with this program.  If not, see <http://www.gnu.org/licenses/>.
#

from flask import (Blueprint, request, g, current_app)

from ..lib.container import find_container_by_serial, add_token_to_container, add_not_authorized_tokens_result
from ..lib.log import log_with
from .lib.utils import optional, send_result, send_csv_result, required, getParam
from ..lib.tokenclass import ROLLOUTSTATE
from ..lib.tokens.passkeytoken import PasskeyTokenClass
from ..lib.tokens.webauthntoken import WebAuthnTokenClass
from ..lib.user import get_user_from_param
from ..lib.token import (init_token, get_tokens_paginate, assign_token,
                         unassign_token, remove_token, enable_token,
                         revoke_token,
                         reset_token, resync_token, set_pin_so, set_pin_user,
                         set_pin, set_description, set_count_window,
                         set_sync_window, set_count_auth,
                         set_hashlib, set_max_failcount, set_realms,
                         copy_token_user, copy_token_pin, lost_token,
                         get_serial_by_otp, get_tokens,
<<<<<<< HEAD
                         set_validity_period_end, set_validity_period_start, add_tokeninfo,
                         delete_tokeninfo, import_token,
                         assign_tokengroup, unassign_tokengroup, set_tokengroups, get_tokens_from_serial_or_user)
=======
                         set_validity_period_end, set_validity_period_start,
                         add_tokeninfo, delete_tokeninfo, import_token,
                         assign_tokengroup, unassign_tokengroup, set_tokengroups)
from ..lib.fido2.util import get_credential_ids_for_user
>>>>>>> 24aeab37
from werkzeug.datastructures import FileStorage
from privacyidea.lib.error import (ParameterError, TokenAdminError,
                                   ResourceNotFoundError, PolicyError, ERROR)
from privacyidea.lib.importotp import (parseOATHcsv, parseSafeNetXML,
                                       parseYubicoCSV, parsePSKCdata, GPGImport)
import logging
from privacyidea.lib.policy import ACTION
from privacyidea.lib.challenge import get_challenges_paginate, cleanup_expired_challenges
from privacyidea.api.lib.prepolicy import (prepolicy, check_base_action, check_token_action,
                                           check_token_init, check_token_upload,
                                           check_max_token_user,
                                           check_max_token_realm,
                                           init_tokenlabel, init_random_pin,
                                           init_token_length_contents,
                                           set_random_pin,
                                           encrypt_pin, check_otp_pin,
                                           check_external, init_token_defaults,
                                           enroll_pin, papertoken_count,
                                           tantoken_count,
                                           u2ftoken_allowed, u2ftoken_verify_cert,
                                           twostep_enrollment_activation,
                                           twostep_enrollment_parameters,
                                           sms_identifiers, pushtoken_add_config,
                                           verify_enrollment,
                                           indexedsecret_force_attribute,
                                           check_admin_tokenlist, fido2_enroll, webauthntoken_allowed,
                                           webauthntoken_request, required_piv_attestation,
                                           hide_tokeninfo, init_ca_connector, init_ca_template,
                                           init_subject_components, require_description,
                                           check_container_action, check_user_params, check_token_list_action)
from privacyidea.api.lib.postpolicy import (save_pin_change, check_verify_enrollment,
                                            postpolicy)
from privacyidea.lib.event import event
from privacyidea.api.auth import admin_required
from privacyidea.lib.subscriptions import CheckSubscription
from privacyidea.api.lib.prepolicy import require_description

token_blueprint = Blueprint('token_blueprint', __name__)
log = logging.getLogger(__name__)

__doc__ = """
The token API can be accessed via /token.

You need to authenticate to gain access to these token
functions.
If you are authenticated as administrator, you can manage all tokens.
If you are authenticated as normal user, you can only manage your own tokens.
Some API calls are only allowed to be accessed by administrators.

To see how to authenticate read :ref:`rest_auth`.
"""


@token_blueprint.route('/init', methods=['POST'])
@prepolicy(check_max_token_realm, request)
@prepolicy(require_description, request)
@prepolicy(check_max_token_user, request)
@prepolicy(check_token_init, request)
@prepolicy(init_tokenlabel, request)
@prepolicy(init_ca_connector, request)
@prepolicy(init_ca_template, request)
@prepolicy(init_subject_components, request)
@prepolicy(enroll_pin, request)
@prepolicy(twostep_enrollment_activation, request)
@prepolicy(twostep_enrollment_parameters, request)
@prepolicy(init_random_pin, request)
@prepolicy(encrypt_pin, request)
@prepolicy(check_otp_pin, request)
@prepolicy(check_external, request, action="init")
@prepolicy(init_token_defaults, request)
@prepolicy(init_token_length_contents, request)
@prepolicy(papertoken_count, request)
@prepolicy(sms_identifiers, request)
@prepolicy(tantoken_count, request)
@prepolicy(u2ftoken_allowed, request)
@prepolicy(u2ftoken_verify_cert, request)
@prepolicy(pushtoken_add_config, request)
@prepolicy(indexedsecret_force_attribute, request)
@prepolicy(webauthntoken_allowed, request)
@prepolicy(webauthntoken_request, request)
@prepolicy(fido2_enroll, request)
@prepolicy(required_piv_attestation, request)
@prepolicy(verify_enrollment, request)
@postpolicy(save_pin_change, request)
@event("token_init", request, g)
@postpolicy(check_verify_enrollment, request)
@CheckSubscription(request)
@log_with(log, log_entry=False)
def init():
    """
    Create a new token with the specified parameters.

    :jsonparam otpkey: required: the secret key of the token
    :jsonparam genkey: set to =1, if key should be generated. We either
                   need otpkey or genkey
    :jsonparam keysize: the size (byte) of the key. Either 20 or 32. Default is 20
    :jsonparam serial: the serial number/identifier of the token
    :jsonparam description: A description for the token
    :jsonparam pin: the pin of the token. "OTP PIN"
    :jsonparam user: the login user name. This user gets the token assigned
    :jsonparam realm: the realm of the user.
    :jsonparam type: the type of the token
    :jsonparam tokenrealm: additional realms, the token should be put into
    :jsonparam otplen: length of the OTP value
    :jsonparam hashlib: used hashlib sha1, sha256 or sha512
    :jsonparam validity_period_start: The beginning of the validity period
    :jsonparam validity_period_end: The end of the validity period
    :jsonparam 2stepinit: set to =1 in conjunction with genkey=1 if you want
                    a 2 step initialization process. Additional policies have to be set
                    see :ref:`2step_enrollment`.
    :jsonparam otpkeyformat: used to supply the OTP key in alternate formats, currently
                            hex or base32check (see :ref:`2step_enrollment`)
    :jsonparam rollover: Set this to 1 or true to indicate, that you want to rollover a token.
                    This is mandatory to rollover tokens, that are in the clientwait state.

    :return: a json result with a boolean "result": true

    Depending on the token type there can be additional parameters.
    In the tokenclass you can see additional parameters in the method ``update``
    when looking for ``getParam`` functions.

    **Example response**:

       .. sourcecode:: http

           HTTP/1.1 200 OK
           Content-Type: application/json

           {
              "detail": {
                "googleurl": {
                  "description": "URL for google Authenticator",
                  "img": "<img    width=250   src=\"data:image/png;base64,iVBORw0KGgoAAAANSUhEUgAAAcIAAAHCAQAAAABUY/ToAAADsUlEQVR4nO2czY3bMBCF34QCfKSALcClyB2kpCAlpQOxlBQQgDwaoPBy4I+p9W4OSRaWF28OgizxgylgMJw/0oi/k/DlL0FApEiRIkWKFCnyeKRVmdrjNAFh3srTMuSS2qjLg2cr8pDkQpKMgF3SBITz1QA4YolVfQA4kiT35CNmK/JQZLM8aQaWH+3pEkEgTZlhBojksgGAAS7/83+K/ORkOF/NLtismiCfYXbOd+AxZivygCTXdCLCDJRLfTbhTo4wW5FHIJtyeAJIAJb4AobLBIP/ZQRAwMcyakxIPtd3ivw4EqObXJzody9t1EKS63N9p8iPI4sO3QTwGSSbA1Q0x+cWunWRDolsUjSnxvau6VB0xMIMrp4EPAnAkWsjpEMiu+ysD1mUZomuKk1/i6WtedIhkXupS1MEsMRmaVafh7dVfXwGV0D+kMj3yXDOsIsngXQiV59R0tZIE7jC0b4VA3WE2Yo8CtkTPy7b8sPA8HWbWML6dCKAqxG4GgADw+weOVuRRyTHuGztbk+PwdqQPIzTWibyDbJWVdOJQDLj9xkod4yOCK2gbzZvVpyip/xOkR9B4maCbnF8c53vHGuuLVaTHRLZpBgYgweAVP0hLPElA+mFtVrvf3W/aTM+brYij0j23o8JthAweNc1J5cCmSFNYDCAS5wfOVuRRyT7QpVL9F6XLN/zjhG4ZSAHj1trmcgmLcfoWoq6/B4LZLeqBxmVpxb5WobYfl8vaxfU7DSA4mdLh0S+TW5W2xXTiaWZ0WbALqiXmi5KU/n5tN8p8r+TzaqUH936MKNW6/2uIkvZIZF/IEleDfAZZnYi1zSB/DmVpa2YJZtVLxP5JmnfWCutty5qwNcFrWSsV2xGxs3+03+K/Cxk74WtTWflDr652L0XtoZuylOLvJNb9H7XPzQ0DOX9RTokcpAhAzRYpN4LO5TsI1rQLx0SOci4z7VcSuvQZgxWX1gfbfBX1ctEvhLupbZSe5bNQK0Jv/dTe9U6RL6WtoIBqDs33NA7Xdey3SYzrWUi99L8IfJW4cC4pYNjg+Ow/+O5vlPkx5OpnSsUzler2cbS29g8pmBmWH6elGMU+UqaFwS0NBBa9O45Rmhr26Mof0jkTt440MNlC9aOGQqzA8McaQs34xJfsv3rf4r8XOTduR+lezHN5fyh0sdY76qz/cDZijwwGcxqs0c9gNFx5w9t7e18hNmKPBRZ7NDtXKF6V1qp2e9qtZ7DkOf6TpEiRYoUKVKkyPfkNyq7YXtdjZCIAAAAAElFTkSuQmCC\"/>",
                  "value": "otpauth://hotp/mylabel?secret=GEZDGNBVGY3TQOJQGEZDGNBVGY3TQOJQ&counter=0"
                },
                "oathurl": {
                  "description": "URL for OATH token",
                  "img": "<img    width=250   src=\"data:image/png;base64,iVBORw0KGgoAAAANSUhEUgAAAcIAAAHCAQAAAABUY/ToAAADfElEQVR4nO2cTYrjMBCFX40EvZRvkKPIN5gz9c3so/QBBqxlwObNQpIlp2cYaBI6zrxamDjyhywo6leyEV+T+ccXQUCkSJEiRYoUKfL5SCviy7+zmZWBAbARmwGpPjXeZU6RL0ZGkuQCAMkMCCTmqlJ8HwAb4UiSPJJfn1Pki5Fpty8AED/MEBeAU/JoA52pOuk6Rd6f9H/60xBWbwCMyG7Mg0j3mlPky5OOiB9v5AQACCQnONr4yDlFnpisdigQQAIM4WpE2oyAWy0umyfCku1QX5A81zpFPo5EHybDEXH566U+FUlyOtc6RT6OzHao2RfOgwMQVqBYJADz5WrFVN1jTpGvRRY7FLmCExwR8y3JKbAm84HkFFawieyQyCpFJRagaMniikqRK4C9KpSVa3GULxN5lGZp8n3kinrr2H5xCmsZlQ6JPEiLqbPzKh5sRefL4uJILq4MyJeJPEjzZb2jQnFopQmSH3FZw2SHRB6lC3bQeatDiI2wghOAaoykQyKb7L2OzQPpjZjNEUgDDNiMSAMAOFpchjvNKfK1yGqHlkNetofYxclVs5RzNfkykZ/J4rc+So+++S2zy1ofDVezMXmURtoZ1ynyEeRuh1xXSiwJPtCFRyUygupDIm+l5fa9Q+Na0rT8yCG3lw6JPEqtMZaCUNfmyPWhBajtMx46Iedap8jHkV2/DK0cDWBXqapczY0ptxd5kFZjLEqzlJi6C4WyHYJjHZAOieyk2aGsSNyjoF2l0Jsg9TpE/oVMHpgvK8wupRZkIwDMQy0S5QMfbVfsOdcp8v5kF1M3N9ZaGrX/sbf2g+yQyFtpPdW2/75pTtGX5tWCcnuRt9L1OtguLcFve9DazmrpkMheOn3Ju4aA4tX6gVopiurbi7yV3Lc3IJ+vh0VuHoBbAWyeSH41hF+fzzKea50iH012QdE8OPJ92MzG9HY4NJRDpqt9+9uKfEayffeDU/J7z3UzG8PVSlqfPMrlm99W5FOSsUY8Noarmdkb+T7UTSF7Wv8kbyvyqcguL+u23k/7cDvdmm9Vpxb5LzLbobErObbc/lFzijw3eZtvcR4WAtjKx2Lmn1djztBAWN5ZPX3X24p8RrI719HcWNnsEVoz1vWPyJeJ7KXYoTln7A4Wcz6/eQL7xxxyRr95IlwNskMiezF941ykSJEiRYoU+Z+TvwF49nApsKFZZAAAAABJRU5ErkJggg==\"/>",
                  "value": "oathtoken:///addToken?name=mylabel&lockdown=true&key=3132333435363738393031323334353637383930"
                },
                "otpkey": {
                  "description": "OTP seed",
                  "img": "<img    width=200   src=\"data:image/png;base64,iVBORw0KGgoAAAANSUhEUgAAAUoAAAFKAQAAAABTUiuoAAAB70lEQVR4nO2aTY6jQAyFPw9IWYI0B+ijwNHhKH0DWLZU6PXCVYSOZkF6xM/CXkQkfIsnWRU/22ViZ4x/9pIQaKCBBhpooEeilqPGrAWzdjGYy8/94QICfQftJEkTAIsBlYBKkqSf6DECAn0HnfMRkj4fnjfrATOrzxEQ6I6oX74bYGJuzxIQ6H9kqySqSjCfISDQX6CNpKE8mX18lT9GpXMEBLofHc3M7WA/19B9PgQsbgnPEBDonrCXyZMB/HMaFZOnu6DWz2aMZqaBZ79Vw9gu0W/dBsU7qm4CL16aKq9geonhcq2BlqR4jirRSYImoaF8eO8c2boeXR38YnRavIwJkNFUsg1xudZAy5ywreSFyqcabgxr8lE7XECgu8JPjpj/Ao2AJtXAYoIEYzsVi3i51kBz3Rq8O658RFhKVn4Rdesu6MYTemZoEm468kh+TejlWgNdjXoeMGVjOJXXnVJk6zboa1uFb7Wm1csTZ+tu6HN3TKcEYwvZIlLJ+sMFBPoO+twdjz7GXQy8Mf6Kqe7t0HV37FaDSp630R7Rb90WtR6ytxiaFPute6Gvu2OY6wRzC92EtguUy7UGWvqtzWgX8DtPZZ8cnvAuKNs7aH4v7ZnBPH6PWcZd0DInLPHjqSTvSAGBBhpooIEG+gb6DeDWV0l+Ofz2AAAAAElFTkSuQmCC\"/>",
                  "value": "seed://3132333435363738393031323334353637383930"
                },
                "serial": "OATH00096020"
              },
              "id": 1,
              "jsonrpc": "2.0",
              "result": {
                "status": true,
                "value": true
              },
              "version": "privacyIDEA unknown"
            }

    **2 Step Enrollment**

    Some tokens might need a 2 step initialization process like a smartphone
    app. This way you can create a shared secret from a part generated by
    the privacyIDEA server and from a second part generated by the smartphone
    app/client.

    The first API call would be

       .. sourcecode:: http

           POST /token/init HTTP/1.1

           2stepinit=1

    The response would contain the otpkey generated by the server and the
    serial number of the token. At this point, the token is deactivated and
    marked as being in an enrollment state. The client
    would also generated a component of the key and send his component to the
    privacyIDEA server:

    The second API call would be

       .. sourcecode:: http

           POST /token/init HTTP/1.1

           serial=<serial from the previous response>
           otpkey=<key part generated by the client>

    Each tokenclass can define its own way to generate the secret key by
    overwriting the method ``generate_symmetric_key``. The
    Base Tokenclass contains an extremely simple way by concatenating the
    two parts. See
    :func:`~privacyidea.lib.tokenclass.TokenClass.generate_symmetric_key`

    **verify enrollment**

    Some tokens can be configured via enrollment policy so that the user
    needs to provide some verification that e.g. a QR code was scanned correctly or
    the token works correctly in general.
    The specific way depends on the token class.
    The necessary token class functions are

    * :func:`~privacyidea.lib.tokenclass.TokenClass.verify_enrollment`
    * :func:`~privacyidea.lib.tokenclass.TokenClass.prepare_verify_enrollment`

    The first API call to /token/init returns responses in::

        {"detail": {"verify": {"message": "Please provide a valid OTP value."},
                    "rollout_state": "verify"}}

    The second API call then needs to send the serial number and a response

       .. sourcecode:: http

           POST /token/init HTTP/1.1

           serial=<serial from the previous response>
           verify=<e.g. the OTP value>

    As long as the token is in state "verify" it can not be used for
    authentication.
    """
    response_details = {}
    param = request.all_data

    user = request.User
    token = init_token(param, user)

    if token:
        g.audit_object.log({"success": True})

        # If the token is a fido2 token, find all enrolled fido2 token for the user
        # to avoid registering the same authenticator multiple times
        if (token.get_type().lower() in [PasskeyTokenClass.get_class_type(), WebAuthnTokenClass.get_class_type()]
                and token.rollout_state == ROLLOUTSTATE.CLIENTWAIT):
            param["registered_credential_ids"] = get_credential_ids_for_user(user)

        # The token was created successfully, so we add token specific init details like the Google URL to the response
        try:
            init_details = token.get_init_detail(param, user)
            response_details.update(init_details)
        except ParameterError as e:
            if e.id is ERROR.PARAMETER_USER_MISSING:
                remove_token(serial=token.get_serial())
            raise e

        # Check if a container_serial is set and assign the token to the container
        container_serial = param.get("container_serial", {})
        if container_serial:
            # Check if user is allowed to add tokens to containers
            try:
                container_add_token_right = check_container_action(request, action=ACTION.CONTAINER_ADD_TOKEN)
            except PolicyError:
                container_add_token_right = False
                log.info(f"User {user.login} is not allowed to add token {token.get_serial()} to container "
                         f"{container_serial}.")
            if container_add_token_right:
                # The enrollment will not be blocked if there is problem adding the new token to a container
                # there will just be a warning in the log
                try:
                    add_token_to_container(container_serial, token.get_serial())
                    response_details.update({"container_serial": container_serial})
                    container = find_container_by_serial(container_serial)
                    g.audit_object.log({"container_serial": container_serial, "container_type": container.type})
                except ResourceNotFoundError:
                    log.warning(f"Container with serial {container_serial} not found while enrolling token "
                                f"{token.get_serial()}.")

    g.audit_object.log({"user": user.login,
                        "realm": user.realm,
                        "serial": token.token.serial,
                        "token_type": token.token.tokentype})

    return send_result(True, details=response_details)


@token_blueprint.route('/challenges/', methods=['GET'])
@token_blueprint.route('/challenges/<serial>', methods=['GET'])
@admin_required
@prepolicy(check_base_action, request, action=ACTION.GETCHALLENGES)
@event("token_getchallenges", request, g)
@log_with(log)
def get_challenges_api(serial=None):
    """
    This endpoint returns the active challenges in the database or returns
    the challenges for a single token by its serial number

    :query serial: The optional serial number of the token for which the
        challenges should be returned
    :query sortby: sort the output by column
    :query sortdir: asc/desc
    :query page: request a certain page
    :query pagesize: limit the number of returned tokens
    :query transaction_id: only returns challenges for this
        transaction_id. This is useful when working with push or tiqr tokens.
    :return: json
    """
    param = request.all_data
    page = int(getParam(param, "page", optional, default=1))
    sort = getParam(param, "sortby", optional, default="timestamp")
    sdir = getParam(param, "sortdir", optional, default="asc")
    psize = int(getParam(param, "pagesize", optional, default=15))
    transaction_id = getParam(param, "transaction_id", optional)
    g.audit_object.log({"serial": serial})
    challenges = get_challenges_paginate(serial=serial, sortby=sort,
                                         transaction_id=transaction_id,
                                         sortdir=sdir, page=page, psize=psize)
    g.audit_object.log({"success": True})
    return send_result(challenges)

@token_blueprint.route("/challenges/expired", methods=['DELETE'])
@admin_required
@log_with(log)
def delete_expired_challenges_api():
    """
    Delete all expired entries in the challenge table.

    :>json bool status: Status of the request
    :reqheader PI-Authorization: The authorization token

    **Example response**:

    .. sourcecode:: http

        HTTP/1.1 200 OK
        Content-Type: application/json

        {
          "id": 1,
          "jsonrpc": "2.0",
          "result": {
            "status": true,
            "deleted": 42
          },
          "version": "privacyIDEA unknown"
        }
    """
    row_count = cleanup_expired_challenges(chunksize=None, age=None)
    g.audit_object.log({"success": True, "info": f"Deleted {row_count} entries from challenges"})
    return send_result({"status": True, "deleted": row_count})


@token_blueprint.route('/', methods=['GET'])
@prepolicy(check_admin_tokenlist, request, ACTION.TOKENLIST)
@prepolicy(hide_tokeninfo, request)
@event("token_list", request, g)
@log_with(log)
def list_api():
    """
    Display the list of tokens. Using different parameters you can choose,
    which tokens you want to get and also in which format you want to get the
    information.

    The result will be paginated (even with ``outform=csv``) with a default
    page size of 15 entries.

    :query serial: Display the token data of this single token. You can do a not strict matching by specifying a serial
        like "*OATH*". Multiple serials can be passed as comma separated list.
    :query type: Display only token of type. You can do a not strict matching by
        specifying a tokentype like "*otp*", to find hotp and totp tokens.
    :query type_list: Comma separated list of token types. Display only tokens of the types in the list.
    :query user: display tokens of this user
    :query tokenrealm: takes a realm, only the tokens in this realm will be
        displayed
    :query basestring description: Display token with this kind of description
    :query sortby: sort the output by column
    :query sortdir: asc/desc
    :query page: request a certain page
    :query assigned: Only return assigned (True) or not assigned (False) tokens
    :query active: Only return active (True) or inactive (False) tokens
    :query pagesize: limit the number of returned tokens
    :query outform: if set to "csv", the token list will be given in CSV
    :query rollout_state: only list tokens with the given rollout_state
    :query infokey: only list tokens, where the infokey has the given infovalue
    :query infovalue: only list tokens, where the infokey has the given infovalue
    :query hidden_tokeninfo: A list of token-info keys which should be removed
        from the response. Will be overwritten by the "hide_tokeninfo" policy.
    :query container_serial: only list tokens, which are assigned to the container with the given serial
                            or tokens without container if the value is an empty string ""

    :return: a json result with the data being a list of token dictionaries::

        { "data": [ { <token1> }, { <token2> } ]}

    :rtype: json
    """
    param = request.all_data
    user = request.User
    serial = getParam(param, "serial", optional)
    page = int(getParam(param, "page", optional, default=1))
    tokentype = getParam(param, "type", optional)
    token_type_list = getParam(param, "type_list", optional)
    if token_type_list:
        token_type_list = token_type_list.replace(" ", "").split(",")
    description = getParam(param, "description", optional)
    sort = getParam(param, "sortby", optional, default="serial")
    sdir = getParam(param, "sortdir", optional, default="asc")
    psize = int(getParam(param, "pagesize", optional, default=15))
    realm = getParam(param, "tokenrealm", optional)
    userid = getParam(param, "userid", optional)
    resolver = getParam(param, "resolver", optional)
    output_format = getParam(param, "outform", optional)
    assigned = getParam(param, "assigned", optional)
    active = getParam(param, "active", optional)
    tokeninfokey = getParam(param, "infokey", optional)
    tokeninfovalue = getParam(param, "infovalue", optional)
    rollout_state = getParam(param, "rollout_state", optional)
    container_serial = getParam(param, "container_serial", optional)
    tokeninfo = None
    if tokeninfokey and tokeninfovalue:
        tokeninfo = {tokeninfokey: tokeninfovalue}
    if assigned:
        assigned = assigned.lower() == "true"
    if active:
        active = active.lower() == "true"

    # allowed_realms determines, which realms the admin would be allowed to see
    # In certain cases like for users, we do not have allowed_realms
    allowed_realms = getattr(request, "pi_allowed_realms", None)
    g.audit_object.log({'info': "realm: {0!s}".format(allowed_realms)})

    # get hide_tokeninfo setting from all_data
    hidden_tokeninfo = getParam(param, 'hidden_tokeninfo', default=None)

    # get list of tokens as a dictionary
    tokens = get_tokens_paginate(serial=serial, realm=realm, page=page,
                                 user=user, assigned=assigned, psize=psize,
                                 active=active, sortby=sort, sortdir=sdir,
                                 tokentype=tokentype, token_type_list=token_type_list, resolver=resolver,
                                 description=description,
                                 userid=userid, allowed_realms=allowed_realms,
                                 tokeninfo=tokeninfo, rollout_state=rollout_state,
                                 hidden_tokeninfo=hidden_tokeninfo, container_serial=container_serial)
    g.audit_object.log({"success": True})
    if output_format == "csv":
        return send_csv_result(tokens)
    else:
        return send_result(tokens)


@token_blueprint.route('/assign', methods=['POST'])
@prepolicy(check_max_token_realm, request)
@prepolicy(check_max_token_user, request)
@prepolicy(check_token_action, request, action=ACTION.ASSIGN)
@prepolicy(check_user_params, request, action=ACTION.ASSIGN)
@prepolicy(encrypt_pin, request)
@prepolicy(check_otp_pin, request)
@prepolicy(check_external, request, action="assign")
@CheckSubscription(request)
@event("token_assign", request, g)
@log_with(log)
def assign_api():
    """
    Assign a token to a user.
    It also adds the user's realm to the token realms. Existing token realms are preserved.

    :jsonparam serial: The token, which should be assigned to a user
    :jsonparam user: The username of the user
    :jsonparam realm: The realm of the user
    :return: In case of success it returns "value": True.
    :rtype: json object
    """
    user = get_user_from_param(request.all_data, required)
    serial = getParam(request.all_data, "serial", required, allow_empty=False)
    pin = getParam(request.all_data, "pin")
    encrypt_pin_param = getParam(request.all_data, "encryptpin")
    if g.logged_in_user.get("role") == "user":
        err_message = "Token already assigned to another user."
    else:
        err_message = None
    res = assign_token(serial, user, pin=pin, encrypt_pin=encrypt_pin_param,
                       error_message=err_message)
    g.audit_object.log({"success": True})
    return send_result(res)


@token_blueprint.route('/unassign', methods=['POST'])
@prepolicy(check_token_action, request, action=ACTION.UNASSIGN)
@event("token_unassign", request, g)
@log_with(log)
def unassign_api():
    """
    Unassign a token from a user.
    You can either provide "serial" as an argument to unassign this very
    token, or you can provide user and realm, to unassign all tokens of a user.

    :return: In case of success it returns the number of unassigned tokens in "value".
    :rtype: JSON object
    """
    user = request.User
    serial = getParam(request.all_data, "serial", optional)
    g.audit_object.log({"serial": serial})

    res = unassign_token(serial, user=user)
    g.audit_object.log({"success": True})
    return send_result(res)


@token_blueprint.route('/revoke', methods=['POST'])
@token_blueprint.route('/revoke/<serial>', methods=['POST'])
@prepolicy(check_token_action, request, action=ACTION.REVOKE)
@event("token_revoke", request, g)
@log_with(log)
def revoke_api(serial=None):
    """
    Revoke a single token or all the tokens of a user.
    A revoked token will usually be locked. A locked token can not be used
    anymore.
    For certain token types additional actions might occur when revoking a
    token.

    :jsonparam basestring serial: the serial number of the single token to
        revoke
    :jsonparam basestring user: The login name of the user
    :jsonparam basestring realm: the realm name of the user
    :return: In case of success it returns the number of revoked
        tokens in "value".
    :rtype: JSON object
    """
    user = request.User
    if not serial:
        serial = getParam(request.all_data, "serial", optional)
    g.audit_object.log({"serial": serial})

    res = revoke_token(serial, user=user)
    g.audit_object.log({"success": True})
    return send_result(res)


@token_blueprint.route('/enable', methods=['POST'])
@token_blueprint.route('/enable/<serial>', methods=['POST'])
@prepolicy(check_max_token_user, request)
@prepolicy(check_token_action, request, action=ACTION.ENABLE)
@event("token_enable", request, g)
@log_with(log)
def enable_api(serial=None):
    """
    Enable a single token or all the tokens of a user.

    :jsonparam basestring serial: the serial number of the single token to enable
    :jsonparam basestring user: The login name of the user
    :jsonparam basestring realm: the realm name of the user
    :return: In case of success it returns the number of enabled tokens in "value".
    :rtype: json object
    """
    user = request.User
    if not serial:
        serial = getParam(request.all_data, "serial", optional)
    g.audit_object.log({"serial": serial})

    res = enable_token(serial, enable=True, user=user)
    g.audit_object.log({"success": True})
    return send_result(res)


@token_blueprint.route('/disable', methods=['POST'])
@token_blueprint.route('/disable/<serial>', methods=['POST'])
@prepolicy(check_token_action, request, action=ACTION.DISABLE)
@event("token_disable", request, g)
@log_with(log)
def disable_api(serial=None):
    """
    Disable a single token or all the tokens of a user either by providing
    the serial number of the single token or a username and realm.

    Disabled tokens can not be used to authenticate but can be enabled again.

    :jsonparam basestring serial: the serial number of the single token to disable
    :jsonparam basestring user: The login name of the user
    :jsonparam basestring realm: the realm name of the user
    :return: In case of success it returns the number of disabled tokens in "value".
    :rtype: json object
    """
    user = request.User
    if not serial:
        serial = getParam(request.all_data, "serial", optional)
    g.audit_object.log({"serial": serial})

    res = enable_token(serial, enable=False, user=user)
    g.audit_object.log({"success": True})
    return send_result(res)


@token_blueprint.route('/<serial>', methods=['DELETE'])
@prepolicy(check_token_action, request, action=ACTION.DELETE)
@event("token_delete", request, g)
@log_with(log)
def delete_api(serial):
    """
    Delete a token by its serial number.

    :jsonparam serial: The serial number of a single token.

    :return: In case of success it return the number of deleted tokens in
        "value"
    :rtype: json object
    """
    # If the API is called by a user, we pass the User Object to the function
    g.audit_object.log({"serial": serial})
    user = request.User
    res = remove_token(serial, user=user)
    g.audit_object.log({"success": True})
    return send_result(res)


@token_blueprint.route('/batchdeletion', methods=['POST'])
@prepolicy(check_token_list_action, request, action=ACTION.DELETE)
@event("token_delete", request, g)
@log_with(log)
def batch_deletion():
    """
    Delete all passed tokens, e.g. all tokens of a container
    All errors during the deletion of a token are fetched to be able to delete the remaining tokens.

    :jsonparam serial: A comma separated list of token serials to delete
    :return: Dictionary with the serials as keys and the success status of the deletion as values
    """
    serial_list = getParam(request.all_data, "serial", required)
    serial_list = serial_list.replace(" ", "").split(",")
    g.audit_object.log({"serial": serial_list})
    ret = {}
    for serial in serial_list:
        try:
            success = remove_token(serial)
        except Exception as ex:
            # We are catching the exception here to be able to delete the remaining tokens
            log.error(f"Error deleting token {serial}: {ex}")
            success = False
        ret[serial] = success

    not_authorized_serials = getParam(request.all_data, "not_authorized_serials", optional=True)
    res = add_not_authorized_tokens_result(ret, not_authorized_serials)

    return send_result(res)


@token_blueprint.route('/reset', methods=['POST'])
@token_blueprint.route('/reset/<serial>', methods=['POST'])
@prepolicy(check_token_action, request, action=ACTION.RESET)
@event("token_reset", request, g)
@log_with(log)
def reset_api(serial=None):
    """
    Reset the failcounter of a single token or of all tokens of a user.

    :jsonparam basestring serial: the serial number of the single token to reset
    :jsonparam basestring user: The login name of the user
    :jsonparam basestring realm: the realm name of the user
    :return: In case of success it returns "value"=True
    :rtype: json object
    """
    user = request.User
    if not serial:
        serial = getParam(request.all_data, "serial", optional)
    g.audit_object.log({"serial": serial})

    res = reset_token(serial, user=user)
    g.audit_object.log({"success": True})
    return send_result(res)


@token_blueprint.route('/resync', methods=['POST'])
@token_blueprint.route('/resync/<serial>', methods=['POST'])
@prepolicy(check_token_action, request, action=ACTION.RESYNC)
@event("token_resync", request, g)
@log_with(log)
def resync_api(serial=None):
    """
    Resync the OTP token by providing two consecutive OTP values.

    :jsonparam basestring serial: the serial number of the single token to reset
    :jsonparam basestring otp1: First OTP value
    :jsonparam basestring otp2: Second OTP value
    :return: In case of success it returns "value"=True
    :rtype: json object
    """
    user = request.User
    if not serial:
        serial = getParam(request.all_data, "serial", required)
    g.audit_object.log({"serial": serial})
    otp1 = getParam(request.all_data, "otp1", required)
    otp2 = getParam(request.all_data, "otp2", required)

    res = resync_token(serial, otp1, otp2, user=user)
    g.audit_object.log({"success": bool(res)})
    return send_result(res)


@token_blueprint.route('/setpin', methods=['POST'])
@token_blueprint.route('/setpin/<serial>', methods=['POST'])
@prepolicy(check_token_action, request, action=ACTION.SETPIN)
@prepolicy(encrypt_pin, request)
@prepolicy(check_otp_pin, request, action=ACTION.SETPIN)
@postpolicy(save_pin_change, request)
@event("token_setpin", request, g)
@log_with(log)
def setpin_api(serial=None):
    """
    Set the the user pin or the SO PIN of the specific token.
    Usually these are smartcard or token specific PINs.
    E.g. the userpin is used with mOTP tokens to store the mOTP PIN.

    The token is identified by the unique serial number.

    :jsonparam basestring serial: the serial number of the single
        token to reset
    :jsonparam basestring userpin: The user PIN of a smartcard
    :jsonparam basestring sopin: The SO PIN of a smartcard
    :jsonparam basestring otppin: The OTP PIN of a token
    :return: In "value" returns the number of PINs set.
    :rtype: json object
    """
    if not serial:
        serial = getParam(request.all_data, "serial", required)
    g.audit_object.log({"serial": serial})
    userpin = getParam(request.all_data, "userpin")
    sopin = getParam(request.all_data, "sopin")
    otppin = getParam(request.all_data, "otppin")
    user = request.User
    encrypt_pin_param = getParam(request.all_data, "encryptpin")

    res = 0
    if userpin is not None:
        g.audit_object.add_to_log({'action_detail': "userpin, "})
        res += set_pin_user(serial, userpin, user=user)

    if sopin is not None:
        g.audit_object.add_to_log({'action_detail': "sopin, "})
        res += set_pin_so(serial, sopin, user=user)

    if otppin is not None:
        g.audit_object.add_to_log({'action_detail': "otppin, "})
        res += set_pin(serial, otppin, user=user, encrypt_pin=encrypt_pin_param)

    g.audit_object.log({"success": True})
    return send_result(res)


@token_blueprint.route('/setrandompin', methods=['POST'])
@token_blueprint.route('/setrandompin/<serial>', methods=['POST'])
@prepolicy(check_token_action, request, action=ACTION.SETRANDOMPIN)
@prepolicy(set_random_pin, request)
@prepolicy(encrypt_pin, request)
@postpolicy(save_pin_change, request)
@event("token_setrandompin", request, g)
@log_with(log)
def setrandompin_api(serial=None):
    """
    Set the OTP PIN for a specific token to a random value.

    The token is identified by the unique serial number.

    :jsonparam basestring serial: the serial number of the single
        token to reset
    :return: In "value" returns the number of PINs set.
        The detail-section contains the key "pin" with the set PIN.
    :rtype: json object
    """
    if not serial:
        serial = getParam(request.all_data, "serial", required)
    g.audit_object.log({"serial": serial})
    user = request.User
    encrypt_pin_param = getParam(request.all_data, "encryptpin")
    pin = getParam(request.all_data, "pin")
    if not pin:
        raise TokenAdminError("We have an empty PIN. Please check your policy 'otp_pin_set_random'.")

    g.audit_object.add_to_log({'action_detail': "otppin, "})
    res = set_pin(serial, pin, user=user, encrypt_pin=encrypt_pin_param)
    g.audit_object.log({"success": True})
    return send_result(res, details={"pin": pin})


@token_blueprint.route('/description', methods=['POST'])
@token_blueprint.route('/description/<serial>', methods=['POST'])
@prepolicy(check_token_action, request, action=ACTION.SETDESCRIPTION)
@event("token_set", request, g)
@log_with(log)
def set_description_api(serial=None):
    """
    This endpoint can be used by the user or by the admin to set
    the description of a token. Setting a description may be required by a policy.

    :jsonparam basestring description: The description for the token
    :param serial:
    :return:
    """
    user = request.User
    if not serial:
        serial = getParam(request.all_data, "serial", required)
    g.audit_object.log({"serial": serial})
    description = getParam(request.all_data, "description", optional=required)
    g.audit_object.add_to_log({'action_detail': "description={0!r}".format(description)})
    tokenobject_list = get_tokens_from_serial_or_user(serial=serial, user=user)
    request.all_data["type"] = tokenobject_list[0].type
    require_description(request)
    res = set_description(serial, description, user=user)
    g.audit_object.log({"success": True})
    return send_result(res)


@token_blueprint.route('/set', methods=['POST'])
@token_blueprint.route('/set/<serial>', methods=['POST'])
@admin_required
@prepolicy(check_token_action, request, action=ACTION.SET)
@event("token_set", request, g)
@log_with(log)
def set_api(serial=None):
    """
    This API is only to be used by the admin!
    This can be used to set token specific attributes like

        * description
        * count_window
        * sync_window
        * count_auth_max
        * count_auth_success_max
        * hashlib,
        * max_failcount
        * validity_period_start
        * validity_period_end

    The token is identified by the unique serial number or by the token owner.
    In the later case all tokens of the owner will be modified.

    The validity period needs to be provided in the format
    YYYY-MM-DDThh:mm+oooo

    :jsonparam basestring serial: the serial number of the single token to reset
    :jsonparam basestring user: The username of the token owner
    :jsonparam basestring realm: The realm name of the token owner
    :return: returns the number of attributes set in "value"
    :rtype: json object
    """
    if not serial:
        serial = getParam(request.all_data, "serial", required)
    g.audit_object.log({"serial": serial})
    user = request.User

    description = getParam(request.all_data, "description")
    count_window = getParam(request.all_data, "count_window")
    sync_window = getParam(request.all_data, "sync_window")
    hashlib = getParam(request.all_data, "hashlib")
    max_failcount = getParam(request.all_data, "max_failcount")
    count_auth_max = getParam(request.all_data, "count_auth_max")
    count_auth_success_max = getParam(request.all_data, "count_auth_success_max")
    validity_period_start = getParam(request.all_data, "validity_period_start")
    validity_period_end = getParam(request.all_data, "validity_period_end")

    res = 0

    if description is not None:
        g.audit_object.add_to_log({'action_detail': "description=%r, "
                                                    "" % description})
        res += set_description(serial, description, user=user)

    if count_window is not None:
        g.audit_object.add_to_log({'action_detail': "count_window=%r, "
                                                    "" % count_window})
        res += set_count_window(serial, count_window, user=user)

    if sync_window is not None:
        g.audit_object.add_to_log({'action_detail': "sync_window=%r, "
                                                    "" % sync_window})
        res += set_sync_window(serial, sync_window, user=user)

    if hashlib is not None:
        g.audit_object.add_to_log({'action_detail': "hashlib=%r, "
                                                    "" % hashlib})
        res += set_hashlib(serial, hashlib, user=user)

    if max_failcount is not None:
        g.audit_object.add_to_log({'action_detail': "max_failcount=%r, "
                                                    "" % max_failcount})
        res += set_max_failcount(serial, max_failcount, user=user)

    if count_auth_max is not None:
        g.audit_object.add_to_log({'action_detail': "count_auth_max=%r, "
                                                    "" % count_auth_max})
        res += set_count_auth(serial, count_auth_max, user=user, max=True)

    if count_auth_success_max is not None:
        g.audit_object.add_to_log({'action_detail':
            "count_auth_success_max={0!r}, ".format(
                count_auth_success_max)})
        res += set_count_auth(serial, count_auth_success_max, user=user,
                              max=True, success=True)

    if validity_period_end is not None:
        g.audit_object.add_to_log({'action_detail':
            "validity_period_end={0!r}, ".format(
                validity_period_end)})
        res += set_validity_period_end(serial, user, validity_period_end)

    if validity_period_start is not None:
        g.audit_object.add_to_log({'action_detail':
            "validity_period_start={0!r}, ".format(
                validity_period_start)})
        res += set_validity_period_start(serial, user, validity_period_start)

    g.audit_object.log({"success": True})
    return send_result(res)


@token_blueprint.route('/realm/<serial>', methods=['POST'])
@admin_required
@log_with(log)
@prepolicy(check_max_token_realm, request)
@prepolicy(check_admin_tokenlist, request, action=ACTION.TOKENREALMS)
@prepolicy(check_token_action, request, action=ACTION.TOKENREALMS)
@event("token_realm", request, g)
def tokenrealm_api(serial=None):
    """
    Set the realms of a token.
    The token is identified by the unique serial number

    You can call the function like this:
        POST /token/realm?serial=<serial>&realms=<something>
        POST /token/realm/<serial>?realms=<hash>


    :jsonparam basestring serial: the serial number of the single token to reset
    :jsonparam basestring realms: The realms the token should be assigned to.
        Comma separated
    :return: returns value=True in case of success
    :rtype: bool
    """
    realms = getParam(request.all_data, "realms", required)
    if isinstance(realms, list):
        realm_list = realms
    else:
        realm_list = [r.strip() for r in realms.split(",")]
    g.audit_object.log({"serial": serial})

    allowed_realms = getattr(request, "pi_allowed_realms", None)

    set_realms(serial, realms=realm_list, allowed_realms=allowed_realms)
    g.audit_object.log({"success": True})
    return send_result(True)


@token_blueprint.route('/load/<filename>', methods=['POST'])
@admin_required
@log_with(log)
@prepolicy(check_token_upload, request)
@event("token_load", request, g)
def loadtokens_api(filename=None):
    """
    The call imports the given file containing token definitions.
    The file can be an OATH CSV file, an aladdin XML file or a Yubikey CSV file
    exported from the yubikey initialization tool.

    The function is called as a POST request with the file upload.

    :jsonparam filename: The name of the token file, that is imported
    :jsonparam type: The file type. Can be "aladdin-xml",
        "oathcsv" or "yubikeycsv".
    :jsonparam tokenrealms: comma separated list of realms.
    :jsonparam psk: Pre Shared Key, when importing PSKC
    :jsonparam pskcValidateMAC: Determines how invalid MACs should be handled when importing PSKC.
               Allowed values are 'no_check', 'check_fail_soft' and 'check_fail_hard'.
    :return: The number of the imported tokens
    :rtype: int
    """
    if not filename:
        filename = getParam(request.all_data, "filename", required)
    known_types = ['aladdin-xml', 'oathcsv', "OATH CSV", 'yubikeycsv',
                   'Yubikey CSV', 'pskc']
    file_type = getParam(request.all_data, "type", required)
    aes_validate_mac = getParam(request.all_data, "pskcValidateMAC", default='check_fail_hard')
    aes_psk = getParam(request.all_data, "psk")
    aes_password = getParam(request.all_data, "password")
    if aes_psk and len(aes_psk) != 32:
        raise TokenAdminError("The Pre Shared Key must be 128 Bit hex "
                              "encoded. It must be 32 characters long!")
    trealms = getParam(request.all_data, "tokenrealms") or ""
    tokenrealms = []
    if trealms:
        tokenrealms = trealms.split(",")

    not_imported_serials = []
    token_file = request.files['file']
    if isinstance(token_file, FileStorage):
        log.debug(f"Werkzeug File storage file: {token_file}")
        file_contents = token_file.read()
    else:  # pragma: no cover
        # TODO: is that even possible? We might just throw an error here
        file_contents = token_file

    try:
        if isinstance(file_contents, bytes):
            file_contents = file_contents.decode()
    except UnicodeDecodeError as e:
        log.error(f"Unable to convert contents of file '{filename}' to unicode: {e}")
        raise ParameterError("Unable to convert file contents. Binary data is not supported")

    if file_contents == "":
        log.error(f"Error loading/importing token file. File {filename} is empty!")
        raise ParameterError("Error loading token file. File empty!")

    if file_type not in known_types:
        log.error(f"Unknown file type: '{file_type}'. Supported types are: "
                  f"{', '.join(known_types)}")
        raise TokenAdminError(f"Unknown file type: '{file_type}'. Supported "
                              f"types are: {', '.join(known_types)}")

    # Decrypt file, if necessary
    if file_contents.startswith("-----BEGIN PGP MESSAGE-----"):
        gpg = GPGImport(current_app.config)
        file_contents = gpg.decrypt(file_contents)

    # Parse the tokens from file and get dictionary
    if file_type == "aladdin-xml":
        import_tokens = parseSafeNetXML(file_contents)
    elif file_type in ["oathcsv", "OATH CSV"]:
        import_tokens = parseOATHcsv(file_contents)
    elif file_type in ["yubikeycsv", "Yubikey CSV"]:
        import_tokens = parseYubicoCSV(file_contents)
    elif file_type in ["pskc"]:
        import_tokens, not_imported_serials = parsePSKCdata(
            file_contents,
            preshared_key_hex=aes_psk,
            password=aes_password,
            validate_mac=aes_validate_mac)
    else:
        import_tokens = {}

    # Now import the Tokens from the dictionary
    for serial in import_tokens:
        log.debug(f"importing token {import_tokens[serial]}")
        log.info(f"initialize token. serial: {serial}, realm: {tokenrealms}")
        import_token(serial,
                     import_tokens[serial],
                     tokenrealms=tokenrealms)

    g.audit_object.log({'info': f"{file_type}, {token_file} (imported: {len(import_tokens)})",
                        'serial': ', '.join(import_tokens),
                        'success': True})

    return send_result({'n_imported': len(import_tokens), 'n_not_imported': len(not_imported_serials)})


@token_blueprint.route('/copypin', methods=['POST'])
@admin_required
@log_with(log)
@prepolicy(check_base_action, request, action=ACTION.COPYTOKENPIN)
@event("token_copypin", request, g)
def copypin_api():
    """
    Copy the token PIN from one token to the other.

    :jsonparam basestring from: the serial number of the token, from where you
        want to copy the pin.
    :jsonparam basestring to: the serial number of the token, to where you
        want to copy the pin.
    :return: returns value=True in case of success
    :rtype: bool
    """
    serial_from = getParam(request.all_data, "from", required)
    serial_to = getParam(request.all_data, "to", required)
    res = copy_token_pin(serial_from, serial_to)
    g.audit_object.log({"success": True})
    return send_result(res)


@token_blueprint.route('/copyuser', methods=['POST'])
@admin_required
@prepolicy(check_base_action, request, action=ACTION.COPYTOKENUSER)
@event("token_copyuser", request, g)
@log_with(log)
def copyuser_api():
    """
    Copy the token user from one token to the other.

    :jsonparam basestring from: the serial number of the token, from where you
        want to copy the user.
    :jsonparam basestring to: the serial number of the token, to where you
        want to copy the user.
    :return: returns value=True in case of success
    :rtype: bool
    """
    serial_from = getParam(request.all_data, "from", required)
    serial_to = getParam(request.all_data, "to", required)
    res = copy_token_user(serial_from, serial_to)
    g.audit_object.log({"success": True})
    return send_result(res)


@token_blueprint.route('/lost/<serial>', methods=['POST'])
@prepolicy(check_token_action, request, action=ACTION.LOSTTOKEN)
@event("token_lost", request, g)
@log_with(log)
def lost_api(serial=None):
    """
    Mark the specified token as lost and create a new temporary token.
    This new token gets the new serial number "lost<old-serial>" and
    a certain validity period and the PIN of the lost token.

    This method can be called by either the admin or the user on his own tokens.

    You can call the function like this:
        POST /token/lost/serial

    :jsonparam basestring serial: the serial number of the lost token.
    :return: returns value=dictionary in case of success
    :rtype: bool
    """
    # check if a user is given, that the user matches the token owner.
    g.audit_object.log({"serial": serial})
    userobj = request.User
    if userobj:
        toks = get_tokens(serial=serial, user=userobj)
        if not toks:
            raise TokenAdminError("The user {0!r} does not own the token {1!s}".format(
                userobj, serial))

    options = {"g": g,
               "clientip": g.client_ip}
    res = lost_token(serial, options=options)

    g.audit_object.log({"success": True})
    return send_result(res)


@token_blueprint.route('/getserial/<otp>', methods=['GET'])
@admin_required
@prepolicy(check_base_action, request, action=ACTION.GETSERIAL)
@event("token_getserial", request, g)
@log_with(log)
def get_serial_by_otp_api(otp=None):
    """
    Get the serial number for a given OTP value.
    If the administrator has a token, he does not know to whom it belongs,
    he can type in the OTP value and gets the serial number of the token, that
    generates this very OTP value.

    :query otp: The given OTP value
    :query type: Limit the search to this token type
    :query unassigned: If set=1, only search in unassigned tokens
    :query assigned: If set=1, only search in assigned tokens
    :query count: if set=1, only return the number of tokens, that will be
        searched
    :query serial: This can be a substring of serial numbers to search in.
    :query window: The number of OTP look ahead (default=10)
    :return: The serial number of the token found
    """
    ttype = getParam(request.all_data, "type")
    unassigned_param = getParam(request.all_data, "unassigned")
    assigned_param = getParam(request.all_data, "assigned")
    serial_substr = getParam(request.all_data, "serial")
    count_only = getParam(request.all_data, "count")
    window = int(getParam(request.all_data, "window", default=10))

    serial_substr = serial_substr or ""

    serial = None
    assigned = None
    if unassigned_param:
        assigned = False
    if assigned_param:
        assigned = True

    count = get_tokens(tokentype=ttype, serial_wildcard="*{0!s}*".format(
        serial_substr), assigned=assigned, count=True)
    if not count_only:
        tokenobj_list = get_tokens(tokentype=ttype,
                                   serial_wildcard="*{0!s}*".format(serial_substr),
                                   assigned=assigned)
        serial = get_serial_by_otp(tokenobj_list, otp=otp, window=window)

    g.audit_object.log({"success": True,
                        "info": "get {0!s} by OTP. {1!s} tokens".format(
                            serial, count)})

    return send_result({"serial": serial,
                        "count": count})


@token_blueprint.route('/info/<serial>/<key>', methods=['POST'])
@admin_required
@prepolicy(check_token_action, request, action=ACTION.SETTOKENINFO)
@event("token_info", request, g)
@log_with(log)
def set_tokeninfo_api(serial, key):
    """
    Add a specific tokeninfo entry to a token. Already existing entries
    with the same key are overwritten.

    :param serial: the serial number/identifier of the token
    :param key: token info key that should be set
    :query value: token info value that should be set
    :return: returns value=True in case the token info could be set
    :rtype: bool
    """
    value = getParam(request.all_data, "value", required)
    g.audit_object.log({"serial": serial})
    count = add_tokeninfo(serial, key, value)
    success = count > 0
    g.audit_object.log({"success": success})
    return send_result(success)


@token_blueprint.route('/info/<serial>/<key>', methods=['DELETE'])
@admin_required
@prepolicy(check_token_action, request, action=ACTION.SETTOKENINFO)
@event("token_info", request, g)
@log_with(log)
def delete_tokeninfo_api(serial, key):
    """
    Delete a specific tokeninfo entry of a token.

    :param serial: the serial number/identifier of the token
    :param key: token info key that should be deleted
    :return: returns value=True in case a matching token was found, which does not necessarily mean
    that the matching token had a tokeninfo value set in the first place.
    :rtype: bool
    """
    g.audit_object.log({"serial": serial})
    count = delete_tokeninfo(serial, key)
    success = count > 0
    g.audit_object.log({"success": success})
    return send_result(success)


@token_blueprint.route('/group/<serial>/<groupname>', methods=['POST'])
@token_blueprint.route('/group/<serial>', methods=['POST'])
@admin_required
@prepolicy(check_token_action, request, ACTION.TOKENGROUPS)
@event("token_assign_group", request, g)
@log_with(log)
def assign_tokengroup_api(serial, groupname=None):
    """
    Assigns a token to a given tokengroup.

    If no groupname is given, we expect a body data "groups", that
    contains a list of tokengroups. tokengroups that are
    not contained in this list, will be removed.

    :jsonparam basestring serial: the serial number of the token
    :jsonparam basestring groupname: The name of the tokengroup
    :jsonparam list groups: A list of tokengroups
    :return:
    :rtype: json object
    """
    g.audit_object.log({"serial": serial})
    if groupname:
        g.audit_object.add_to_log({'action_detail': groupname})
        assign_tokengroup(serial, tokengroup=groupname)
    else:
        groups = getParam(request.all_data, "groups", required)
        if isinstance(groups, list):
            group_list = groups
        else:
            group_list = [r.strip() for r in groups.split(",")]
        g.audit_object.add_to_log({'action_detail': ",".join(group_list)})
        set_tokengroups(serial, group_list)
    g.audit_object.log({"success": True})
    return send_result(1)


@token_blueprint.route('/group/<serial>/<groupname>', methods=['DELETE'])
@admin_required
@prepolicy(check_token_action, request, ACTION.TOKENGROUPS)
@event("token_unassign_group", request, g)
@log_with(log)
def unassign_tokengroup_api(serial, groupname):
    """
    Unassigned a token from a tokengroup.

    :jsonparam basestring serial: the serial number of the token
    :jsonparam basestring groupname: The name of the tokengroup
    :return:
    :rtype: json object
    """
    g.audit_object.add_to_log({'action_detail': groupname})
    unassign_tokengroup(serial, tokengroup=groupname)
    g.audit_object.add_to_log({'success': True})
    return send_result(1)<|MERGE_RESOLUTION|>--- conflicted
+++ resolved
@@ -72,16 +72,11 @@
                          set_hashlib, set_max_failcount, set_realms,
                          copy_token_user, copy_token_pin, lost_token,
                          get_serial_by_otp, get_tokens,
-<<<<<<< HEAD
                          set_validity_period_end, set_validity_period_start, add_tokeninfo,
                          delete_tokeninfo, import_token,
                          assign_tokengroup, unassign_tokengroup, set_tokengroups, get_tokens_from_serial_or_user)
-=======
-                         set_validity_period_end, set_validity_period_start,
-                         add_tokeninfo, delete_tokeninfo, import_token,
-                         assign_tokengroup, unassign_tokengroup, set_tokengroups)
+
 from ..lib.fido2.util import get_credential_ids_for_user
->>>>>>> 24aeab37
 from werkzeug.datastructures import FileStorage
 from privacyidea.lib.error import (ParameterError, TokenAdminError,
                                    ResourceNotFoundError, PolicyError, ERROR)
