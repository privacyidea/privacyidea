# (c) NetKnights GmbH 2024,  https://netknights.it
#
# This code is free software; you can redistribute it and/or
# modify it under the terms of the GNU AFFERO GENERAL PUBLIC LICENSE
# as published by the Free Software Foundation; either
# version 3 of the License, or any later version.
#
# This code is distributed in the hope that it will be useful,
# but WITHOUT ANY WARRANTY; without even the implied warranty of
# MERCHANTABILITY or FITNESS FOR A PARTICULAR PURPOSE. See the
# GNU AFFERO GENERAL PUBLIC LICENSE for more details.
#
# You should have received a copy of the GNU Affero General Public
# License along with this program.  If not, see <http://www.gnu.org/licenses/>.
#
# SPDX-FileCopyrightText: 2024 Nils Behlen <nils.behlen@netknights.it>
# SPDX-FileCopyrightText: 2024 Jelina Unger <jelina.unger@netknights.it>
# SPDX-License-Identifier: AGPL-3.0-or-later
#
import copy
import importlib
import json
import logging
import os
from datetime import timezone, datetime
<<<<<<< HEAD
from typing import Union, Any
=======
from typing import Union, Generator
>>>>>>> fe6d91e7

from flask import g
from sqlalchemy import func, select, and_
from sqlalchemy.orm import aliased
from sqlalchemy.sql import Select

from privacyidea.api.lib.utils import send_result
from privacyidea.lib.challenge import delete_challenges, get_challenges
from privacyidea.lib.config import get_from_config
from privacyidea.lib.containerclass import TokenContainerClass
from privacyidea.lib.containers.container_info import (PI_INTERNAL, TokenContainerInfoData, RegistrationState,
                                                       SERVER_URL, CHALLENGE_TTL)
from privacyidea.lib.containertemplate.containertemplatebase import ContainerTemplateBase
from privacyidea.lib.error import (ResourceNotFoundError, ParameterError, EnrollmentError, UserError, PolicyError,
                                   ContainerNotRegistered, ContainerError)
from privacyidea.lib.log import log_with
from privacyidea.lib.machine import is_offline_token
from privacyidea.lib.token import (get_tokens_from_serial_or_user, get_tokens,
                                   convert_token_objects_to_dicts, init_token)
from privacyidea.lib.user import User
from privacyidea.lib.utils import hexlify_and_unicode, parse_timedelta
from privacyidea.models import (TokenContainer, TokenContainerOwner, Token, TokenContainerToken,
                                Realm, TokenContainerTemplate, TokenContainerInfo, TokenContainerStates, db)

log = logging.getLogger(__name__)


def delete_container_by_id(container_id: int) -> int:
    """
    Delete the container with the given id. If it does not exist, raises a ResourceNotFoundError.

    :param container_id: The id of the container to delete
    :return: ID of the deleted container on success
    """
    if not container_id:
        raise ParameterError("Unable to delete container without id.")

    container = find_container_by_id(container_id)

    # Delete challenges
    delete_challenges(serial=container.serial)

    return container.delete()


def delete_container_by_serial(serial: str) -> int:
    """
    Delete the container with the given serial. If it does not exist, raises a ResourceNotFoundError.

    :param serial: The serial of the container to delete
    :return: ID of the deleted container on success
    """
    if not serial:
        raise ParameterError("Unable to delete container without serial.")
    container = find_container_by_serial(serial)

    # Delete challenges
    delete_challenges(serial=serial)

    return container.delete()


def _gen_serial(container_type: str) -> str:
    """
    Generate a new serial for a container of the given type

    :param container_type: The type of the container
    :return: The generated serial
    """
    """
    serial_len = int(get_from_config("SerialLength") or 8)
    prefix = "CONT"
    for ctype, cls in get_container_classes().items():
        if ctype.lower() == container_type.lower():
            prefix = cls.get_class_prefix()

    container_num = TokenContainer.query.filter(TokenContainer.type == container_type).count()
    while True:
        rnd = ""
        count = '{:04d}'.format(container_num)
        rnd_len = serial_len - len(count)
        if rnd_len > 0:
            rnd = hexlify_and_unicode(os.urandom(rnd_len)).upper()[0:rnd_len]
        serial = f"{prefix}{count}{rnd}"
        if not TokenContainer.query.filter(TokenContainer.serial == serial).first():
            break

    return serial
    """
    serial_len = int(get_from_config("SerialLength") or 8)
    prefix = "CONT"
    for ctype, cls in get_container_classes().items():
        if ctype.lower() == container_type.lower():
            prefix = cls.get_class_prefix()

    session = db.session
    container_num = session.execute(
        select(func.count()).select_from(TokenContainer).where(TokenContainer.type == container_type)
    ).scalar()

    while True:
        count = '{:04d}'.format(container_num)
        rnd_len = serial_len - len(count)
        rnd = ""
        if rnd_len > 0:
            rnd = hexlify_and_unicode(os.urandom(rnd_len)).upper()[0:rnd_len]
        serial = f"{prefix}{count}{rnd}"
        exists = session.execute(
            select(TokenContainer).where(TokenContainer.serial == serial)
        ).scalar_one_or_none()
        if not exists:
            break

    return serial


def create_container_from_db_object(db_container: TokenContainer) -> Union[TokenContainerClass, None]:
    """
    Create a TokenContainerClass object from the given db object.

    :param db_container: The db object to create the container from
    :return: The created container object or None if the container type is not supported
    """
    for ctypes, cls in get_container_classes().items():
        if ctypes.lower() == db_container.type.lower():
            try:
                container = cls(db_container)
            except Exception as ex:  # pragma: no cover
                log.warning(f"Error creating container from db object: {ex}")
                return None
            return container
    return None


@log_with(log)
def find_container_by_id(container_id: int) -> TokenContainerClass:
    """
    Returns the TokenContainerClass object for the given container id or raises a ResourceNotFoundError.
    """
    """
    db_container = TokenContainer.query.filter(TokenContainer.id == container_id).first()
    if not db_container:
        raise ResourceNotFoundError(f"Unable to find container with id {container_id}.")

    return create_container_from_db_object(db_container)
    """
    db_container = db.session.execute(
        select(TokenContainer).where(TokenContainer.id == container_id)
    ).scalar_one_or_none()
    if not db_container:
        raise ResourceNotFoundError(f"Unable to find container with id {container_id}.")

    return create_container_from_db_object(db_container)


def find_container_by_serial(serial: str) -> TokenContainerClass:
    """
    Returns the TokenContainerClass object for the given container serial or raises a ResourceNotFoundError.
    """
    if not serial:
        db_container = None
    else:
        db_container = db.session.execute(
            select(TokenContainer).where(func.upper(TokenContainer.serial) == serial.upper())
        ).scalar_one_or_none()
    if not db_container:
        raise ResourceNotFoundError(f"Unable to find container with serial {serial}.")

    return create_container_from_db_object(db_container)


def _create_container_query(user: User = None, serial: str = None, ctype: str = None, token_serial: str = None,
                            realm: str = None, allowed_realms: list[str] = None, template: str = None,
                            description: str = None, assigned: bool = None, resolver: str = None, info: dict = None,
                            last_auth_delta: str = None, last_sync_delta: str = None, state: str = None,
                            sortby: str = 'serial', sortdir: str = 'asc') -> Select:
    """
    Generates a sql query to filter containers by the given parameters.

    :param user: container owner, optional
    :param serial: container serial (case-insensitive and allows '*' as wildcard), optional
    :param ctype: container type (case-insensitive and allows '*' as wildcard), optional
    :param token_serial: serial of a token which is assigned to the container (case-insensitive and allows '*' as
        wildcard), optional
    :param realm: realm name to filter by (case-insensitive and allows '*' as wildcard), optional
    :param allowed_realms: list of realms the user is allowed to see (None if all realms are allowed), optional
        If realms and allowed_realms are given, the intersection of both lists is used. If there is no intersection, no
        container is returned.
    :param template: The name of the template the container was created with (case-sensitive and allows '*' as
        wildcard), optional
    :param description: The description of the container (case-insensitive and allows '*' as wildcard), optional
    :param assigned: True if the container is assigned to a user, False if not, optional
    :param resolver: The resolver of the user (case-insensitive and allows '*' as wildcard), optional
    :param info: The info dictionary in the format {key: value} of length 1, optional
        Both key and value can contain '*' as wildcard. key is case-sensitive, value is case-insensitive.
    :param last_auth_delta: The maximum time difference the last authentication may have to now, e.g. "1y", "14d", "1h"
        The following units are supported: y (years), d (days), h (hours), m (minutes), s (seconds)
    :param last_sync_delta: The maximum time difference the last synchronization may have to now, e.g. "1y", "14d", "1h"
        The following units are supported: y (years), d (days), h (hours), m (minutes), s (seconds)
    :param state: State the container should have (case-insensitive and allows "*" as wildcard), optional
    :param sortby: column to sort by, default is the container serial
    :param sortdir: sort direction, default is ascending
    :return: sql query
    """
    stmt = select(TokenContainer)
    realm1 = aliased(Realm)
    if user:
        stmt = stmt.join(TokenContainer.owners).where(TokenContainerOwner.user_id == user.uid)
        if user.realm:
            realm_db = db.session.execute(
                select(realm1).where(func.lower(realm1.name) == user.realm.lower())
            ).scalar_one_or_none()
            if realm_db:
                stmt = stmt.where(TokenContainerOwner.realm_id == realm_db.id)
        if user.resolver:
            stmt = stmt.where(func.lower(TokenContainerOwner.resolver) == user.resolver.lower())

    if serial and serial.strip("*"):
        if "*" in serial:
            stmt = stmt.where(TokenContainer.serial.ilike(serial.replace("*", "%")))
        else:
            stmt = stmt.where(func.upper(TokenContainer.serial) == serial.upper())

    if ctype and ctype.strip("*"):
        if "*" in ctype:
            stmt = stmt.where(TokenContainer.type.ilike(ctype.replace("*", "%")))
        else:
            stmt = stmt.where(func.upper(TokenContainer.type) == ctype.upper())

    if token_serial and token_serial.strip("*"):
        if "*" in token_serial:
            stmt = stmt.where(TokenContainer.tokens.any(Token.serial.ilike(token_serial.replace("*", "%"))))
        else:
            stmt = stmt.join(TokenContainer.tokens, isouter=True).where(
                func.upper(Token.serial) == token_serial.upper()
            )

    if realm and realm.strip("*"):
        # Correctly join with the aliased Realm table
        stmt = stmt.join(TokenContainer.realms.of_type(realm1), isouter=True)

        if "*" in realm:
            # Use the input parameter 'realm' for the wildcard filter
            stmt = stmt.where(realm1.name.ilike(realm.replace("*", "%")))
        else:
            # Use the input parameter 'realm' for the exact match filter
            stmt = stmt.where(func.lower(realm1.name) == realm.lower())

    if allowed_realms:
        allowed_realms = [r.lower() for r in allowed_realms]
        stmt = stmt.join(TokenContainer.realms, isouter=True).where(
            func.lower(realm1.name).in_(allowed_realms)
        )

    if resolver and resolver.strip("*"):
        if "*" in resolver:
            stmt = stmt.where(TokenContainer.owners.any(
                TokenContainerOwner.resolver.ilike(resolver.replace("*", "%"))
            ))
        else:
            stmt = stmt.where(TokenContainer.owners.any(
                func.lower(TokenContainerOwner.resolver) == resolver.lower()
            ))

    if template and template.strip("*"):
        if "*" in template:
            stmt = stmt.where(TokenContainer.template.has(
                TokenContainerTemplate.name.ilike(template.replace("*", "%"))
            ))
        else:
            stmt = stmt.where(TokenContainer.template.has(
                TokenContainerTemplate.name == template
            ))

    if description and description.strip("*"):
        if "*" in description:
            stmt = stmt.where(TokenContainer.description.ilike(description.replace("*", "%")))
        else:
            stmt = stmt.where(func.lower(TokenContainer.description) == description.lower())

    if assigned:
        stmt = stmt.where(TokenContainer.owners.any())
    elif assigned is False:
        stmt = stmt.where(~TokenContainer.owners.any())

    if info:
        if len(info) == 1:
            key, value = list(info.items())[0]

            # Start with a list to hold all the filter conditions
            conditions = []

            if key and key.strip("*"):
                conditions.append(TokenContainerInfo.key.ilike(key.replace("*", "%")))

            if value and value.strip("*"):
                conditions.append(func.lower(TokenContainerInfo.value).ilike(value.replace("*", "%").lower()))

            # If there are conditions, apply them with `and_`
            if conditions:
                stmt = stmt.where(
                    TokenContainer.info_list.any(and_(*conditions))
                )

    if last_auth_delta:
        time_delta = parse_timedelta(last_auth_delta)
        max_time = datetime.now(timezone.utc) - time_delta
        stmt = stmt.where(TokenContainer.last_seen > max_time)

    if last_sync_delta:
        time_delta = parse_timedelta(last_sync_delta)
        max_time = datetime.now(timezone.utc) - time_delta
        stmt = stmt.where(TokenContainer.last_updated > max_time)

    if state and state.strip("*"):
        if "*" in state:
            stmt = stmt.where(TokenContainer.states.any(
                TokenContainerStates.state.ilike(state.replace("*", "%"))
            ))
        else:
            stmt = stmt.where(TokenContainer.states.any(
                func.lower(TokenContainerStates.state) == state.lower()
            ))

    # Sorting
    cols = TokenContainer.__table__.columns
    if isinstance(sortby, str):
        if sortby in cols:
            sort_col = cols.get(sortby)
        else:
            sort_col = TokenContainer.serial
    else:
        sort_col = sortby

    if sortdir == "desc":
        stmt = stmt.order_by(sort_col.desc())
    else:
        stmt = stmt.order_by(sort_col.asc())
    #print("----------------------------- CREATE CONTAINER QUERY -----------------------------")
    #from sqlalchemy.dialects import postgresql
    #print(stmt.compile(dialect=postgresql.dialect(), compile_kwargs={"literal_binds": True}))
    #print("----------------------------------------------------------------------------------")
    return stmt


def get_all_containers(user: User = None, serial: str = None, ctype: str = None, token_serial: str = None,
                       realm: str = None, allowed_realms: list[str] = None, sortby: str = 'serial',
                       sortdir: str = 'asc', template: str = None, description: str = None, assigned: bool = None,
                       resolver: str = None, info: dict = None, last_auth_delta: str = None,
                       last_sync_delta: str = None, state: str = None, page: int = 0,
                       pagesize: int = 0) -> dict[str, Union[int, None, list[TokenContainerClass]]]:
    """
    This function is used to retrieve a container list, that can be displayed in
    the Web UI. It supports pagination if either page or pagesize is given (e.g. >0).
    Each retrieved page will also contain a "next" and a "prev", indicating
    the next or previous page. If page and pagesize are both smaller than 0, no pagination is used.
    The containers are filtered by the given parameters.

    :param user: container owner, optional
    :param serial: container serial (case-insensitive and allows '*' as wildcard), optional
    :param ctype: container type (case-insensitive and allows '*' as wildcard), optional
    :param token_serial: serial of a token which is assigned to the container (case-insensitive and allows '*'
        as wildcard), optional
    :param realm: name of the realm the container is assigned to (case-insensitive and allows '*' as wildcard), optional
    :param allowed_realms: list of realms the user is allowed to see (None if all realms are allowed), optional
        If realms and allowed_realms are given, the intersection of both lists is used. If there is no intersection, no
        container is returned.
    :param template: The name of the template the container was created with (case-sensitive and allows '*' as wildcard)
        , optional
    :param description: The description of the container (case-insensitive and allows '*' as wildcard), optional
    :param assigned: True if the container is assigned to a user, False otherwise, optional
    :param resolver: The resolver of the user (case-insensitive and allows '*' as wildcard), optional
    :param info: The info dictionary in the format {key: value} of length 1, optional
        Both key and value can contain '*' as wildcard. key is case-sensitive, value is case-insensitive.
    :param last_auth_delta: The maximum time difference the last authentication may have to now, e.g. "1y", "14d", "1h"
        The following units are supported: y (years), d (days), h (hours), m (minutes), s (seconds)
    :param last_sync_delta: The maximum time difference the last synchronization may have to now, e.g. "1y", "14d", "1h"
        The following units are supported: y (years), d (days), h (hours), m (minutes), s (seconds)
    :param state: State the container should have (case-insensitive and allows "*" as wildcard), optional
    :param sortby: column to sort by, default is the container serial
    :param sortdir: sort direction, default is ascending
    :param page: The number of the page to view. Starts with 1 ;-)
    :param pagesize: The size of the page
    :returns: A dictionary with a list of containers at the key 'containers' and optionally pagination entries ('prev',
              'next', 'current', 'count')
    """
    sql_query: Select = _create_container_query(user=user, serial=serial, ctype=ctype, token_serial=token_serial, realm=realm,
                                        allowed_realms=allowed_realms, template=template, description=description,
                                        assigned=assigned, resolver=resolver, info=info,
                                        last_auth_delta=last_auth_delta,
                                        last_sync_delta=last_sync_delta, state=state, sortby=sortby, sortdir=sortdir)
    ret = {}
    # Paginate if requested
    if page > 0 or pagesize > 0:
        ret = create_pagination(page, pagesize, sql_query, "containers")
    else:  # No pagination
        #ret["containers"] = sql_query.all()
        ret["containers"] = db.session.execute(sql_query).scalars().all()

    container_list = [create_container_from_db_object(db_container) for db_container in ret["containers"]]
    ret["containers"] = container_list

    return ret


<<<<<<< HEAD
def create_pagination(page: int, pagesize: int, sql_query: Select,
                      object_list_key: str) -> dict[str, Union[int, None, list[Any]]]:
=======
def get_container_generator(pagesize: int = 10, **kwargs) -> Generator[list[TokenContainerClass], None, None]:
    """
    Generator that yields pages of containers.

    :param page_size: Number of containers per page
    :param kwargs: Filter arguments for get_all_containers
    :yield: List of TokenContainerClass objects for each page
    """
    page = 1
    while True:
        result = get_all_containers(page=page, pagesize=pagesize, **kwargs)
        containers = result.get("containers", [])
        if not containers:
            break
        yield containers
        if not result.get("next"):
            break
        page += 1


def create_pagination(page: int, pagesize: int, sql_query: Query,
                      object_list_key: str) -> dict[str, Union[int, None, list[any]]]:
>>>>>>> fe6d91e7
    """
        Creates the pagination of a sql query.

        :param page: The number of the page to view. Starts with 1
        :param pagesize: The number of objects that shall be shown on one page
        :param sql_query: The sql query to paginate
        :param object_list_key: The key used in the return dictionary for the list of objects
        :return: A dictionary with pagination information and a list of database objects
    """
    """
    ret = {}
    if page < 1:
        page = 1
    if pagesize < 1:
        pagesize = 10

    pagination = sql_query.paginate(page=page, per_page=pagesize, error_out=False)
    db_objects = pagination.items

    prev = None
    if pagination.has_prev:
        prev = page - 1
    nxt = None
    if pagination.has_next:
        nxt = page + 1

    ret["prev"] = prev
    ret["next"] = nxt
    ret["current"] = page
    ret["count"] = pagination.total
    ret[object_list_key] = db_objects
    return ret
    """
    if page < 1:
        page = 1
    if pagesize < 1:
        pagesize = 10

    offset = (page - 1) * pagesize
    paginated_query = sql_query.limit(pagesize).offset(offset)
    db_objects = db.session.execute(paginated_query).scalars().all()

    # Get total count
    count_query = select(func.count()).select_from(sql_query.subquery())
    total = db.session.execute(count_query).scalar()

    prev = page - 1 if page > 1 else None
    nxt = page + 1 if offset + pagesize < total else None

    return {
        "prev": prev,
        "next": nxt,
        "current": page,
        "count": total,
        object_list_key: db_objects
    }


def find_container_for_token(serial: str) -> TokenContainerClass:
    """
    Returns a TokenContainerClass object for the given token or raises a ResourceNotFoundError
    if the token does not exist.

    :param serial: Serial of the token
    :return: container object or None if the token is not in a container
    """
    """
    container = None
    db_token = Token.query.filter(Token.serial == serial).first()
    if not db_token:
        raise ResourceNotFoundError(f"Unable to find token with serial {serial}.")
    token_id = db_token.id
    row = TokenContainerToken.query.filter(TokenContainerToken.token_id == token_id).first()
    if row:
        container_id = row.container_id
        container = find_container_by_id(container_id)
    return container
    """
    session = db.session
    db_token = session.execute(
        select(Token).where(Token.serial == serial)
    ).scalar_one_or_none()
    if not db_token:
        raise ResourceNotFoundError(f"Unable to find token with serial {serial}.")
    token_id = db_token.id
    row = session.execute(
        select(TokenContainerToken).where(TokenContainerToken.token_id == token_id)
    ).scalar_one_or_none()
    if row:
        container_id = row.container_id
        return find_container_by_id(container_id)
    return None


def get_container_classes() -> dict[str, type[TokenContainerClass]]:
    """
    Returns a dictionary of all available container classes in the format: { type: class }.
    New container types have to be added here.
    """
    # className: module
    classes = {
        "TokenContainerClass": "privacyidea.lib.containerclass",
        "SmartphoneContainer": "privacyidea.lib.containers.smartphone",
        "YubikeyContainer": "privacyidea.lib.containers.yubikey"
    }

    ret = {}
    for cls, mod in classes.items():
        try:
            m = importlib.import_module(mod)
            c = getattr(m, cls)
            ret[c.get_class_type().lower()] = c
        except Exception as ex:  # pragma: no cover
            log.warning(f"Error importing module {cls}: {ex}")

    return ret


def init_container(params: dict[str, any]) -> dict[str, Union[str, list]]:
    """
    Create a new container with the given parameters. Requires at least the type.

    :param params: The parameters for the new container as dictionary like

        ::

            {
                "type": ...,
                "description": ..., (optional)
                "container_serial": ..., (optional)
                "user": ..., Name of the user (optional)
                "realm": ..., Name of the realm (optional)
                "template": {...}, Template as dictionary (optional)
                "template_name": ..., Name of the template (optional)
            }

        To assign a user to the container, the user and realm are required.

    :return: Dictionary containing the serial of the created container and a list of init details for tokens if the
        container is created from a template

        ::

            {
                "container_serial": "CONT0001",
                "template_tokens": [{"type": "hotp", ...}, ...]
            }
    """
    ctype = params.get("type")
    if not ctype:
        raise EnrollmentError("Type parameter is required!")
    if ctype.lower() not in get_container_classes().keys():
        raise EnrollmentError(f"Type '{ctype}' is not a valid type!")

    template_dict = params.get("template")
    template_name = params.get("template_name")
    if template_dict and template_name:
        raise ParameterError("Both template and template_name are given. Choose only one!")

    desc = params.get("description") or ""
    serial = params.get("container_serial")
    if serial:
        # Check if a container with this serial already exists
        containers = get_all_containers(serial=serial)["containers"]
        if len(containers) > 0:
            raise EnrollmentError(f"Container with serial {serial} already exists!")
    else:
        serial = _gen_serial(ctype)
    db_container = TokenContainer(serial=serial, container_type=ctype.lower(), description=desc)
    db_container.save()

    container = create_container_from_db_object(db_container)

    # Creation Date
    creation_date = datetime.now(timezone.utc).isoformat(timespec="seconds")
    container.update_container_info(
        [TokenContainerInfoData(key="creation_date", value=creation_date, info_type=PI_INTERNAL)])

    # Template handling
    template_tokens = []
    if template_name:
        # Use template from db
        try:
            template = get_template_obj(template_name)
        except ResourceNotFoundError as ex:
            template = None
            log.warning(f"Template {template_name} does not exists, create container without template: {ex}")

        if template:
            if template.container_type == ctype:
                template_options = template.get_template_options_as_dict()
                template_tokens = template_options.get("tokens", [])
                container.template = template_name
            else:
                log.warning(f"Template {template_name} is not of type {ctype}, create container without template.")
    elif template_dict:
        # Use template dictionary
        if template_dict.get("container_type") == ctype:
            # check if the template was modified, otherwise save the template name
            stored_templates = get_templates_by_query(name=template_dict["name"])["templates"]
            if len(stored_templates) > 0:
                original_template = stored_templates[0]
                original_template_used = compare_template_dicts(template_dict, original_template)
                if original_template_used:
                    container.template = original_template["name"]
            template_options = template_dict.get("template_options", {})
            # tokens from template
            template_tokens = template_options.get("tokens", [])
        else:
            log.warning(f"Template {template_name} is not of type {ctype}, create container without template.")

    user = params.get("user")
    realm = params.get("realm")
    realms = []
    if user and not realm:
        log.info(f"Assigning container {container.serial} to user {user} on "
                 f"creation requires both user and realm parameters!")
    elif realm and not user:
        realms.append(realm)
        container.set_realms(realms, add=True)
    elif user and realm:
        try:
            container.add_user(User(login=user, realm=realm))
        except UserError as ex:
            log.warning(f"Error setting user for container {serial}: {ex}")

    container.set_states(['active'])

    res = {"container_serial": serial, "template_tokens": template_tokens}
    return res


def create_container_tokens_from_template(container_serial: str, template_tokens: list, request,
                                          user_role: str) -> dict[str, dict]:
    """
    Create tokens for the container from the given template. The token policies are checked and the enroll information
    is read from the policies for each token. The tokens owner and the enroll information are added to the request
    object to check the corresponding policies. All errors are caught and logged to be able to create the remaining
    tokens.

    :param container_serial: The serial of the container
    :param template_tokens: The template to create the tokens from as list of dictionaries where each dictionary
        contains the details for a token to be enrolled
    :param request: The request object
    :param user_role: The role of the user ('admin' or 'user')
    :return: A dictionary containing the enroll details for each created token in the format:

    ::

        {
            <token_serial>: {"serial": <token_serial>,
                             "type": <token_type>,
                             "init_params": <params used for the enrollment>, ...},
        }
    """
    container = find_container_by_serial(container_serial)

    users = container.get_users()
    if len(users) > 0:
        container_owner = users[0]
    else:
        container_owner = User()
    realms = get_container_realms(container_serial)

    init_result = {}
    request_all_data_original = copy.deepcopy(request.all_data)
    policies = copy.deepcopy(g.policies)

    # Get policies for the token
    from privacyidea.api.lib.prepolicy import (check_max_token_realm, sms_identifiers,
                                               indexedsecret_force_attribute, pushtoken_add_config,
                                               tantoken_count, papertoken_count, init_token_length_contents,
                                               init_token_defaults, check_external, check_otp_pin, encrypt_pin,
                                               init_random_pin, twostep_enrollment_parameters,
                                               twostep_enrollment_activation, enroll_pin,
                                               init_tokenlabel, check_token_init, check_max_token_user,
                                               require_description, force_server_generate_key)
    from privacyidea.api.lib.postpolicy import check_verify_enrollment, save_pin_change

    # Create each token defined in the template. The template contains the enroll information for each token.
    for token_info in template_tokens:
        token = None
        user = User()
        # If the user flag is set, the token is assigned to the container owner: set the full user information in the
        # enroll information
        if token_info.get("user"):
            if container_owner:
                token_info["user"] = container_owner.login
                token_info["realm"] = container_owner.realm
                token_info["resolver"] = container_owner.resolver
            elif realms:
                token_info["realm"] = realms[0]
                del token_info["user"]
            else:
                del token_info["user"]
            user = container_owner
        elif user_role == "user" and request.User:
            # Users are always assigned to the tokens, only admins can create tokens without a user
            user = request.User
            token_info["user"] = user.login
            token_info["realm"] = user.realm
            token_info["resolver"] = user.resolver
        elif token_info.get("user") is not None:
            del token_info["user"]

        # The pre-policy decorator functions require a request object containing the enroll information.
        # Hence, we need to clear the data in the request object from the previous token and set the new enroll
        # information for the current token.
        request.all_data = {}
        request.all_data.update(token_info)
        g.policies = {}

        # Pre-policy checks
        # TODO: Refactor including original uses of these functions (decorators on token init endpoint)
        try:
            check_max_token_realm(request, None)
            require_description(request, None)
            check_max_token_user(request, None)
            check_token_init(request, None)
            init_tokenlabel(request, None)
            enroll_pin(request, None)
            twostep_enrollment_activation(request, None)
            twostep_enrollment_parameters(request, None)
            init_random_pin(request, None)
            encrypt_pin(request, None)
            check_otp_pin(request, None)
            check_external(request, None)
            init_token_defaults(request, None)
            init_token_length_contents(request, None)
            papertoken_count(request, None)
            sms_identifiers(request, None)
            tantoken_count(request, None)
            pushtoken_add_config(request, None)
            indexedsecret_force_attribute(request, None)
            force_server_generate_key(request, None)
        except Exception as ex:
            log.warning(f"Error checking pre-policies for token {token_info} created from template: {ex}")
            continue

        init_params = request.all_data
        init_params["policies"] = g.policies
        try:
            token = init_token(init_params, user)
            init_result[token.get_serial()] = {"type": token.get_type()}
            init_result[token.get_serial()].update(token.get_init_detail(init_params, user))
            container.add_token(token)
        except Exception as ex:
            log.warning(f"Error creating token {token_info} from template: {ex}")
            if token:
                if init_result.get(token.get_serial()):
                    del init_result[token.get_serial()]
                token.delete_token()
            continue

        # Post-policy checks
        try:
            # Post-policy decorators require a response object containing the result of the token creation.
            response = send_result(True, details=init_result[token.get_serial()])
            check_verify_enrollment(request, response)
            save_pin_change(request, response)
        except Exception as ex:
            log.warning(f"Error checking post-policy for token {token_info} created from template: {ex}")
            continue

        init_result[token.get_serial()].update(response.json["detail"])
        init_result[token.get_serial()]["init_params"] = init_params

    request.all_data = request_all_data_original
    g.policies = policies
    return init_result


def add_token_to_container(container_serial: str, token_serial: str) -> bool:
    """
    Add a single token to a container. If a token is already in a container it is removed from the old container.
    Raises a ResourceNotFoundError if either the container or token does not exist.

    :param container_serial: The serial of the container
    :param token_serial: The serial of the token
    :return: True on success
    """
    container = find_container_by_serial(container_serial)

    # Get the token object
    token = get_tokens_from_serial_or_user(token_serial, None)[0]

    # Check if the token is in a container
    old_container = find_container_for_token(token_serial)

    if old_container and old_container.serial != container.serial:
        # Remove token from old container
        remove_token_from_container(old_container.serial, token_serial)
        log.info(f"Adding token {token.get_serial()} to container {container_serial}: "
                 f"Token removed from previous container {old_container.serial}.")

    res = container.add_token(token)

    return res


def add_multiple_tokens_to_container(container_serial: str, token_serials: list) -> dict[str, bool]:
    """
    Add the given tokens to the container with the given serial. Raises a ResourceNotFoundError if the container does
    not exist. If a token is already in a container it is removed from the old container.

    :param container_serial: The serial of the container
    :param token_serials: A list of token serials to add
    :return: A dictionary in the format {<token_serial>: <success>}
    """
    # Raises ResourceNotFound if container does not exist
    find_container_by_serial(container_serial)

    ret = {}
    for token_serial in token_serials:
        try:
            res = add_token_to_container(container_serial, token_serial)
        except Exception as ex:
            # We are catching the exception here to be able to add the remaining tokens
            log.warning(f"Error adding token {token_serial} to container {container_serial}: {ex}")
            res = False
        ret[token_serial] = res

    return ret


def add_not_authorized_tokens_result(result: dict, not_authorized_serials: list) -> dict[str, bool]:
    """
    Add the result False for all tokens the user is not authorized to manage.

    :param result: The result dictionary in the format {token_serial: success}
    :param not_authorized_serials: A list of token serials the user is not authorized to manage
    :return: The result dictionary with the not authorized tokens added like {<token_serial>: False}
    """
    if not_authorized_serials:
        for serial in not_authorized_serials:
            result[serial] = False
    return result


def get_container_classes_descriptions() -> dict[str, str]:
    """
    Returns a dictionary of {"type": "Type: description"} entries for all container types.
    Used to list the container types.
    """
    ret = {}
    classes = get_container_classes()
    for container_type, container_class in classes.items():
        ret[container_type] = f"{container_type.capitalize()}: {container_class.get_class_description()}"
    return ret


def get_container_token_types() -> dict[str, list[str]]:
    """
    Returns a dictionary of {"type": ["tokentype0", "tokentype1", ...]} entries for all container types.
    Used to list the supported token types for each container type.
    """
    ret = {}
    classes = get_container_classes()
    for container_type, container_class in classes.items():
        ret[container_type] = container_class.get_supported_token_types()
    return ret


def remove_token_from_container(container_serial: str, token_serial: str) -> bool:
    """
    Remove the given token from the container with the given serial.
    Raises a ResourceNotFoundError if the container or token does not exist.

    :param container_serial: The serial of the container
    :param token_serial: the serial of the token to remove
    :return: True on success
    """
    container = find_container_by_serial(container_serial)
    res = container.remove_token(token_serial)

    return res


def remove_multiple_tokens_from_container(container_serial: str, token_serials: str) -> dict[str, bool]:
    """
    Remove the given tokens from the container with the given serial.
    Raises a ResourceNotFoundError if no container for the given serial exist.
    Errors of removing tokens are caught and only logged, in order to be able to remove the remaining
    tokens in the list.

    :param container_serial: The serial of the container
    :param token_serials: A list of token serials to remove
    :return: A dictionary in the format {token_serial: success}
    """
    # Check that container exists
    find_container_by_serial(container_serial)

    ret = {}
    for token_serial in token_serials:
        try:
            res = remove_token_from_container(container_serial, token_serial)
        except Exception as ex:
            # We are catching the exception here to be able to remove the remaining tokens
            log.warning(f"Error removing token {token_serial} from container {container_serial}: {ex}")
            res = False
        ret[token_serial] = res
    return ret


def add_container_info(serial: str, ikey: str, ivalue) -> bool:
    """
    Add the given info to the container with the given serial.
    If the key already exists, the value is updated. However, if the entry is of type PI_INTERNAL, the value can not be
    modified.

    :param serial: The serial of the container
    :param ikey: The info key
    :param ivalue: The info value
    :returns: True on success
    """
    container = find_container_by_serial(serial)

    # Check if key already exists and if it is an internal key
    internal_keys = container.get_internal_info_keys()
    if ikey in internal_keys:
        raise PolicyError(f"The key {ikey} is an internal entry and can not be modified.")

    container.update_container_info([TokenContainerInfoData(key=ikey, value=ivalue)])
    return True


def set_container_info(serial, info: dict) -> dict[str, bool]:
    """
    Set the given info to the container with the given serial.
    Keys of type PI_INTERNAL can not be modified and will be ignored.

    :param serial: The serial of the container
    :param info: The info dictionary in the format {key: value}
    :returns: Dictionary with the success state for each info key
    """
    container = find_container_by_serial(serial)
    result = {}

    # Remove internal keys from the info dictionary, they can not be modified by the user
    internal_keys = container.get_internal_info_keys()
    not_internal_info = {}
    for key, value in info.items():
        if key not in internal_keys:
            not_internal_info[key] = value
            result[key] = True
        else:
            result[key] = False
            log.warning(f"The key {key} is an internal entry and can not be modified.")

    container.set_container_info(not_internal_info)
    return result


def get_container_info_dict(serial: str, ikey: str = None) -> dict[str, Union[str, None]]:
    """
    Returns the info of the given key or all infos if no key is given for the container with the given serial.

    :param serial: The serial of the container
    :param ikey: The info key or None to get all info keys
    :return: The info dict
    """
    container = find_container_by_serial(serial)

    container_info = {container_info.key: container_info.value for container_info in container.get_container_info()}
    if ikey:
        if ikey in container_info.keys():
            container_info = {ikey: container_info[ikey]}
        else:
            container_info = {ikey: None}
            log.warning(f"Info key {ikey} not found in container {serial}.")
    return container_info


def delete_container_info(serial: str, ikey: str = None) -> dict[str, bool]:
    """
    Delete the info of the given key or all infos if no key is given.
    Internal infos are not deleted

    :param serial: The serial of the container
    :param ikey: The info key or None to delete all info keys
    :return: Dictionary with all info keys or only ikey if given and the value True on success, False otherwise
    """
    container = find_container_by_serial(serial)

    res = container.delete_container_info(ikey, keep_internal=True)
    return res


def assign_user(serial: str, user: User) -> bool:
    """
    Assign a user to a container.

    :param serial: container serial
    :param user: user to assign to the container
    :return: True on success, False otherwise
    """
    container = find_container_by_serial(serial)

    res = container.add_user(user)
    return res


def unassign_user(serial: str, user: User) -> bool:
    """
    Unassign a user from a container.

    :param serial: container serial
    :param user: user to unassign from the container
    :return: True on success, False otherwise
    """
    container = find_container_by_serial(serial)

    res = container.remove_user(user)
    return res


def set_container_description(serial: str, description: str):
    """
    Set the description of a container.

    :param serial: serial of the container
    :param description: new description
    """
    container = find_container_by_serial(serial)

    container.description = description


def set_container_states(serial: str, states: list[str]) -> dict[str, bool]:
    """
    Set the states of a container.

    :param serial: serial of the container
    :param states: new states as list of str
    :returns: Dictionary in the format {state: success}
    """
    container = find_container_by_serial(serial)

    res = container.set_states(states)
    return res


def add_container_states(serial: str, states: list[str]) -> dict[str, bool]:
    """
    Add the states to a container.

    :param serial: serial of the container
    :param states: additional states as list of str
    :returns: Dictionary in the format {state: success}
    """
    container = find_container_by_serial(serial)

    res = container.add_states(states)
    return res


def set_container_realms(serial: str, realms: list[str],
                         allowed_realms: Union[list[str], None] = []) -> dict[str, bool]:
    """
    Set the realms of a container.

    :param serial: serial of the container
    :param realms: new realms as list of str
    :param allowed_realms: A list of realms the admin is allowed to set (None if all realms are allowed), optional
    :returns: Dictionary in the format {realm: success}, the entry 'deleted' indicates whether existing realms were
              deleted.
    """
    container = find_container_by_serial(serial)
    old_realms = [realm.name for realm in container.realms]

    # Check if admin is allowed to set the realms
    matching_realms = realms
    res_failed = {}
    if allowed_realms:
        matching_realms = list(set(realms).intersection(allowed_realms))
        excluded_realms = list(set(realms) - set(matching_realms))
        if len(excluded_realms) > 0:
            log.info(f"User is not allowed to set realms {excluded_realms} for container {serial}.")
            res_failed = {realm: False for realm in excluded_realms}

        # Check if admin is allowed to remove the old realms
        not_allowed_realms = set(old_realms) - set(allowed_realms)
        # Add realms that are not allowed to be removed to the set list
        matching_realms = list(set(matching_realms).union(not_allowed_realms))

    # Set realms
    res = container.set_realms(matching_realms, add=False)
    res.update(res_failed)
    return res


def add_container_realms(serial: str, realms: list[str], allowed_realms: Union[list[str], None]) -> dict[str, bool]:
    """
    Add the realms to the container realms.

    :param serial: serial of the container
    :param realms: new realms as list of str
    :param allowed_realms: A list of realms the admin is allowed to set, optional
    :returns: Dictionary in the format {realm: success}, the entry 'deleted' indicates whether existing realms were
              deleted.
    """
    container = find_container_by_serial(serial)

    # Check if admin is allowed to set the realms
    matching_realms = realms
    res_failed = {}
    if allowed_realms:
        matching_realms = list(set(realms).intersection(allowed_realms))
        excluded_realms = list(set(realms) - set(matching_realms))
        if len(excluded_realms) > 0:
            log.info(f"User is not allowed to set realms {excluded_realms} for container {serial}.")
            res_failed = {realm: False for realm in excluded_realms}

    # Add realms
    res = container.set_realms(matching_realms, add=True)
    res.update(res_failed)
    return res


def get_container_realms(serial: str) -> list[str]:
    """
    Get the realms of the container.

    :param serial: serial of the container
    :returns: List of realm names
    """
    container = find_container_by_serial(serial)
    return [realm.name for realm in container.realms]


def create_container_dict(container_list: list[TokenContainerClass], no_token: bool = False, user: User = None,
                          logged_in_user_role: str = 'user', allowed_token_realms: Union[list[str], None] = [],
                          hide_token_info: list[str] = None, hide_container_info: list[str] = None) -> list[dict]:
    """
    Create a dictionary for each container in the list.
    It contains the container properties, owners, realms, tokens and info.
    The information is only provided if the user is allowed to see it.

    :param container_list: List of container objects
    :param no_token: If True, the token information is not included
    :param user: The user object requesting the containers
    :param logged_in_user_role: The role of the logged-in user ('admin' or 'user')
    :param allowed_token_realms: A list of realms the admin is allowed to see tokens from
    :param hide_token_info: List of token info keys to hide in the response, optional
    :param hide_container_info: List of container info keys to hide in the response, optional
    :return: List of container dictionaries

    Example of a returned list:
        ::

            [
                {
                    "type": "generic",
                    "serial": "CONT0001",
                    "description": "Container description",
                    "last_authentication": "2021-06-01T12:00:00+00:00",
                    "last_synchronization": "2021-06-01T12:00:00+00:00",
                    "states": ["active"],
                    "users": [
                        {
                            "user_name": "user1",
                            "user_realm": "realm1",
                            "user_resolver": "resolver1",
                            "user_id": 1
                        }
                        ],
                    "tokens": [
                        {
                            "serial": "TOTP0001",
                            "type": "totp",
                            "active": true,
                            ...
                        }],
                    "info": {"hash_algorithm": "SHA256", ...},
                    "internal_info_keys": ["hash_algorithm"],
                    "realms": ["realm1", "realm2"],
                    "template": "template1"
                }, ...
            ]
    """
    res: list = []
    for container in container_list:
        container_dict = container.get_as_dict(include_tokens=not no_token, public_info=True,
                                               additional_hide_info=hide_container_info)
        if not no_token:
            token_serials = ",".join(container_dict["tokens"])
            tokens_dict_list = []
            if len(token_serials) > 0:
                tokens = get_tokens(serial=token_serials)
                tokens_dict_list = convert_token_objects_to_dicts(tokens, user=user, user_role=logged_in_user_role,
                                                                  allowed_realms=allowed_token_realms,
                                                                  hidden_token_info=hide_token_info)
            container_dict["tokens"] = tokens_dict_list

        res.append(container_dict)

    return res


def create_endpoint_url(base_url: str, endpoint: str) -> str:
    """
    Creates the url for an endpoint. It concat the base_url and the endpoint if the endpoint is not already in the
    base_url. base_url and endpoint are separated by a slash.

    :param base_url: The base url of the host
    :param endpoint: The endpoint
    :return: The url for the endpoint
    :rtype: str
    """
    if endpoint not in base_url:
        if base_url[-1] != "/":
            base_url += "/"
        endpoint_url = base_url + endpoint
    else:
        endpoint_url = base_url
    return endpoint_url


def init_registration(container: TokenContainerClass, container_rollover: bool, server_url: str, registration_ttl: int,
                      ssl_verify: bool, challenge_ttl: int, params: dict) -> dict:
    """
    Initiates the registration or rollover of a container. Checks if the container is in a valid registration state to
    do so. The last synchronization and authentication timestamps from a potential previous old registration are
    deleted and according registration data is written to the container info.

    :param container: The container to be registered
    :param container_rollover: True if a rollover should be performed instead of a fresh registration
    :param server_url: The base url of the privacyIDEA server the container can contact
    :param registration_ttl: The time in minutes the registration link is valid
    :param ssl_verify: True if SSL should be used for the communication between the client and the server
    :param challenge_ttl: Time in minutes a challenge is valid
    :param params: Further container type specific parameters required for the registration
    :return: A dictionary with the registration data (container type specific)

        An example of a returned dictionary for a smartphone container:
            ::

                {
                    "container_url": {
                        "description": "URL for privacyIDEA Container Registration",
                        "value": <url>,
                        "img": <qr code of the url>
                    },
                    "nonce": "ajhbdsuiuojno49877n4no3u09on38r98n",
                    "time_stamp": "2020-08-25T14:00:00.000000+00:00",
                    "key_algorithm": "secp384r1",
                    "hash_algorithm": "SHA256",
                    "ssl_verify": "True",
                    "ttl": 10,
                    "passphrase": <Passphrase prompt displayed to the user in the app> (optional)
                }
    """
    # Check registration state: registration init is only allowed for None (not yet registered) and "client_wait"
    # otherwise do a rollover
    registration_state = container.registration_state
    if container_rollover:
        if registration_state not in [RegistrationState.REGISTERED, RegistrationState.ROLLOVER,
                                      RegistrationState.ROLLOVER_COMPLETED]:
            raise ContainerNotRegistered("Container is not registered.")
    elif registration_state not in [RegistrationState.NOT_REGISTERED, RegistrationState.CLIENT_WAIT]:
        raise ContainerError("Container is already registered.")

    # Reset last synchronization and authentication time stamps from possible previous registration
    container.reset_last_synchronization()
    container.reset_last_authentication()

    # registration
    scope = create_endpoint_url(server_url, "container/register/finalize")
    res = container.init_registration(server_url, scope, registration_ttl, ssl_verify, params)

    if container_rollover:
        # Set registration state
        info = [TokenContainerInfoData(key=RegistrationState.get_key(), value=RegistrationState.ROLLOVER.value,
                                       info_type=PI_INTERNAL),
                TokenContainerInfoData(key="rollover_server_url", value=server_url, info_type=PI_INTERNAL),
                TokenContainerInfoData(key="rollover_challenge_ttl", value=str(challenge_ttl), info_type=PI_INTERNAL)]
    else:
        # save policy values in container info
        info = [TokenContainerInfoData(key="server_url", value=server_url, info_type=PI_INTERNAL),
                TokenContainerInfoData(key="challenge_ttl", value=str(challenge_ttl), info_type=PI_INTERNAL)]
    container.update_container_info(info)

    return res


def finalize_registration(container_serial: str, params: dict) -> dict:
    """
    Finalize the registration of a container if the challenge response is valid.
    If the container is in the registration_state `rollover`, it finalizes the container rollover.

    :param container_serial: The serial of the container
    :param params: The parameters for the registration as dictionary
    :return: dictionary with container specific information
    """
    # Get container
    container = find_container_by_serial(container_serial)
    container_info = container.get_container_info_dict()
    registration_state = container.registration_state

    # Update params with registration url
    if registration_state == RegistrationState.ROLLOVER:
        server_url = container_info.get("rollover_server_url")
    else:
        server_url = container_info.get("server_url")
    if server_url is None:
        log.debug("Server url is not set in the container info. Ensure that registration/init is called first.")
        server_url = " "
    scope = create_endpoint_url(server_url, "container/register/finalize")
    params.update({'scope': scope})

    res = container.finalize_registration(params)

    if registration_state == RegistrationState.ROLLOVER:
        # container registration rolled over: set rollover info as correct info
        for key, value in container_info.items():
            if key.find("rollover_") == 0:
                original_key = key.replace("rollover_", "")
                container.update_container_info(
                    [TokenContainerInfoData(key=original_key, value=value, info_type=PI_INTERNAL)])
                container.delete_container_info(key, keep_internal=False)

        finalize_container_rollover(container)
        container.update_container_info([TokenContainerInfoData(key=RegistrationState.get_key(),
                                                                value=RegistrationState.ROLLOVER_COMPLETED.value,
                                                                info_type=PI_INTERNAL)])

    return res


def finalize_container_rollover(container: TokenContainerClass):
    """
    Finalize the rollover of a container. For each token in the container a rollover is performed.
    All previous challenges are deleted.

    :param container: The container object
    """

    tokens = container.get_tokens()

    # Offline tokens can not be rolled over, that would invalidate the offline otp values
    offline_serials = [token.get_serial() for token in tokens if is_offline_token(token.get_serial())]
    online_tokens = [token for token in tokens if token.get_serial() not in offline_serials]
    if len(offline_serials) > 0:
        log.info(f"The following offline tokens are in the container: {offline_serials}. "
                 "They can not be rolled over.")

    for token in online_tokens:
        params = {"serial": token.get_serial(),
                  "type": token.get_type(),
                  "genkey": True,
                  "rollover": True}
        token_info = token.get_tokeninfo()
        params.update(token_info)
        try:
            token = init_token(params)
        except Exception as ex:
            # Do not block the rollover process
            log.debug(f"Error during rollover of token {token.get_serial()} in container rollover: {ex}")

    # Delete previous challenges of the container
    delete_challenges(container.serial)


def init_container_rollover(container: TokenContainerClass, server_url: str, challenge_ttl: int, registration_ttl: int,
                            ssl_verify: bool, params: dict) -> dict:
    """
    Initializes the rollover of a container.
    First the response to the challenge is validated. If it is valid, the registration is initialized.
    The new registration info is not finally set until the new container successfully finalized the registration.

    :param container: The container object
    :param server_url: The server url of the privacyIDEA server the client can contact
    :param challenge_ttl: The time to live of the challenge in minutes
    :param registration_ttl: The time to live of the challenge for the registration in minutes
    :param ssl_verify: If the client has to verify the ssl certificate of the server
    :param params: Container type specific parameters for the registration as dictionary
    :return: dictionary with container specific information for the client
    """
    # Check challenge if rollover is allowed
    rollover_scope = create_endpoint_url(server_url, "container/rollover")
    params.update({"scope": rollover_scope})
    container.check_challenge_response(params)

    registration_scope = create_endpoint_url(server_url, "container/register/finalize")
    params.update({"scope": registration_scope})

    # Get registration data
    res = container.init_registration(server_url, registration_scope, registration_ttl, ssl_verify, params)

    # Set registration state
    info = [TokenContainerInfoData(key=RegistrationState.get_key(), value=RegistrationState.ROLLOVER.value,
                                   info_type=PI_INTERNAL),
            TokenContainerInfoData(key=f"rollover_{SERVER_URL}", value=server_url, info_type=PI_INTERNAL),
            TokenContainerInfoData(key=f"rollover_{CHALLENGE_TTL}", value=str(challenge_ttl), info_type=PI_INTERNAL)]
    container.update_container_info(info)

    return res


def unregister(container: TokenContainerClass) -> bool:
    """
    Unregister a container from the synchronization and deletes all challenges for the container.

    :param container: The container object
    :return: True on success
    """
    # terminate registration
    container.terminate_registration()

    # Delete all challenges of the container
    delete_challenges(serial=container.serial)

    return True


def set_options(serial: str, options: dict):
    """
    Set the options of a container. The user has to be an admin or the owner of the container.

    :param serial: The serial of the container
    :param options: The options as dictionary
    """
    container = find_container_by_serial(serial)

    container.add_options(options)


def get_container_template_classes() -> dict[str, type[ContainerTemplateBase]]:
    """
    Returns a dictionary of all available container template classes in the format: { type: class }.
    New container template types have to be added here.
    """
    # className: module
    classes = {
        "ContainerTemplateBase": "privacyidea.lib.containertemplate.containertemplatebase",
        "SmartphoneContainerTemplate": "privacyidea.lib.containertemplate.smartphonetemplate",
        "YubikeyContainerTemplate": "privacyidea.lib.containertemplate.yubikeytemplate"
    }

    ret = {}
    for cls, mod in classes.items():
        try:
            m = importlib.import_module(mod)
            c = getattr(m, cls)
            ret[c.get_class_type().lower()] = c
        except Exception as ex:  # pragma: no cover
            log.warning(f"Error importing module {cls}: {ex}")

    return ret

def delete_container_template(template_name: str) -> bool:
    """
    Delete a container template by its name.
    """
    try:
        template = get_template_obj(template_name)
        template.delete()
        return True
    except ResourceNotFoundError:
        log.warning(f"Template with name '{template_name}' does not exist.")
        return False

def create_container_template(container_type: str, template_name: str, options: dict, default: bool = False) -> int:
    """
    Create a new container template.

    :param container_type: The type of the container
    :param template_name: The name of the template
    :param options: The options for the template as dictionary
    :param default: If True, the template is set as default, optional

    Example for the options dictionary:
        ::

            {
                "tokens": [{"type": "hotp", "genkey": True, "hashlib": "sha256"}, ...]
            }

    :return: ID of the created template
    """
    # Check container type
    if container_type.lower() not in get_container_classes().keys():
        raise EnrollmentError(f"Type '{container_type}' is not a valid type!")

    # Check if the template name already exists
    try:
        if get_template_obj(template_name):
            raise EnrollmentError(f"Template with name '{template_name}' already exists!")
    except ResourceNotFoundError:
        pass

    TokenContainerTemplate(name=template_name, container_type=container_type).save()
    template = get_template_obj(template_name)
    try:
        if options:
            template.template_options = options
        if default:
            template.default = default
    except Exception as ex:
        # We need to delete the template on error, but still want to raise the original exception
        template.delete()
        raise ex

    return template.id


def create_container_template_from_db_object(db_template: TokenContainerTemplate) -> Union[ContainerTemplateBase, None]:
    """
    Create a TokenContainerTemplate object from the given db object.

    :param db_template: The DB object to create the container template from
    :return: The created container template object or None if the container template type is not supported
    """

    for ctypes, cls in get_container_template_classes().items():
        if ctypes.lower() == db_template.container_type.lower():
            try:
                template = cls(db_template)
            except Exception as ex:  # pragma: no cover
                log.warning(f"Error creating container template from db object: {ex}")
                return None
            return template
    return None


def get_all_templates_with_type():
    """
    Returns a list of display strings containing the name and type of all templates.
    """
    # templates = TokenContainerTemplate.query.all()
    session = db.session
    stmt = select(TokenContainerTemplate)
    templates = session.execute(stmt).scalars().all()
    template_list = []
    for template in templates:
        template_list.append(f"{template.name}({template.container_type})")
    return template_list


def get_templates_by_query(name: str = None, container_type: str = None, default: bool = None, page: int = 0,
                           pagesize: int = 0, sortdir: str = "asc",
                           sortby: str = "name") -> dict[str, Union[int, list[dict], None]]:
    """
    Returns a list of all templates or a list filtered by the given parameters.

    :param name: The name of the template, optional
    :param container_type: The type of the container, optional
    :param default: Filters for default templates if True or non-default if False, optional
    :param page: The number of the page to view. 0 if no pagination shall be used
    :param pagesize: The size of the page. 0 if no pagination shall be used
    :param sortdir: The sort direction, either 'asc' or 'desc'
    :param sortby: The attribute to sort by
    :return: a dictionary with a list of templates at the key 'templates' and optionally pagination entries ('prev',
             'next', 'current', 'count')
    """
    session = db.session
    stmt = select(TokenContainerTemplate)

    if name:
        stmt = stmt.where(TokenContainerTemplate.name == name)
    if container_type:
        stmt = stmt.where(TokenContainerTemplate.container_type == container_type)
    if default is not None:
        stmt = stmt.where(TokenContainerTemplate.default == default)

    if isinstance(sortby, str):
        cols = TokenContainerTemplate.__table__.columns
        if sortby in cols:
            sort_col = cols.get(sortby)
        else:
            log.info(f'Unknown sort column "{sortby}". Using "name" instead.')
            sort_col = TokenContainerTemplate.name
    else:
        sort_col = sortby

    if sortdir == "desc":
        stmt = stmt.order_by(sort_col.desc())
    else:
        stmt = stmt.order_by(sort_col.asc())

    if page > 0 or pagesize > 0:
        ret = create_pagination(page, pagesize, stmt, "templates")
    else:
        ret = {"templates": session.execute(stmt).scalars().all()}
    # create class objects from db objects
    template_obj_list = [create_container_template_from_db_object(template) for template in ret["templates"]]

    # convert to dict
    template_list = []
    for template in template_obj_list:
        template_options = {}
        if template.template_options != "":
            template_options = json.loads(template.template_options)
        template_dict = {"name": template.name,
                         "container_type": template.container_type,
                         "template_options": template_options,
                         "default": template.default}
        template_list.append(template_dict)

    ret["templates"] = template_list

    return ret


def get_template_obj(template_name: str) -> ContainerTemplateBase:
    """
    Returns the template class object for the given template name.
    Raises a ResourceNotFoundError if no template with this name exists.
    """
    # db_template = TokenContainerTemplate.query.filter(TokenContainerTemplate.name == template_name).first()
    session = db.session
    stmt = select(TokenContainerTemplate).where(TokenContainerTemplate.name == template_name)
    print("----------------------------- CREATE TOKEN QUERY -----------------------------")
    from sqlalchemy.dialects import postgresql
    print(stmt.compile(dialect=postgresql.dialect(), compile_kwargs={"literal_binds": True}))
    print("-------------------------------------------------------------------------------")
    db_template = session.execute(stmt).scalar_one_or_none()
    if not db_template:
        raise ResourceNotFoundError(f"Template {template_name} does not exist.")
    template = create_container_template_from_db_object(db_template)
    return template


def set_default_template(name: str):
    """
    Sets the template of the given name as default and all other templates for the container type as non-default.

    :param name: The name of the template to be the new default template
    """
    default_template = get_template_obj(name)

    # Get all default templates for the container type and reset them to non-default
    old_default_templates = get_templates_by_query(container_type=default_template.container_type, default=True)
    for template in old_default_templates["templates"]:
        template_obj = get_template_obj(template["name"])
        template_obj.default = False

    default_template.default = True


def compare_template_dicts(template_a: dict, template_b: dict) -> bool:
    """
    Compares two template dictionaries for equal tokens.

    :param template_a: The first template dictionary
    :param template_b: The second template dictionary
    :return: True if the templates contain the same tokens, False otherwise.
    """
    if template_a is None or template_b is None:
        return False

    # get template options
    template_options_a = template_a.get("template_options", {})
    template_options_b = template_b.get("template_options", {})

    # compare tokens
    tokens_a = template_options_a.get("tokens", [])
    tokens_b = template_options_b.get("tokens", [])
    if len(tokens_a) != len(tokens_b):
        # different number of tokens, templates can not be equal
        return False

    unique_tokens_a = [token for token in tokens_a if token not in tokens_b]
    unique_tokens_b = [token for token in tokens_b if token not in tokens_a]
    if len(unique_tokens_a) > 0 or len(unique_tokens_b) > 0:
        return False

    return True


def compare_template_with_container(template: ContainerTemplateBase, container: TokenContainerClass) -> dict:
    """
    Compares the template with the container. It is only evaluated if the token types are equal.

    :param template: The template object
    :param container: The container object
    :return: A dictionary with the differences between the template and the container

    Example of a returned dictionary:
        ::

            {
                "tokens": {
                            "missing": ["hotp"],
                            "additional": ["totp"]
                            }
            }
    """
    result = {"tokens": {"missing": [], "additional": []}}
    template_options = json.loads(template.template_options)

    # compare tokens
    template_tokens = template_options.get("tokens", [])
    template_token_types = [token["type"] for token in template_tokens]
    template_token_count = {ttype: template_token_types.count(ttype) for ttype in template_token_types}
    container_token_types = [token.type for token in container.get_tokens()]
    container_token_count = {ttype: container_token_types.count(ttype) for ttype in container_token_types}

    for ttype, count_template in template_token_count.items():
        count_container = container_token_count.get(ttype, 0)
        if count_template > count_container:
            result["tokens"]["missing"].extend([ttype] * (count_template - count_container))

    for ttype, count_container in container_token_count.items():
        count_template = template_token_count.get(ttype, 0)
        if count_template < count_container:
            result["tokens"]["additional"].extend([ttype] * (count_container - count_template))

    # Check if container and template are equal
    if len(result["tokens"]["missing"]) == 0 and len(result["tokens"]["additional"]) == 0:
        result["tokens"]["equal"] = True
    else:
        result["tokens"]["equal"] = False

    return result


def get_offline_token_serials(container: TokenContainerClass) -> list[str]:
    """
    Returns a list of serials of offline tokens in the container.

    :param container: A TokenContainerClass object
    :return: List of serials of offline tokens in the container
    """
    tokens = container.get_tokens()
    offline_serials = [token.get_serial() for token in tokens if is_offline_token(token.get_serial())]
    return offline_serials


def check_container_challenge(transaction_id: str) -> dict:
    """
    Check if the challenge for the given transaction_id belongs to a container.
    If this is the case it checks if the challenge is valid and was already answered. Then it deletes the challenge
    and returns a successful authentication response.
    This function is used as last step during enroll via multi challenge.

    :param transaction_id: The transaction ID of the challenge
    :return: A dictionary with the success state and details of the authentication in the format

        ::

            {
            "success": True,
            "details": {"serial": "CONT0001", "message": "Found matching challenge"}
            }
    """
    success = False
    details = {}
    challenge_type = None
    if transaction_id:
        challenges = get_challenges(transaction_id=transaction_id)
        challenge = challenges[0] if challenges else None
        if challenge:
            if challenge.data:
                # check if the challenge is for a container
                try:
                    challenge_data = json.loads(challenge.data)
                    if isinstance(challenge_data, dict):
                        challenge_type = challenge_data.get("type")
                except json.JSONDecodeError:
                    pass
            if challenge_type and challenge_type == "container":
                # The challenge belongs to a container, if the challenge is already answered, we can delete it and
                # return a successful authentication
                if challenge.is_valid():
                    _, status = challenge.get_otp_status()
                    success = status
                    if success:
                        details = {"serial": challenge.serial, "message": "Found matching challenge"}
                        challenge.delete()
    return {"success": success, "details": details}<|MERGE_RESOLUTION|>--- conflicted
+++ resolved
@@ -23,11 +23,7 @@
 import logging
 import os
 from datetime import timezone, datetime
-<<<<<<< HEAD
-from typing import Union, Any
-=======
-from typing import Union, Generator
->>>>>>> fe6d91e7
+from typing import Union, Generator, Any
 
 from flask import g
 from sqlalchemy import func, select, and_
@@ -433,10 +429,6 @@
     return ret
 
 
-<<<<<<< HEAD
-def create_pagination(page: int, pagesize: int, sql_query: Select,
-                      object_list_key: str) -> dict[str, Union[int, None, list[Any]]]:
-=======
 def get_container_generator(pagesize: int = 10, **kwargs) -> Generator[list[TokenContainerClass], None, None]:
     """
     Generator that yields pages of containers.
@@ -457,9 +449,8 @@
         page += 1
 
 
-def create_pagination(page: int, pagesize: int, sql_query: Query,
+def create_pagination(page: int, pagesize: int, sql_query: Select,
                       object_list_key: str) -> dict[str, Union[int, None, list[any]]]:
->>>>>>> fe6d91e7
     """
         Creates the pagination of a sql query.
 
