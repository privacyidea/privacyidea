--- conflicted
+++ resolved
@@ -300,19 +300,14 @@
     tokens = [create_tokenclass_object(db_token) for db_token in db_tokens]
     ret = {}
     for token in tokens:
-<<<<<<< HEAD
-        res = container.add_token(token)
-        ret[token.get_serial()] = res
-    return ret
-=======
         # check if the token is in a container
         old_container = find_container_for_token(token.get_serial())
         if old_container:
             # remove token from old container
             remove_tokens_from_container(old_container.serial, [token.get_serial()])
-        container.add_token(token)
-    return True
->>>>>>> eca279b5
+        res = container.add_token(token)
+        ret[token.get_serial()] = res
+    return ret
 
 
 def get_container_classes_descriptions():
