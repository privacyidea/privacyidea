# (c) NetKnights GmbH 2024,  https://netknights.it
#
# This code is free software; you can redistribute it and/or
# modify it under the terms of the GNU AFFERO GENERAL PUBLIC LICENSE
# as published by the Free Software Foundation; either
# version 3 of the License, or any later version.
#
# This code is distributed in the hope that it will be useful,
# but WITHOUT ANY WARRANTY; without even the implied warranty of
# MERCHANTABILITY or FITNESS FOR A PARTICULAR PURPOSE. See the
# GNU AFFERO GENERAL PUBLIC LICENSE for more details.
#
# You should have received a copy of the GNU Affero General Public
# License along with this program.  If not, see <http://www.gnu.org/licenses/>.
#
# SPDX-FileCopyrightText: 2024 Nils Behlen <nils.behlen@netknights.it>
# SPDX-FileCopyrightText: 2024 Jelina Unger <jelina.unger@netknights.it>
# SPDX-License-Identifier: AGPL-3.0-or-later
#
import importlib
import json
import logging
import os

from privacyidea.lib.challenge import get_challenges
from privacyidea.lib.config import get_from_config
from privacyidea.lib.error import ResourceNotFoundError, ParameterError, EnrollmentError, UserError, PolicyError
from privacyidea.lib.log import log_with
from privacyidea.lib.token import (get_token_owner, get_tokens_from_serial_or_user, get_realms_of_token, get_tokens,
                                   convert_token_objects_to_dicts, init_token)
from privacyidea.lib.user import User
from privacyidea.lib.utils import hexlify_and_unicode
<<<<<<< HEAD
from privacyidea.models import (TokenContainer, TokenContainerOwner, Token, TokenContainerToken, TokenContainerRealm,
                                Realm, TokenContainerTemplate, TokenContainerInfo)
=======
from privacyidea.models import (db, TokenContainer, TokenContainerOwner, Token,
                                TokenContainerToken, TokenContainerRealm, Realm)
>>>>>>> 3712c767

log = logging.getLogger(__name__)


def delete_container_by_id(container_id: int, user: User, user_role="user"):
    """
    Delete the container with the given id. If it does not exist, raises a ResourceNotFoundError.

    :param container_id: The id of the container to delete
    :param user: The user deleting the container
    :param user_role: The role of the user ('admin' or 'user')
    :return: ID of the deleted container on success
    """
    if not container_id:
        raise ParameterError("Unable to delete container without id.")

    container = find_container_by_id(container_id)

    # Check user rights: Throws error if user is not allowed to modify the container
    _check_user_access_on_container(container, user, user_role)

    return container.delete()


def delete_container_by_serial(serial: str, user: User, user_role="user"):
    """
    Delete the container with the given serial. If it does not exist, raises a ResourceNotFoundError.

    :param serial: The serial of the container to delete
    :param user: The user deleting the container
    :param user_role: The role of the user ('admin' or 'user')
    :return: ID of the deleted container on success
    """
    if not serial:
        raise ParameterError("Unable to delete container without serial.")
    container = find_container_by_serial(serial)

    # Check user rights: Throws error if user is not allowed to modify the container
    _check_user_access_on_container(container, user, user_role)

    # Delete challenges
    challenge_list = get_challenges(serial=serial)
    for challenge in challenge_list:
        challenge.delete()

    return container.delete()


def _gen_serial(container_type: str):
    """
    Generate a new serial for a container of the given type

    :param container_type: The type of the container
    :return: The generated serial
    """
    serial_len = int(get_from_config("SerialLength") or 8)
    prefix = "CONT"
    for ctype, cls in get_container_classes().items():
        if ctype.lower() == container_type.lower():
            prefix = cls.get_class_prefix()

    container_num = TokenContainer.query.filter(TokenContainer.type == container_type).count()
    while True:
        rnd = ""
        count = '{:04d}'.format(container_num)
        rnd_len = serial_len - len(count)
        if rnd_len > 0:
            rnd = hexlify_and_unicode(os.urandom(rnd_len)).upper()[0:rnd_len]
        serial = f"{prefix}{count}{rnd}"
        if not TokenContainer.query.filter(TokenContainer.serial == serial).first():
            break

    return serial


def create_container_from_db_object(db_container: TokenContainer):
    """
    Create a TokenContainerClass object from the given db object.

    :param db_container: The db object to create the container from
    :return: The created container object or None if the container type is not supported
    """
    for ctypes, cls in get_container_classes().items():
        if ctypes.lower() == db_container.type.lower():
            try:
                container = cls(db_container)
            except Exception as ex:  # pragma: no cover
                log.warning(f"Error creating container from db object: {ex}")
                return None
            return container
    return None


@log_with(log)
def find_container_by_id(container_id: int):
    """
    Returns the TokenContainerClass object for the given container id or raises a ResourceNotFoundError.

    :param container_id: ID of the container
    :return: container object
    """
    db_container = TokenContainer.query.filter(TokenContainer.id == container_id).first()
    if not db_container:
        raise ResourceNotFoundError(f"Unable to find container with id {container_id}.")

    return create_container_from_db_object(db_container)


def find_container_by_serial(serial: str):
    """
    Returns the TokenContainerClass object for the given container serial or raises a ResourceNotFoundError.

    :param serial: Serial of the container
    :return: container object
    :rtype: privacyidea.lib.containerclass.TokenContainerClass
    """
    db_container = TokenContainer.query.filter(TokenContainer.serial == serial).first()
    if not db_container:
        raise ResourceNotFoundError(f"Unable to find container with serial {serial}.")

    return create_container_from_db_object(db_container)


def _create_container_query(user: User = None, serial=None, ctype=None, token_serial=None, realms=None,
                            template=None, sortby='serial', sortdir='asc'):
    """
    Generates a sql query to filter containers by the given parameters.

    :param user: container owner, optional
    :param serial: container serial, optional
    :param ctype: container type, optional
    :param token_serial: serial of a token which is assigned to the container, optional
    :param realms: list of realms to filter by, optional
    :param template: The name of the template the container was created with, optional
    :param sortby: column to sort by, default is the container serial
    :param sortdir: sort direction, default is ascending
    :return: sql query
    """
    sql_query = TokenContainer.query
    if user:
        sql_query = sql_query.join(TokenContainer.owners).filter(TokenContainerOwner.user_id == user.uid)

    if serial:
        sql_query = sql_query.filter(TokenContainer.serial == serial)

    if ctype:
        sql_query = sql_query.filter(TokenContainer.type == ctype)

    if token_serial:
        sql_query = sql_query.join(TokenContainer.tokens).filter(Token.serial == token_serial)

    if realms:
        sql_query = sql_query.join(TokenContainer.realms).filter(Realm.name.in_(realms))

    if template:
        sql_query = sql_query.join(TokenContainer.template).filter(TokenContainerTemplate.name == template)

    if isinstance(sortby, str):
        # Check that the sort column exists and convert it to a Token column
        cols = TokenContainer.__table__.columns
        if sortby in cols:
            sortby = cols.get(sortby)
        else:
            log.info(f'Unknown sort column "{sortby}". Using "serial" instead.')
            sortby = TokenContainer.serial

    if sortdir == "desc":
        sql_query = sql_query.order_by(sortby.desc())
    else:
        sql_query = sql_query.order_by(sortby.asc())

    return sql_query


def get_all_containers(user: User = None, serial=None, ctype=None, token_serial=None, realms=None, sortby='serial',
                       sortdir='asc', template=None, page=0, pagesize=0):
    """
    This function is used to retrieve a container list, that can be displayed in
    the Web UI. It supports pagination if either page or pagesize is given (e.g. >0).
    Each retrieved page will also contain a "next" and a "prev", indicating
    the next or previous page. If page and pagesize are both smaller than 0, no pagination is used.
    The containers are filtered by the given parameters.

    :param user: container owner, optional
    :param serial: container serial, optional
    :param ctype: container type, optional
    :param token_serial: serial of a token which is assigned to the container, optional
    :param realms: list of realms the container is assigned to, optional
    :param sortby: column to sort by, default is the container serial
    :param sortdir: sort direction, default is ascending
    :param template: The name of the template the container was created with, optional
    :param page: The number of the page to view. Starts with 1 ;-)
    :param pagesize: The size of the page
    :returns: A dictionary with a list of containers at the key 'containers' and optionally pagination entries ('prev',
              'next', 'current', 'count')
    """
    sql_query = _create_container_query(user=user, serial=serial, ctype=ctype, token_serial=token_serial, realms=realms,
                                        template=template, sortby=sortby, sortdir=sortdir)
    ret = {}
    # Paginate if requested
    if page > 0 or pagesize > 0:
<<<<<<< HEAD
        ret, db_containers = create_pagination(page, pagesize, sql_query)
=======
        if page < 1:
            page = 1
        if pagesize < 1:
            pagesize = 10

        pagination = db.paginate(sql_query, page=page, per_page=pagesize,
                                 error_out=False)
        db_containers = pagination.items

        prev = None
        if pagination.has_prev:
            prev = page - 1
        nxt = None
        if pagination.has_next:
            nxt = page + 1

        ret["prev"] = prev
        ret["next"] = nxt
        ret["current"] = page
        ret["count"] = pagination.total
>>>>>>> 3712c767
    else:  # No pagination
        db_containers = sql_query.all()

    container_list = [create_container_from_db_object(db_container) for db_container in db_containers]
    ret["containers"] = container_list

    return ret


def create_pagination(page, pagesize, sql_query):
    """
        Creates the pagination of a sql query.

        :param page: The number of the page to view. Starts with 1
        :param pagesize: The number of objects that shall be shown on one page
        :param sql_query: The sql query to paginate
        :return: A dictionary with pagination information and a list of database objects
    """
    ret = {}
    if page < 1:
        page = 1
    if pagesize < 1:
        pagesize = 10

    pagination = sql_query.paginate(page, per_page=pagesize, error_out=False)
    db_objects = pagination.items

    prev = None
    if pagination.has_prev:
        prev = page - 1
    nxt = None
    if pagination.has_next:
        nxt = page + 1

    ret["prev"] = prev
    ret["next"] = nxt
    ret["current"] = page
    ret["count"] = pagination.total
    return ret, db_objects


def find_container_for_token(serial):
    """
    Returns a TokenContainerClass object for the given token or raises a ResourceNotFoundError
    if the token does not exist.

    :param serial: Serial of the token
    :return: container object or None if the token is not in a container
    """
    container = None
    db_token = Token.query.filter(Token.serial == serial).first()
    if not db_token:
        raise ResourceNotFoundError(f"Unable to find token with serial {serial}.")
    token_id = db_token.id
    row = TokenContainerToken.query.filter(TokenContainerToken.token_id == token_id).first()
    if row:
        container_id = row.container_id
        container = find_container_by_id(container_id)
    return container


def get_container_classes():
    """
    Returns a dictionary of all available container classes in the format: { type: class }.
    New container types have to be added here.
    """
    # className: module
    classes = {
        "TokenContainerClass": "privacyidea.lib.containerclass",
        "SmartphoneContainer": "privacyidea.lib.containers.smartphone",
        "YubikeyContainer": "privacyidea.lib.containers.yubikey"
    }

    ret = {}
    for cls, mod in classes.items():
        try:
            m = importlib.import_module(mod)
            c = getattr(m, cls)
            ret[c.get_class_type().lower()] = c
        except Exception as ex:  # pragma: no cover
            log.warning(f"Error importing module {cls}: {ex}")

    return ret


def get_container_policy_info(container_type=None):
    """
    Returns the policy info for the given container type or for all container types if no type is defined.

    :param container_type: The type of the container, optional
    :return: The policy info for the given container type or for all container types
    """
    classes = get_container_classes()
    if container_type:
        if container_type in classes.keys():
            return classes[container_type].get_container_policy_info()
        else:
            raise ResourceNotFoundError(f"Unable to find container type {container_type}.")
    else:
        ret = {}
        for container_type, container_class in classes.items():
            ret[container_type] = container_class.get_container_policy_info()
        return ret


def init_container(params):
    """
    Create a new container with the given parameters. Requires at least the type.

    :param params: The parameters for the new container as dictionary like

        ::

            {
                "type":...,
                "description": ..., (optional)
                "container_serial": ..., (optional)
                "user": ..., Name of the user (optional)
                "realm": ... Name of the realm (optional)
            }

        To assign a user to the container, the user and realm are required.

    :return: The serial of the created container
    """
    ctype = params.get("type")
    if not ctype:
        raise EnrollmentError("Type parameter is required!")
    if ctype.lower() not in get_container_classes().keys():
        raise EnrollmentError(f"Type '{ctype}' is not a valid type!")

    desc = params.get("description") or ""
    serial = params.get("container_serial") or _gen_serial(ctype)
    db_container = TokenContainer(serial=serial, container_type=ctype.lower(), description=desc)
    db_container.save()

    container = create_container_from_db_object(db_container)

    # Template handling
    template = params.get("template") or {}
    template_tokens = []
    # Check if a template of a valid type is used
    if template.get("container_type") == ctype:
        # check if the template was modified, otherwise save the template name
        stored_templates = get_templates_by_query(name=template["name"])["templates"]
        if len(stored_templates) > 0:
            original_template = stored_templates[0]
            original_template_used = compare_template_dicts(template, original_template)
            if original_template_used:
                container.template = original_template["name"]
        # set container options from template
        options = template.get("template_options", {}).get("options", {})
        [container.add_container_info(key, options[key]) for key in options]
        # tokens from template
        template_tokens = template.get("template_options", {}).get("tokens", [])

    user = params.get("user")
    realm = params.get("realm")
    realms = []
    if user and not realm:
        log.info(f"Assigning container {container.serial} to user {user} on "
                 f"creation requires both user and realm parameters!")
    elif realm and not user:
        realms.append(realm)
        container.set_realms(realms, add=True)
    elif user and realm:
        try:
            container.add_user(User(login=user, realm=realm))
        except UserError as ex:
            log.warning(f"Error setting user for container {serial}: {ex}")

    container.set_states(['active'])
    return serial, template_tokens


def create_container_tokens_from_template(container_serial: str, template_tokens: list, request):
    """
    Create tokens for the container from the given template.

    :param container_serial: The serial of the container
    :param template_tokens: The template to create the tokens from as list of dictionaries where each dictionary
    contains the details for a token to be enrolled
    :param request: The request object
    """
    container = find_container_by_serial(container_serial)

    users = container.get_users()
    if len(users) > 0:
        container_owner = users[0]
    else:
        container_owner = User()

    for token_info in template_tokens:

        user = None
        if token_info.get("user"):
            token_info["user"] = container_owner.login
            token_info["realm"] = container_owner.realm
            token_info["resolver"] = container_owner.resolver
            user = container_owner

        request.all_data = {}
        request.all_data.update(token_info)

        # Get policies for the token
        from privacyidea.api.lib.prepolicy import (check_max_token_realm, verify_enrollment, required_piv_attestation,
                                                   webauthntoken_enroll, webauthntoken_request, webauthntoken_allowed,
                                                   indexedsecret_force_attribute, pushtoken_add_config,
                                                   u2ftoken_verify_cert, u2ftoken_allowed, tantoken_count,
                                                   sms_identifiers, papertoken_count, init_token_length_contents,
                                                   init_token_defaults, check_external, check_otp_pin, encrypt_pin,
                                                   init_random_pin, twostep_enrollment_parameters,
                                                   twostep_enrollment_activation, enroll_pin, init_subject_components,
                                                   init_ca_template, init_ca_connector, init_tokenlabel,
                                                   check_token_init, check_max_token_user, require_description)
        try:
            verify_enrollment(request)
            required_piv_attestation(request)
            webauthntoken_enroll(request, None)
            webauthntoken_request(request, None)
            webauthntoken_allowed(request, None)
            indexedsecret_force_attribute(request, None)
            pushtoken_add_config(request, None)
            u2ftoken_verify_cert(request, None)
            u2ftoken_allowed(request, None)
            tantoken_count(request, None)
            sms_identifiers(request, None)
            papertoken_count(request, None)
            init_token_length_contents(request, None)
            init_token_defaults(request, None)
            check_external(request, None)
            check_otp_pin(request, None)
            encrypt_pin(request, None)
            init_random_pin(request, None)
            twostep_enrollment_parameters(request, None)
            twostep_enrollment_activation(request, None)
            enroll_pin(request, None)
            init_subject_components(request, None)
            init_ca_template(request, None)
            init_ca_connector(request, None)
            init_tokenlabel(request, None)
            check_token_init(request, None)
            check_max_token_user(request, None)
            require_description(request, None)
            check_max_token_realm(request, None)
        except PolicyError as ex:
            log.warning(f"Error creating token {token_info} from template: {ex}")
            continue

        init_params = request.all_data
        try:
            token = init_token(init_params, user)
        except Exception as ex:
            log.warning(f"Error creating token {token_info} from template: {ex}")
            continue
        container.add_token(token)


def add_token_to_container(container_serial, token_serial, user: User = None, user_role="user"):
    """
    Add a single token to a container. If a token is already in a container it is removed from the old container.
    Raises a ResourceNotFoundError if either the container or token does not exist.
    Raises a PolicyError if the user is not allowed to add the token to the container. The user/admin needs the rights
    to edit the container, the token and if the token is already in a container, also the rights for this container.

    :param container_serial: The serial of the container
    :param token_serial: The serial of the token
    :param user: The user adding the token
    :param user_role: The role of the user ('admin' or 'user')
    :return: True on success
    """
    container = find_container_by_serial(container_serial)
    # Check if user is admin or owner of container
    _check_user_access_on_container(container, user, user_role)

    # Get the token object
    token = get_tokens_from_serial_or_user(token_serial, None)[0]

    # Check if the token is in a container
    old_container = find_container_for_token(token_serial)

    # Check if admin/user is allowed to add the token to the container
    if user_role == "admin" or token.user == user:
        if old_container:
            # Remove token from old container (raises PolicyError if user is not allowed to edit the old container)
            remove_token_from_container(old_container.serial, token_serial, user, user_role)
            log.info(f"Adding token {token.get_serial()} to container {container_serial}: "
                     f"Token removed from previous container {old_container.serial}.")
        res = container.add_token(token)

    else:
        raise PolicyError(f"User {user} is not allowed to add token {token.get_serial()} "
                          f"to container {container_serial}.")
    return res


def add_multiple_tokens_to_container(container_serial, token_serials, user: User = None, user_role="user",
                                     allowed_realms=[]):
    """
    Add the given tokens to the container with the given serial. Raises a ResourceNotFoundError if the container does
    not exist. If a token is already in a container it is removed from the old container.
    A user is only allowed to add a token to a container if the user is an admin or the owner of both. If the token is
    already in a container, the user also has to be the owner of the old container.

    :param container_serial: The serial of the container
    :param token_serials: A list of token serials to add
    :param user: The user adding the tokens
    :param user_role: The role of the user ('admin' or 'user')
    :param allowed_realms: A list of realms the admin is allowed to add tokens to, optional
    :return: A dictionary in the format {token_serial: success}
    """
    # Raises ResourceNotFound if container does not exist
    find_container_by_serial(container_serial)

    ret = {}
    for token_serial in token_serials:
        # Check if admin is allowed to add the token to the container
        if user_role == "admin" and allowed_realms:
            token_realms = get_realms_of_token(token_serial)
            matching_realms = list(set(token_realms).intersection(allowed_realms))
            if len(matching_realms) == 0:
                ret[token_serial] = False
                log.info(
                    f"User {user} is not allowed to add token {token_serial} to container {container_serial}.")
                continue
        try:
            res = add_token_to_container(container_serial, token_serial, user, user_role)
        except Exception as ex:
            # We are catching the exception here to be able to add the remaining tokens
            log.warning(f"Error adding token {token_serial} to container {container_serial}: {ex}")
            res = False
        ret[token_serial] = res

    return ret


def get_container_classes_descriptions():
    """
    Returns a dictionary of {"type": "Type: description"} entries for all container types.
    Used to list the container types.
    """
    ret = {}
    classes = get_container_classes()
    for container_type, container_class in classes.items():
        ret[container_type] = f"{container_type.capitalize()}: {container_class.get_class_description()}"
    return ret


def get_container_token_types():
    """
    Returns a dictionary of {"type": ["tokentype0", "tokentype1", ...]} entries for all container types.
    Used to list the supported token types for each container type.
    """
    ret = {}
    classes = get_container_classes()
    for container_type, container_class in classes.items():
        ret[container_type] = container_class.get_supported_token_types()
    return ret


def remove_token_from_container(container_serial, token_serial, user: User = None, user_role="user"):
    """
    Remove the given token from the container with the given serial.
    Raises a ResourceNotFoundError if the container or token does not exist. Raises a PolicyError if the user is not
    allowed to remove the token from the container. The user/admin needs the rights to edit the container, the token and
    if the token is already in a container, also the rights for this container.

    :param container_serial: The serial of the container
    :param token_serial: the serial of the token to remove
    :param user: The user adding the token
    :param user_role: The role of the user ('admin' or 'user')
    :return: True on success
    """
    container = find_container_by_serial(container_serial)

    # Check if user is admin or owner of container
    _check_user_access_on_container(container, user, user_role)

    token_owner = get_token_owner(token_serial)
    if user_role == "admin" or user == token_owner:
        res = container.remove_token(token_serial)
    else:
        raise PolicyError(
            f"User {user} is not allowed to remove token {token_serial} from container {container_serial}.")
    return res


def remove_multiple_tokens_from_container(container_serial, token_serials, user: User = None, user_role="user",
                                          allowed_realms=[]):
    """
    Remove the given tokens from the container with the given serial.
    Raises a ResourceNotFoundError if no container for the given serial exist.
    Errors of removing tokens are caught and only logged, in order to be able to remove the remaining
    tokens in the list.
    A user is only allowed to remove a token from a container if it is an admin or the owner of both,
    the token and the container.

    :param container_serial: The serial of the container
    :param token_serials: A list of token serials to remove
    :param user: The user adding the tokens
    :param user_role: The role of the user ('admin' or 'user')
    :param allowed_realms: A list of realms the user is allowed to remove tokens from (only for admins), optional
    :return: A dictionary in the format {token_serial: success}
    """
    # Raises ResourceNotFound if container does not exist
    find_container_by_serial(container_serial)

    ret = {}
    for token_serial in token_serials:
        # Check if admin is allowed to remove the token from the container
        if user_role == "admin" and allowed_realms:
            token_realms = get_realms_of_token(token_serial)
            matching_realms = list(set(token_realms).intersection(allowed_realms))
            if len(matching_realms) == 0:
                ret[token_serial] = False
                log.info(
                    f"User {user} is not allowed to remove token {token_serial} from container {container_serial}.")
                continue
        try:
            res = remove_token_from_container(container_serial, token_serial, user, user_role)
        except Exception as ex:
            # We are catching the exception here to be able to remove the remaining tokens
            log.warning(f"Error removing token {token_serial} from container {container_serial}: {ex}")
            res = False
        ret[token_serial] = res
    return ret


def add_container_info(serial, ikey, ivalue, user, user_role="user"):
    """
    Add the given info to the container with the given serial.

    :param serial: The serial of the container
    :param ikey: The info key
    :param ivalue: The info value
    :param user: The user adding the info
    :param user_role: The role of the user ('admin' or 'user')
    :returns: True on success
    """
    container = find_container_by_serial(serial)

    # Check if user is admin or owner of container
    _check_user_access_on_container(container, user, user_role)

    container.add_container_info(ikey, ivalue)
    return True


def set_container_info(serial, info, user, user_role="user"):
    """
    Set the given info to the container with the given serial.

    :param serial: The serial of the container
    :param info: The info dictionary in the format {key: value}
    :param user: The user adding the info
    :param user_role: The role of the user ('admin' or 'user')
    :returns: True on success
    """
    container = find_container_by_serial(serial)

    # Check if user is admin or owner of container
    _check_user_access_on_container(container, user, user_role)

    container.set_container_info(info)
    return True


def get_container_info_dict(serial, ikey=None, user=None, user_role="user"):
    """
    Returns the info of the given key or all infos if no key is given for the container with the given serial.

    :param serial: The serial of the container
    :param ikey: The info key or None to get all info keys
    :param user: The user getting the info
    :param user_role: The role of the user ('admin' or 'user')
    :return: The info dict
    """
    container = find_container_by_serial(serial)

    # Check if user is admin or owner of container
    _check_user_access_on_container(container, user, user_role)

    container_info = {container_info.key: container_info.value for container_info in container.get_container_info()}
    if ikey:
        if ikey in container_info.keys():
            container_info = {ikey: container_info[ikey]}
        else:
            container_info = {ikey: None}
            log.warning(f"Info key {ikey} not found in container {serial}.")
    return container_info


def delete_container_info(serial, ikey=None, user=None, user_role="user"):
    """
    Delete the info of the given key or all infos if no key is given.

    :param serial: The serial of the container
    :param ikey: The info key or None to delete all info keys
    :param user: The user adding the info
    :param user_role: The role of the user ('admin' or 'user')
    :return: True on success, False otherwise
    """
    container = find_container_by_serial(serial)

    # Check if user is admin or owner of container
    _check_user_access_on_container(container, user, user_role)

    res = container.delete_container_info(ikey)
    return res


def assign_user(serial, user: User, logged_in_user: User = None, user_role="user"):
    """
    Assign a user to a container.

    :param serial: container serial
    :param user: user to assign to the container
    :param logged_in_user: user performing this action
    :param user_role: role of the logged-in user ("admin" or "user")
    :return: True on success, False otherwise
    """
    container = find_container_by_serial(serial)

    # Check user rights on container
    if not user_role == "admin" and user != logged_in_user:
        raise PolicyError(f"User {logged_in_user} is not allowed to assign user {user} to container {serial}!")

    res = container.add_user(user)
    return res


def unassign_user(serial, user: User, logged_in_user: User = None, user_role="user"):
    """
    Unassign a user from a container.

    :param serial: container serial
    :param user: user to unassign from the container
    :param logged_in_user: user performing this action
    :param user_role: role of the logged-in user ("admin" or "user")
    :return: True on success, False otherwise
    """
    container = find_container_by_serial(serial)

    # Check user rights on container
    _check_user_access_on_container(container, logged_in_user, user_role)

    res = container.remove_user(user)
    return res


def set_container_description(serial, description, user: User = None, user_role="user"):
    """
    Set the description of a container.

    :param serial: serial of the container
    :param description: new description
    :param user: user setting the description
    :param user_role: role of the logged-in user ("admin" or "user")
    """
    container = find_container_by_serial(serial)

    # Check user rights on container
    _check_user_access_on_container(container, user, user_role)

    container.description = description


def set_container_states(serial, states, user: User = None, user_role="user"):
    """
    Set the states of a container.

    :param serial: serial of the container
    :param states: new states as list of str
    :param user: user setting the states
    :param user_role: role of the logged-in user ("admin" or "user")
    :returns: Dictionary in the format {state: success}
    """
    container = find_container_by_serial(serial)

    # Check user rights on container
    _check_user_access_on_container(container, user, user_role)

    res = container.set_states(states)
    return res


def add_container_states(serial, states, user: User = None, user_role="user"):
    """
    Add the states to a container.

    :param serial: serial of the container
    :param states: additional states as list of str
    :param user: user setting the states
    :param user_role: role of the logged-in user ("admin" or "user")
    :returns: Dictionary in the format {state: success}
    """
    container = find_container_by_serial(serial)

    # Check user rights on container
    _check_user_access_on_container(container, user, user_role)

    res = container.add_states(states)
    return res


def set_container_realms(serial, realms, allowed_realms=[]):
    """
    Set the realms of a container.

    :param serial: serial of the container
    :param realms: new realms as list of str
    :param allowed_realms: A list of realms the admin is allowed to set (None if all realms are allowed), optional
    :returns: Dictionary in the format {realm: success}, the entry 'deleted' indicates whether existing realms were
              deleted.
    """
    container = find_container_by_serial(serial)
    old_realms = [realm.name for realm in container.realms]

    # Check if admin is allowed to set the realms
    matching_realms = realms
    res_failed = {}
    if allowed_realms:
        matching_realms = list(set(realms).intersection(allowed_realms))
        excluded_realms = list(set(realms) - set(matching_realms))
        if len(excluded_realms) > 0:
            log.info(f"User is not allowed to set realms {excluded_realms} for container {serial}.")
            res_failed = {realm: False for realm in excluded_realms}

        # Check if admin is allowed to remove the old realms
        not_allowed_realms = set(old_realms) - set(allowed_realms)
        # Add realms that are not allowed to be removed to the set list
        matching_realms = list(set(matching_realms).union(not_allowed_realms))

    # Set realms
    res = container.set_realms(matching_realms, add=False)
    res.update(res_failed)
    return res


def add_container_realms(serial, realms, allowed_realms):
    """
    Add the realms to the container realms.

    :param serial: serial of the container
    :param realms: new realms as list of str
    :param allowed_realms: A list of realms the admin is allowed to set, optional
    :returns: Dictionary in the format {realm: success}, the entry 'deleted' indicates whether existing realms were
              deleted.
    """
    container = find_container_by_serial(serial)

    # Check if admin is allowed to set the realms
    matching_realms = realms
    res_failed = {}
    if allowed_realms:
        matching_realms = list(set(realms).intersection(allowed_realms))
        excluded_realms = list(set(realms) - set(matching_realms))
        if len(excluded_realms) > 0:
            log.info(f"User is not allowed to set realms {excluded_realms} for container {serial}.")
            res_failed = {realm: False for realm in excluded_realms}

    # Add realms
    res = container.set_realms(matching_realms, add=True)
    res.update(res_failed)
    return res


def get_container_realms(serial):
    """
    Get the realms of the container.

    :param serial: serial of the container
    :returns: List of realm names
    """
    container = find_container_by_serial(serial)
    return [realm.name for realm in container.realms]


def _check_user_access_on_container(container, user, user_role):
    """
    Check if the given user is the owner of the given container or an admin.

    :param container: The container object
    :param user: The user object
    :return: True if the user is the owner or admin, False otherwise
    """
    if user_role == "admin":
        return True
    elif user_role == "user":
        owners = container.get_users()
        for owner in owners:
            if owner == user:
                return True

        raise PolicyError(f"User {user} is not allowed to modify container {container.serial}.")
    else:
        raise ParameterError(f"Unknown user role {user_role}!")


def create_container_dict(container_list, no_token=False, user=None, logged_in_user_role='user',
                          allowed_token_realms=[]):
    """
    Create a dictionary for each container in the list.
    It contains the container properties, owners, realms, tokens and info.
    The information is only provided if the user is allowed to see it.

    :param container_list: List of container objects
    :param no_token: If True, the token information is not included
    :param user: The user object requesting the containers
    :param logged_in_user_role: The role of the logged-in user ('admin' or 'user')
    :param allowed_token_realms: A list of realms the admin is allowed to see tokens from
    :return: List of container dictionaries like

        ::
            [
                {
                    "type": "generic",
                    "serial": "CONT0001",
                    "description": "Container description",
                    "last_authentication": "2021-06-01T12:00:00+00:00",
                    "last_synchronization": "2021-06-01T12:00:00+00:00",
                    "states": ["active"],
                    "users": [
                        {
                            "user_name": "user1",
                            "user_realm": "realm1",
                            "user_resolver": "resolver1",
                            "user_id": 1
                        }
                        ],
                    "tokens": [
                        {
                            "serial": "TOTP0001",
                            "type": "totp",
                            "active": true,
                            ...
                        }],
                    "info": {"hash_algorithm": "SHA256", ...},
                    "realms": ["realm1", "realm2"],
                    "template": "template1"
                }, ...
            ]
    """
    res: list = []
    for container in container_list:
        container_dict = container.get_as_dict()

        if no_token:
            del container_dict["tokens"]
        else:
            token_serials = ",".join(container_dict["tokens"])
            tokens_dict_list = []
            if len(token_serials) > 0:
                tokens = get_tokens(serial=token_serials)
                tokens_dict_list = convert_token_objects_to_dicts(tokens, user=user, user_role=logged_in_user_role,
                                                                  allowed_realms=allowed_token_realms)
            container_dict["tokens"] = tokens_dict_list

        infos: dict = {}
        black_key_list = ["private_key_server", "public_key_server", "public_key_container"]
        for info in container.get_container_info():
            if info.key not in black_key_list:
                infos[info.key] = info.value
        container_dict["info"] = infos

        res.append(container_dict)

    return res


def create_endpoint_url(base_url, endpoint):
    """
    Creates the url for an endpoint.

    :param base_url: The base url of the host
    :param endpoint: The endpoint
    :return: The url for the endpoint
    """
    if endpoint not in base_url:
        if base_url[-1] != "/":
            base_url += "/"
        endpoint_url = base_url + endpoint
    else:
        endpoint_url = base_url
    return endpoint_url


def register_init(container: TokenContainer, params: dict, user: User, user_role: str):
    """
    Register a container for synchronization. The user has to be an admin or the owner of the container.

    :param container: The container object
    :param params: The parameters for the registration
    :param user: The user object
    :param user_role: The role of the user ('admin' or 'user')
    :return: True on success
    """
    # Check if user is admin or owner of container
    _check_user_access_on_container(container, user, user_role)

    # registration
    res_registration = container.init_registration(params)
    return res_registration


def unregister(container: TokenContainer, user: User, user_role: str):
    """
    Unregister a container from the synchronization. The user has to be an admin or the owner of the container.

    :param container: The container object
    :param user: The user object
    :param user_role: The role of the user ('admin' or 'user')
    :return: True on success
    """
    # Check if user is admin or owner of container
    _check_user_access_on_container(container, user, user_role)

    # registration
    res_registration = container.terminate_registration()
    return res_registration


def get_container_template_classes():
    """
    Returns a dictionary of all available container template classes in the format: { type: class }.
    New container template types have to be added here.
    """
    # className: module
    classes = {
        "ContainerTemplateBase": "privacyidea.lib.containertemplate.containertemplatebase",
        "SmartphoneContainerTemplate": "privacyidea.lib.containertemplate.smartphonetemplate",
        "YubikeyContainerTemplate": "privacyidea.lib.containertemplate.yubikeytemplate"
    }

    ret = {}
    for cls, mod in classes.items():
        try:
            m = importlib.import_module(mod)
            c = getattr(m, cls)
            ret[c.get_class_type().lower()] = c
        except Exception as ex:  # pragma: no cover
            log.warning(f"Error importing module {cls}: {ex}")

    return ret


def create_container_template(container_type: str, template_name: str, options: dict, default: bool = False):
    """
    Create a new container template.
    :param container_type: The type of the container
    :param template_name: The name of the template
    :param options: The options for the template as dictionary
    :param default: If True, the template is set as default
    :return: ID of the created template
    """
    # Check container type
    if container_type.lower() not in get_container_classes().keys():
        raise EnrollmentError(f"Type '{container_type}' is not a valid type!")

    TokenContainerTemplate(name=template_name, container_type=container_type).save()
    template = get_template_obj(template_name)
    try:
        if options:
            template.template_options = options
        if default:
            template.default = default
    except Exception as ex:
        # We need to delete the template on error, but still want to raise the original exception
        template.delete()
        raise ex

    return template.id


def create_container_template_from_db_object(db_template: TokenContainerTemplate):
    """
    Create a TokenContainerTemplate object from the given db object.

    :param db_template: The db object to create the container template from
    :return: The created container template object or None if the container template type is not supported
    """

    for ctypes, cls in get_container_template_classes().items():
        if ctypes.lower() == db_template.container_type.lower():
            try:
                template = cls(db_template)
            except Exception as ex:  # pragma: no cover
                log.warning(f"Error creating container template from db object: {ex}")
                return None
            return template
    return None


def get_templates_by_query(name: str = None, container_type: str = None, default: bool = None, page: int = 0,
                           pagesize: int = 0):
    """
    Returns a list of all templates or a list filtered by the given parameters.

    :param name: The name of the template, optional
    :param container_type: The type of the container, optional
    :param default: Filters for default templates if True or non-default if False, optional
    :param page: The number of the page to view. 0 if no pagination shall be used
    :param pagesize: The size of the page. 0 if no pagination shall be used
    :return: a dictionary with a list of templates at the key 'templates' and optionally pagination entries ('prev',
             'next', 'current', 'count')
    """
    sql_query = TokenContainerTemplate.query
    if name:
        sql_query = sql_query.filter(TokenContainerTemplate.name == name)
    if container_type:
        sql_query = sql_query.filter(TokenContainerTemplate.container_type == container_type)
    if default is not None:
        sql_query = sql_query.filter(TokenContainerTemplate.default == default)

    # paginate if requested
    if page > 0 or pagesize > 0:
        ret, db_templates = create_pagination(page, pagesize, sql_query)
    else:
        ret = {}
        db_templates = sql_query.all()

    # create class objects from db objects
    template_obj_list = [create_container_template_from_db_object(template) for template in db_templates]

    # convert to dict
    template_list = []
    for template in template_obj_list:
        template_options = {}
        if template.template_options != "":
            template_options = json.loads(template.template_options)
        template_dict = {"name": template.name,
                         "container_type": template.container_type,
                         "template_options": template_options,
                         "default": template.default}
        template_list.append(template_dict)

    ret["templates"] = template_list

    return ret


def get_template_obj(template_name: str):
    """
    Returns the template class object for the given template name.
    Raises a ResourceNotFoundError if no template with this name exists.

    :param template_name: The name of the template
    :return: The template class object
    """
    db_template = TokenContainerTemplate.query.filter(TokenContainerTemplate.name == template_name).first()
    if not db_template:
        raise ResourceNotFoundError(f"Template {template_name} does not exist.")
    template = create_container_template_from_db_object(db_template)
    return template


def set_default_template(name: str):
    """
    Sets the template of the given name as default and all other templates for the container type as non-default.

    :param name: The name of the template to be the new default template
    """
    default_template = get_template_obj(name)

    # Get all default templates for the container type and reset them to non-default
    old_default_templates = get_templates_by_query(container_type=default_template.container_type, default=True)
    for template in old_default_templates["templates"]:
        template_obj = get_template_obj(template["name"])
        template_obj.default = False

    # Set new default template
    default_template.default = True


def compare_template_dicts(template_a: dict, template_b: dict):
    """
    Compares two template dictionaries for equality.
    Returns True if the templates contain the same content, False otherwise.
    """
    equal = True

    if template_a is None or template_b is None:
        return False

    # get template options
    template_options_a = template_a.get("template_options", {})
    template_options_b = template_b.get("template_options", {})

    # TODO compare options

    # compare tokens
    tokens_a = template_options_a.get("tokens", [])
    tokens_b = template_options_b.get("tokens", [])
    if len(tokens_a) != len(tokens_b):
        # different number of tokens, templates can not be equal
        return False

    unique_tokens_a = [token for token in tokens_a if token not in tokens_b]
    unique_tokens_b = [token for token in tokens_b if token not in tokens_a]
    if len(unique_tokens_a) > 0 or len(unique_tokens_b) > 0:
        return False

    return equal


def compare_template_with_container(template: TokenContainerTemplate, container: TokenContainer):
    """
    Compares the template with the container.

    :param template: The template object
    :param container: The container object
    :return A dictionary with the differences between the template and the container in the format:

        ::
            {
                "tokens": {
                            "missing": ["hotp"],
                            "additional": ["totp"]
                            },
                "options": {
                            "missing": ["hash_algorithm"],
                            "different": ["encryption_algorithm"],
                            "additional": ["key_algorithm"]
                            }
            }
    """
    result = {"tokens": {"missing": [], "additional": []},
              "options": {"missing": [], "different": [], "additional": []}}
    template_options = json.loads(template.template_options)

    # compare template options with container info
    container_info = container.get_container_info_dict()
    for template_key, template_value in template_options.get("options", {}).items():
        if template_key not in container_info.keys():
            result["options"]["missing"].append(template_key)
        elif container_info[template_key] != template_value:
            result["options"]["different"].append(template_key)
    for container_key, value in container_info.items():
        if container_key not in template_options.get("options", {}).keys():
            result["options"]["additional"].append(container_key)

    # compare tokens
    template_tokens = template_options.get("tokens", [])
    template_token_types = [token["type"] for token in template_tokens]
    template_token_count = {ttype: template_token_types.count(ttype) for ttype in template_token_types}
    container_token_types = [token.type for token in container.get_tokens()]
    container_token_count = {ttype: container_token_types.count(ttype) for ttype in container_token_types}

    for ttype, count_template in template_token_count.items():
        count_container = container_token_count.get(ttype, 0)
        if count_template > count_container:
            result["tokens"]["missing"].extend([ttype] * (count_template - count_container))

    for ttype, count_container in container_token_count.items():
        count_template = template_token_count.get(ttype, 0)
        if count_template < count_container:
            result["tokens"]["additional"].extend([ttype] * (count_container - count_template))

    return result<|MERGE_RESOLUTION|>--- conflicted
+++ resolved
@@ -30,13 +30,8 @@
                                    convert_token_objects_to_dicts, init_token)
 from privacyidea.lib.user import User
 from privacyidea.lib.utils import hexlify_and_unicode
-<<<<<<< HEAD
-from privacyidea.models import (TokenContainer, TokenContainerOwner, Token, TokenContainerToken, TokenContainerRealm,
-                                Realm, TokenContainerTemplate, TokenContainerInfo)
-=======
-from privacyidea.models import (db, TokenContainer, TokenContainerOwner, Token,
-                                TokenContainerToken, TokenContainerRealm, Realm)
->>>>>>> 3712c767
+from privacyidea.models import (db, TokenContainer, TokenContainerOwner, Token, TokenContainerToken,
+                                TokenContainerRealm, Realm, TokenContainerTemplate, TokenContainerInfo)
 
 log = logging.getLogger(__name__)
 
@@ -238,30 +233,7 @@
     ret = {}
     # Paginate if requested
     if page > 0 or pagesize > 0:
-<<<<<<< HEAD
         ret, db_containers = create_pagination(page, pagesize, sql_query)
-=======
-        if page < 1:
-            page = 1
-        if pagesize < 1:
-            pagesize = 10
-
-        pagination = db.paginate(sql_query, page=page, per_page=pagesize,
-                                 error_out=False)
-        db_containers = pagination.items
-
-        prev = None
-        if pagination.has_prev:
-            prev = page - 1
-        nxt = None
-        if pagination.has_next:
-            nxt = page + 1
-
-        ret["prev"] = prev
-        ret["next"] = nxt
-        ret["current"] = page
-        ret["count"] = pagination.total
->>>>>>> 3712c767
     else:  # No pagination
         db_containers = sql_query.all()
 
