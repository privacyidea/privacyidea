--- conflicted
+++ resolved
@@ -1,17 +1,11 @@
 import importlib
-import inspect
 import logging
 import os
 
-from typing import List
-
 from privacyidea.lib.config import get_from_config
-from privacyidea.lib.containerclass import TokenContainerClass
 from privacyidea.lib.error import ResourceNotFoundError, ParameterError, EnrollmentError
 from privacyidea.lib.log import log_with
-from privacyidea.lib.policy import Match
 from privacyidea.lib.token import create_tokenclass_object
-from privacyidea.lib.tokenclass import TokenClass
 from privacyidea.lib.user import User
 from privacyidea.lib.utils import hexlify_and_unicode
 from privacyidea.models import TokenContainer, TokenContainerTemplate, TokenContainerOwner, Token, \
@@ -292,6 +286,7 @@
         container.add_user(User(login=user, realm=realm))
 
     container.set_states(['active'])
+
     return serial
 
 
@@ -340,15 +335,17 @@
     container = find_container_by_serial(container_serial)
     ret = {}
     for token_serial in token_serials:
-<<<<<<< HEAD
         res = container.remove_token(token_serial)
         ret[token_serial] = res
     return ret
-=======
-        container.remove_token(token_serial)
-        res = True
-    return res
->>>>>>> 604b0d82
+
+
+def add_container_info(serial, ikey, ivalue):
+    """
+    Add the given info to the container with the given serial
+    """
+    container = find_container_by_serial(serial)
+    container.add_container_info(ikey, ivalue)
 
 
 def add_container_info(serial, ikey, ivalue):
