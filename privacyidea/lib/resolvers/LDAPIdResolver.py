--- conflicted
+++ resolved
@@ -814,13 +814,8 @@
             params = self._attributes_to_ldap_attributes(mapped)
             self.l.modify(self._getDN(uid), params)
         except Exception as e:
-<<<<<<< HEAD
-            log.error("Error accessing LDAP server: {0}".format(e))
-            log.debug("{0}".format(traceback.format_exc()))
-=======
             log.error("Error accessing LDAP server: {0!s}".format(e))
             log.debug("{0!s}".format(traceback.format_exc()))
->>>>>>> 848ccd4d
             return False
 
         if self.l.result.get('result') != 0:
