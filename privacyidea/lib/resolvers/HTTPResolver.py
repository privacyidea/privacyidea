# (c) NetKnights GmbH 2025,  https://netknights.it
#
# This code is free software; you can redistribute it and/or
# modify it under the terms of the GNU AFFERO GENERAL PUBLIC LICENSE
# as published by the Free Software Foundation; either
# version 3 of the License, or any later version.
#
# This code is distributed in the hope that it will be useful,
# but WITHOUT ANY WARRANTY; without even the implied warranty of
# MERCHANTABILITY or FITNESS FOR A PARTICULAR PURPOSE. See the
# GNU AFFERO GENERAL PUBLIC LICENSE for more details.
#
# You should have received a copy of the GNU Affero General Public
# License along with this program.  If not, see <http://www.gnu.org/licenses/>.
#
# SPDX-FileCopyrightText: 2020 Bruno Cascio
# SPDX-FileCopyrightText: 2025 Jelina Unger <jelina.unger@netknights.it>
# SPDX-License-Identifier: AGPL-3.0-or-later

import re
import time
import copy
from dataclasses import dataclass
from enum import Enum
from typing import Union, Optional

from requests import Response, HTTPError

from .UserIdResolver import UserIdResolver
import requests
import logging
import json
from urllib.parse import urlencode
from pydash import get

from ..error import ParameterError, ResolverError
from ..log import log_with
from ..utils import is_true
from ...api.lib.utils import get_required

ENCODING = "utf-8"
EDITABLE = "Editable"
ATTRIBUTE_MAPPING = "attribute_mapping"
CONFIG_GET_USER_LIST = "config_get_user_list"
CONFIG_GET_USER_BY_ID = "config_get_user_by_id"
CONFIG_GET_USER_BY_NAME = "config_get_user_by_name"
CONFIG_CREATE_USER = "config_create_user"
CONFIG_EDIT_USER = "config_edit_user"
CONFIG_DELETE_USER = "config_delete_user"
CONFIG_AUTHORIZATION = "config_authorization"
CONFIG_USER_AUTH = "config_user_auth"
METHOD = "method"
ENDPOINT = "endpoint"
PARAMS = "params"
HEADERS = "headers"
REQUEST_MAPPING = "requestMapping"
RESPONSE_MAPPING = "responseMapping"
HAS_ERROR_HANDLER = "hasSpecialErrorHandler"
ERROR_RESPONSE = "errorResponse"
BASE_URL = "base_url"
ADVANCED = "advanced"
USERNAME = "username"
PASSWORD = "password"
VERIFY_TLS = "verify_tls"
TLS_CA_PATH = "tls_ca_path"
TIMEOUT = "timeout"

log = logging.getLogger(__name__)


@dataclass
class Error:
    """
    Represents an error that occurred during the resolver operation.
    Contains the error code and message.
    """
    error: bool
    code: str
    message: str


class HTTPMethod(Enum):
    GET = "get"
    POST = "post"
    PATCH = "patch"
    PUT = "put"
    DELETE = "delete"

    @classmethod
    def is_valid(cls, method: str) -> bool:
        return method.lower() in [member.value for member in cls]

    @classmethod
    def methods_with_body(cls) -> list:
        """
        Returns a list of HTTP methods that typically include a body in the request.
        """
        return [cls.POST, cls.PATCH, cls.PUT]


class RequestConfig:

    def __init__(self, config: dict, default_headers: dict, tags: Optional[dict] = None, wildcard: str = "*"):
        config = copy.deepcopy(config)
        self._method = HTTPMethod.GET
        self.method = get_required(config, METHOD)
        self.endpoint = get_required(config, ENDPOINT)

        self._header = {}
        headers = config.get(HEADERS)
        if not headers:
            headers = default_headers
        self.headers = copy.deepcopy(headers)

        self.has_error_handler = is_true(config.get(HAS_ERROR_HANDLER, False))
        self._error_response = {}
        if self.has_error_handler:
            self.error_response = config.get(ERROR_RESPONSE, {})

        self._response_mapping = {}
        self.response_mapping = config.get(RESPONSE_MAPPING, {})

        request_mapping = config.get(REQUEST_MAPPING, {})
        if isinstance(request_mapping, dict):
            request_mapping = json.dumps(request_mapping)

        # replace tags in endpoint and request mapping
        if tags:
            for tag, value in tags.items():
                self.endpoint = self.endpoint.replace(f"{{{tag}}}", str(value).replace("*", wildcard))
                request_mapping = request_mapping.replace(f"{{{tag}}}", str(value).replace("*", wildcard))
        content_type = self.headers.get("Content-Type", "application/json")
        if content_type == "application/json":
            try:
                self.request_mapping = self.get_as_dict(request_mapping)
            except json.JSONDecodeError as error:
                raise ParameterError(f"Invalid JSON format for '{REQUEST_MAPPING}' '{request_mapping}': {error}")
        else:
            self.request_mapping = request_mapping

    @staticmethod
    def get_as_dict(value: Union[str, dict]) -> dict:
        """
        Convert the given value to a dictionary.
        """
        if isinstance(value, str):
            if value:
                value_dict = json.loads(value)
            else:
                # Empty strings are handled as empty dict
                value_dict = {}
        elif isinstance(value, dict):
            value_dict = value
        else:
            raise ParameterError(f"Datatype '{type(value)}' can not be converted to dict!")
        return value_dict

    @property
    def method(self) -> HTTPMethod:
        return self._method

    @method.setter
    def method(self, value: str):
        value = value.lower()
        if not HTTPMethod.is_valid(value):
            log.debug(
                f"Invalid method '{value}'. Allowed methods are {', '.join([method.value for method in HTTPMethod])}.")
            raise ParameterError(f"Invalid method '{value}'!")
        self._method = HTTPMethod(value)

    @property
    def headers(self) -> dict:
        return self._headers

    @headers.setter
    def headers(self, value: Union[dict, str]):
        if isinstance(value, str):
            try:
                self._headers = json.loads(value)
            except json.JSONDecodeError:
                raise ParameterError(f"Invalid JSON format for '{HEADERS}': {value}")
        else:
            self._headers = value

    @property
    def response_mapping(self) -> dict:
        return self._response_mapping

    @response_mapping.setter
    def response_mapping(self, value: Union[dict, str]):
        try:
            self._response_mapping = self.get_as_dict(value)
        except json.JSONDecodeError:
            raise ParameterError(f"Invalid JSON format for '{RESPONSE_MAPPING}': {value}")
        except ParameterError:
            raise ParameterError(f"Invalid datatype '{type(value)}' for '{RESPONSE_MAPPING}'!")

    @property
    def error_response(self) -> dict:
        return self._error_response

    @error_response.setter
    def error_response(self, value: Union[dict, str]):
        try:
            self._error_response = self.get_as_dict(value)
        except json.JSONDecodeError:
            raise ParameterError(f"Invalid JSON format for '{ERROR_RESPONSE}': {value}")
        except ParameterError:
            raise ParameterError(f"Invalid datatype '{type(value)}' for '{ERROR_RESPONSE}'!")


class HTTPResolver(UserIdResolver):

    fields = {
        "endpoint": 1,
        "method": 1,
        "requestMapping": 1,
        "headers": 1,
        "responseMapping": 1,
        "hasSpecialErrorHandler": 0,
        "errorResponse": 0
    }

    def __init__(self):
        super(HTTPResolver, self).__init__()
        self.config = {}
        self.headers = {}
        self.config_get_user_by_id = {}
        self.config_user_auth = {}
        self.attribute_mapping_pi_to_user_store = {}
        self.attribute_mapping_user_store_to_pi = {}
        self._editable = False
        self.base_url = ""
        self.wildcard = "*"
        self.authorization_config = {}
        self.username = None
        self.password = None
        self._verify_tls = True
        self._tls_ca = None
        self.tls = self._verify_tls
        self.timeout = 60  # Default timeout for requests
        self._map = self.attribute_mapping_pi_to_user_store
        self.updateable = True

    @staticmethod
    def getResolverClassType() -> str:
        """
        provide the resolver type for registration
        """
        return 'httpresolver'

    @staticmethod
    def getResolverType() -> str:
        """
        getResolverType - return the type of the resolver

        :return: returns the string 'ldapresolver'
        :rtype:  string
        """
        return HTTPResolver.getResolverClassType()

    @classmethod
    def getResolverClassDescriptor(cls) -> dict:
        """
        return the descriptor of the resolver, which is
        - the class name and
        - the config description

        :return: resolver description dict
        """
        descriptor = {}
        typ = cls.getResolverClassType()
        descriptor['clazz'] = "useridresolver.HTTPResolver.HTTPResolver"
        descriptor['config'] = {
            'endpoint': 'string',
            'method': 'string',
            'headers': 'string',
            'requestMapping': 'string',
            'responseMapping': 'string',
            'hasSpecialErrorHandler': 'bool',
            'errorResponse': 'string',
            BASE_URL: 'string',
            ATTRIBUTE_MAPPING: 'dict',
            EDITABLE: 'bool',
            CONFIG_GET_USER_LIST: 'dict',
            CONFIG_GET_USER_BY_ID: 'dict',
            CONFIG_GET_USER_BY_NAME: 'dict',
            CONFIG_CREATE_USER: 'dict',
            CONFIG_EDIT_USER: 'dict',
            CONFIG_DELETE_USER: 'dict',
            CONFIG_AUTHORIZATION: 'dict',
            CONFIG_USER_AUTH: 'dict',
            ADVANCED: 'bool',
            USERNAME: 'string',
            PASSWORD: 'password',
            VERIFY_TLS: 'bool',
            TLS_CA_PATH: 'string',
            TIMEOUT: 'int'
        }
        return {typ: descriptor}

    def get_config(self) -> dict:
        """
        Returns the configuration of the resolver.
        """
        censored_config = copy.deepcopy(self.config)
        # Explicitly set values for which default configurations (in subclasses) exist
        censored_config[HEADERS] = self.headers
        censored_config[EDITABLE] = self.editable
        censored_config[VERIFY_TLS] = self._verify_tls
        censored_config["type"] = self.getResolverType()
        censored_config[TIMEOUT] = self.timeout
        if self.base_url:
            censored_config[BASE_URL] = self.base_url
        if self.attribute_mapping_pi_to_user_store:
            censored_config[ATTRIBUTE_MAPPING] = self.attribute_mapping_pi_to_user_store
        if self.authorization_config:
            censored_config[CONFIG_AUTHORIZATION] = self.authorization_config
        if PASSWORD in censored_config:
            # Remove password from config
            censored_config[PASSWORD] = "__CENSORED__"
        return censored_config

    @staticmethod
    def getResolverDescriptor() -> dict:
        """
        return the descriptor of the resolver, which is
        - the class name and
        - the config description

        :return: resolver description dict
        :rtype:  dict
        """
        return HTTPResolver.getResolverClassDescriptor()

    @property
    def editable(self) -> bool:
        """
        Return true, if the Instance! of this resolver is configured editable.
        :return:
        """
        return is_true(self._editable)

    @property
    def map(self) -> dict:
        """
        Return the attribute mapping from privacyidea to the user store.
        This is used to get the relevant attributes from the request parameters.

        :return: attribute mapping pi to user store
        """
        mapping = copy.deepcopy(self.attribute_mapping_pi_to_user_store)
        if "password" not in mapping:
            # Add the password field which is usually no attribute, but can be used in the request mapping
            mapping["password"] = "password"
        return mapping

    def getUserId(self, login_name: str) -> str:
        """
        Returns the user ID for the given username. If the user does not exist, an empty string is returned.
        If the endpoint to get the user by its username is not configured, only the username is echoed.

        :param login_name: The username to resolve
        :return: The user ID for the given username or an empty string if the user does not exist.
        """
        config_get_user_by_name = self.config.get(CONFIG_GET_USER_BY_NAME)
        if not config_get_user_by_name:
            # No endpoint configured to get user by name
            log.debug("No configuration to get user by name available.")
            return login_name

        config = RequestConfig(config_get_user_by_name, self.headers, {"username": login_name}, "")
        user_info = self._get_user(login_name, config)
        user_id = user_info.get("userid", "")
        return user_id

    def getUsername(self, userid: str) -> str:
        """
        Returns the username for the given user ID.
        """
        user_info = self.getUserInfo(userid)
        user_name = user_info.get("username", "")
        return user_name

    def getUserInfo(self, userid: str) -> dict:
        """
        This function returns all user information for a given user object
        identified by UserID.

        :param userid: ID of the user in the resolver
        :return:  dictionary, if no object is found, the dictionary is empty
        """
        config = RequestConfig(self.config_get_user_by_id, self.headers, {"userid": userid}, "")
        user_info = self._get_user(userid, config)
        return user_info

    def getUserList(self, search_dict: Optional[dict] = None) -> list[dict]:
        """
        Fetches all users from the user store according to the search dictionary.
        If the endpoint is not configured to list all users, an empty list is returned.
        """
        config_get_user_list = self.config.get(CONFIG_GET_USER_LIST)
        if not config_get_user_list:
            log.debug("No configuration to list users available.")
            return []

        config = RequestConfig(config_get_user_list, self.headers, search_dict, self.wildcard)
        user_list = self._get_user_list(search_dict, config)
        return user_list

    def add_user(self, attributes: Optional[dict] = None) -> str:
        """
        Add a new user in the useridresolver.
        This is only possible, if the UserIdResolver supports this and if
        we have write access to the user store.

        :param attributes: Attributes according to the attribute mapping
        :return: The new UID of the user.
        """
        uid = ""
        config_create_user = self.config.get(CONFIG_CREATE_USER)
        if not config_create_user:
            # No create user config available
            log.debug("No configuration to create users available.")
            return uid

        # Prepare request
        config = RequestConfig(config_create_user, self.headers, attributes, self.wildcard)
        config.headers.update(self._get_auth_header())
        request_params = config.request_mapping if config.request_mapping else {}
        request_params.update(self._pi_user_to_user_store_user(attributes))

        # Request
        response = self._do_request(config, request_params)

        # Handle Response
        success = self._create_user_error_handling(response, config)
        if success:
            if 'application/json' in response.headers.get('content-type', ""):
                # Try to get the user id from the response
                data = response.json()
                data = self._apply_response_mapping(config, data)
                uid = data.get(self.attribute_mapping_pi_to_user_store['userid'])
            if not uid:
                uid = self.getUserId(attributes.get('username', ''))
        return uid

    def delete_user(self, uid: str) -> bool:
        """
        Delete a user from the useridresolver.
        The user is referenced by the user id.

<<<<<<< HEAD
    def getUserList(self, search_dict=None):
=======
        :param uid: The uid of the user object, that should be deleted.
        :return: Returns True in case of success
>>>>>>> 0e5a9110
        """
        success = False
        config_delete_user = self.config.get(CONFIG_DELETE_USER)
        if not config_delete_user:
            # No delete user config available
            log.debug("No delete user configuration available.")
            return success

        # Prepare Request
        config = RequestConfig(config_delete_user, self.headers, {"userid": uid}, "")
        config.headers.update(self._get_auth_header())
        params = config.request_mapping if config.request_mapping else {}

        # Request
        response = self._do_request(config, params)

        # Handle Response
        success = self._delete_user_error_handling(response, config, uid)

        return success

    def update_user(self, uid: str, attributes: Optional[dict] = None) -> bool:
        """
        Update an existing user.
        This function can also be used to update the password.
        Attributes that are not contained in the dict attributes are not
        modified.

        :param uid: The uid of the user object in the resolver.
        :param attributes: Attributes to be updated.
        :return: True in case of success
        """
        success = False
        config_edit_user = self.config.get(CONFIG_EDIT_USER)
        if not config_edit_user:
            # No edit user config available
            log.debug("No edit user configuration available.")
            return success

        # Prepare Request
        config = RequestConfig(config_edit_user, self.headers, {"userid": uid}, "")
        config.headers.update(self._get_auth_header())
        request_params = config.request_mapping if config.request_mapping else {}
        request_params.update(self._pi_user_to_user_store_user(attributes))

        # Request
        response = self._do_request(config, request_params)

        # Handle Request
        success = self._update_user_error_handling(response, config, uid)

        return success

    @log_with(log, hide_args=[2])
    def checkPass(self, uid: str, password: str, username: Optional[str] = None) -> bool:
        """
        This function checks the password for a given user. The user can either be identified by the uid or the
        username.

        :param uid: The uid in the resolver
        :param password: the password to check. Usually in cleartext
        :param username: The username of the user
        :return: True or False
        """
        if not self.config_user_auth:
            # No user auth config available
            log.debug("No user authentication configuration available.")
            return False

        # Prepare Request
        config = RequestConfig(self.config_user_auth, self.headers,
                               {"userid": uid, "username": username, "password": password}, self.wildcard)
        config.headers.update(self._get_auth_header())
        request_params = config.request_mapping if config.request_mapping else {}

        # Request
        response = self._do_request(config, request_params)

        # Handle Response
        success = self._user_auth_error_handling(response, config, uid)
        return success

    def getResolverId(self) -> str:
        """
        get resolver specific information
        :return: the resolver identifier string - empty string if not exist
        """
        return self.config['endpoint'] if 'endpoint' in self.config else ''

    def loadConfig(self, config: dict):
        """
        Load the configuration from the dict into the Resolver object.
        If attributes are missing, need to set default values.
        If required attributes are missing, this should raise an
        Exception.

        For the basic http resolver the config dict must contain the following entries:
        * endpoint: str
        * method: str (e.g. "get" or "post")
        * requestMapping: str (JSON) or dict
        * responseMapping: str (JSON) or dict
        * hasSpecialErrorHandler: bool or str (e.g. "true" or "false")
        * errorResponse: str (JSON) or dict

        For the advanced http resolver the config can contain the following entries:
        * base_url: str
        * headers: dict or str (JSON)
        * attribute_mapping: dict (or JSON str)
        * Editable: bool or str (e.g. "true" or "false")
        * config_authorization: dict
        * config_user_auth: dict
        * username: str
        * password: str
        * verify_tls: bool or str (e.g. "true" or "false")
        * tls_certificate_path: str
        * timeout: int (seconds) or str e.g. "10"
        * config_get_user_by_id: dict
            - method: str (e.g. "get" or "post")
            - endpoint: str
            - headers: str (JSON) or dict
            - requestMapping: str (JSON) or dict
            - responseMapping: str (JSON) or dict
            - hasSpecialErrorHandler: bool or str (e.g. "true" or "false")
            - errorResponse: str (JSON) or dict
        * config_get_user_by_name: dict
            - see config_get_user_by_id
        * config_get_user_list: dict
            - see config_get_user_by_id
        * config_create_user
            - see config_get_user_by_id
        * config_edit_user
            - see config_get_user_by_id
        * config_delete_user
            - see config_get_user_by_id

        :param config: The configuration values of the resolver
        :type config: dict
        """
        self.config = config
        self.base_url = copy.deepcopy(config.get(BASE_URL, self.base_url))
        self.headers = config.get(HEADERS, {})
        if isinstance(self.headers, str):
            if self.headers:
                try:
                    self.headers = json.loads(self.headers)
                except json.JSONDecodeError:
                    raise ParameterError(f"Invalid JSON format for headers: {self.headers}")
            else:
                self.headers = {}
        if CONFIG_GET_USER_BY_ID not in self.config:
            # Basic HTTP Resolver config only contains config for getUserInfo
            self.config_get_user_by_id[ENDPOINT] = get_required(config, ENDPOINT)
            self.config_get_user_by_id[METHOD] = get_required(config, METHOD)
            self.config_get_user_by_id[HEADERS] = config.get(HEADERS)
            self.config_get_user_by_id[REQUEST_MAPPING] = config.get(REQUEST_MAPPING)
            self.config_get_user_by_id[RESPONSE_MAPPING] = get_required(config, RESPONSE_MAPPING)
            self.config_get_user_by_id[HAS_ERROR_HANDLER] = config.get(HAS_ERROR_HANDLER, False)
            self.config_get_user_by_id[ERROR_RESPONSE] = config.get(ERROR_RESPONSE)
        else:
            self.config_get_user_by_id = config.get(CONFIG_GET_USER_BY_ID, self.config_get_user_by_id)

        self._editable = is_true(config.get(EDITABLE, False))
        attribute_mapping = config.get(ATTRIBUTE_MAPPING)
        if isinstance(attribute_mapping, str):
            try:
                attribute_mapping = json.loads(attribute_mapping)
            except json.JSONDecodeError:
                raise ParameterError(f"Invalid JSON format for '{ATTRIBUTE_MAPPING}': {attribute_mapping}")
        if attribute_mapping:
            self.attribute_mapping_pi_to_user_store = attribute_mapping
            self.attribute_mapping_user_store_to_pi = {store_key: pi_key for pi_key, store_key in
                                                       self.attribute_mapping_pi_to_user_store.items()}
        self.authorization_config = config.get(CONFIG_AUTHORIZATION, self.authorization_config)
        if self.authorization_config:
            self.username = config.get(USERNAME)
            self.password = config.get(PASSWORD)
        self.config_user_auth = config.get(CONFIG_USER_AUTH, self.config_user_auth)
        if isinstance(self.config_user_auth, str):
            try:
                self.config_user_auth = json.loads(self.config_user_auth)
            except json.JSONDecodeError:
                raise ParameterError(f"Invalid JSON format for '{CONFIG_USER_AUTH}': {self.config_user_auth}")

        # TLS
        self._verify_tls = is_true(config.get(VERIFY_TLS, True))
        self._tls_ca = config.get(TLS_CA_PATH)
        if self._verify_tls and self._tls_ca:
            self.tls = self._tls_ca
        else:
            self.tls = self._verify_tls
        try:
            self.timeout = int(config.get(TIMEOUT, self.timeout))
        except ValueError as e:
            log.debug(f"Invalid value for '{TIMEOUT}': {config.get(TIMEOUT)}. {e}")
            raise ParameterError(f"Invalid value for '{TIMEOUT}': {config.get(TIMEOUT)}.")
        return self

    @classmethod
    def testconnection(cls, param: dict) -> tuple[bool, str]:
        """
        This function lets you test if the parameters can be used to create a
        working resolver. Also, you can use it anytime you see if the API is
        running as expected.
        The implementation should try to make a request to the HTTP API and verify
        if user can be retrieved.
        In case of success it should return a list of all tested functions.

        The following functions are tested (if configured):
            * loading the configuration
            * authorization endpoint: Retrieve an access token to use the users API
            * Resolve a test user by the user ID ("test_username" must be provided in param)
            * Resolve a test user by the username ("test_username" must be provided in param)
            * List all users
            * Evaluate config to check a users password
            * Evaluate config to create a user
            * Evaluate config to edit a user
            * Evaluate config to delete a user

        :param param: The parameters that should be saved as the resolver
        :return: returns True in case of success and a raw response
        """
        success = False
        description = ""
        tested_configs = []
        try:
            resolver = cls()
            resolver.loadConfig(param)
            # backward compatibility: only sends username in testUser
            test_user = param.get("testUser")
            # But for a full test we need both, username und user id of a test user
            test_username = param.get("test_username", test_user)
            test_userid = param.get("test_userid")

            try:
                if resolver._get_auth_header():
                    tested_configs.append("Authorization")
            except Exception as e:
                description = f"Failed to get authorization header: {e}"
                return False, description

            if test_userid:
                # First try to get the user by id
                try:
                    user_name = resolver.getUsername(test_userid)
                    if user_name:
                        if user_name == test_username or not test_username:
                            success = True
                            tested_configs.append("Get user by ID")
                        else:
                            description = (
                                f"Defined username '{test_username}' does not match resolved username '{user_name}' "
                                f"for the user id '{test_userid}'.")
                    else:
                        description = f"No user found for user ID '{test_userid}'."
                except Exception as e:
                    description = f"Failed to get user by ID '{test_userid}': {e}"
                if not success:
                    return success, description

            if test_username:
                # Try to get the user by name
                success = False
                try:
                    user_id = resolver.getUserId(test_username)
                    if user_id:
                        if user_id == test_userid or not test_userid:
                            success = True
                            tested_configs.append("Get user by name")
                        else:
                            description = (
                                f"Defined user id '{test_userid}' does not match resolved user id '{user_id}' "
                                f"for the username '{test_username}'.")
                    else:
                        description = f"No user found for username '{test_username}'."
                except Exception as e:
                    description = f"Failed to get user by name: {e}"
                if not success:
                    return success, description

            # Try to get the user list
            success = False
            try:
                resolver.getUserList()
            except Exception as e:
                description = f"Failed to get user list: {e}"
                return success, description
            success = True

            tested_configs.append("User List")
            description = f"Resolver config seems to be OK. Tested configurations: {', '.join(tested_configs)}."

            # Load config to check the users password
            if param.get(CONFIG_USER_AUTH):
                try:
                    RequestConfig(param.get(CONFIG_USER_AUTH), resolver.headers, {"username": test_username,
                                                                                  "password": "test"}, "")
                except Exception as e:
                    description = f"Failed to load config to check user password: {e}"
                    return False, description

            # Load the config for the write functions, but not call them
            if param.get(EDITABLE):
                if param.get(CONFIG_CREATE_USER):
                    try:
                        RequestConfig(param.get(CONFIG_CREATE_USER), resolver.headers, {})
                    except Exception as e:
                        description = f"Failed to load create user config: {e}"
                        return False, description
                if param.get(CONFIG_EDIT_USER):
                    try:
                        RequestConfig(param.get(CONFIG_EDIT_USER), resolver.headers, {"userid": "0000-0000-0000-0000"})
                    except Exception as e:
                        description = f"Failed to load edit user config: {e}"
                        return False, description
                if param.get(CONFIG_DELETE_USER):
                    try:
                        RequestConfig(param.get(CONFIG_DELETE_USER), resolver.headers,
                                      {"userid": "0000-0000-0000-0000"})
                    except Exception as e:
                        description = f"Failed to load delete user config: {e}"
                        return False, description

        except Exception as e:
            success = False
            description = f"Failed: {e}"

        return success, description

    #
    #   Private methods
    #

    def _user_store_user_to_pi_user(self, user: dict) -> dict:
        """
        Maps the attributes from the user store to the attributes used in privacyidea.

        :param user: Dictionary containing user attributes from the user store
        :return: Dictionary containing user attributes mapped to privacyidea
        """
        pi_user = {}
        for key, value in user.items():
            if key in self.attribute_mapping_user_store_to_pi:
                pi_user[self.attribute_mapping_user_store_to_pi[key]] = value
        return pi_user

    def _pi_user_to_user_store_user(self, pi_user: dict) -> dict:
        """
        Maps the attributes used in privacyidea to the attributes from the user store.

        :param pi_user: Dictionary containing user attributes from privacyidea
        :return: Dictionary containing user attributes mapped to the user store
        """
        user = {}
        for key, value in pi_user.items():
            if key in self.attribute_mapping_pi_to_user_store:
                user[self.attribute_mapping_pi_to_user_store[key]] = value
        return user

    def _replace_resolver_specific_tags(self, config: RequestConfig):
        """
        Replaces resolver-specific tags in the configuration with their actual values.

        :param config: The configuration dictionary for the request
        :return: The configuration dictionary with tags replaced
        """
        return config

    def _get_auth_header(self) -> dict:
        """
        Returns the auth header for the request. Typically, this requests an access token for a service account.
        The resulting authorization header can be used to access the user endpoints of the API.
        If the authorization is not configure an empty dict is returned.
        """
        # TODO: Cache implementation

        auth_header = {}
        if not self.authorization_config:
            return auth_header

        config = RequestConfig(self.authorization_config, {"Content-Type": "application/x-www-form-urlencode"},
                               {"username": self.username, "password": self.password}, "")

        response = self._do_request(config, config.request_mapping)

        success = self._auth_header_error_handling(response, config)
        if success:
            json_result = response.json()
            auth_header = self._apply_response_mapping(config, json_result)
        else:
            raise ResolverError("Failed to get authorization header.")

        return auth_header

    @staticmethod
    def _apply_response_mapping(config: RequestConfig, result: dict) -> dict:
        """
        Applies the response mapping defined in the configuration to the result dictionary. Only keys defined in the
        response mapping are included in the returned dictionary. The tags are replaced with the corresponding values
        from the result dictionary.
        If not response mapping is defined the original result is returned.

        :param config: Configuration containing the response mapping
        :param result: The original result dictionary from the HTTP response
        :return: A dictionary containing the mapped response
        """
        mapped_response = result if not config.response_mapping else {}
        for key, value in config.response_mapping.items():
            reg_str = "\\{(.+?)\\}"
            all_tags = re.findall(reg_str, value)
            if len(all_tags) == 1 and value.startswith('{') and value.endswith('}'):
                # If the value only consists of the tag, we allow different datatypes
                value = get(result, all_tags[0])
            else:
                # Multiple tags or the value contains further text: tag values are handled as strings
                for tag in all_tags:
                    value = value.replace(f"{{{tag}}}", str(get(result, tag, "")))
            mapped_response[key] = value
        return mapped_response

    def _do_request(self, config: RequestConfig, params: Union[dict, str]) -> Response:
        """
        Performs the HTTP request based on the provided configuration and parameters.

        :param config: Configuration for the HTTP request
        :param params: Request parameters
        :return: The response object from the HTTP request
        """
        if config.endpoint.startswith("http"):
            config.endpoint = config.endpoint
        else:
            config.endpoint = self.base_url + config.endpoint
        config = self._replace_resolver_specific_tags(config)

        json_params = None
        if isinstance(params, dict) and config.method in HTTPMethod.methods_with_body():
            # params are dict than we can pass them as json parameters to be formatted correctly
            json_params = params
            params = None

        start_time = time.time()
        if config.method == HTTPMethod.GET:
            response = requests.get(config.endpoint, params=urlencode(params or {}), headers=config.headers,
                                    timeout=self.timeout,
                                    verify=self.tls)
        elif config.method == HTTPMethod.POST:
            response = requests.post(config.endpoint, json=json_params, data=params, headers=config.headers,
                                     timeout=self.timeout,
                                     verify=self.tls)
        elif config.method == HTTPMethod.PUT:
            response = requests.put(config.endpoint, json=json_params, data=params, headers=config.headers,
                                    timeout=self.timeout,
                                    verify=self.tls)
        elif config.method == HTTPMethod.PATCH:
            response = requests.patch(config.endpoint, json=json_params, data=params, headers=config.headers,
                                      timeout=self.timeout,
                                      verify=self.tls)
        elif config.method == HTTPMethod.DELETE:
            response = requests.delete(config.endpoint, params=urlencode(params or {}), headers=config.headers,
                                       timeout=self.timeout, verify=self.tls)
        else:  # pragma: no cover
            # Should not happen as the method is already checked in the config object
            raise ResolverError(f"Unsupported HTTP method: {config.method}")
        end_time = time.time()
        log.debug(f"Request took {end_time - start_time:.2f} seconds: {config.method.value.upper()} {config.endpoint}")

        return response

    def _get_user(self, user_identifier: str, config: RequestConfig) -> dict:
        """
        Fetches a single user from the user store

        :param user_identifier: Either the UID or the username
        :param config: Configuration to fetch the user
        :return: Dictionary containing pi conform user attributes
        """
        # Request
        config.headers.update(self._get_auth_header())
        params = config.request_mapping if config.request_mapping else {}
        response = self._do_request(config, params)

        # Error handling
        success = self._get_user_error_handling(response, config, user_identifier)

        # Map user store attributes to pi attributes
        user_info = {}
        if success:
            user_info = response.json()
            if config.response_mapping:
                # Apply custom response mapping
                user_info = self._apply_response_mapping(config, user_info)
            if self.attribute_mapping_user_store_to_pi:
                # Apply general attribute mapping
                user_info = self._user_store_user_to_pi_user(user_info)

        return user_info

    def _get_user_list_from_response(self, response: Union[dict, list]) -> list[dict]:
        """
        Extracts the user list from the response body.
        By default, we expect that there is no further nesting.

        :param response: The response body from the HTTP request
        :return: List of dictionaries containing user attributes
        """
        return response

    def _get_search_params(self, search_dict: dict) -> dict:
        """
        Returns a dictionary containing the search parameters in the format expected by the user store API.
        The values in the search_dict are mapped to the user store attributes using the attribute mapping and the
        default wildcard '*' is replaced with the configured wildcard.
        """
        request_parameters = {}
        if not search_dict:
            # If no search parameters are provided, return an empty dict
            return request_parameters

        for key, value in search_dict.items():
            user_store_key = self.attribute_mapping_pi_to_user_store.get(key)
            if user_store_key:
                value = value.replace("*", self.wildcard)
                if value:
                    request_parameters[user_store_key] = value
            else:
                log.debug(
                    f"Search parameter '{key}' not found in attribute mapping. Searching without this parameter.")
        return request_parameters

    def _get_user_list(self, search_dict: dict, config: RequestConfig) -> list[dict]:
        """
        Fetches a list of users from the user store.

        :param search_dict: Dictionary containing search parameters that are added as query to the endpoint url
        :param config: Configuration contains all information of the api endpoint to fetch the users.
        :return: List of dictionaries containing pi conform user attributes
        """
        request_params = config.request_mapping if config.request_mapping else {}
        request_params.update(self._get_search_params(search_dict))
        config.headers.update(self._get_auth_header())

        response = self._do_request(config, request_params)

        self._get_user_list_error_handling(response, config)

        # Map user store attributes to pi attributes
        json_result = response.json()
        json_result = self._apply_response_mapping(config, json_result)
        user_store_users = self._get_user_list_from_response(json_result)
        users = [self._user_store_user_to_pi_user(user) for user in user_store_users]

        return users

    # Error Handling

    @staticmethod
    def get_error(response: Response) -> Error:
        """
        Extracts a potential error from the response.

        :param response: Response object
        :return: Error dataclass containing the error info
        """
        return Error(False, "", "")

    @staticmethod
    def _custom_error_handling(response: Response, config: RequestConfig) -> bool:
        """
        Checks if all entries of the custom error response are contained in the response.
        """
        success = True
        if response.status_code == 204:
            return success

        # If the response is not empty, we can check for custom error handling
        if not config.has_error_handler:
            return success
        json_result = response.json()
        # verify if error response mapping is a subset of the json http response
        if isinstance(json_result, dict) and config.error_response is not None:
            if all([x in json_result.items() for x in config.error_response.items()]):
                log.error(json_result)
                success = False
        return success

    def default_error_handling(self, response: Response, config: RequestConfig) -> bool:
        """
        Checks if an HTTP error occurred and raise it or if the custom error handling fits the response.

        :param response: The response object from the HTTP request
        :param config: Configuration for the endpoint containing information about special error handling
        :return: True if the request was successful, False otherwise
        """
        try:
            # Raises HTTPError, if one occurred.
            response.raise_for_status()
        except HTTPError as error:
            log.info(f"HTTP error occurred: {error}")
            return False

        success = self._custom_error_handling(response, config)
        return success

    def _get_user_list_error_handling(self, response: Response, config: RequestConfig):
        """
        Handles the error response from the user store

        :param response: The response object from the HTTP request
        :param config: Configuration for the endpoint containing information about special error handling
        :return: True if the request was successful, False otherwise
        """
        success = self.default_error_handling(response, config)
        if not success:
            raise ResolverError("Failed to get the user list!")
        return success

    def _get_user_error_handling(self, response: Response, config: RequestConfig, user_identifier: str) -> bool:
        """
        Handles the error response from the user store.
        We do not raise an error here, as this would block many other functionalities, e.g. listing tokens with a token
        for a user that does not exist.

        :param response: The response object from the HTTP request
        :param config: Configuration for the endpoint containing information about special error handling
        :param user_identifier: Either the username or user id (used for logging)
        :return: True if the request was successful, False otherwise
        """
        success = self.default_error_handling(response, config)
        return success

    def _create_user_error_handling(self, response: Response, config: RequestConfig):
        """
        Handles the error response from the user store when creating a user

        :param response: The response object from the HTTP request
        :param config: Configuration for the endpoint containing information about special error handling
        """
        success = self.default_error_handling(response, config)
        if not success:
            raise ResolverError("Failed to create a user in the user store.")
        return success

    def _update_user_error_handling(self, response: Response, config: RequestConfig, user_identifier: str) -> bool:
        """
        Handles the error response from the user store when updating a user.
        Does not raise an exception, as this is handled from the API function.

        :param response: The response object from the HTTP request
        :param config: Configuration for the endpoint containing information about special error handling
        """
        success = self.default_error_handling(response, config)
        return success

    def _delete_user_error_handling(self, response: Response, config: RequestConfig, user_identifier: str) -> bool:
        """
        Handles the error response from the user store when deleting a user.
        Does not raise an exception, as this is handled from the API function.

        :param response: The response object from the HTTP request
        :param config: Configuration for the endpoint containing information about special error handling
        """
        success = self.default_error_handling(response, config)
        return success

    def _auth_header_error_handling(self, response: Response, config: RequestConfig) -> bool:
        """
        Handles the error response from the user store when trying to get the authorization header.

        :param response: The response object from the HTTP request
        :param config: Configuration for the endpoint containing information about special error handling
        :return: True if the password check was successful, False otherwise
        """
        success = self.default_error_handling(response, config)
        return success

    def _user_auth_error_handling(self, response: Response, config: RequestConfig, user_identifier: str) -> bool:
        """
        Handles the error response from the user store when checking a user's password

        :param response: The response object from the HTTP request
        :param config: Configuration for the endpoint containing information about special error handling
        :param user_identifier: The user identifier (username or user id)
        :return: True if the password check was successful, False otherwise
        """
        success = self.default_error_handling(response, config)
        return success<|MERGE_RESOLUTION|>--- conflicted
+++ resolved
@@ -450,12 +450,8 @@
         Delete a user from the useridresolver.
         The user is referenced by the user id.
 
-<<<<<<< HEAD
-    def getUserList(self, search_dict=None):
-=======
         :param uid: The uid of the user object, that should be deleted.
         :return: Returns True in case of success
->>>>>>> 0e5a9110
         """
         success = False
         config_delete_user = self.config.get(CONFIG_DELETE_USER)
