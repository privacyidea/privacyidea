#  privacyIDEA is a fork of LinOTP
#
#  2015-11-03   Cornelius Kölbel <cornelius@privacyidea.org>
#               Add memberfunction "exist"
#  2015-06-06   Cornelius Kölbel <cornelius@privacyidea.org>
#               Add the possibility to update the user data.
#  Nov 27, 2014 Cornelius Kölbel <cornelius@privacyidea.org>
#               Migration to flask
#               Rewrite of methods
#               100% test code coverage
#  May 08, 2014 Cornelius Kölbel
#
#  License:  AGPLv3
#  contact:  http://www.privacyidea.org
#
# 2014-10-03 fix getUsername function
#            Cornelius Kölbel <cornelius@privcyidea.org>
#
#  Copyright (C) 2010 - 2014 LSE Leading Security Experts GmbH
#  License:  AGPLv3
#  contact:  http://www.linotp.org
#            http://www.lsexperts.de
#            linotp@lsexperts.de
#
# This code is free software; you can redistribute it and/or
# modify it under the terms of the GNU AFFERO GENERAL PUBLIC LICENSE
# License as published by the Free Software Foundation; either
# version 3 of the License, or any later version.
#
# This code is distributed in the hope that it will be useful,
# but WITHOUT ANY WARRANTY; without even the implied warranty of
# MERCHANTABILITY or FITNESS FOR A PARTICULAR PURPOSE.  See the
# GNU AFFERO GENERAL PUBLIC LICENSE for more details.
#
# You should have received a copy of the GNU Affero General Public
# License along with this program.  If not, see <http://www.gnu.org/licenses/>.
#
__doc__ = '''There are the library functions for user functions.
It depends on the lib.resolver and lib.realm.

There are and must be no dependencies to the token functions (lib.token)
or to webservices!

This code is tested in tests/test_lib_user.py
'''

import hashlib
import logging
import traceback

from .error import UserError
from ..api.lib.utils import (getParam,
                             optional)
from .log import log_with
from .resolver import (get_resolver_object,
                       get_resolver_type)

from .realm import (get_realms, realm_is_defined,
                    get_default_realm,
                    get_realm, get_realm_id)
from .config import get_from_config, SYSCONF
from .framework import get_app_config_value
from .usercache import (user_cache, cache_username, user_init, delete_user_cache)
from privacyidea.models import CustomUserAttribute, db

log = logging.getLogger(__name__)


class User(object):
    """
    The user has the attributes
      login, realm and resolver.
    Usually a user can be found via "login@realm".

    A user object with an empty login and realm should not exist,
    whereas a user object could have an empty resolver.
    """

    # In some test case the login attribute from a not
    # initialized user is requested. This is why we need
    # these dummy class attributes.
    login = ""
    realm = ""
    resolver = ""

    # NOTE: Directly decorating the class ``User`` breaks ``isinstance`` checks,
    # which is why we have to decorate __init__
    @log_with(log)
    def __init__(self, login="", realm="", resolver="", uid=None):
        self.login = login or ""
        self.used_login = self.login
        self.realm = (realm or "").lower()
        self.realm_id = None
        if resolver == "**":
            resolver = ""
        self.resolver = resolver or ""
        self.uid = uid
        self.rtype = None
        # Hash of already checked passwords and their result. If a user has multiple token, it is not necessary to check
        # the same password multiple times. However, we can not differentiate between PIN+OTP and just PIN, so this dict
        # will have an entry for PIN+OTP (likely to fail) and then the OTP cut off to just PIN. In case the PIN was
        # given in the request, the dict will have only one entry.
        self._checked_passwords = {}
        if not self.login and not self.resolver and uid is not None:
            raise UserError("Can not create a user object from a uid without a resolver!")
        # Enrich user object with information from the userstore or from the
        # user cache
        if login or uid is not None:
            self._get_user_from_userstore()
            # Just store the resolver type
            self.rtype = get_resolver_type(self.resolver)
            # Add realm_id to User object
            self.realm_id = get_realm_id(self.realm)

    @user_cache(user_init)
    def _get_user_from_userstore(self):
        if not self.resolver:
            # set the resolver implicitly!
            self._get_resolvers()

        # Get Identifiers
        if self.resolver:
            y = get_resolver_object(self.resolver)
            if y is None:
                raise UserError("The resolver '{0!s}' does not exist!".format(
                    self.resolver))
            if self.uid is None:
                # Determine the uid
                self.uid = y.getUserId(self.login)
            if not self.login:
                # Determine the login if it does not exist or
                self.used_login = self.login = y.getUsername(self.uid)
            if y.has_multiple_loginnames:
                # if the resolver has multiple logins the primary login might be another value!
                self.login = y.getUsername(self.uid)

    def is_empty(self):
        # ignore if only resolver is set! as it makes no sense
        if len(self.login or "") + len(self.realm or "") == 0:
            return True
        else:
            return False

    def __eq__(self, other):
        """
        Compare two User Objects.

        :param other: The other User object, to which this very object is
        compared.
        :type other: User object
        :return: True or False
        :rtype: bool
        """
        if not isinstance(other, type(self)):
            log.info("Comparing a non-user object: {0!s} != {1!s}.".format(self, type(other)))
            return False
        if (self.resolver != other.resolver) or (self.realm != other.realm):
            log.info("Users are not in the same resolver and realm: "
                     "{0!s} != {1!s}.".format(self, other))
            return False
        if self.uid and other.uid:
            log.debug("Comparing based on uid: {0!s} vs {1!s}".format(self.uid, other.uid))
            return self.uid == other.uid
        log.debug("Comparing based on login: {0!s} vs {1!s}".format(self.login, other.login))
        return self.login == other.login

    def __ne__(self, other):
        """
        Compare two user objects and return true, if they are not equal

        :param other: The other User object
        :return: True or False
        """
        return not self.__eq__(other)

    def __hash__(self):
        return hash((type(self), self.login, self.resolver, self.realm))

    def __str__(self):
        ret = "<empty user>"
        if not self.is_empty():
            # Realm and resolver should always be ASCII
            conf = ''
            if self.resolver:
                conf = '.{0!s}'.format(self.resolver)
            ret = '<{0!s}{1!s}@{2!s}>'.format(self.login, conf, self.realm)
        return ret

    def __repr__(self):
        ret = ("User(login={0!r}, realm={1!r}, resolver={2!r})".format(
            self.login, self.realm, self.resolver))
        return ret

    def __bool__(self):
        return not self.is_empty()

    __nonzero__ = __bool__

    @log_with(log)
    def get_ordered_resolvers(self):
        """
        returns a list of resolver names ordered by priority.
        The resolver with the lowest priority is the first.
        If resolvers have the same priority, they are ordered alphabetically.

        :return: list of resolver names
        :rtype: list
        """
        resolver_tuples = []
        realm_config = get_realms(self.realm)
        resolvers_in_realm = realm_config.get(self.realm, {}).get("resolver", [])
        for resolver in resolvers_in_realm:
            # append a tuple
            resolver_tuples.append((resolver.get("name"),
                                    resolver.get("priority") or 1000,
                                    resolver.get("node")))

        # sort the resolvers by the 2nd entry in the tuple, the priority
        sorted_resolvers = sorted(resolver_tuples, key=lambda res: res[1])
        # if the resolver contains a node setting, we only add it if it is on the correct node
        local_node_uuid = get_app_config_value("PI_NODE_UUID")
        resolvers = [r[0] for r in sorted_resolvers if not r[2] or r[2] == local_node_uuid]
        # remove duplicate resolver names but keeping the order
        seen = set()
        return [x for x in resolvers if not (x in seen or seen.add(x))]

    def _get_resolvers(self, all_resolvers=False):
        """
        This returns the list of the resolvernames of the user.
        If no resolver attribute exists at the moment, the user is searched
        in the realm and according to this the resolver attribute is set.

        It will only return one resolver in the list for backward compatibility

        .. note:: If the user does not exist in the realm, then an empty
           list is returned!

        :param all_resolvers: return all resolvers (of a realm), in which
            the user is contained
        :return: list of resolvers for self.login
        :rtype: list of strings
        """
        if self.resolver:
            return [self.resolver]

        resolvers = []
        for resolvername in self.get_ordered_resolvers():
            # test, if the user is contained in this resolver
            if self._locate_user_in_resolver(resolvername):
                break
        if self.resolver:
            resolvers = [self.resolver]
        return resolvers

    def _locate_user_in_resolver(self, resolvername):
        """
        Try to locate the user (by self.login) in the resolver with the given name.
        In case of success, this sets `self.resolver` as well as `self.uid`
        and returns True. If the resolver does not exist or the user does
        not exist in the resolver, False is returned.
        :param resolvername: string denoting the resolver name
        :return: boolean
        """
        y = get_resolver_object(resolvername)
        if y is None:  # pragma: no cover
            log.info("Resolver {0!r} not found!".format(resolvername))
            return False
        else:
            uid = y.getUserId(self.login)
            if uid not in ["", None]:
                log.info("user {0!r} found in resolver {1!r}".format(self.login,
                                                                     resolvername))
                log.info("userid resolved to {0!r} ".format(uid))
                self.resolver = resolvername
                self.uid = uid
                # We do not need to search other resolvers!
                return True
            else:
                log.debug("user {0!r} not found"
                          " in resolver {1!r}".format(self.login, resolvername))
                return False

    def get_user_identifiers(self):
        """
        This returns the UserId  information from the resolver object and
        the resolvertype and the resolvername
        (former: getUserId)
        (former: getUserResolverId)
        :return: The userid, the resolver type and the resolver name
                 like (1000, "passwdresolver", "resolver1")
        :rtype: tuple
        """
        if not self.resolver:
            raise UserError("The user can not be found in any resolver in "
                            "this realm!")
        return self.uid, self.rtype, self.resolver

    def exist(self):
        """
        Check if the user object exists in the user store
        :return: True or False
        """
        return bool(self.uid)

    @property
    def info(self):
        """
        return the detailed information for the user

        :return: a dict with all the userinformation
        :rtype: dict
        """
        if self.is_empty():
            # An empty user has no info
            return {}
        (uid, _rtype, _resolver) = self.get_user_identifiers()
        if uid is None:
            return {}
        y = get_resolver_object(self.resolver)
        user_info = y.getUserInfo(uid)
        # Now add the custom attributes, this is used e.g. in ADDUSERINRESPONSE
        user_info.update(self.attributes)
        return user_info

    @log_with(log)
    def set_attribute(self, attrkey, attrvalue, attrtype=None):
        """
        Set a custom attribute for a user

        :param attrkey: The key of the attribute
        :param attrvalue: The value of the attribute
        :return: The id of the attribute setting
        """
        ua = CustomUserAttribute(user_id=self.uid, resolver=self.resolver, realm_id=self.realm_id,
                                 Key=attrkey, Value=attrvalue, Type=attrtype).save()
        return ua

    @property
    def attributes(self):
        """
        returns the custom attributes of a user
        :return: a dictionary of attributes with keys and values
        """
        return get_attributes(self.uid, self.resolver, self.realm_id)

    @log_with(log)
    def delete_attribute(self, attrkey=None):
        """
        Delete the given key as custom user attribute.
        If no key is given, then all attributes are deleted

        :param attrkey: The key to delete
        :return: The number of deleted rows
        """
        if attrkey:
            ua = CustomUserAttribute.query.filter_by(user_id=self.uid, resolver=self.resolver,
                                                     realm_id=self.realm_id, Key=attrkey).delete()
        else:
            ua = CustomUserAttribute.query.filter_by(user_id=self.uid, resolver=self.resolver,
                                                     realm_id=self.realm_id).delete()
        db.session.commit()
        return ua

    @log_with(log)
    def get_user_phone(self, phone_type='phone', index=None):
        """
        Returns the phone number or a list of phone numbers of a user.

        :param phone_type: The type of the phone, i.e. either mobile or
                           phone (land line)
        :type phone_type: string
        :param index: The index of the selected phone number of list of the phones of the user.
            If the index is given, this phone number as string is returned.
            If the index is omitted, all phone numbers are returned.

        :returns: list with phone numbers of this user object
        """
        userinfo = self.info
        if phone_type in userinfo:
            phone = userinfo[phone_type]
            log.debug("got user phone {0!r} of type {1!r}".format(phone, phone_type))
            if isinstance(phone, list) and index is not None:
                if len(phone) > index:
                    return phone[index]
                else:
                    log.warning("userobject ({0!r}) has not that much "
                                "phone numbers ({1!r} of {2!r}).".format(self, index, phone))
                    return ""
            else:
                return phone
        else:
            log.warning("userobject ({0!r}) has no phone of type {1!r}.".format(self, phone_type))
            return ""

    @log_with(log)
    def get_user_realms(self):
        """
        Returns a list of the realms, a user belongs to.
        Usually this will only be one realm.
        But if the user object has no realm but only a resolver,
        than all realms, containing this resolver are returned.
        This function is used for the policy module

        :return: realms of the user
        :rtype: list
        """
        allRealms = get_realms()
        Realms = []
        if self.realm == "" and self.resolver == "":
            defRealm = get_default_realm().lower()
            Realms.append(defRealm)
            self.realm = defRealm
        elif self.realm != "":
            Realms.append(self.realm.lower())
        else:
            # User has no realm!
            # we have got a resolver and will get all realms
            # the resolver belongs to.
            for key, val in allRealms.items():
                log.debug("evaluating realm {0!r}: {1!r} ".format(key, val))
                for reso in val.get('resolver', []):
                    resoname = reso.get("name")
                    if resoname == self.resolver:
                        Realms.append(key.lower())
                        log.debug("added realm %r to Realms due to "
                                  "resolver %r" % (key, self.resolver))
        return Realms

    @log_with(log, log_entry=False)
    def check_password(self, password):
        """
        The password of the user is checked against the user source

        :param password: The clear text password
        :return: the username of the authenticated user.
                 If unsuccessful, returns None
        :rtype: string/None
        """
        success = None

        # The password hash is used to avoid multiple password checks at the
        # resolver. It is not persisted in any way and only stored in memory for
        # the duration of the request.
        password_hash = hashlib.sha3_512(password.encode("utf-8")).hexdigest()

        try:
            log.info(f"User {self.login} from realm {self.realm} tries to authenticate")
            # If the password was already checked, return the known result
            if password_hash in self._checked_passwords.keys():
                if self._checked_passwords[password_hash]:
                    success = f"{self.login}@{self.realm}"
                    log.debug(f"Successfully authenticated user {self} from request cache.")
                else:
                    log.info(f"User {self} failed to authenticate from request cache.")
                return success
            res = self._get_resolvers()
            # Now we know, the resolvers of this user, and we can verify the password
            if len(res) == 1:
                y = get_resolver_object(self.resolver)
                uid, _rtype, _rname = self.get_user_identifiers()
                if y.checkPass(uid, password):
                    success = f"{self.login}@{self.realm}"
                    log.debug(f"Successfully authenticated user {self}.")
                    self._checked_passwords[password_hash] = True
                else:
                    log.info(f"User {self} failed to authenticate.")
                    self._checked_passwords[password_hash] = False

            elif not res:
                log.error(f"The user {self!r} exists in NO resolver.")
        except UserError as e:  # pragma: no cover
            log.error(f"Error while trying to verify the username: {e}")
        except Exception as e:  # pragma: no cover
            log.error(f"Error checking password within module {e}")
            log.debug(f"{traceback.format_exc()}")

        return success

    @log_with(log)
    def get_search_fields(self):
        """
        Return the valid search fields of a user.
        The search fields are defined in the UserIdResolver class.

        :return: searchFields with name (key) and type (value)
        :rtype: dict
        """
        searchFields = {}

        for reso in self._get_resolvers():
            # try to load the UserIdResolver Class
            try:
                y = get_resolver_object(reso)
                sf = y.getSearchFields()
                searchFields[reso] = sf

            except Exception as e:  # pragma: no cover
                log.warning("module {0!r}: {1!r}".format(reso, e))

        return searchFields

    # If passwords should not be logged, we hide it from the log entry
    @log_with(log, hide_kwargs=["password"])
    def update_user_info(self, attributes, password=None):
        """
        This updates the given attributes of a user.
        The attributes can be "username", "surname", "givenname", "email",
        "mobile", "phone", "password"

        :param attributes: A dictionary of the attributes to be updated
        :type attributes: dict
        :param password: The password of the user
        :return: True in case of success
        """
        if password is not None:
            attributes["password"] = password
        success = False
        try:
            log.info("User info for user {0!r}@{1!r} about to "
                     "be updated.".format(self.login, self.realm))
            res = self._get_resolvers()
            # Now we know, the resolvers of this user and we can update the
            # user
            if len(res) == 1:
                y = get_resolver_object(self.resolver)
                if not y.updateable:  # pragma: no cover
                    log.warning("The resolver {0!r} is not updateable.".format(y))
                else:
                    uid, _rtype, _rname = self.get_user_identifiers()
                    if y.update_user(uid, attributes):
                        success = True
                        # Delete entries corresponding to the old username from the user cache
                        delete_user_cache(username=self.login, resolver=self.resolver)
                        # If necessary, update the username
                        if attributes.get("username"):
                            self.login = attributes.get("username")
                        log.info("Successfully updated user {0!r}.".format(self))
                    else:  # pragma: no cover
                        log.info("user {0!r} failed to update.".format(self))

            elif not res:  # pragma: no cover
                log.error("The user {0!r} exists in NO resolver.".format(self))
        except UserError as exx:  # pragma: no cover
            log.error("Error while trying to verify the username: {0!r}".format(exx))

        return success

    @log_with(log)
    def delete(self):
        """
        This deletes the user in the user store. I.e. the user in the SQL
        database or the LDAP gets deleted.

        Returns True in case of success
        """
        success = False
        try:
            log.info("User {0!r}@{1!r} about to be deleted.".format(self.login, self.realm))
            res = self._get_resolvers()
            # Now we know, the resolvers of this user and we can delete it
            if len(res) == 1:
                y = get_resolver_object(self.resolver)
                if not y.updateable:  # pragma: no cover
                    log.warning("The resolver {0!r} is not updateable.".format(y))
                else:
                    uid, _rtype, _rname = self.get_user_identifiers()
                    if y.delete_user(uid):
                        success = True
                        log.info("Successfully deleted user {0!r}.".format(self))
                        # Delete corresponding entry from the user cache
                        delete_user_cache(username=self.login, resolver=self.resolver)
                    else:  # pragma: no cover
                        log.info("user {0!r} failed to update.".format(self))

            elif not res:  # pragma: no cover
                log.error("The user {0!r} exists in NO resolver.".format(self))
        except UserError as exx:  # pragma: no cover
            log.error("Error while trying to verify the username: {0!r}".format(exx))
        except Exception as exx:  # pragma: no cover
            log.error("Error checking password within module {0!r}".format(exx))
            log.debug("{0!s}".format(traceback.format_exc()))

        return success


@log_with(log, hide_kwargs=["password"])
def create_user(resolvername, attributes, password=None):
    """
    This creates a new user in the given resolver. The resolver must be
    editable to do so.

    The attributes is a dictionary containing the keys "username", "email",
    "phone",
    "mobile", "surname", "givenname", "password".

    We return the UID and not the user object, since the user could be located
    in several realms!

    :param resolvername: The name of the resolver, in which the user should
        be created
    :type resolvername: basestring
    :param attributes: Attributes of the user
    :type attributes: dict
    :param password: The password of the user
    :return: The uid of the user object
    """
    if password is not None:
        attributes["password"] = password
    y = get_resolver_object(resolvername)
    uid = y.add_user(attributes)
    return uid


@log_with(log)
def split_user(username):
    """
    Split the username of the form user@realm into the username and the realm
    splitting myemail@emailprovider.com@realm is also possible and will
    return (myemail@emailprovider.com, realm).

    If for a user@domain the "domain" does not exist as realm, the name is
    not split, since it might be the user@domain in the default realm

    If the Split@Sign configuration is disabled, the username won't be split
    and the username and an empty realm will be returned.

    We can also split realm\\user to (user, realm)

    :param username: the username to split
    :type username: string
    :return: username and realm
    :rtype: tuple
    """
    user = username.strip()
    realm = ""

    split_at_sign = get_from_config(SYSCONF.SPLITATSIGN, return_bool=True)
    if split_at_sign:
        l = user.split('@')
        if len(l) >= 2:
            if realm_is_defined(l[-1]):
                # split the last only if the last part is really a realm
                (user, realm) = user.rsplit('@', 1)
        else:
            l = user.split('\\')
            if len(l) >= 2:
                (realm, user) = user.rsplit('\\', 1)

    return user, realm


@log_with(log, hide_args_keywords={0: ["pass", "password"]})
def get_user_from_param(param, optionalOrRequired=optional):
    """
    Find the parameter user, realm and resolver and
    create a user object from these parameters.

    An exception is raised, if a user in a realm is found in more
    than one resolver.

    :param param: The dictionary of request parameters
    :type param: dict
    :param optionalOrRequired: whether the user is required
    :type optionalOrRequired: bool
    :return: User as found in the parameters
    :rtype: User object
    """
    realm = ""
    username = getParam(param, "user", optionalOrRequired)

    if username is None:
        username = ""
    else:
        username, realm = split_user(username)

    if "realm" in param:
        realm = param["realm"]

    if username != "":
        if realm is None or realm == "":
            realm = get_default_realm()

    user_object = User(login=username, realm=realm,
                       resolver=param.get("resolver"))

    return user_object


@log_with(log)
def get_user_list(param=None, user=None, custom_attributes=False):
    """
    This function returns a list of user dictionaries.

    :param param: search parameters
    :type param: dict
    :param user:  a specific user object to return
    :type user: User object
    :param custom_attributes:  Set to True, if you want to receive custom attributes
        of external users.
    :type custom_attributes: bool
    :return: list of dictionaries
    """
    users = []
    resolvers = []
    search_dict = {"username": "*"}
    param = param or {}

    # we have to recreate a new searchdict without the realm key
    # as delete does not work
    for key in param:
        lval = param[key]
        if key in ["realm", "resolver", "user", "username"]:
            continue
        search_dict[key] = lval
        log.debug("Parameter key:{0!r}={1!r}".format(key, lval))

    # update searchdict depending on existence of 'user' or 'username' in param
    # Since 'user' takes precedence over 'username' we have to check the order
    if 'username' in param:
        search_dict['username'] = param['username']
    if 'user' in param:
        search_dict['username'] = param['user']
    log.debug('Changed search key to username: %s.', search_dict['username'])

    # determine which scope we want to show
    param_resolver = getParam(param, "resolver")
    param_realm = getParam(param, "realm")
    user_resolver = None
    user_realm = None
    if user is not None:
        user_resolver = user.resolver
        user_realm = user.realm

    # Append all possible resolvers
    if param_resolver:
        resolvers.append(param_resolver)
    if user_resolver:
        resolvers.append(user_resolver)

    local_node_uuid = get_app_config_value("PI_NODE_UUID")
    for pu_realm in [param_realm, user_realm]:
        if pu_realm:
            realm_config = get_realm(pu_realm)
            for r in realm_config.get("resolver", {}):
                if r.get("name"):
                    if not r.get("node") or r["node"] == local_node_uuid:
                        resolvers.append(r.get("name"))

    if not (param_resolver or user_resolver or param_realm or user_realm):
        # if no realm or resolver was specified, we search the resolvers
        # in all realms
        all_realms = get_realms()
        for _name, res_list in all_realms.items():
            for resolver_entry in res_list.get("resolver"):
                if not resolver_entry.get("node") or resolver_entry["node"] == local_node_uuid:
                    resolvers.append(resolver_entry.get("name"))

    for resolver_name in set(resolvers):
        try:
            log.debug("Check for resolver class: {0!r}".format(resolver_name))
            y = get_resolver_object(resolver_name)
<<<<<<< HEAD
            log.debug("with this search dictionary: {0!r} ".format(searchDict))

            ulist = y.getUserList(searchDict)
=======
            # Continue if we couldn't find a resolver with the given name
            if not y:
                continue
            log.debug("With this search dictionary: %r", search_dict)
            ulist = y.getUserList(search_dict)
>>>>>>> d712ecae
            # Add resolvername to the list
            realm_id = get_realm_id(param_realm or user_realm)
            for ue in ulist:
                ue["resolver"] = resolver_name
                ue["editable"] = y.editable
            if custom_attributes and realm_id is not None:
                for ue in ulist:
                    # Add the custom attributes, by class method from User
                    # with uid, resolvername and realm_id, which we need to determine by the realm name
                    ue.update(get_attributes(ue.get("userid"), ue.get("resolver"), realm_id))
            log.debug("Found this userlist: {0!r}".format(ulist))
            users.extend(ulist)

        except KeyError as exx:  # pragma: no cover
            log.error("{0!r}".format(exx))
            log.debug("{0!s}".format(traceback.format_exc()))
            raise exx

        except Exception as ex:
            log.error(f"Unable to get user list for resolver '{resolver_name}': {ex!r}")
            log.debug("{0!s}".format(traceback.format_exc()))
            continue

    return users


@log_with(log)
@user_cache(cache_username)
def get_username(userid, resolvername):
    """
    Determine the username for a given id and a resolvername.

    :param userid: The id of the user in a resolver
    :type userid: string
    :param resolvername: The name of the resolver
    :return: the username or "" if it does not exist
    :rtype: string
    """
    username = ""
    if userid:
        y = get_resolver_object(resolvername)
        if y:
            username = y.getUsername(userid)
    return username


def log_used_user(user: User, other_text: str = "") -> str:
    """
    This creates a log message combined of a user and another text.
    The user information is only added, if user.login != user.used_login

    :param user: A user to log
    :type user:  User object
    :param other_text: Some additional text
    :return: str
    """
    return "logged in as {0}. {1}".format(user.used_login, other_text) if user.used_login != user.login else other_text


def get_attributes(uid, resolver, realm_id):
    """
    Returns the attributes for the given user.

    :param uid: The UID of the user
    :param resolver: The name of the resolver
    :param realm_id: The realm_id
    :return: A dictionary of key/values
    """
    r = {}
    attributes = CustomUserAttribute.query.filter_by(user_id=uid, resolver=resolver, realm_id=realm_id).all()
    for attr in attributes:
        r[attr.Key] = attr.Value
    return r


def is_attribute_at_all():
    """
    Check if there are custom user attributes at all
    :return: bool
    """
    return bool(CustomUserAttribute.query.count())<|MERGE_RESOLUTION|>--- conflicted
+++ resolved
@@ -759,17 +759,11 @@
         try:
             log.debug("Check for resolver class: {0!r}".format(resolver_name))
             y = get_resolver_object(resolver_name)
-<<<<<<< HEAD
-            log.debug("with this search dictionary: {0!r} ".format(searchDict))
-
-            ulist = y.getUserList(searchDict)
-=======
             # Continue if we couldn't find a resolver with the given name
             if not y:
                 continue
             log.debug("With this search dictionary: %r", search_dict)
             ulist = y.getUserList(search_dict)
->>>>>>> d712ecae
             # Add resolvername to the list
             realm_id = get_realm_id(param_realm or user_realm)
             for ue in ulist:
