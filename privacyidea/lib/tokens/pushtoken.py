#  License:  AGPLv3
#  contact:  http://www.privacyidea.org
#
#  2019-02-08   Cornelius Kölbel <cornelius.koelbel@netknights.it>
#               Start the pushtoken class
#
# This code is free software; you can redistribute it and/or
# modify it under the terms of the GNU AFFERO GENERAL PUBLIC LICENSE
# License as published by the Free Software Foundation; either
# version 3 of the License, or any later version.
#
# This code is distributed in the hope that it will be useful,
# but WITHOUT ANY WARRANTY; without even the implied warranty of
# MERCHANTABILITY or FITNESS FOR A PARTICULAR PURPOSE.  See the
# GNU AFFERO GENERAL PUBLIC LICENSE for more details.
#
# You should have received a copy of the GNU Affero General Public
# License along with this program.  If not, see <http://www.gnu.org/licenses/>.
#
__doc__ = """The pushtoken sends a push notification via Firebase service
to the registered smartphone.
The token is a challenge response token. The smartphone will sign the challenge
and send it back to the authentication endpoint.

This code is tested in tests/test_lib_tokens_push
"""

import secrets
from base64 import b32decode
from binascii import Error as BinasciiError
import string
from urllib.parse import quote
from datetime import datetime, timedelta
from pytz import utc
from dateutil.parser import isoparse
import traceback

from privacyidea.api.lib.utils import getParam
from privacyidea.api.lib.policyhelper import get_pushtoken_add_config, get_init_tokenlabel_parameters
from privacyidea.lib.token import get_one_token, init_token
from privacyidea.lib.utils import prepare_result, to_bytes, is_true, create_tag_dict
from privacyidea.lib.error import (ResourceNotFoundError, ValidateError,
                                   privacyIDEAError, ConfigAdminError, PolicyError)

from privacyidea.lib.config import get_from_config
from privacyidea.lib.policy import (SCOPE, ACTION, GROUP, Match,
                                    get_action_values_from_options)
from privacyidea.lib.log import log_with
from privacyidea.lib import _, lazy_gettext

from privacyidea.lib.tokenclass import (TokenClass, AUTHENTICATIONMODE, CLIENTMODE,
                                        ROLLOUTSTATE, CHALLENGE_SESSION)
from privacyidea.models import Challenge, db
from privacyidea.lib.decorators import check_token_locked
import logging
from privacyidea.lib.utils import create_img, b32encode_and_unicode
from privacyidea.lib.error import ParameterError
from privacyidea.lib.user import User
from privacyidea.lib.apps import _construct_extra_parameters
from privacyidea.lib.crypto import geturandom, generate_keypair
from privacyidea.lib.smsprovider.SMSProvider import get_smsgateway, create_sms_instance
from privacyidea.lib.challenge import get_challenges
from cryptography.hazmat.primitives import serialization
from cryptography.hazmat.backends import default_backend
from cryptography.hazmat.primitives import hashes
from cryptography.hazmat.primitives.asymmetric import padding
from cryptography.exceptions import InvalidSignature
import time

log = logging.getLogger(__name__)

DEFAULT_CHALLENGE_TEXT = lazy_gettext("Please confirm the authentication on your mobile device!")
ERROR_CHALLENGE_TEXT = lazy_gettext("Use the polling feature of your privacyIDEA Authenticator App"
                                    " to check for a new Login request.")
DEFAULT_MOBILE_TEXT = lazy_gettext("Do you want to confirm the login?")
PRIVATE_KEY_SERVER = "private_key_server"
PUBLIC_KEY_SERVER = "public_key_server"
PUBLIC_KEY_SMARTPHONE = "public_key_smartphone"
POLLING_ALLOWED = "polling_allowed"
GWTYPE = 'privacyidea.lib.smsprovider.FirebaseProvider.FirebaseProvider'
ISO_FORMAT = '%Y-%m-%dT%H:%M:%S.%f%z'
DELAY = 1.0

# Timedelta in minutes
POLL_TIME_WINDOW = 1
UPDATE_FB_TOKEN_WINDOW = 5
POLL_ONLY = "poll only"
AVAILABLE_PRESENCE_OPTIONS_ALPHABETIC = [f"{x}" for x in string.ascii_uppercase]
AVAILABLE_PRESENCE_OPTIONS_NUMERIC = [f'{x:02}' for x in range(100)]
ALLOWED_NUMBER_OF_OPTIONS = [f"{i}" for i in range(2, 11)]


class PUSH_ACTION(object):
    FIREBASE_CONFIG = "push_firebase_configuration"
    REGISTRATION_URL = "push_registration_url"
    TTL = "push_ttl"
    MOBILE_TEXT = "push_text_on_mobile"
    MOBILE_TITLE = "push_title_on_mobile"
    SSL_VERIFY = "push_ssl_verify"
    WAIT = "push_wait"
    ALLOW_POLLING = "push_allow_polling"
    REQUIRE_PRESENCE = "push_require_presence"
    PRESENCE_OPTIONS = "push_presence_options"
    PRESENCE_CUSTOM_OPTIONS = "push_presence_custom_options"
    PRESENCE_NUM_OPTIONS = "push_presence_num_options"


class PushAllowPolling(object):
    ALLOW = 'allow'
    DENY = 'deny'
    TOKEN = 'token'  # nosec B105 # key name


def strip_key(key):
    """
    strip the headers and footers like
    -----BEGIN PUBLIC RSA KEY-----
    -----END PUBLIC KEY-----
    -----BEGIN PRIVATE RSA KEY-----
    as well as whitespace

    :param key: key as a string
    :return: stripped key
    """
    if key.startswith("-----BEGIN"):
        return "\n".join(key.strip().splitlines()[1:-1]).strip()
    else:
        return key.strip()


@log_with(log)
def create_push_token_url(url=None, ttl=10, issuer="privacyIDEA", serial="mylabel",
                          tokenlabel="<s>", user_obj=None, extra_data=None, user=None, realm=None):
    """

    :param url:
    :param ttl:
    :param issuer:
    :param serial:
    :param tokenlabel:
    :param user_obj:
    :param extra_data:
    :param user:
    :param realm:
    :return:
    """
    extra_data = extra_data or {}

    # policy depends on some lib.util

    user_obj = user_obj or User()

    # We need realm und user to be a string
    realm = realm or ""
    user = user or ""

    # Deprecated
    label = tokenlabel.replace("<s>",
                               serial).replace("<u>",
                                               user).replace("<r>", realm)
    label = label.format(serial=serial, user=user, realm=realm,
                         givenname=user_obj.info.get("givenname", ""),
                         surname=user_obj.info.get("surname", ""))

    issuer = issuer.format(serial=serial, user=user, realm=realm,
                           givenname=user_obj.info.get("givenname", ""),
                           surname=user_obj.info.get("surname", ""))

    url_label = quote(label.encode("utf-8"))
    url_issuer = quote(issuer.encode("utf-8"))
    url_url = quote(url.encode("utf-8"))

    return ("otpauth://pipush/{label!s}?"
            "url={url!s}&ttl={ttl!s}&"
            "issuer={issuer!s}{extra}".format(label=url_label, issuer=url_issuer,
                                              url=url_url, ttl=ttl,
                                              extra=_construct_extra_parameters(extra_data)))


def _get_presence_options(options):
    """
    Get the available presence options for the user to confirm the login based on the push policy configurations.
    :param options: the request context parameters / data
    :type options: dict
    """
    push_presence_options = get_action_values_from_options(
        SCOPE.AUTH, PUSH_ACTION.PRESENCE_OPTIONS, options) or "ALPHABETIC"
    push_presence_options = getParam({"presence_options": push_presence_options}, "presence_options",
                                     allowed_values=["ALPHABETIC", "NUMERIC", "CUSTOM"], default="ALPHABETIC")
    push_presence_options
    if push_presence_options == "ALPHABETIC":
        available_presence_options = list(AVAILABLE_PRESENCE_OPTIONS_ALPHABETIC)
    elif push_presence_options == "NUMERIC":
        available_presence_options = list(AVAILABLE_PRESENCE_OPTIONS_NUMERIC)
    elif push_presence_options == "CUSTOM":
        custom_presence_options = get_action_values_from_options(
            SCOPE.AUTH, PUSH_ACTION.PRESENCE_CUSTOM_OPTIONS, options)
        available_presence_options = custom_presence_options.split(
            ":") or list(AVAILABLE_PRESENCE_OPTIONS_ALPHABETIC)
    return available_presence_options


def _build_smartphone_data(token_obj, challenge, registration_url, pem_privkey, options,
                           presence_options=None):
    """
    Create the dictionary to be sent to the smartphone as challenge

    :param token_obj: The token object for which to create the smartphone data
    :type token_obj: A tokenclass object
    :param challenge: base32 encoded random data string
    :type challenge: str
    :param registration_url: The privacyIDEA URL, to which the Push token communicates
    :type registration_url: str
    :param options: the options dictionary
    :type options: dict
    :param presence_options: Require the user to confirm with the correct button from the list of options.
    :type presence_options: list
    :return: the created smartphone_data dictionary
    :rtype: dict
    """
    sslverify = get_action_values_from_options(SCOPE.AUTH, PUSH_ACTION.SSL_VERIFY,
                                               options) or "1"
    sslverify = getParam({"sslverify": sslverify}, "sslverify",
                         allowed_values=["0", "1"], default="1")
    message_on_mobile = get_action_values_from_options(SCOPE.AUTH,
                                                       PUSH_ACTION.MOBILE_TEXT,
                                                       options) or DEFAULT_MOBILE_TEXT
    # Get the request object
    _g = options.get("g", {})
    req_headers = None
    request = None
    if hasattr(_g, "request_headers"):
        req_headers = _g.request_headers
    if req_headers:
        req_environment = req_headers.environ
        request = req_environment.get("werkzeug.request")
    if request:
        user_object = request.User
    else:
        # Get owner from token object
        try:
            user_object = token_obj.user
        except Exception:
            user_object = None

    tags = create_tag_dict(serial=token_obj.token.serial,
                           request=request,
                           client_ip=options.get("clientip"),
                           tokenowner=user_object,
                           tokentype="push",
                           recipient={"givenname": user_object.info.get("givenname") if user_object else "",
                                      "surname": user_object.info.get("surname") if user_object else ""},
                           challenge=options.get("challenge"))
    try:
        message_on_mobile = message_on_mobile.format(**tags)
    except KeyError as e:
        log.warning(f"Could not format the message: {e}. Using default message.")
        message_on_mobile = DEFAULT_MOBILE_TEXT
    log.debug(f"Sending to mobile: {message_on_mobile}")

    title = get_action_values_from_options(SCOPE.AUTH, PUSH_ACTION.MOBILE_TITLE,
                                           options) or "privacyIDEA"
    smartphone_data = {"nonce": challenge,
                       "question": message_on_mobile,
                       "serial": token_obj.token.serial,
                       "title": title,
                       "sslverify": sslverify,
                       "url": registration_url}
    # Create the signature.
    # value to string
    sign_string = "{nonce}|{url}|{serial}|{question}|{title}|{sslverify}".format(**smartphone_data)
    if presence_options is not None:
        smartphone_data["require_presence"] = ",".join(presence_options)
        smartphone_data["version"] = "2"
        sign_string += f"|{smartphone_data['require_presence']}"

    # Since the private key is generated by privacyIDEA and only stored
    # encrypted in the database, we can disable the costly key check here
    privkey_obj = serialization.load_pem_private_key(to_bytes(pem_privkey),
                                                     None, default_backend(),
                                                     unsafe_skip_rsa_key_validation=True)

    # Sign the data with PKCS1 padding. Not all Androids support PSS padding.
    signature = privkey_obj.sign(sign_string.encode("utf8"),
                                 padding.PKCS1v15(),
                                 hashes.SHA256())
    smartphone_data["signature"] = b32encode_and_unicode(signature)
    return smartphone_data


def _build_verify_object(pubkey_pem):
    """
    Load the given stripped and urlsafe public key and return the verify object

    :param pubkey_pem:
    :return:
    """
    # The public key of the smartphone was probably sent as urlsafe:
    pubkey_pem = pubkey_pem.replace("-", "+").replace("_", "/")
    # The public key was sent without any header
    pubkey_pem = "-----BEGIN PUBLIC KEY-----\n" \
                 f"{pubkey_pem.strip().replace(' ', '+')}\n" \
                 "-----END PUBLIC KEY-----"

    return serialization.load_pem_public_key(to_bytes(pubkey_pem), default_backend())


class PushTokenClass(TokenClass):
    """
    The :ref:`push_token` uses the Firebase service to send challenges to the
    user's smartphone. The user confirms on the smartphone, signs the
    challenge and sends it back to privacyIDEA.

    The enrollment occurs in two enrollment steps:

    **Step 1**:
      The device is enrolled using a QR code, which encodes the following URI::

          otpauth://pipush/PIPU0006EF85?url=https://yourprivacyideaserver/enroll/this/token&ttl=120

    **Step 2**:
      In the QR code is a URL, where the smartphone sends the remaining data for the enrollment:

        .. sourcecode:: http

            POST /ttype/push HTTP/1.1
            Host: https://yourprivacyideaserver/

            enrollment_credential=<hex nonce>
            serial=<token serial>
            fbtoken=<Firebase token>
            pubkey=<public key>

    For more information see:

    - https://github.com/privacyidea/privacyidea/issues/1342
    - https://github.com/privacyidea/privacyidea/wiki/concept%3A-PushToken
    """
    mode = [AUTHENTICATIONMODE.AUTHENTICATE, AUTHENTICATIONMODE.CHALLENGE, AUTHENTICATIONMODE.OUTOFBAND]
    client_mode = CLIENTMODE.POLL

    def __init__(self, db_token):
        TokenClass.__init__(self, db_token)
        self.set_type("push")
        self.hKeyRequired = False

    @staticmethod
    def get_class_type():
        """
        return the generic token class identifier
        """
        return "push"

    @staticmethod
    def get_class_prefix():
        return "PIPU"

    @staticmethod
    def get_class_info(key=None, ret='all'):
        """
        returns all or a subtree of the token definition

        :param key: subsection identifier
        :type key: str
        :param ret: default return value, if nothing is found
        :type ret: user defined
        :return: subsection if key exists or user defined
        :rtype: dict
        """
        gws = get_smsgateway(gwtype=GWTYPE)
        res = {'type': 'push',
               'title': _('PUSH Token'),
               'description':
                   _('PUSH: Send a push notification to a smartphone.'),
               'user': ['enroll'],
               # This tokentype is enrollable in the UI for...
               'ui_enroll': ["admin", "user"],
               'policy':
                   {
                       SCOPE.ENROLL: {
                           PUSH_ACTION.FIREBASE_CONFIG: {
                               'type': 'str',
                               'desc': _('The configuration of your Firebase application.'),
                               'group': "PUSH",
                               'value': [POLL_ONLY] + [gw.identifier for gw in gws]
                           },
                           PUSH_ACTION.REGISTRATION_URL: {
                               "required": True,
                               'type': 'str',
                               'group': "PUSH",
                               'desc': _('The URL the Push App should contact in the second enrollment step.'
                                         ' Usually it is the endpoint /ttype/push of the privacyIDEA server.')
                           },
                           PUSH_ACTION.TTL: {
                               'type': 'int',
                               'group': "PUSH",
                               'desc': _('The second enrollment step must be completed within this time (in minutes).')
                           },
                           PUSH_ACTION.SSL_VERIFY: {
                               'type': 'str',
                               'desc': _('The smartphone needs to verify SSL during the enrollment. (default 1)'),
                               'group': "PUSH",
                               'value': ["0", "1"]
                           },
                           ACTION.MAXTOKENUSER: {
                               'type': 'int',
                               'desc': _("The user may only have this maximum number of Push tokens assigned."),
                               'group': GROUP.TOKEN
                           },
                           ACTION.MAXACTIVETOKENUSER: {
                               'type': 'int',
                               'desc': _("The user may only have this maximum number of active Push tokens assigned."),
                               'group': GROUP.TOKEN
                           },
                           'push_' + ACTION.FORCE_APP_PIN: {
                               'type': 'bool',
                               'group': "PUSH",
                               'desc': _('Require to unlock the Smartphone before Push requests can be accepted')
                           }
                       },
                       SCOPE.AUTH: {
                           PUSH_ACTION.MOBILE_TEXT: {
                               'type': 'str',
                               'desc': _(
                                   'The question the user sees on his mobile phone. Several tags like {serial} and '
                                   '{client_ip} can be used as parameters.'),
                               'group': 'PUSH'
                           },
                           PUSH_ACTION.MOBILE_TITLE: {
                               'type': 'str',
                               'desc': _('The title of the notification, the user sees on his mobile phone.'),
                               'group': 'PUSH'
                           },
                           PUSH_ACTION.SSL_VERIFY: {
                               'type': 'str',
                               'desc': _('The smartphone needs to verify SSL during authentication. (default 1)'),
                               'group': "PUSH",
                               'value': ["0", "1"]
                           },
                           PUSH_ACTION.REQUIRE_PRESENCE: {
                               'type': 'bool',
                               'desc': _('Require the user to confirm the login with a presence check.'),
                               'group': 'PUSH'
                           },
                           PUSH_ACTION.PRESENCE_OPTIONS: {
                               'type': 'str',
                               'desc': _('The options that can be presented to the user to confirm the login. '
                                         '<code>ALPHABETIC</code>: A-Z, <code>NUMERIC</code>: 01-99, '
                                         '<code>CUSTOM</code>: user defined. '
                                         f'Does only apply if <em>{PUSH_ACTION.REQUIRE_PRESENCE}</em> is set.'),
                               'group': 'PUSH',
                               'value': ["ALPHABETIC", "NUMERIC", "CUSTOM"],
                           },
                           PUSH_ACTION.PRESENCE_CUSTOM_OPTIONS: {
                               'type': 'str',
                               'desc': _('Custom options that can be presented to the user to confirm the login. '
                                         'The string must contain at least 2 options and should be unique. '
                                         'The options are separated by <code>:</code>. '
                                         'e.g.: <code>01:02:03:1A:1B:1C</code>. '
                                         f'Does only apply if <em>{PUSH_ACTION.PRESENCE_OPTIONS}</em> is set '
                                         f'to <code>CUSTOM</code>.'),
                               'group': 'PUSH'
                           },
                           PUSH_ACTION.PRESENCE_NUM_OPTIONS: {
                               'type': 'str',
                               'desc': _('The number of options the user is presented with to confirm the login. '
                                         f'Does only apply if <em>{PUSH_ACTION.REQUIRE_PRESENCE}</em> is set.'),
                               'group': 'PUSH',
                               'value': ALLOWED_NUMBER_OF_OPTIONS
                           },
                           PUSH_ACTION.WAIT: {
                               'type': 'int',
                               'desc': _('Wait for number of seconds for the user '
                                         'to confirm the challenge in the first request.'),
                               'group': "PUSH"
                           },
                           PUSH_ACTION.ALLOW_POLLING: {
                               'type': 'str',
                               'desc': _('Configure whether to allow push tokens to poll for '
                                         'challenges'),
                               'group': 'PUSH',
                               'value': [PushAllowPolling.ALLOW,
                                         PushAllowPolling.DENY,
                                         PushAllowPolling.TOKEN],
                               'default': PushAllowPolling.ALLOW
                           }
                       }
                   },
               }

        if key:
            ret = res.get(key, {})
        else:
            if ret == 'all':
                ret = res

        return ret

    @log_with(log)
    def use_for_authentication(self, options):
        # A disabled PUSH token has to be removed from the list of checked tokens.
        return self.is_active()

    @log_with(log)
    def update(self, param, reset_failcount=True):
        """
        process the initialization parameters

        We need to distinguish the first authentication step
        and the second authentication step.

        1. step:
            ``param`` contains:

            - ``type``
            - ``genkey``

        2. step:
            ``param`` contains:

            - ``serial``
            - ``fbtoken``
            - ``pubkey``

        :param param: dict of initialization parameters
        :type param: dict

        :return: nothing
        """
        upd_param = {}
        for k, v in param.items():
            upd_param[k] = v

        if "serial" in upd_param and "fbtoken" in upd_param and "pubkey" in upd_param:
            # We are in step 2:
            if self.token.rollout_state != ROLLOUTSTATE.CLIENTWAIT:
                raise ParameterError("Invalid state! The token you want to enroll is not in the state 'clientwait'.")
            enrollment_credential = getParam(upd_param, "enrollment_credential", optional=False)
            if enrollment_credential != self.get_tokeninfo("enrollment_credential"):
                raise ParameterError("Invalid enrollment credential. You are not authorized to finalize this token.")
            self.del_tokeninfo("enrollment_credential")
            self.token.rollout_state = "enrolled"
            self.token.active = True
            self.add_tokeninfo(PUBLIC_KEY_SMARTPHONE, upd_param.get("pubkey"))
            self.add_tokeninfo("firebase_token", upd_param.get("fbtoken"))
            # create a keypair for the server side.
            pub_key, priv_key = generate_keypair(4096)
            self.add_tokeninfo(PUBLIC_KEY_SERVER, pub_key)
            self.add_tokeninfo(PRIVATE_KEY_SERVER, priv_key, "password")

        elif "genkey" in upd_param:
            # We are in step 1:
            upd_param["2stepinit"] = 1
            self.add_tokeninfo("enrollment_credential", geturandom(20, hex=True))
            # We also store the Firebase config, that was used during the enrollment.
            self.add_tokeninfo(PUSH_ACTION.FIREBASE_CONFIG, param.get(PUSH_ACTION.FIREBASE_CONFIG))
        else:
            raise ParameterError("Invalid Parameters. Either provide (genkey) or (serial, fbtoken, pubkey).")

        TokenClass.update(self, upd_param, reset_failcount)

    @log_with(log)
    def get_init_detail(self, params=None, user=None):
        """
        This returns the init details during enrollment.

        In the 1st step the QR Code is returned.
        """
        response_detail = TokenClass.get_init_detail(self, params, user)
        if "otpkey" in response_detail:
            del response_detail["otpkey"]
        params = params or {}
        user = user or User()
        tokenlabel = params.get("tokenlabel", "<s>")
        tokenissuer = params.get("tokenissuer", "privacyIDEA")
        sslverify = getParam(params, PUSH_ACTION.SSL_VERIFY, allowed_values=["0", "1"], default="1")
        # Add rollout state the response
        response_detail['rollout_state'] = self.token.rollout_state

        extra_data = {"enrollment_credential": self.get_tokeninfo("enrollment_credential")}
        imageurl = params.get("appimageurl")
        if imageurl:
            extra_data.update({"image": imageurl})
        if self.token.rollout_state == ROLLOUTSTATE.CLIENTWAIT:
            # Get enrollment values from the policy
            registration_url = getParam(params, PUSH_ACTION.REGISTRATION_URL, optional=False)
            ttl = getParam(params, PUSH_ACTION.TTL, default="10")
            # Get the values from the configured PUSH config
            fb_identifier = params.get(PUSH_ACTION.FIREBASE_CONFIG)
            if fb_identifier != POLL_ONLY:
                # If do not do poll_only, then we load all the Firebase configuration
                firebase_configs = get_smsgateway(identifier=fb_identifier, gwtype=GWTYPE)
                if len(firebase_configs) != 1:
                    raise ParameterError("Unknown Firebase configuration!")
            # this allows to upgrade our crypto
            extra_data["v"] = 1
            extra_data["serial"] = self.get_serial()
            extra_data["sslverify"] = sslverify

            # enforce App pin
            if params.get(ACTION.FORCE_APP_PIN):
                extra_data.update({'pin': True})

            # We display this during the first enrollment step!
            qr_url = create_push_token_url(url=registration_url,
                                           user=user.login,
                                           realm=user.realm,
                                           serial=self.get_serial(),
                                           tokenlabel=tokenlabel,
                                           issuer=tokenissuer,
                                           user_obj=user,
                                           extra_data=extra_data,
                                           ttl=ttl)
            response_detail["pushurl"] = {"description": _("URL for privacyIDEA Push Token"),
                                          "value": qr_url,
                                          "img": create_img(qr_url)
                                          }

            response_detail["enrollment_credential"] = self.get_tokeninfo("enrollment_credential")

        elif self.token.rollout_state == ROLLOUTSTATE.ENROLLED:
            # in the second enrollment step we return the public key of the server to the smartphone.
            pubkey = strip_key(self.get_tokeninfo(PUBLIC_KEY_SERVER))
            response_detail["public_key"] = pubkey

        return response_detail

    @staticmethod
    def _check_timestamp_in_range(timestamp, window):
        """ Check if the timestamp is a valid timestamp and if it matches the time window.

        If the check fails a privacyIDEA error is thrown.

        :param timestamp: A timestamp in iso format, either with a timezone or UTC is assumed
        :type timestamp: str
        :param window: Time window in minutes. The timestamp must lie within the
                       range of -window to +window of the current time.
        :type window: int
        """
        try:
            ts = isoparse(timestamp)
        except (ValueError, TypeError) as _e:
            log.debug(f'{traceback.format_exc()}')
            raise privacyIDEAError(f'Could not parse timestamp {timestamp}. '
                                   'ISO-Format required.')
        td = timedelta(minutes=window)
        # We don't know if the passed timestamp is timezone aware. If no
        # timezone is passed, we assume UTC
        if ts.tzinfo:
            now = datetime.now(utc)
        else:
            now = datetime.utcnow()
        if not (now - td <= ts <= now + td):
            raise privacyIDEAError(f'Timestamp {timestamp} not in valid range.')

    @classmethod
    def _api_endpoint_post(cls, request_data):
        """ Handle all POST requests to the api endpoint

        :param request_data: Dictionary containing the parameters of the request
        :type request_data: dict
        :returns: The result of handling the request and a dictionary containing
                  the details of the request handling
        :rtype: (bool, dict)
        """
        details = {}
        result = False

        serial = getParam(request_data, "serial", optional=False)
        if all(k in request_data for k in ("fbtoken", "pubkey")):
            log.debug("Do the 2nd step of the enrollment.")
            try:
                token = get_one_token(serial=serial, tokentype="push", rollout_state=ROLLOUTSTATE.CLIENTWAIT)
                token.update(request_data)
                # in case of validate/check enrollment
                challenges = get_challenges(serial=serial)
                if (challenges and challenges[0].is_valid()
                        and challenges[0].get_session() == CHALLENGE_SESSION.ENROLLMENT):
                    challenges[0].set_otp_status(True)
                    challenges[0].save()
            except ResourceNotFoundError:
                raise ResourceNotFoundError("No token with this serial number in the rollout state 'clientwait'.")
            init_detail_dict = request_data

            details = token.get_init_detail(init_detail_dict)
            result = True
        elif "signature" in request_data and "new_fb_token" not in request_data:
            log.debug("Handling the authentication response from the smartphone.")
            signature = getParam(request_data, "signature")
            decline = is_true(getParam(request_data, "decline", default=False))
            presence_answer = getParam(request_data, "presence_answer", optional=True)

            token = get_one_token(serial=serial, tokentype="push")
            public_key = _build_verify_object(token.get_tokeninfo(PUBLIC_KEY_SMARTPHONE))
            challenges = get_challenges(serial=serial)

            if challenges:
                # There are valid challenges, so we check this signature
                for challenge in challenges:
                    # Re-construct the signature data and then verify the signature
                    sign_data = f"{challenge.challenge}|{serial}"
                    if decline:
                        sign_data += "|decline"
                    if presence_answer:
                        sign_data += f"|{presence_answer}"
                    try:
                        public_key.verify(b32decode(signature),
                                          sign_data.encode("utf8"),
                                          padding.PKCS1v15(),
                                          hashes.SHA256())
                        # The signature was valid
                        log.debug(f"Found matching challenge {challenge}.")
                        result = True
                        if decline:
                            challenge.set_session(CHALLENGE_SESSION.DECLINED)
                        else:
                            # Verify the presence_answer. The correct choice is stored as last entry
                            # in the data separated by a comma.
                            if presence_answer and presence_answer != challenge.get_data().split(",").pop():
                                result = False
                                # TODO: should we somehow invalidate the challenge by e.g. shuffling the data?
                            else:
                                challenge.set_otp_status(True)
                        challenge.save()
                    except InvalidSignature as _e:
                        pass
        elif all(k in request_data for k in ('new_fb_token', 'timestamp', 'signature')):
            log.debug("Updating the firebase token of the smartphone.")
            timestamp = getParam(request_data, 'timestamp', optional=False)
            signature = getParam(request_data, 'signature', optional=False)
            # First check if the timestamp is in the required span
            cls._check_timestamp_in_range(timestamp, UPDATE_FB_TOKEN_WINDOW)
            try:
                tok = get_one_token(serial=serial, tokentype=cls.get_class_type())
                public_key = _build_verify_object(tok.get_tokeninfo(PUBLIC_KEY_SMARTPHONE))
                sign_data = "{new_fb_token}|{serial}|{timestamp}".format(**request_data)
                public_key.verify(b32decode(signature),
                                  sign_data.encode("utf8"),
                                  padding.PKCS1v15(),
                                  hashes.SHA256())
                # If the timestamp and signature are valid we update the token
                tok.add_tokeninfo('firebase_token', request_data['new_fb_token'])
                result = True
            except (ResourceNotFoundError, ParameterError, TypeError,
                    InvalidSignature, ConfigAdminError, BinasciiError) as e:
                # To avoid disclosing information, we always fail with an invalid
                # signature error, even if the token with the serial could not be found
                log.debug(f'{traceback.format_exc()}')
                log.info(f'The following error occurred during the signature check: "{e}"')
                raise privacyIDEAError('Could not verify signature!')
        else:
            raise ParameterError("Missing parameters!")

        return result, details

    @classmethod
    def _api_endpoint_get(cls, g, request_data):
        """ Handle all GET requests to the api endpoint.

        Currently, this is only used for polling.
        :param g: The Flask context
        :param request_data: Dictionary containing the parameters of the request
        :type request_data: dict
        :returns: Result of the polling operation, 'True' if an unanswered and
                  matching challenge exists, 'False' otherwise.
        :rtype: bool
        """
        # By default, we allow polling if the policy is not set.
        allow_polling = get_action_values_from_options(
            SCOPE.AUTH, PUSH_ACTION.ALLOW_POLLING,
            options={'g': g}) or PushAllowPolling.ALLOW
        if allow_polling == PushAllowPolling.DENY:
            raise PolicyError('Polling not allowed!')
        serial = getParam(request_data, "serial", optional=False)
        timestamp = getParam(request_data, 'timestamp', optional=False)
        signature = getParam(request_data, 'signature', optional=False)
        # first check if the timestamp is in the required span
        cls._check_timestamp_in_range(timestamp, POLL_TIME_WINDOW)
        # now check the signature
        # first get the token
        try:
            token = get_one_token(serial=serial, tokentype=cls.get_class_type())
            # If the push_allow_polling policy is set to "token" we also
            # need to check the POLLING_ALLOWED tokeninfo. If it evaluated
            # to 'False', polling is not allowed for this token. If the
            # tokeninfo value evaluates to 'True' or is not set at all,
            # polling is allowed for this token.
            if allow_polling == PushAllowPolling.TOKEN:
                if not is_true(token.get_tokeninfo(POLLING_ALLOWED, default='True')):
                    log.debug(f'Polling not allowed for pushtoken {serial} due to tokeninfo.')
                    raise PolicyError('Polling not allowed!')
            pubkey_obj = _build_verify_object(token.get_tokeninfo(PUBLIC_KEY_SMARTPHONE))
            sign_data = "{serial}|{timestamp}".format(**request_data)
            pubkey_obj.verify(b32decode(signature),
                              sign_data.encode("utf8"),
                              padding.PKCS1v15(),
                              hashes.SHA256())
            # The signature was valid now check for an open challenge
            # we need the private server key to sign the smartphone data
            private_key = token.get_tokeninfo(PRIVATE_KEY_SERVER)
            # We need the registration URL for the challenge
            registration_url = get_action_values_from_options(
                SCOPE.ENROLL, PUSH_ACTION.REGISTRATION_URL, options={'g': g})
            if not registration_url:
                raise ResourceNotFoundError('There is no registration_url defined for the '
                                            f' pushtoken {serial}. You need to define a push_registration_url '
                                            'in an enrollment policy.')
            options = {"g": g}
            open_challenges = []
            db_challenges = get_challenges(serial=serial)
            for challenge in db_challenges:
                if challenge.get_session() == CHALLENGE_SESSION.DECLINED:
                    continue
                # check if the challenge is active and not already answered
                _, answered = challenge.get_otp_status()
                if not answered and challenge.is_valid():
                    # If we require presence, make sure that the user has to confirm with the correct button
                    require_presence = "1" if challenge.get_data() else "0"
                    current_presence_options = challenge.get_data().split(",")[:-1] if require_presence == "1" else None
                    # then return the necessary smartphone data to answer the challenge
                    sp_data = _build_smartphone_data(token, challenge.challenge, registration_url, private_key, options,
                                                     current_presence_options)
                    open_challenges.append(sp_data)
            # return the challenges as a list in the result value
            result = open_challenges
        except (ResourceNotFoundError, ParameterError,
                InvalidSignature, ConfigAdminError, BinasciiError) as e:
            # to avoid disclosing information we always fail with an invalid
            # signature error even if the token with the serial could not be found
            log.debug(f'{traceback.format_exc()}')
            log.info(f'The following error occurred during the signature check: "{e}"')
            raise privacyIDEAError('Could not verify signature!')

        return result

    @classmethod
    def api_endpoint(cls, request, g):
        """
        This provides a function which is called by the API endpoint
        ``/ttype/push`` which is defined in :doc:`../../api/ttype`

        The method returns a tuple ``("json", {})``

        This endpoint provides several functionalities:

        - It is used for the 2nd enrollment step of the smartphone.
          It accepts the following parameters:

            .. sourcecode:: http

              POST /ttype/push HTTP/1.1
              Host: https://yourprivacyideaserver

              serial=<token serial>
              fbtoken=<Firebase token>
              pubkey=<public key>

        - It is also used when the smartphone sends the signed response
          to the challenge during authentication. The following parameters are accepted:

            .. sourcecode:: http

              POST /ttype/push HTTP/1.1
              Host: https://yourprivacyideaserver

              serial=<token serial>
              signature=<signature over {challenge}|{serial}>

        - The smartphone can also decline the authentication request, by sending
          a response to the server:

            .. sourcecode:: http

              POST /ttype/push HTTP/1.1
              Host: https://yourprivacyideaserver

              serial=<token serial>
              decline=1
              signature=<signature over {challenge}|{serial}|decline

        - In some cases the Firebase service changes the token of a device. This
          needs to be communicated to privacyIDEA through this endpoint
          (https://github.com/privacyidea/privacyidea/wiki/concept%3A-pushtoken-poll#update
          -firebase-token):

            .. sourcecode:: http

              POST /ttype/push HTTP/1.1
              Host: https://yourprivacyideaserver

              new_fb_token=<new Firebase token>
              serial=<token serial>
              timestamp=<timestamp>
              signature=SIGNATURE(<new_fb_token>|<serial>|<timestamp>)

        - And it also acts as an endpoint for polling challenges:

            .. sourcecode:: http

              GET /ttype/push HTTP/1.1
              Host: https://yourprivacyideaserver

              serial=<tokenserial>
              timestamp=<timestamp>
              signature=SIGNATURE(<tokenserial>|<timestamp>)

          More on polling can be found here: https://github.com/privacyidea/privacyidea/wiki/concept%3A-pushtoken-poll

        :param request: The Flask request
        :param g: The Flask global object g
        :return: The json string representing the result dictionary
        :rtype: tuple("json", str)
        """
        details = {}
        if request.method == 'POST':
            result, details = cls._api_endpoint_post(request.all_data)
        elif request.method == 'GET':
            result = cls._api_endpoint_get(g, request.all_data)
        else:
            raise privacyIDEAError(f'Method {request.method} not allowed in \'api_endpoint\' for push token.')

        return "json", prepare_result(result, details=details)

    @log_with(log)
    def is_challenge_request(self, passw, user=None, options=None):
        """
        check, if the request would start a challenge

        We need to define the function again, to get rid of the
        is_challenge_request-decorator of the base class

        :param passw: password, which might be the pin or pin+otp
        :param user: the user object
        :param options: dictionary of additional request parameters
        :return: returns true or false
        """
        if options.get(PUSH_ACTION.WAIT):
            # We have a push_wait in the parameters
            return False
        return self.check_pin(passw, user=user, options=options)

    def create_challenge(self, transactionid=None, options=None):
        """
        This method creates a challenge, which is submitted to the user.
        The submitted challenge will be preserved in the challenge
        database.

        If no transaction id is given, the system will create a transaction
        id and return it, so that the response can refer to this transaction.

        :param transactionid: the id of this challenge
        :param options: the request context parameters / data
        :type options: dict
        :return: tuple of (bool, message, transactionid, attributes)
        :rtype: tuple

        The return tuple builds up like this:
        ``bool`` if submit was successful;
        ``message`` which is displayed in the JSON response;
        additional challenge ``reply_dict``, which are displayed in the JSON challenges response.
        """
        options = options or {}
        message = get_action_values_from_options(SCOPE.AUTH,
                                                 ACTION.CHALLENGETEXT,
                                                 options) or str(DEFAULT_CHALLENGE_TEXT)

<<<<<<< HEAD
        message = message.replace(r'\,', ',')

        # Determine, if we require presence
=======
        # Determine if require presence is enabled
>>>>>>> 80b817e9
        g = options.get("g")
        require_presence = Match.user(g, scope=SCOPE.AUTH, action=PUSH_ACTION.REQUIRE_PRESENCE,
                                      user_object=options.get("user")).any()
        data = None
        current_presence_options = None
        reply_dict = {}
        if is_true(require_presence):
            if not options["push_triggered"]:
                # Create a new challenge data
                current_presence_options = []

                available_presence_options = _get_presence_options(options)
                num_options = get_action_values_from_options(
                    SCOPE.AUTH, PUSH_ACTION.PRESENCE_NUM_OPTIONS, options)
                num_options = getParam({"num_options": num_options}, "num_options",
                                       allowed_values=ALLOWED_NUMBER_OF_OPTIONS, default="3")
                for _ in range(int(num_options)):
                    selected_option = secrets.choice(available_presence_options)
                    available_presence_options.remove(selected_option)
                    current_presence_options.append(selected_option)
                correct_presence_option = secrets.choice(current_presence_options)
                # The data contains all selected options and the correct option at the end.
                data = ",".join(current_presence_options + [correct_presence_option])
            else:
                # If the user has more than one token and more than one challenge is created, we need to ensure
                # that the challenge data for all push token is the same.
                challenges = get_challenges(transaction_id=transactionid)
                data = next(c.data for c in challenges if c.serial.startswith("PIPU") and c.data) or ""
                # The correct option is the last one, so we remove it
                split_presence_options = data.split(",")
                current_presence_options = split_presence_options[:-1]
                correct_presence_option = split_presence_options[-1]
            reply_dict.update({"presence_answer": correct_presence_option})
        # Initially we assume there is no error from Firebase
        res = True
        fb_identifier = self.get_tokeninfo(PUSH_ACTION.FIREBASE_CONFIG)
        if fb_identifier:
            challenge = b32encode_and_unicode(geturandom())
            if options.get("session") != CHALLENGE_SESSION.ENROLLMENT:
                if fb_identifier != POLL_ONLY:
                    # We only push to Firebase if this token does NOT POLL_ONLY.
                    fb_gateway = create_sms_instance(fb_identifier)
                    registration_url = get_action_values_from_options(
                        SCOPE.ENROLL, PUSH_ACTION.REGISTRATION_URL, options=options)
                    pem_privkey = self.get_tokeninfo(PRIVATE_KEY_SERVER)
                    smartphone_data = _build_smartphone_data(self,
                                                             challenge, registration_url,
                                                             pem_privkey, options, current_presence_options)
                    log.debug(f"Sending to firebase the smartphone_data: {smartphone_data}")
                    res = fb_gateway.submit_message(self.get_tokeninfo("firebase_token"), smartphone_data)

            # Create the challenge in the challenge table if either the message
            # was successfully submitted to the Firebase API or if polling is
            # allowed in general or for this specific token.
            allow_polling = get_action_values_from_options(
                SCOPE.AUTH, PUSH_ACTION.ALLOW_POLLING, options=options) or PushAllowPolling.ALLOW
            if ((allow_polling == PushAllowPolling.ALLOW or
                 (allow_polling == PushAllowPolling.TOKEN and
                  is_true(self.get_tokeninfo(POLLING_ALLOWED, default='True')))) or res):
                validity = int(get_from_config('DefaultChallengeValidityTime', 120))
                tokentype = self.get_tokentype().lower()
                # Maybe there is a PushChallengeValidityTime...
                lookup_for = tokentype.capitalize() + 'ChallengeValidityTime'
                validity = int(get_from_config(lookup_for, validity))

                # Create the challenge in the database
                db_challenge = Challenge(self.token.serial,
                                         transaction_id=transactionid,
                                         challenge=challenge,
                                         data=data,
                                         session=options.get("session"),
                                         validitytime=validity)
                db_challenge.save()
                self.challenge_janitor()
                transactionid = db_challenge.transaction_id

            # If sending the Push message failed, we log a warning
            if not res:
                log.warning(f"Failed to submit message to Firebase service for token {self.token.serial}.")
                message += " " + ERROR_CHALLENGE_TEXT
                if is_true(options.get("exception")):
                    raise ValidateError("Failed to submit message to Firebase service.")
        else:
            log.warning(f"The token {self.token.serial} has no tokeninfo {PUSH_ACTION.FIREBASE_CONFIG}. "
                        "The message could not be sent.")
            message += " " + ERROR_CHALLENGE_TEXT
            if is_true(options.get("exception")):
                raise ValidateError("The token has no tokeninfo. Can not send via Firebase service.")

        reply_dict.update({"attributes": {"hideResponseInput": self.client_mode != CLIENTMODE.INTERACTIVE}})
        return True, message, transactionid, reply_dict

    @check_token_locked
    def authenticate(self, passw, user=None, options=None):
        """
        High level interface which covers the check_pin and check_otp
        This is the method that verifies single shot authentication.
        The challenge is sent to the smartphone app and privacyIDEA
        waits for the response to arrive.

        :param passw: the password which could be pin+otp value
        :type passw: string
        :param user: The authenticating user
        :type user: User object
        :param options: dictionary of additional request parameters
        :type options: dict

        :return: returns tuple of

          1. true or false for the pin match,
          2. the otpcounter (int) and the
          3. reply (dict) that will be added as additional information in the
             JSON response of ``/validate/check``.

        :rtype: tuple
        """
        otp_counter = -1
        reply = None
        pin_match = self.check_pin(passw, user=user, options=options)
        if pin_match:
            if not options.get("valid_token_num"):
                # We should only do push_wait, if we do not already have successfully authenticated tokens!
                waiting = int(options.get(PUSH_ACTION.WAIT, 20))
                # Trigger the challenge
                _t, _m, transaction_id, _attr = self.create_challenge(options=options)
                # now we need to check and wait for the response to be answered in the challenge table
                starttime = time.time()
                while True:
                    db.session.commit()
                    otp_counter = self.check_challenge_response(options={"transaction_id": transaction_id})
                    elapsed_time = time.time() - starttime
                    if otp_counter >= 0 or elapsed_time > waiting or elapsed_time < 0:
                        break
                    time.sleep(DELAY - (elapsed_time % DELAY))

        return pin_match, otp_counter, reply

    @check_token_locked
    def check_challenge_response(self, user=None, passw=None, options=None):
        """
        This function checks, if the challenge for the given transaction_id
        was marked as answered correctly.
        For this we check the otp_status of the challenge with the
        transaction_id in the database.

        We do not care about the password

        :param user: the requesting user
        :type user: User object
        :param passw: the password (pin+otp)
        :type passw: string
        :param options: additional arguments from the request, which could
                        be token specific. Usually "transaction_id"
        :type options: dict
        :return: return otp_counter. If -1, challenge does not match
        :rtype: int
        """
        options = options or {}
        otp_counter = -1

        # fetch the transaction_id
        transaction_id = options.get('transaction_id')
        if transaction_id is None:
            transaction_id = options.get('state')

        # get the challenges for this transaction ID
        if transaction_id is not None:
            challengeobject_list = get_challenges(serial=self.token.serial,
                                                  transaction_id=transaction_id)

            for challengeobject in challengeobject_list:
                # check if we are still in time.
                if challengeobject.is_valid():
                    _, status = challengeobject.get_otp_status()
                    if status is True:
                        # create a positive response
                        otp_counter = 1
                        # delete the challenge, should we really delete the challenge? If we do so, the information
                        # about the successful authentication could be fetched only once!
                        # challengeobject.delete()
                        break

        return otp_counter

    @classmethod
    def enroll_via_validate(cls, g, content, user_obj, message=None):
        """
        This class method is used in the policy ENROLL_VIA_MULTICHALLENGE.
        It enrolls a new token of this type and returns the necessary information
        to the client by modifying the content.

        :param g: context object
        :param content: The content of a response
        :param user_obj: A user object
        :param message: An alternative message displayed to the user during enrollment
        :return: None, the content is modified
        """
        # Get the firebase configuration from the policies
        params = get_pushtoken_add_config(g, user_obj=user_obj)
        token_obj = init_token({"type": cls.get_class_type(), "genkey": 1, "2stepinit": 1}, user=user_obj)
        # We are in step 1:
        token_obj.add_tokeninfo("enrollment_credential", geturandom(20, hex=True))
        # We also store the Firebase config, that was used during the enrollment.
        token_obj.add_tokeninfo(PUSH_ACTION.FIREBASE_CONFIG, params.get(PUSH_ACTION.FIREBASE_CONFIG))
        content.get("result")["value"] = False
        content.get("result")["authentication"] = "CHALLENGE"

        detail = content.setdefault("detail", {})
        # Create a challenge!
        c = token_obj.create_challenge(options={"g": g, "user": user_obj, "session": CHALLENGE_SESSION.ENROLLMENT})
        # get details of token
        enroll_params = get_init_tokenlabel_parameters(g, user_object=user_obj, token_type=cls.get_class_type())
        params.update(enroll_params)
        init_details = token_obj.get_init_detail(params=params, user=user_obj)

        detail["transaction_ids"] = [c[2]]
        chal = {"transaction_id": c[2],
                "image": init_details.get("pushurl", {}).get("img"),
                "client_mode": CLIENTMODE.POLL,
                "serial": token_obj.token.serial,
                "type": token_obj.type,
                "message": message or _("Please scan the QR code!")}
        detail["multi_challenge"] = [chal]
        detail.update(chal)

    @classmethod
    def is_multichallenge_enrollable(cls):
        return True<|MERGE_RESOLUTION|>--- conflicted
+++ resolved
@@ -964,13 +964,10 @@
                                                  ACTION.CHALLENGETEXT,
                                                  options) or str(DEFAULT_CHALLENGE_TEXT)
 
-<<<<<<< HEAD
         message = message.replace(r'\,', ',')
 
-        # Determine, if we require presence
-=======
         # Determine if require presence is enabled
->>>>>>> 80b817e9
+
         g = options.get("g")
         require_presence = Match.user(g, scope=SCOPE.AUTH, action=PUSH_ACTION.REQUIRE_PRESENCE,
                                       user_object=options.get("user")).any()
