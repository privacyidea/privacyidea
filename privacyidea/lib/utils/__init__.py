--- conflicted
+++ resolved
@@ -1205,14 +1205,7 @@
     if not pin:
         return False, "No pin given."
 
-<<<<<<< HEAD
     charlists_dict = generate_charlists_from_pin_policy(policy)
-=======
-    if policy[0] in ["+", "-"] or policy[0] != "[":
-        for char in policy[1:]:
-            if char not in chars.keys():
-                raise PolicyError("Unknown character specifier in PIN policy.")
->>>>>>> a9f0aebb
 
     # check for not allowed characters
     for char in pin:
