# SPDX-FileCopyrightText: (C) 2014 NetKnights GmbH <https://netknights.it>
#
# SPDX-License-Identifier: AGPL-3.0-or-later
#
#  privacyIDEA is a fork of LinOTP
#
#  2018-12-10 Cornelius Kölbel <cornelius.koelbel@netknights.it>
#             Add Base58
#  2018-01-21 Cornelius Kölbel <cornelius.koelbel@netknights.it>
#             Add tokenkind
#  2017-08-11 Cornelius Kölbel <cornelius.koelbel@netknights.it>
#             Add auth_cache
#  2017-04-19 Cornelius Kölbel <cornelius.koelbel@netknights.it>
#             Add support for multiple challenge response token
#  2016-08-31 Cornelius Kölbel <cornelius.koelbel@netknights.it>
#             Reset failcounter of all user tokens.
#  2016-06-21 Cornelius Kölbel <cornelius@privacyidea.org>
#             Add next pin change response
#  2016-06-13 Cornelius Kölbel <cornelius@privacyidea.org>
#             Add otp length to detail response
#  2015-10-14 Cornelius Kölbel <cornelius@privacyidea.org>
#             Add timelimit to user auth.
#  2015-08-31 Cornelius Kölbel <cornelius@privacyidea.org>
#             Add check_realm_pass for 4-eyes policy
#  2015-03-20 Cornelius Kölbel, <cornelius@privacyidea.org>
#             Add policy decorator for encryption
#  2015-03-15 Cornelius Kölbel, <cornelius@privacyidea.org>
#             Add policy decorator for lost_token password
#  2014-12-08 Cornelius Kölbel, <cornelius@privacyidea.org>
#             Rewrite the module for operation with flask
#             assure >95% code coverage
#  2014-07-02 Cornelius Kölbel, <cornelius@privacyidea.org>
#             remove references to machines, when a token is deleted
#  2014-05-08 Cornelius Kölbel, <cornelius@privacyidea.org>
#
#  License:  AGPLv3
#  contact:  http://www.privacyidea.org
#
#  Copyright (C) 2010 - 2014 LSE Leading Security Experts GmbH
#  License:  AGPLv3
#  contact:  http://www.linotp.org
#            http://www.lsexperts.de
#            linotp@lsexperts.de
#
# This code is free software; you can redistribute it and/or
# modify it under the terms of the GNU AFFERO GENERAL PUBLIC LICENSE
# License as published by the Free Software Foundation; either
# version 3 of the License, or any later version.
#
# This code is distributed in the hope that it will be useful,
# but WITHOUT ANY WARRANTY; without even the implied warranty of
# MERCHANTABILITY or FITNESS FOR A PARTICULAR PURPOSE.  See the
# GNU AFFERO GENERAL PUBLIC LICENSE for more details.
#
# You should have received a copy of the GNU Affero General Public
# License along with this program.  If not, see <http://www.gnu.org/licenses/>.
#
"""
This module contains all top level token functions.
It depends on the models, lib.user and lib.tokenclass (which depends on the
tokenclass implementations like lib.tokens.hotptoken)

This is the middleware/glue between the HTTP API and the database
"""
import base64
import datetime
import logging
import os
import random
import string
import traceback
from collections import defaultdict
from dataclasses import dataclass
from typing import Union

from dateutil.tz import tzlocal
from flask import Request
from flask_sqlalchemy.session import Session
from sqlalchemy import (and_, func, String)
from sqlalchemy import or_, select
from sqlalchemy.ext.compiler import compiles
from sqlalchemy.sql import Select
from sqlalchemy.sql.expression import FunctionElement, delete

from privacyidea.api.lib.utils import send_result
from privacyidea.lib import _
from privacyidea.lib.challengeresponsedecorators import (generic_challenge_response_reset_pin,
                                                         generic_challenge_response_resync)
from privacyidea.lib.config import (get_token_class, get_token_prefix,
                                    get_token_types, get_from_config,
                                    get_inc_fail_count_on_false_pin, SYSCONF,
                                    get_enrollable_token_types)
from privacyidea.lib.crypto import generate_password
from privacyidea.lib.decorators import (check_user_or_serial,
                                        check_copy_serials)
from privacyidea.lib.error import (TokenAdminError,
                                   ParameterError,
                                   privacyIDEAError, ResourceNotFoundError, PolicyError)
from privacyidea.lib.framework import get_app_config_value
from privacyidea.lib.log import log_with
from privacyidea.lib.policies.actions import PolicyAction
from privacyidea.lib.policydecorators import (libpolicy,
                                              auth_user_does_not_exist,
                                              auth_user_has_no_token,
                                              auth_user_passthru,
                                              auth_user_timelimit,
                                              auth_lastauth,
                                              auth_cache,
                                              config_lost_token,
                                              reset_all_user_tokens, force_challenge_response)
from privacyidea.lib.realm import realm_is_defined, get_realms
from privacyidea.lib.resolver import get_resolver_object
from privacyidea.lib.tokenclass import DATE_FORMAT, TOKENKIND, TokenClass
from privacyidea.lib.user import User
from privacyidea.lib.utils import (is_true, BASE58, hexlify_and_unicode, check_serial_valid, create_tag_dict,
                                   redacted_phone_number, redacted_email)
from privacyidea.models import (db, Token, Realm, TokenRealm, Challenge,
                                TokenInfo, TokenOwner, TokenTokengroup, Tokengroup, TokenContainer,
                                TokenContainerToken)

log = logging.getLogger(__name__)

optional = True
required = False

ENCODING = "utf-8"

# Configuration to generate a complete random serial
PI_TOKEN_SERIAL_RANDOM = "PI_TOKEN_SERIAL_RANDOM"  # nosec B105

B32_ALPHABET = base64._b32alphabet.decode()


# Define function to convert Oracle CLOBs to VARCHAR before using them in a
# compare operation.
# By using <https://docs.sqlalchemy.org/en/13/core/compiler.html> we can
# differentiate between different dialects.
class clob_to_varchar(FunctionElement):
    name = 'clob_to_varchar'
    inherit_cache = True


@compiles(clob_to_varchar)
def fn_clob_to_varchar_default(element, compiler, **kw):
    return compiler.process(element.clauses, **kw)


@dataclass(frozen=True)
class TokenImportResult:
    successful_tokens: list[str]
    updated_tokens: list[str]
    failed_tokens: list[str]


@dataclass(frozen=True)
class TokenExportResult:
    successful_tokens: list[str]  # The serialized tokens for which the export succeeded
    failed_tokens: list[str]  # The serial of tokens for which the export failed


@compiles(clob_to_varchar, 'oracle')
def fn_clob_to_varchar_oracle(element, compiler, **kw):
    return "to_char(%s)" % compiler.process(element.clauses, **kw)


@log_with(log)
def create_tokenclass_object(db_token):
    """
    (was createTokenClassObject)
    create a token class object from a given type
    If a tokenclass for this type does not exist,
    the function returns None.

    :param db_token: the database referenced token
    :type db_token: database token object
    :return: instance of the token class object
    :rtype: tokenclass object
    """
    # We use the tokentype from the database
    tokentype = db_token.tokentype.lower()
    token_object = None
    token_class = get_token_class(tokentype)
    if token_class:
        try:
            token_object = token_class(db_token)
        except Exception as e:  # pragma: no cover
            raise TokenAdminError(_("create_tokenclass_object failed:  {0!r}").format(e),
                                  id=1609)
    else:
        log.error('type {0!r} not found in tokenclasses'.format(tokentype))

    return token_object


def _create_token_query(tokentype=None, token_type_list=None, realm=None, assigned=None, user=None,
                        serial_exact=None, serial_wildcard=None, serial_list=None, active=None, resolver=None,
                        rollout_state=None, description=None, revoked=None,
                        locked=None, userid=None, tokeninfo=None, maxfail=None, allowed_realms=None,
                        container_serial=None, all_nodes=False) -> Select:
    session = db.session
    session.expire_all()

    sql_query = select(Token)

    # Conditional Joins at the top to avoid re-joining
    should_join_token_realm = (bool(realm and realm.strip("*")) or
                               allowed_realms is not None)
    should_join_token_owner = (bool(userid and userid.strip("*")) or
                               bool(resolver and resolver.strip("*")) or
                               bool(user) or
                               assigned is not None or
                               not all_nodes)

    if should_join_token_realm:
        sql_query = sql_query.outerjoin(TokenRealm, TokenRealm.token_id == Token.id)

    if should_join_token_owner:
        sql_query = sql_query.outerjoin(TokenOwner, Token.id == TokenOwner.token_id)

        # Filtering by realm and allowed_realms with exclusion logic
        if realm and realm.strip("*") and allowed_realms is not None:
            # Step 1: Find all realms that should be excluded (the intersection)
            # This subquery finds all token_ids that are in both the specified realm
            # and one of the allowed_realms.
            realm_id_subquery = select(Realm.id).where(
                func.lower(Realm.name) == realm.lower()
            )
            allowed_realms_ids = select(Realm.id).where(
                func.lower(Realm.name).in_([r.lower() for r in allowed_realms])
            )

            excluded_token_ids = (
                select(TokenRealm.token_id)
                .where(TokenRealm.realm_id.in_(realm_id_subquery))
                .intersect(
                    select(TokenRealm.token_id)
                    .where(TokenRealm.realm_id.in_(allowed_realms_ids))
                )
            )

            # Step 2: Apply the filters, excluding the intersection
            sql_query = sql_query.where(
                and_(
                    TokenRealm.realm_id.in_(realm_id_subquery),
                    TokenRealm.realm_id.in_(allowed_realms_ids),
                    Token.id.notin_(excluded_token_ids)
                )
            )
        else:
            # Fallback to existing logic if the specific condition is not met
            if realm and realm.strip("*"):
                if "*" in realm:
                    sql_query = sql_query.where(
                        TokenRealm.realm_id.in_(
                            select(Realm.id).where(func.lower(Realm.name).like(realm.lower().replace("*", "%")))
                        )
                    )
                else:
                    sql_query = sql_query.where(
                        TokenRealm.realm_id == select(Realm.id).where(
                            func.lower(Realm.name) == realm.lower()).scalar_subquery())

            if allowed_realms is not None:
                sql_query = sql_query.where(
                    TokenRealm.realm_id.in_(
                        select(Realm.id).where(func.lower(Realm.name).in_(allowed_realms))
                    )
                )

    # Filtering by tokentype
    if tokentype and tokentype.strip("*"):
        if "*" in tokentype:
            sql_query = sql_query.where(
                Token.tokentype.like(tokentype.lower().replace("*", "%"))
            )
        else:
            sql_query = sql_query.where(
                func.lower(Token.tokentype) == tokentype.lower()
            )

    # Filtering by token_type_list
    if token_type_list:
        sql_query = sql_query.where(
            Token.tokentype.in_([t.lower() for t in token_type_list])
        )

    # Filtering by description
    if description and description.strip("*"):
        if "*" in description:
            sql_query = sql_query.where(
                func.lower(Token.description).like(
                    description.lower().replace("*", "%")
                )
            )
        else:
            sql_query = sql_query.where(
                func.lower(Token.description) == description.lower()
            )

    # Filtering by assigned status
    if assigned is not None:
        if assigned:
            sql_query = sql_query.where(TokenOwner.id.is_not(None))
        else:
            sql_query = sql_query.where(TokenOwner.id.is_(None))

    # Filtering by serial
    if serial_wildcard and serial_wildcard.strip("*"):
        sql_query = sql_query.where(
            Token.serial.like(serial_wildcard.replace("*", "%"))
        )

    if serial_exact:
        sql_query = sql_query.where(Token.serial == serial_exact)

    if serial_list:
        sql_query = sql_query.where(Token.serial.in_(serial_list))

    # Filtering by user object
    if user and not user.is_empty():
        if user.realm:
            realm_db = select(Realm).where(func.lower(Realm.name) == user.realm.lower())
            # Execute the subquery using the provided session
            realm_db_result = session.execute(realm_db).scalars().first()
            if realm_db_result:
                sql_query = sql_query.where(TokenOwner.realm_id == realm_db_result.id)
            else:
                raise ResourceNotFoundError(f"Realm '{user.realm}' does not exist.")
        if user.resolver:
            sql_query = sql_query.where(TokenOwner.resolver == user.resolver)
        (uid, _rtype, _resolver) = user.get_user_identifiers()
        if uid:
            uid_str = str(uid) if isinstance(uid, int) else uid
            sql_query = sql_query.where(TokenOwner.user_id == uid_str)

    # Filtering by token status flags
    if active is not None:
        sql_query = sql_query.where(Token.active == active)
    if revoked is not None:
        sql_query = sql_query.where(Token.revoked == revoked)
    if locked is not None:
        sql_query = sql_query.where(Token.locked == locked)
    if maxfail is not None:
        if maxfail:
            sql_query = sql_query.where(Token.failcount >= Token.maxfail)
        else:
            sql_query = sql_query.where(Token.failcount < Token.maxfail)

    # Filtering by rollout state
    if rollout_state and rollout_state.strip("*"):
        if "*" in rollout_state:
            sql_query = sql_query.where(
                func.lower(Token.rollout_state).like(
                    rollout_state.lower().replace("*", "%")
                )
            )
        else:
            sql_query = sql_query.where(
                func.lower(Token.rollout_state) == rollout_state.lower()
            )

    # Filtering by tokeninfo
    if tokeninfo is not None:
        if len(tokeninfo) != 1:
            raise privacyIDEAError(_("I can only create SQL filters from tokeninfo of length 1."))
        key, value = list(tokeninfo.items())[0]
        sql_query = sql_query.join(TokenInfo, TokenInfo.token_id == Token.id)
        sql_query = sql_query.where(TokenInfo.Key == key)
        sql_query = sql_query.where(func.cast(TokenInfo.Value, String) == value)

    # Filtering by container_serial
    if container_serial is not None:
        if not container_serial:
            sql_query = sql_query.outerjoin(
                TokenContainerToken,
                TokenContainerToken.token_id == Token.id
            ).where(TokenContainerToken.container_id.is_(None))
        else:
            subquery = select(TokenContainerToken.token_id).join(
                TokenContainer,
                TokenContainer.id == TokenContainerToken.container_id
            ).where(
                func.upper(TokenContainer.serial) == container_serial.upper()
            )
            sql_query = sql_query.where(Token.id.in_(subquery))

    # Node-specific resolver and realm configuration.
    if not all_nodes:
        local_node_uuid = get_app_config_value("PI_NODE_UUID")
        realms = get_realms()
        resolvers = []
        realms_to_filter = []

        for realm_name, realm_data in realms.items():
            added = False
            for res in realm_data.get("resolver", []):
                if res.get("name"):
                    if not res.get("node") or res["node"] == local_node_uuid:
                        resolvers.append(res["name"])
                        added = True
            if not added:
                realms_to_filter.append(realm_name)

        # Build the resolver filter condition
        resolver_filter = or_(
            TokenOwner.id.is_(None),
            TokenOwner.resolver.in_(resolvers),
        )

        # Re-join realm and explicitly include the join conditions in the filter to handle unassigned tokens
        # The realm join is now correctly placed within the `if not all_nodes` block.
        sql_query = sql_query.outerjoin(Realm, TokenOwner.realm_id == Realm.id)
        realm_filter = or_(
            TokenOwner.realm_id.is_(None),
            and_(
                func.lower(Realm.name).not_in([r.lower() for r in realms_to_filter]),
                TokenOwner.realm_id == Realm.id,
                TokenOwner.token_id == Token.id,
            )
        )

<<<<<<< HEAD
    print("----------------------------- CREATE TOKEN QUERY -----------------------------")
    from sqlalchemy.dialects import postgresql
    print(sql_query.compile(dialect=postgresql.dialect(), compile_kwargs={"literal_binds": True}))
    print("-------------------------------------------------------------------------------")
=======
        # Combine all filters with the existing query using and_()
        sql_query = sql_query.where(and_(resolver_filter, realm_filter))

    # print(f"----------------------------- CREATE TOKEN QUERY -----------------------------")
    # from sqlalchemy.dialects import postgresql
    # print(sql_query.compile(dialect=postgresql.dialect(), compile_kwargs={"literal_binds": True}))
    # print("-------------------------------------------------------------------------------")
>>>>>>> 1c100c93
    return sql_query


def get_tokens_paginated_generator(tokentype=None, realm=None, assigned=None, user=None,
                                   serial_wildcard=None, active=None, resolver=None, rollout_state=None,
                                   revoked=None, locked=None, tokeninfo=None, maxfail=None, psize=1000):
    """
    Fetch chunks of ``psize`` tokens that match the filter criteria from the database and generate
    lists of token objects.
    See ``get_tokens`` for information on the arguments.

    Note that individual lists may contain less than ``psize`` elements if
    a token entry has an invalid type.

    :param psize: Maximum size of chunks that are fetched from the database
    :param assigned: Whether the token is assigned to a user
    :type assigned: bool or None
    :return: This is a generator that generates non-empty lists of token objects.
    """
    session = db.session
    main_sql_query = _create_token_query(
        tokentype=tokentype, realm=realm, assigned=assigned, user=user,
        serial_wildcard=serial_wildcard, active=active, resolver=resolver,
        rollout_state=rollout_state, revoked=revoked, locked=locked,
        tokeninfo=tokeninfo, maxfail=maxfail
    ).order_by(Token.id)

    last_id = None
    while True:
        sql_query = main_sql_query
        if last_id is not None:
            sql_query = sql_query.where(Token.id > last_id)
        sql_query = sql_query.limit(psize)
        tokens = session.execute(sql_query).scalars().all()
        if tokens:
            token_objects = []
            for token in tokens:
                token_obj = create_tokenclass_object(token)
                if isinstance(token_obj, TokenClass):
                    token_objects.append(token_obj)
            yield token_objects
            if len(tokens) < psize:
                break
            last_id = tokens[-1].id
        else:
            break


def convert_token_objects_to_dicts(tokens, user, user_role="user", allowed_realms=None, hidden_token_info=None):
    """
    Convert a list of token objects to a list of dictionaries.
    Additionally, checks whether the requesting user is allowed to see the token information.
    If not it is reduced to the tokens serial.

    :param tokens: A list of token objects
    :type tokens: list
    :param user: The user object performing the request
    :type user: User object
    :param user_role: The role of the logged-in user
    :type user_role: str
    :param allowed_realms: A list of the realms the admin is allowed to see, None if the admin is allowed to see all
                           realms
    :param hidden_token_info: List of token-info keys to remove from the results
    :return: A list of dictionaries
    :rtype: list
    """
    token_dict_list = []
    for token in tokens:
        if isinstance(token, TokenClass):
            token_dict = token.get_as_dict()
            # add user information
            # In certain cases the LDAP or SQL server might not be reachable.
            # Then an exception is raised
            token_dict["username"] = ""
            token_dict["user_realm"] = ""
            try:
                token_owner = token.user
                if token_owner:
                    token_dict["username"] = token_owner.login
                    token_dict["user_realm"] = token_owner.realm
                    token_dict["user_editable"] = get_resolver_object(token_owner.resolver).editable
            except Exception as exx:
                log.error("User information can not be retrieved: {0!s}".format(exx))
                log.debug(traceback.format_exc())
                token_dict["username"] = "**resolver error**"

            if hidden_token_info:
                for key in list(token_dict['info']):
                    if key in hidden_token_info:
                        token_dict['info'].pop(key)

            # check if token is in a container
            token_dict["container_serial"] = ""
            from privacyidea.lib.container import find_container_for_token
            container = find_container_for_token(token.get_serial())
            if container:
                token_dict["container_serial"] = container.serial

            # Reduce token info if the user is not the owner
            if user_role != "admin":
                if not user or user.login != token_dict["username"] or user.realm != token_dict["user_realm"]:
                    token_dict = {"serial": token_dict["serial"]}
            elif user_role == "admin" and allowed_realms is not None:
                same_realms = list(set(token_dict["realms"]).intersection(allowed_realms))
                if len(same_realms) == 0:
                    # The token is in no realm the admin is allowed to see
                    token_dict = {"serial": token_dict["serial"]}

            token_dict_list.append(token_dict)

    return token_dict_list


@log_with(log)
# @cache.memoize(10)
def get_tokens(tokentype=None, token_type_list=None, realm=None, assigned=None, user=None,
               serial=None, serial_wildcard=None, active=None, resolver=None, rollout_state=None,
               count=False, revoked=None, locked=None, tokeninfo=None,
               maxfail=None, all_nodes=False):
    """
    (was getTokensOfType)
    This function returns a list of token objects of a
    * given type,
    * of a realm
    * or tokens with assignment or not
    * for a certain serial number or
    * for a User

    E.g. thus you can get all assigned tokens of type totp.

    :param tokentype: The type of the token. If None, all tokens are returned.
    :type tokentype: basestring
    :param token_type_list: A list of token types. If None or empty, all token types are returned.
    :type token_type_list: list
    :param realm: get tokens of a realm. If None, all tokens are returned. If allowed_realms is not None, it must
        contain this realm, otherwise no matching tokens will be found.
    :type realm: basestring
    :param assigned: Get either assigned (True) or unassigned (False) tokens. If None, gets all tokens.
    :type assigned: bool
    :param user: Filter for the Owner of the token
    :type user: User Object
    :param serial: The exact serial number of a token
    :type serial: basestring
    :param serial_wildcard: A wildcard to match token serials
    :type serial_wildcard: basestring
    :param active: Whether only active (True) or inactive (False) tokens
        should be returned
    :type active: bool
    :param resolver: filter for the given resolver name
    :type resolver: basestring
    :param rollout_state: returns a list of the tokens in the certain rollout
        state. Some tokens are not enrolled in a single step but in multiple
        steps. These tokens are then identified by the DB-column rollout_state.
    :param count: If set to True, only the number of the result and not the
        list is returned.
    :type count: bool
    :param revoked: Only search for revoked tokens or only for not revoked
        tokens
    :type revoked: bool
    :param locked: Only search for locked tokens or only for not locked tokens
    :type locked: bool
    :param tokeninfo: Return tokens with the given tokeninfo. The tokeninfo
        is a key/value dictionary
    :type tokeninfo: dict
    :param maxfail: If only tokens should be returned, which failcounter
        reached maxfail
    :param all_nodes: If True, ignore node specific realm configurations (default: False)
    :type all_nodes: bool
    :return: A list of lib.tokenclass objects.
    :rtype: list or int
    """
    serial_list = None
    if serial and "*" not in serial and "," in serial:
        serial_list = serial.replace(" ", "").split(",")
        serial = None

    sql_query = _create_token_query(tokentype=tokentype, token_type_list=token_type_list, realm=realm,
                                    assigned=assigned, user=user,
                                    serial_exact=serial, serial_wildcard=serial_wildcard, serial_list=serial_list,
                                    active=active, resolver=resolver,
                                    rollout_state=rollout_state,
                                    revoked=revoked, locked=locked,
                                    tokeninfo=tokeninfo, maxfail=maxfail, all_nodes=all_nodes)

    # Warning for unintentional exact serial matches
    if serial is not None and "*" in serial:
        log.info("Exact match on a serial containing a wildcard: {!r}".format(serial))
    # Warning for unintentional wildcard serial matches
    if serial_wildcard is not None and "*" not in serial_wildcard:
        log.info("Wildcard match on serial without a wildcard: {!r}".format(serial_wildcard))

    session: Session = db.session

    if count:
        ret = session.execute(
            select(func.count()).select_from(sql_query.subquery())
        ).scalar_one()
    else:
        tokens = session.execute(sql_query).scalars().all()
        token_list = []
        for token in tokens:
            token = create_tokenclass_object(token)
            if isinstance(token, TokenClass):
                token_list.append(token)
        ret = token_list
    return ret


@log_with(log)
def get_tokens_paginate(tokentype=None, token_type_list=None, realm=None, assigned=None, user=None,
                        serial=None, active=None, resolver=None, rollout_state=None,
                        sortby=Token.serial, sortdir="asc", psize=15,
                        page=1, description=None, userid=None, allowed_realms=None,
                        tokeninfo=None, hidden_tokeninfo=None, container_serial=None):
    """
    This function is used to retrieve a token list, that can be displayed in
    the Web UI. It supports pagination.
    Each retrieved page will also contain a "next" and a "prev", indicating
    the next or previous page. If either does not exist, it is None.

    :param tokentype:
    :param token_type_list: A list of token types
    :param realm: A realm the token is assigned to (if allowed_realms is not None, it must contain this realm,
        otherwise no matching tokens will be found)
    :param assigned: Returns assigned (True) or not assigned (False) tokens
    :type assigned: bool
    :param user: The user, whose token should be displayed
    :type user: User object
    :param serial: a pattern for matching the serial or a comma separated list of exact serials
    :param active: Returns active (True) or inactive (False) tokens
    :param resolver: A resolver name, which may contain "*" for filtering.
    :type resolver: basestring
    :param userid: A userid, which may contain "*" for filtering.
    :type userid: basestring
    :param rollout_state:
    :param sortby: Sort by a certain Token DB field. The default is
        Token.serial. If a string like "serial" is provided, we try to convert
        it to the DB column.
    :type sortby: A Token column or a string.
    :param sortdir: Can be "asc" (default) or "desc"
    :type sortdir: basestring
    :param psize: The size of the page
    :type psize: int
    :param page: The number of the page to view. Starts with 1 ;-)
    :type page: int
    :param allowed_realms: A list of realms, that the admin is allowed to see
    :type allowed_realms: list
    :param tokeninfo: Return tokens with the given tokeninfo. The tokeninfo
        is a key/value dictionary
    :param description: Take the description of the token into the query
    :type description: str
    :param hidden_tokeninfo: List of token-info keys to remove from the results
    :type hidden_tokeninfo: list
    :param container_serial: The serial number of a container
    :type container_serial: basestring
    :return: dict with tokens, prev, next and count
    :rtype: dict
    """
    serial_list = None
    if serial and "*" not in serial and "," in serial:
        serial_list = serial.replace(" ", "").split(",")
        serial = None
    session: Session = db.session
    session.commit()
    sql_query: Select = _create_token_query(tokentype=tokentype, token_type_list=token_type_list, realm=realm,
                                            assigned=assigned, user=user,
                                            serial_wildcard=serial, serial_list=serial_list, active=active,
                                            resolver=resolver, tokeninfo=tokeninfo,
                                            rollout_state=rollout_state,
                                            description=description, userid=userid,
                                            allowed_realms=allowed_realms, container_serial=container_serial)

    if isinstance(sortby, str):
        cols = Token.__table__.columns
        if sortby in cols:
            sortby = cols.get(sortby)
        else:
            log.warning(f'Unknown sort column "{sortby}". Using "serial" instead.')
            sortby = Token.serial

    if sortdir == "desc":
        sql_query = sql_query.order_by(sortby.desc())
    else:
        sql_query = sql_query.order_by(sortby.asc())

    session: Session = db.session

<<<<<<< HEAD
    tokens = session.execute(sql_query).unique().scalars().all()
=======
    # Get the total count from a query without limit/offset
    total_count = session.execute(
        select(func.count()).select_from(sql_query.subquery())
    ).scalar_one()

    # Now apply the limit and offset for the current page
    offset = (page - 1) * psize
    tokens = session.execute(sql_query.limit(psize).offset(offset)).scalars().all()

>>>>>>> 1c100c93
    token_list = []
    for token in tokens:
        # TODO first creating the object and then converting it to a dict, probably not efficient
        token = create_tokenclass_object(token)
        if isinstance(token, TokenClass):
            token_dict = token.get_as_dict()
            # add user information
            # In certain cases the LDAP or SQL server might not be reachable.
            # Then an exception is raised
            token_dict["username"] = ""
            token_dict["user_realm"] = ""
            try:
                user = token.user
                if user:
                    token_dict["username"] = user.login
                    token_dict["user_realm"] = user.realm
                    token_dict["user_editable"] = get_resolver_object(
                        user.resolver).editable
            except Exception as ex:
                log.error(f"User information can not be retrieved: {ex!r}")
                log.debug(traceback.format_exc())
                token_dict["username"] = "**resolver error**"

            if hidden_tokeninfo:
                for key in list(token_dict['info']):
                    if key in hidden_tokeninfo:
                        token_dict['info'].pop(key)

            # check if token is in a container
            token_dict["container_serial"] = ""
            from privacyidea.lib.container import find_container_for_token
            container = find_container_for_token(token.get_serial())
            if container:
                token_dict["container_serial"] = container.serial

            token_list.append(token_dict)

    previous_page = page - 1 if page > 1 else None
    next_page = page + 1 if offset + psize < total_count else None

    ret = {
        "tokens": token_list,
        "prev": previous_page,
        "next": next_page,
        "count": total_count
    }
    return ret


def get_one_token(*args, silent_fail=False, **kwargs):
    """
    Fetch exactly one token according to the given filter arguments, which are passed to
    ``get_tokens``. Raise ``ResourceNotFoundError`` if no token was found. Raise
    ``ParameterError`` if more than one token was found.

    :param silent_fail: Instead of raising an exception we return None silently
    :returns: Token object
    :rtype: privacyidea.lib.tokenclass.TokenClass
    """
    result = get_tokens(*args, **kwargs)
    if not result:
        if silent_fail:
            return None
        raise ResourceNotFoundError(_("The requested token could not be found."))
    elif len(result) > 1:
        if silent_fail:
            log.warning("More than one matching token was found.")
            return None
        raise ParameterError(_("More than one matching token was found."))
    else:
        return result[0]


def get_tokens_from_serial_or_user(serial, user, **kwargs):
    """
    Fetch tokens, either by (exact) serial, or all tokens of a single user.
    In case a serial number is given, check that exactly one token is returned
    and raise a ResourceNotFoundError if that is not the case.
    In case a user is given, the result can also be empty.

    :param serial: exact serial number or None
    :param user: a user object or None
    :param kwargs: additional arguments to ``get_tokens``
    :return: a (possibly empty) list of tokens
    :rtype: list
    """
    if serial:
        return [get_one_token(serial=serial, user=user, **kwargs)]
    else:
        return get_tokens(serial=serial, user=user, **kwargs)


@log_with(log)
def get_token_type(serial):
    """
    Returns the tokentype of a given serial number. If the token does
    not exist or can not be determined, an empty string is returned.

    :param serial: the serial number of the to be searched token
    :type serial: string
    :return: tokentype
    :rtype: string
    """
    if serial and "*" in serial:
        return ""
    try:
        return get_one_token(serial=serial).type
    except ResourceNotFoundError:
        return ""


@log_with(log)
def check_serial(serial):
    """
    This checks, if the given serial number can be used for a new token.
    it returns a tuple (result, new_serial)
    result being True if the serial does not exist, yet.
    new_serial is a suggestion for a new serial number, that does not
    exist, yet.

    :param serial: Serial number to check if it can be used for
        a new token.
    :type serial: str
    :result: result of check and (new) serial number
    :rtype: tuple(bool, str)
    """
    # serial does not exist, yet
    result = True
    new_serial = serial

    i = 0
    while get_tokens(serial=new_serial):
        # as long as we find a token, modify the serial:
        i += 1
        result = False
        new_serial = "{0!s}_{1:02d}".format(serial, i)

    return result, new_serial


@log_with(log)
def get_num_tokens_in_realm(realm, active=True):
    """
    This returns the number of tokens in one realm.

    :param realm: The name of the realm
    :type realm: basestring
    :param active: If only active tokens should be taken into account
    :type active: bool
    :return: The number of tokens in the realm
    :rtype: int
    """
    return get_tokens(realm=realm, active=active, count=True)


@log_with(log)
def get_realms_of_token(serial, only_first_realm=False):
    """
    This function returns a list of the realms of a token

    :param serial: the exact serial number of the token
    :type serial: basestring

    :param only_first_realm: Whether we should only return the first realm
    :type only_first_realm: bool

    :return: list of the realm names
    :rtype: list
    """
    if serial and "*" in serial:
        return []

    try:
        token = get_one_token(serial=serial)
        realms = token.get_realms()
    except ResourceNotFoundError:
        realms = []

    if len(realms) > 1:
        log.debug(f"Token {serial} in more than one realm: {realms}")

    if only_first_realm:
        if realms:
            realms = realms[0]
        else:
            realms = None

    return realms


@log_with(log)
def token_exist(serial):
    """
    returns true if the token with the exact given serial number exists

    :param serial: the serial number of the token
    """
    if serial:
        return get_tokens(serial=serial, count=True) > 0
    else:
        # If we have no serial we return false anyway!
        return False


@log_with(log)
def get_token_owner(serial):
    """
    returns the user object, to which the token is assigned.
    the token is identified and retrieved by its serial number

    If the token has no owner, None is returned

    Wildcards in the serial number are ignored. This raises
    ``ResourceNotFoundError`` if the token could not be found.

    :param serial: serial number of the token
    :type serial: basestring

    :return: The owner of the token
    :rtype: User object or None
    """
    token = get_one_token(serial=serial)
    return token.user


@log_with(log)
def is_token_owner(serial, user):
    """
    Check if the given user is the owner of the token with the given serial
    number

    :param serial: The serial number of the token
    :type serial: str
    :param user: The user that needs to be checked
    :type user: User object
    :return: Return True or False
    :rtype: bool
    """
    ret = False
    token_owner = get_token_owner(serial)
    if token_owner is not None:
        ret = token_owner == user
    return ret


@log_with(log)
def get_tokens_in_resolver(resolver):
    """
    Return a list of the token objects, that contain this very resolver

    :param resolver: The resolver, the tokens should be in
    :type resolver: basestring

    :return: list of tokens with this resolver
    :rtype: list of token objects
    """
    ret = get_tokens(resolver=resolver)
    return ret


@log_with(log)
def get_tokenclass_info(tokentype, section=None):
    """
    return the config definition of a dynamic token

    :param tokentype: the tokentype of the token like "totp" or "hotp"
    :type tokentype: basestring
    :param section: subsection of the token definition - optional
    :type section: basestring

    :return: dictionary with the configuration definition of the token.
      If the token type is not found, an empty dictionary is returned
    :rtype: dict
    """
    res = {}
    tokenclass = get_token_class(tokentype)
    if tokenclass:
        res = tokenclass.get_class_info(section)

    return res


@log_with(log)
def get_otp(serial, current_time=None):
    """
    This function returns the current OTP value for a given Token.
    The tokentype needs to support this function.
    if the token does not support getting the OTP value, a -2 is returned.
    If the token could not be found, ResourceNotFoundError is raised.

    :param serial: serial number of the token
    :param current_time: a fake servertime for testing of TOTP token
    :type current_time: datetime.datetime
    :return: tuple with (result, pin, otpval, passw)
    :rtype: tuple
    """
    token = get_one_token(serial=serial)
    return token.get_otp(current_time=current_time)


@log_with(log)
def get_multi_otp(serial, count=0, epoch_start=0, epoch_end=0, current_time=None, timestamp=None):
    """
    This function returns a list of OTP values for the given Token.
    Please note, that the tokentype needs to support this function.

    :param serial: the serial number of the token
    :type serial: basestring
    :param count: number of the next otp values (to be used with event or
        time based tokens)
    :param epoch_start: unix time start date (used with time based tokens)
    :param epoch_end: unix time end date (used with time based tokens)
    :param current_time: Simulate the servertime
    :type current_time: datetime
    :param timestamp: Simulate the servertime (unix time in seconds)
    :type timestamp: int

    :return: dictionary of otp values
    :rtype: dictionary
    """
    ret = {"result": False}
    token = get_one_token(serial=serial)
    log.debug(f"Getting multiple otp values for token {token}. curTime={current_time}")

    res, error, otp_dict = token.get_multi_otp(count=count,
                                               epoch_start=epoch_start,
                                               epoch_end=epoch_end,
                                               curTime=current_time,
                                               timestamp=timestamp)
    log.debug(f"Received {res!r}, {error!r}, and {len(otp_dict)} otp values")

    if res:
        ret = otp_dict
        ret["result"] = True
    else:
        ret["error"] = error

    return ret


@log_with(log)
def get_token_by_otp(token_list, otp="", window=10):
    """
    Search the token in the token_list, that creates the given OTP value.

    :param token_list: the list of token objects to be investigated
    :type token_list: list of token objects
    :param otp: the otp value, that needs to be found
    :type otp: basestring
    :param window: the window of search
    :type window: int

    :return: The token, that creates this OTP value
    :rtype: TokenClass
    """
    result_token = None
    result_list = []

    for token in token_list:
        log.debug(f"Checking token {token.get_serial()}")
        try:
            r = token.check_otp_exist(otp=otp, window=window)
            log.debug(f"Result = {int(r):d}")
            if r >= 0:
                result_list.append(token)
        except Exception as err:
            # A flaw in a single token should not stop privacyidea from finding the right token
            log.warning(f"Error calculating OTP for token {token.get_serial()}: {err}")

    if len(result_list) == 1:
        result_token = result_list[0]
    elif result_list:
        raise TokenAdminError(_('multiple tokens are matching this OTP value!'), id=1200)

    return result_token


@log_with(log)
def get_serial_by_otp(token_list, otp="", window=10):
    """
    Returns the serial for a given OTP value
    The token_list would be created by get_tokens()

    :param token_list: the list of token objects to be investigated
    :type token_list: list of token objects
    :param otp: the otp value, that needs to be found
    :param window: the window of search
    :type window: int

    :return: the serial for a given OTP value and the user
    :rtype: basestring
    """
    serial = None
    token = get_token_by_otp(token_list, otp=otp, window=window)

    if token is not None:
        serial = token.get_serial()

    return serial


@log_with(log)
def get_serial_by_otp_list(token_list: list, otp_list: list, window: int = 10, counter: int = None) -> list[str]:
    """
    Returns a list of serials for a given list of OTP values
    The tokenobject_list would be created by get_tokens()

    :param token_list: the list of token objects to be investigated
    :param otp_list: a list of otp values, that need to be found
    :param window: the window of search
    :param counter: the counter value to be used for the OTP calculation,
        if None the actual counter of the token is used

    :return: a list of serials for the given OTP values and the user
    """
    result_list = []

    for otp in otp_list:
        for token in token_list:
            log.debug(f"checking token {token.get_serial()}")
            try:
                if token.type == "hotp":
                    r = token.check_otp_exist(otp=otp, window=window, inc_counter=False, counter=counter)
                else:
                    r = token.check_otp_exist(otp=otp, window=window, inc_counter=False)
                log.debug(f"otp_exists = {r > 0}")
                if r >= 0:
                    result_list.append(token)
            except Exception as err:
                # A flaw in a single token should not stop privacyidea from finding
                # the right token
                log.warning(f"error in calculating OTP for token {token.get_serial()}: {err}")
        token_list = result_list
        result_list = []

    serials = [token.get_serial() for token in token_list]

    return serials


@log_with(log)
def gen_serial(tokentype: str, prefix: str = None) -> str:
    """
    Generate a serial for a given token type.

    The serial consists of the token type prefix and a randomly generated string
    of characters. By default, the random string contains 8 characters.

    If no prefix is given, it is determined by the token class prefix.

    The generation of the random part of the serial is determined by the
    ``PI_TOKEN_SERIAL_RANDOM`` setting in :ref:`the config file <picfg_token_serial_random>`.
    The default is to calculate a two-part serial with the first 4 characters
    containing the current token count at the time of the generation and the
    next 4 characters containing a random hexadecimal value.
    This severely limits the number of generated serials since for every count
    value only 16\\ :sup:`4` possible values for the random part exist. Specific count
    values are only ever reused if tokens are deleted.

    Setting ``PI_TOKEN_SERIAL_RANDOM`` to ``True`` enables to completely generate
    the random string with 4 random digits and the rest using the Base32
    character table (See :rfc:`4648#section-6`) thus allowing more than
    10\\ :sup:`10` different serials.

    Due to the required uniqueness of the serial, each generated serial is
    checked if it already exists in the database. If the number of possibilities
    for generated serials decreases, this can lead to excessive queries on the
    database.

    :param tokentype: the token type prefix is done by a lookup on the tokens
    :type tokentype: str
    :param prefix: A prefix to the serial number
    :type prefix: str
    :return: serial number
    :rtype: str
    """
    random_serial = get_app_config_value(PI_TOKEN_SERIAL_RANDOM, False)
    # TODO: the serial length is currently not configurable through the UI
    serial_len = int(get_from_config("SerialLength") or 8)
    if not prefix:
        prefix = get_token_prefix(tokentype.lower(), tokentype.upper())

    if random_serial:
        def _gen_serial(_tokennum) -> str:
            digit_part = random.randrange(10000)  # nosec B311
            b32_part = "".join([random.choice(B32_ALPHABET) for _ in range(serial_len - 4)])  # nosec B311
            return f"{prefix}{digit_part:04}{b32_part}"
    else:
        def _gen_serial(_tokennum):
            h_serial = ''
            num_str = '{:04d}'.format(_tokennum)
            h_len = serial_len - len(num_str)
            if h_len > 0:
                h_serial = hexlify_and_unicode(os.urandom(h_len)).upper()[0:h_len]
            return "{0!s}{1!s}{2!s}".format(prefix, num_str, h_serial)

    # now search the number of tokens of tokenytype in the token database
    session = db.session
    tokennum = session.execute(
        select(func.count()).select_from(Token).where(Token.tokentype == tokentype)
    ).scalar_one()

    # Now create the serial
    serial = _gen_serial(tokennum)

    # now test if serial already exists
    while True:
        numtokens = session.execute(
            select(func.count()).select_from(Token).where(Token.serial == serial)
        ).scalar_one()
        if numtokens == 0:
            # ok, there is no such token, so we're done
            break
        serial = _gen_serial(tokennum + numtokens)  # pragma: no cover

    return serial


@log_with(log)
def import_token(serial, token_dict, tokenrealms=None):
    """
    This function is used during the import of a PSKC file.

    :param serial: The serial number of the token
    :type serial: str
    :param token_dict: A dictionary describing the token like

        ::

            {
              "type": ...,
              "description": ...,
              "otpkey": ...,
              "counter: ...,
              "timeShift": ...
            }

    :type token_dict: dict
    :param tokenrealms: List of realms to set as realms of the token
    :type tokenrealms: list
    :return: the token object
    """
    init_param = {'serial': serial,
                  'description': token_dict.get("description",
                                                "imported")}
    for p in ['type', 'otpkey', 'otplen', 'timeStep', 'hashlib', 'tans']:
        if p in token_dict:
            init_param[p] = token_dict[p]

    user_obj = None
    if token_dict.get("user"):
        user_obj = User(token_dict.get("user").get("username"),
                        token_dict.get("user").get("realm"),
                        token_dict.get("user").get("resolver"))

    # Imported tokens are usually hardware tokens
    token = init_token(init_param, user=user_obj,
                       tokenrealms=tokenrealms,
                       tokenkind=TOKENKIND.HARDWARE)
    if token_dict.get("counter"):
        token.set_otp_count(token_dict.get("counter"))
    if token_dict.get("timeShift"):
        token.add_tokeninfo("timeShift", token_dict.get("timeShift"))
    return token


@log_with(log, hide_args_keywords={'param': 'pin'})
def init_token(param: dict, user: User = None, tokenrealms: list[str] = None, tokenkind: str = None) -> TokenClass:
    """
    Create a new token or update an existing token with the specified parameters.

    :param param: initialization parameters like

        ::

            {
                "serial": ..., (optional)
                "type": ...., (optional, default=hotp)
                "otpkey": ...
            }

    :type param: dict
    :param user: the token owner
    :type user: User Object
    :param tokenrealms: the realms, to which the token should belong
    :type tokenrealms: list
    :param tokenkind: The kind of the token, can be "software",
        "hardware" or "virtual"
    :return: token object or None
    :rtype: TokenClass
    """
    token_type = param.get("type") or "hotp"
    # Check for unsupported token type
    token_types = get_enrollable_token_types()
    if token_type.lower() not in token_types:
        log.error(f"type {token_type} not found in tokentypes: {token_types}")
        raise TokenAdminError(_("init token failed. Unknown token type:") + f" {token_type}", id=1610)

    serial = param.get("serial") or gen_serial(token_type, param.get("prefix"))
    check_serial_valid(serial)
    realms = []

    # Check if a token with this serial already exists and
    # create a list of the found tokens
    tokens = get_tokens(serial=serial)
    token_count = len(tokens)
    if token_count == 0:
        # A token with the serial was not found, so we create a new one
        db_token = Token(serial, tokentype=token_type.lower())

    else:
        # The token already exist, so we update the token
        db_token = tokens[0].token
        # Make sure the type is not changed between the initialization and the update
        old_type = db_token.tokentype
        if old_type.lower() != token_type.lower():
            msg = _("Token {serial} already exists with type {old_type}. "
                    "Can not initialize token with new type "
                    "{token_type}").format(serial=serial, old_type=old_type, token_type=token_type)
            log.error(msg)
            raise TokenAdminError(_("init token failed:") + " " + msg)

    # If there is a realm as parameter (and the realm is not empty), but no
    # user, we assign the token to this realm.
    if param.get("realm") and 'user' not in param:
        realms.append(param.get("realm"))

    # Assign the token to all tokenrealms and to the user realm
    if tokenrealms and isinstance(tokenrealms, list):
        realms.extend(tokenrealms)
    if user and user.realm:
        realms.append(user.realm)

    try:
        # Save the token to the database
        if token_count == 0:
            db_token.save()

        # The tokenclass object is created
        token = create_tokenclass_object(db_token)

        if token_count == 0:
            # If this token is a newly created one, we have to set up the defaults,
            # which later might be overwritten by the token.update(param)
            token.set_defaults()

        # Set the user of the token
        if user is not None and user.login != "":
            token.add_user(user)

        # Set the token realms (updates the TokenRealm table)
        if realms or user:
            token.set_realms(realms)

        token.update(param)

    except Exception as e:
        log.error(f"token create failed: {e}")
        log.debug(f"{traceback.format_exc()}")
        # Delete the newly created token from the db
        if token_count == 0:
            if token:
                token.delete_token()
            else:
                db_token.delete()
        raise

    # We only set the tokenkind here, if it was explicitly set in the init_token call.
    # In all other cases it is set in the update method of the tokenclass.
    if tokenkind:
        token.add_tokeninfo("tokenkind", tokenkind)

    # Set the validity period
    validity_period_start = param.get("validity_period_start")
    validity_period_end = param.get("validity_period_end")
    if validity_period_end:
        token.set_validity_period_end(validity_period_end)
    if validity_period_start:
        token.set_validity_period_start(validity_period_start)

    # Creation Date
    token.add_tokeninfo("creation_date", datetime.datetime.now(datetime.timezone.utc).isoformat(timespec="seconds"))

    # Safe the token object to make sure all changes are persisted in the db
    token.save()
    return token


@log_with(log)
@check_user_or_serial
def remove_token(serial=None, user=None):
    """
    remove the token that matches the serial number or
    all tokens of the given user and also remove the realm associations and
    all its challenges

    :param user: The user, who's tokens should be deleted.
    :type user: User object
    :param serial: The serial number of the token to delete (exact)
    :type serial: basestring
    :return: The number of deleted token
    :rtype: int
    """
    tokens = get_tokens_from_serial_or_user(serial=serial, user=user)
    token_count = len(tokens)

    # Delete challenges of such a token
    for token in tokens:
        token.delete_token()

    return token_count


@log_with(log)
def set_realms(serial, realms=None, add=False, allowed_realms: list = None):
    """
    Set all realms of a token. This sets the realms new. I.e. it does not add
    realms. So realms that are not contained in the list will not be assigned
    to the token anymore.

    If the token could not be found, a ResourceNotFoundError is raised.

    Thus, setting ``realms=[]`` clears all realms assignments.

    :param serial: the serial number of the token (exact)
    :type serial: basestring
    :param realms: A list of realm names
    :type realms: list
    :param add: if the realms should be added and not replaced
    :type add: bool
    :param allowed_realms: A list of realms, that the admin is allowed to manage
    """
    realms = realms or []
    corrected_realms = []

    # get rid of non-defined realms
    for realm in realms:
        if realm_is_defined(realm):
            corrected_realms.append(realm)

    token = get_one_token(serial=serial)

    # Check if admin is allowed to set the realms
    old_realms = token.get_realms()

    matching_realms = corrected_realms
    if allowed_realms:
        matching_realms = list(set(corrected_realms).intersection(allowed_realms))
        excluded_realms = list(set(corrected_realms) - set(matching_realms))
        if len(excluded_realms) > 0:
            log.info(f"User is not allowed to set realms {excluded_realms} for token {serial}.")

        # Check if admin is allowed to remove the old realms
        not_allowed_realms = set(old_realms) - set(allowed_realms)
        # Add realms that are not allowed to be removed to the set list
        matching_realms = list(set(matching_realms).union(not_allowed_realms))

    token.set_realms(matching_realms, add=add)
    token.save()


@log_with(log)
def set_defaults(serial):
    """
    Set the default values for the token with the given serial number (exact)

    :param serial: token serial
    :type serial: basestring
    :return: None
    """
    db_token = get_one_token(serial=serial).token
    db_token.otplen = int(get_from_config("DefaultOtpLen", 6))
    db_token.count_window = int(get_from_config("DefaultCountWindow", 15))
    db_token.maxfail = int(get_from_config("DefaultMaxFailCount", 15))
    db_token.sync_window = int(get_from_config("DefaultSyncWindow", 1000))
    db_token.tokentype = "hotp"
    db_token.save()


@log_with(log)
def assign_token(serial, user, pin=None, encrypt_pin=False, error_message=None):
    """
    Assign token to a user.
    If the PIN is given, the PIN is reset.

    :param serial: The serial number of the token
    :type serial: basestring
    :param user: The user, to whom the token should be assigned.
    :type user: User object
    :param pin: The PIN for the newly assigned token.
    :type pin: basestring
    :param encrypt_pin: Whether the PIN should be stored in an encrypted way
    :type encrypt_pin: bool
    :param error_message: The error message, that is displayed in case the token is already assigned
    :type error_message: basestring
    """
    token = get_one_token(serial=serial)

    # Check if the token already belongs to another user
    old_user = token.user
    if old_user:
        log.warning(f"token already assigned to user: {old_user!r}")
        error_message = error_message or _("Token already assigned to user {old_user!r}").format(old_user=old_user)
        raise TokenAdminError(error_message, id=1103)

    token.add_user(user)
    if pin is not None:
        token.set_pin(pin, encrypt=encrypt_pin)

    # reset the OtpFailCounter
    token.set_failcount(0)

    try:
        token.save()
    except Exception as e:  # pragma: no cover
        log.error('update Token DB failed')
        raise TokenAdminError(_("Token assign failed for {0!r}/{1!s} : {2!r}").format(user, serial, e), id=1105)

    log.debug("successfully assigned token with serial "
              "{0!r} to user {1!r}".format(serial, user))
    return True


@log_with(log)
@check_user_or_serial
def unassign_token(serial, user=None):
    """
    unassign the user from the token, or all tokens of a user

    :param serial: The serial number of the token to unassign (exact). Can be None
    :param user: A user whose tokens should be unassigned
    :return: number of unassigned tokens
    """
    tokens = get_tokens_from_serial_or_user(serial=serial, user=user)
    for token in tokens:
        token.set_pin("")
        token.set_failcount(0)

        try:
            # Delete the tokenowner entry
            session = db.session
            stmt = delete(TokenOwner).where(TokenOwner.token_id == token.token.id)
            session.execute(stmt)
            session.commit()
        except Exception as e:  # pragma: no cover
            log.error('update token DB failed')
            raise TokenAdminError(_("Token unassign failed for") + f" {serial!r}/{user!r}: {e!r}", id=1105)

        log.debug(f"successfully unassigned token with serial {token.get_serial()!r}")
    # TODO: test with more than 1 token
    return len(tokens)


@log_with(log)
def resync_token(serial, otp1, otp2, options=None, user=None):
    """
    Resynchronize the token of the given serial number and user by searching the
    otp1 and otp2 in the future otp values.

    :param serial: token serial number (exact)
    :type serial: str
    :param otp1: first OTP value
    :type otp1: str
    :param otp2: second OTP value, directly after the first
    :type otp2: str
    :param options: additional options like the servertime for TOTP token
    :type options: dict
    :param user: The user, who's token should be resynced
    :type user: User object
    :return: result of the resync
    :rtype: bool
    """
    ret = False

    tokens = get_tokens_from_serial_or_user(serial=serial, user=user)

    for token in tokens:
        ret = token.resync(otp1, otp2, options)
        token.save()

    return ret


@log_with(log)
@check_user_or_serial
def reset_token(serial, user=None):
    """
    Reset the failcounter of a single token, or of all tokens of one user.

    :param serial: serial number (exact)
    :param user:
    :return: The number of tokens, that were reset
    :rtype: int
    """
    tokens = get_tokens_from_serial_or_user(serial=serial, user=user)

    for token in tokens:
        token.reset()
        token.save()

    return len(tokens)


@log_with(log)
@check_user_or_serial
def set_pin(serial, pin, user=None, encrypt_pin=False):
    """
    Set the token PIN of the token. This is the static part that can be used
    to authenticate.

    :param pin: The pin of the token
    :type pin: str
    :param user: If the user is specified, the pins for all tokens of this
        user will be set
    :type user: User object
    :param serial: If the serial is specified, the PIN for this very token
        will be set. (exact)
    :param encrypt_pin: Whether the PIN should be stored in an encrypted way
    :type encrypt_pin: bool
    :return: The number of PINs set (usually 1)
    :rtype: int
    """
    if isinstance(user, str):
        # check if by accident the wrong parameter (like PIN)
        # is put into the user attribute
        log.warning(f"Parameter user must not be a string: {user!r}")
        raise ParameterError(_("Parameter user must not be a string:") + f" {user!r}", id=1212)

    tokens = get_tokens_from_serial_or_user(serial=serial, user=user)

    for token in tokens:
        token.set_pin(pin, encrypt=encrypt_pin)
        token.save()

    return len(tokens)


@log_with(log)
def set_pin_user(serial, user_pin, user=None):
    """
    This sets the user pin of a token. This just stores the information of
    the user pin for (e.g. an eTokenNG, Smartcard) in the database

    :param serial: The serial number of the token (exact)
    :type serial: basestring
    :param user_pin: The user PIN
    :type user_pin: str
    :param user: The user, for who's token the PIN should be set
    :type user: User object
    :return: The number of PINs set (usually 1)
    :rtype: int
    """
    tokens = get_tokens_from_serial_or_user(serial=serial, user=user)

    for token in tokens:
        token.set_user_pin(user_pin)
        token.save()

    return len(tokens)


@log_with(log)
def set_pin_so(serial, so_pin, user=None):
    """
    Set the SO PIN of a smartcard. The SO Pin can be used to reset the
    PIN of a smartcard. The SO PIN is stored in the database, so that it
    could be used for automatic processes for User PIN resetting.

    :param serial: The serial number of the token (exact)
    :type serial: basestring
    :param so_pin: The Security Officer PIN
    :type so_pin: basestring
    :param user: The user, for who's token the SO PIN should be set
    :type user: User object
    :return: The number of SO PINs set. (usually 1)
    :rtype: int
    """
    tokens = get_tokens_from_serial_or_user(serial=serial, user=user)

    for token in tokens:
        token.set_so_pin(so_pin)
        token.save()

    return len(tokens)


@log_with(log)
@check_user_or_serial
def revoke_token(serial, user=None):
    """
    Revoke a token, or all tokens of a single user.

    :param serial: The serial number of the token (exact)
    :type serial: basestring
    :param user: all tokens of the user will be enabled or disabled
    :type user: User object
    :return: Number of tokens that were enabled/disabled
    :rtype: int
    """
    tokens = get_tokens_from_serial_or_user(user=user, serial=serial)

    for token in tokens:
        token.revoke()
        token.save()

    return len(tokens)


@log_with(log)
@check_user_or_serial
def enable_token(serial, enable=True, user=None):
    """
    Enable or disable a token, or all tokens of a single user.
    This can be checked with is_token_active.

    Enabling an already active token will return 0.

    :param serial: The serial number of the token
    :type serial: basestring
    :param enable: False is the token should be disabled
    :type enable: bool
    :param user: all tokens of the user will be enabled or disabled
    :type user: User object
    :return: Number of tokens that were enabled/disabled
    :rtype:
    """
    # We search for all matching tokens first, in case the user has
    # provided a wrong serial number. Then we filter for the desired tokens.
    tokens = get_tokens_from_serial_or_user(user=user, serial=serial)
    count = 0

    for token in tokens:
        if token.is_active() == (not enable):
            token.enable(enable)
            token.save()
            count += 1

    return count


def is_token_active(serial):
    """
    Return True if the token is active, otherwise false
    Raise ResourceError if the token could not be found.

    :param serial: The serial number of the token
    :type serial: basestring
    :return: True or False
    :rtype: bool
    """
    token = get_one_token(serial=serial)
    return token.token.active


@log_with(log)
@check_user_or_serial
def set_otplen(serial, otplen=6, user=None):
    """
    Set the otp length of the token defined by serial or for all tokens of
    the user.
    The OTP length is usually 6 or 8.

    :param serial: The serial number of the token (exact)
    :type serial: basestring
    :param otplen: The length of the OTP value
    :type otplen: int
    :param user: The owner of the tokens
    :type user: User object
    :return: number of modified tokens
    :rtype: int
    """
    tokens = get_tokens_from_serial_or_user(serial=serial, user=user)

    for token in tokens:
        token.set_otplen(otplen)
        token.save()

    return len(tokens)


@log_with(log)
@check_user_or_serial
def set_hashlib(serial, hashlib="sha1", user=None):
    """
    Set the hashlib in the tokeninfo.
    Can be something like sha1, sha256...

    :param serial: The serial number of the token (exact)
    :type serial: basestring
    :param hashlib: The hashlib of the token
    :type hashlib: basestring
    :param user: The User, for who's token the hashlib should be set
    :type user: User object
    :return: the number of token infos set
    :rtype: int
    """
    tokenobject_list = get_tokens_from_serial_or_user(serial=serial, user=user)

    for tokenobject in tokenobject_list:
        tokenobject.set_hashlib(hashlib)
        tokenobject.save()

    return len(tokenobject_list)


@log_with(log)
@check_user_or_serial
def set_count_auth(serial, count, user=None, max=False, success=False):
    """
    The auth counters are stored in the token info database field.
    There are different counters, that can be set::

        count_auth -> max=False, success=False
        count_auth_max -> max=True, success=False
        count_auth_success -> max=False, success=True
        count_auth_success_max -> max=True, success=True

    :param count: The counter value
    :type count: int
    :param user: The user owner of the tokens to modify
    :type user: User object
    :param serial: The serial number of the one token to modify (exact)
    :type serial: basestring
    :param max: True, if either count_auth_max or count_auth_success_max are
        to be modified
    :type max: bool
    :param success: True, if either ``count_auth_success`` or
        ``count_auth_success_max`` are to be modified
    :type success: bool
    :return: number of modified tokens
    :rtype: int
    """
    tokenobject_list = get_tokens_from_serial_or_user(serial=serial, user=user)

    for tokenobject in tokenobject_list:
        if max:
            if success:
                tokenobject.set_count_auth_success_max(count)
            else:
                tokenobject.set_count_auth_max(count)
        else:
            if success:
                tokenobject.set_count_auth_success(count)
            else:
                tokenobject.set_count_auth(count)
        tokenobject.save()

    return len(tokenobject_list)


@log_with(log)
@check_user_or_serial
def get_tokeninfo(serial, info):
    """
    get a token info field in the database.

    :param serial: The serial number of the token
    :type serial: basestring
    :param info: The key of the info in the dict
    """
    tokenobject_list = get_tokens_from_serial_or_user(serial=serial, user=None)

    if len(tokenobject_list) == 1:
        return tokenobject_list[0].get_tokeninfo(info)


@log_with(log)
@check_user_or_serial
def add_tokeninfo(serial, info, value=None, value_type=None, user=None):
    """
    Sets a token info field in the database. The info is a dict for each
    token of key/value pairs.

    :param serial: The serial number of the token
    :type serial: basestring
    :param info: The key of the info in the dict
    :param value: The value of the info
    :param value_type: The type of the value. If set to "password" the value
        is stored encrypted
    :type value_type: basestring
    :param user: The owner of the tokens, that should be modified
    :type user: User object
    :return: the number of modified tokens
    :rtype: int
    """
    tokenobject_list = get_tokens_from_serial_or_user(serial=serial, user=user)

    for tokenobject in tokenobject_list:
        tokenobject.add_tokeninfo(info, value)
        tokenobject.save()

    return len(tokenobject_list)


@log_with(log)
@check_user_or_serial
def delete_tokeninfo(serial, key, user=None):
    """
    Delete a specific token info field in the database.

    :param serial: The serial number of the token
    :type serial: basestring
    :param key: The key of the info in the dict
    :param user: The owner of the tokens, that should be modified
    :type user: User object
    :return: the number of tokens matching the serial and user. This number also includes tokens that did not have
        the token info *key* set in the first place!
    :rtype: int
    """
    tokenobject_list = get_tokens_from_serial_or_user(serial=serial, user=user)
    for tokenobject in tokenobject_list:
        tokenobject.delete_tokeninfo(key)
        tokenobject.save()

    return len(tokenobject_list)


@log_with(log)
@check_user_or_serial
def set_validity_period_start(serial, user, start):
    """
    Set the validity period for the given token.

    :param serial: serial number (exact)
    :param user:
    :param start: Timestamp in the format DD/MM/YY HH:MM
    :type start: basestring
    """
    tokenobject_list = get_tokens_from_serial_or_user(serial=serial, user=user)
    for tokenobject in tokenobject_list:
        tokenobject.set_validity_period_start(start)
        tokenobject.save()
    return len(tokenobject_list)


@log_with(log)
@check_user_or_serial
def set_validity_period_end(serial, user, end):
    """
    Set the validity period for the given token.

    :param serial: serial number (exact)
    :param user:
    :param end: Timestamp in the format DD/MM/YY HH:MM
    :type end: basestring
    """
    tokenobject_list = get_tokens_from_serial_or_user(serial=serial, user=user)
    for tokenobject in tokenobject_list:
        tokenobject.set_validity_period_end(end)
        tokenobject.save()
    return len(tokenobject_list)


@log_with(log)
@check_user_or_serial
def set_sync_window(serial, syncwindow=1000, user=None):
    """
    The sync window is the window that is used during resync of a token.
    Such many OTP values are calculated ahead, to find the matching otp value
    and counter.

    :param serial: The serial number of the token (exact)
    :type serial: basestring
    :param syncwindow: The size of the sync window
    :type syncwindow: int
    :param user: The owner of the tokens, which should be modified
    :type user: User object
    :return: number of modified tokens
    :rtype: int
    """
    tokenobject_list = get_tokens_from_serial_or_user(serial=serial, user=user)

    for tokenobject in tokenobject_list:
        tokenobject.set_sync_window(syncwindow)
        tokenobject.save()

    return len(tokenobject_list)


@log_with(log)
@check_user_or_serial
def set_count_window(serial, countwindow=10, user=None):
    """
    The count window is used during authentication to find the matching OTP
    value. This sets the count window per token.

    :param serial: The serial number of the token (exact)
    :type serial: basestring
    :param countwindow: the size of the window
    :type countwindow: int
    :param user: The owner of the tokens, which should be modified
    :type user: User object
    :return: number of modified tokens
    :rtype: int
    """
    tokenobject_list = get_tokens_from_serial_or_user(serial=serial, user=user)

    for tokenobject in tokenobject_list:
        tokenobject.set_count_window(countwindow)
        tokenobject.save()

    return len(tokenobject_list)


@log_with(log)
@check_user_or_serial
def set_description(serial, description, user=None, token=None):
    """
    Set the description of a token

    :param serial: The serial number of the token (exact)
    :type serial: basestring
    :param description: The description for the token
    :type description: str
    :param user: The owner of the tokens, which should be modified
    :type user: User object
    :return: True. In case of an error raise an exception
    :rtype: int
    """
    if token is None:
        token = get_one_token(serial=serial, user=user)
    token.set_description(description)
    token.save()

    return True


@log_with(log)
@check_user_or_serial
def set_failcounter(serial, counter, user=None):
    """
    Set the fail counter of a  token.

    :param serial: The serial number of the token (exact)
    :param counter: THe counter to which the fail counter should be set
    :param user: An optional user
    :return: Number of tokens, where the fail counter was set.
    """
    tokenobject_list = get_tokens_from_serial_or_user(serial=serial, user=user)

    for tokenobject in tokenobject_list:
        tokenobject.set_failcount(counter)
        tokenobject.save()

    return len(tokenobject_list)


@log_with(log)
@check_user_or_serial
def set_max_failcount(serial, maxfail, user=None):
    """
    Set the maximum fail counts of tokens. This is the maximum number a
    failed authentication is allowed.

    :param serial: The serial number of the token (exact)
    :type serial: basestring
    :param maxfail: The maximum allowed failed authentications
    :type maxfail: int
    :param user: The owner of the tokens, which should be modified
    :type user: User object
    :return: number of modified tokens
    :rtype: int
    """
    tokenobject_list = get_tokens_from_serial_or_user(serial=serial, user=user)

    for tokenobject in tokenobject_list:
        tokenobject.set_maxfail(maxfail)
        tokenobject.save()

    return len(tokenobject_list)


@log_with(log)
@check_copy_serials
def copy_token_pin(serial_from, serial_to):
    """
    This function copies the token PIN from one token to the other token.
    This can be used for workflows like lost token.

    In fact the PinHash and the PinSeed are transferred

    :param serial_from: The token to copy from
    :type serial_from: basestring
    :param serial_to: The token to copy to
    :type serial_to: basestring

    :return: True. In case of an error raise an exception
    :rtype: bool
    """
    tokenobject_from = get_one_token(serial=serial_from)
    tokenobject_to = get_one_token(serial=serial_to)
    pinhash, seed = tokenobject_from.get_pin_hash_seed()
    tokenobject_to.set_pin_hash_seed(pinhash, seed)
    tokenobject_to.save()
    return True


@check_copy_serials
def copy_token_user(serial_from, serial_to):
    """
    This function copies the user from one token to the other token.
    In fact the user_id, resolver and resolver type are transferred.

    :param serial_from: The token to copy from
    :type serial_from: basestring
    :param serial_to: The token to copy to
    :type serial_to: basestring

    :return: True. In case of an error raise an exception
    :rtype: bool
    """
    tokenobject_from = get_one_token(serial=serial_from)
    tokenobject_to = get_one_token(serial=serial_to)

    # For backward compatibility we remove the potentially old users from the token.
    # TODO: Later we probably want to be able to "add" new users to a token.
    unassign_token(serial_to)
    TokenOwner(token_id=tokenobject_to.token.id,
               user_id=tokenobject_from.token.first_owner.user_id,
               realm_id=tokenobject_from.token.first_owner.realm_id,
               resolver=tokenobject_from.token.first_owner.resolver).save()
    # Also copy other assigned realms of the token.
    copy_token_realms(serial_from, serial_to)
    return True


@check_copy_serials
def copy_token_realms(serial_from, serial_to):
    """
    Copy the realms of one token to the other token

    :param serial_from: The token to copy from
    :param serial_to: The token to copy to
    :return: None
    """
    tokenobject_from = get_one_token(serial=serial_from)
    tokenobject_to = get_one_token(serial=serial_to)
    realm_list = tokenobject_from.token.get_realms()
    tokenobject_to.set_realms(realm_list)


@log_with(log)
@libpolicy(config_lost_token)
def lost_token(serial, new_serial=None, password=None,
               validity=10, contents="8", pw_len=16, options=None):
    """
    This is the workflow to handle a lost token.
    The token <serial> is lost and will be disabled. A new token of type
    password token will be created and assigned to the user.
    The PIN of the lost token will be copied to the new token.
    The new token will have a certain validity period.

    :param serial: Token serial number
    :param new_serial: new serial number
    :param password: new password
    :param validity: Number of days, the new token should be valid
    :type validity: int
    :param contents: The contents of the generated
        password. Can be a string like ``"Ccn"``.

            * "C": upper case characters
            * "c": lower case characters
            * "n": digits
            * "s": special characters
            * "8": base58
    :type contents: str
    :param pw_len: The length of the generated password
    :type pw_len: int
    :param options: optional values for the decorator passed from the upper
        API level
    :type options: dict
    :return: result dictionary
    :rtype: dict
    """
    res = {}
    new_serial = new_serial or "lost{0!s}".format(serial)
    user = get_token_owner(serial)

    log.debug("doing lost token for serial {0!r} and user {1!r}".format(serial, user))

    if user is None or user.is_empty():
        err = _("You can only define a lost token for an assigned token.")
        log.warning("{0!s}".format(err))
        raise TokenAdminError(err, id=2012)

    character_pool = "{0!s}{1!s}{2!s}".format(string.ascii_lowercase,
                                              string.ascii_uppercase, string.digits)
    if contents != "":
        character_pool = ""
        if "c" in contents:
            character_pool += string.ascii_lowercase
        if "C" in contents:
            character_pool += string.ascii_uppercase
        if "n" in contents:
            character_pool += string.digits
        if "s" in contents:
            character_pool += "!#$%&()*+,-./:;<=>?@[]^_"
        if "8" in contents:
            character_pool += BASE58

    if password is None:
        password = generate_password(size=pw_len, characters=character_pool)

    res['serial'] = new_serial

    tokenobject = init_token({"otpkey": password, "serial": new_serial,
                              "type": "pw",
                              "description": _("temporary replacement for {0!s}").format(
                                  serial)})

    res['init'] = tokenobject is not None
    if res['init']:
        res['user'] = copy_token_user(serial, new_serial)
        res['pin'] = copy_token_pin(serial, new_serial)

        # set validity period
        end_date = (datetime.datetime.now(tzlocal())
                    + datetime.timedelta(days=validity)).strftime(DATE_FORMAT)
        tokenobject_list = get_tokens(serial=new_serial)
        for tokenobject in tokenobject_list:
            tokenobject.set_validity_period_end(end_date)

        # fill results
        res['valid_to'] = "xxxx"
        res['password'] = password
        res['end_date'] = end_date
        # disable token
        res['disable'] = enable_token(serial, enable=False)

    return res


@log_with(log)
def check_realm_pass(realm, passw, options=None, include_types=None, exclude_types=None):
    """
    This function checks, if the given passw matches any token in the given
    realm. This can be used for the 4-eyes token.
    Only tokens that are assigned are tested.

    The options dictionary may contain a key/value pair 'exclude_types' or
    'include_types' with the value containing a list of token types to
    exclude/include from/in the search.

    It returns the res True/False and a reply_dict, which contains the
    serial number of the matching token.

    :param realm: The realm of the user
    :param passw: The password containing PIN+OTP
    :param options: Additional options that are passed to the tokens
    :type options: dict
    :param include_types: List of token types to use
    :type include_types: list or str
    :param exclude_types: List to token types *not* to use
    :type exclude_types: list or str
    :return: tuple of bool and dict
    """
    reply_dict = {}
    # since an attacker does not know, which token is tested, we restrict to
    # only active tokens. He would not guess that the given OTP value is that
    #  of an inactive token.
    tokenobject_list = get_tokens(realm=realm, assigned=True, active=True)
    if not tokenobject_list:
        reply_dict["message"] = _("There is no active and assigned token in this realm")
        return False, reply_dict
    else:
        # reduce tokens by type
        if include_types:
            incl = include_types if isinstance(include_types, list) else [include_types]
            tokenobject_list = [tok for tok in tokenobject_list if tok.type in incl]
        elif exclude_types:
            excl = exclude_types if isinstance(exclude_types, list) else [exclude_types]
            tokenobject_list = [tok for tok in tokenobject_list if tok.type not in excl]

        if not tokenobject_list:
            reply_dict["message"] = _('There is no active and assigned token in '
                                      'this realm, included types: {0!s}, excluded '
                                      'types: {1!s}').format(include_types, exclude_types)
            return False, reply_dict

        return check_token_list(tokenobject_list, passw, options=options,
                                allow_reset_all_tokens=False)


@log_with(log, hide_args=[1])
@libpolicy(auth_lastauth)
def check_serial_pass(serial, passw, options=None):
    """
    This function checks the otp for a given serial

    If the OTP matches, True is returned and the otp counter is increased.

    The function tries to determine the user (token owner), to derive possible
    additional policies from the user.

    :param serial: The serial number of the token
    :type serial: basestring
    :param passw: The password usually consisting of pin + otp
    :type passw: basestring
    :param options: Additional options. Token specific.
    :type options: dict
    :return: tuple of result (True, False) and additional dict
    :rtype: tuple
    """
    token_object = get_one_token(serial=serial)
    res, reply_dict = check_token_list([token_object], passw,
                                       user=token_object.user,
                                       options=options,
                                       allow_reset_all_tokens=True)

    return res, reply_dict


@log_with(log)
def check_otp(serial, otpval):
    """
    This function checks the OTP for a given serial number

    :param serial:
    :param otpval:
    :return: tuple of result and dictionary containing a message if the
        verification failed
    :rtype: tuple(bool, dict)
    """
    reply_dict = {}
    token_object = get_one_token(serial=serial)
    res = token_object.check_otp(otpval) >= 0
    if not res:
        reply_dict["message"] = _("OTP verification failed.")
    return res, reply_dict


@libpolicy(auth_cache)
@libpolicy(auth_user_does_not_exist)
@libpolicy(auth_user_has_no_token)
@libpolicy(auth_user_timelimit)
@libpolicy(auth_lastauth)
@libpolicy(auth_user_passthru)
@libpolicy(force_challenge_response)
@log_with(log, hide_kwargs=["passw"])
def check_user_pass(user, passw, options=None):
    """
    This function checks the otp for a given user.
    It is called by the API /validate/check

    If the OTP matches, True is returned and the otp counter is increased.

    :param user: The user who is trying to authenticate
    :type user: User object
    :param passw: The password usually consisting of pin + otp
    :type passw: basestring
    :param options: Additional options. Token specific.
    :type options: dict
    :return: tuple of result (True, False) and additional dict
    :rtype: tuple
    """
    token_type = options.pop("token_type", None)
    token_objects = get_tokens(user=user, tokentype=token_type)
    reply_dict = {}
    if not token_objects:
        # The user has no tokens assigned
        res = False
        reply_dict["message"] = _("The user has no tokens assigned")
    else:
        token_object = token_objects[0]
        res, reply_dict = check_token_list(token_objects, passw,
                                           user=token_object.user,
                                           options=options,
                                           allow_reset_all_tokens=True)

    return res, reply_dict


def create_challenges_from_tokens(token_list, reply_dict, options=None):
    """
    Get a list of active tokens and create challenges for these tokens.
    The reply_dict is modified accordingly. The transaction_id and
    the messages are added to the reply_dict.

    :param token_list: The list of the token objects, that can do challenge response
    :param reply_dict: The dictionary that is passed to the API response
    :param options: Additional options. Passed from the upper layer
    :return: None
    """
    options = options or {}
    options["push_triggered"] = False
    reply_dict["multi_challenge"] = []
    transaction_id = None
    message_list = []
    for token in token_list:
        # Check if the max auth is succeeded
        if token.check_all(message_list):
            challenge_created, message, new_transaction_id, challenge_info = token.create_challenge(
                transactionid=transaction_id, options=options)

            if message:
                # We need to pass the info if a push token has been triggered, so that require presence can re-use the
                # challenge instead of creating a new one with a different answer
                # Also check the challenge info if the presence answer is returned to pass it on for tag replacement
                additional_tags = {}
                if token.get_type() == "push":
                    options["push_triggered"] = True
                    if "presence_answer" in challenge_info:
                        additional_tags["presence_answer"] = challenge_info["presence_answer"]
                # Add the reply to the response
                message = challenge_text_replace(message, user=token.user, token_obj=token,
                                                 additional_tags=additional_tags)
                message_list.append(message)

            if challenge_created:
                if new_transaction_id:
                    transaction_id = new_transaction_id
                challenge_info = challenge_info or {}
                challenge_info["transaction_id"] = transaction_id
                challenge_info["serial"] = token.token.serial
                challenge_info["type"] = token.get_tokentype()
                challenge_info["client_mode"] = token.client_mode
                challenge_info["message"] = message
                # If they exist, add next pin and next password change
                next_pin = token.get_tokeninfo("next_pin_change")
                if next_pin:
                    challenge_info["next_pin_change"] = next_pin
                    challenge_info["pin_change"] = token.is_pin_change()
                next_passw = token.get_tokeninfo(
                    "next_password_change")
                if next_passw:
                    challenge_info["next_password_change"] = next_passw
                    challenge_info["password_change"] = token.is_pin_change(password=True)
                # FIXME: This is deprecated and should be remove one day
                reply_dict.update(challenge_info)
                reply_dict["multi_challenge"].append(challenge_info)
    if message_list:
        unique_messages = set(message_list)
        reply_dict["message"] = ", ".join(unique_messages)
    # The "messages" element is needed by some decorators
    reply_dict["messages"] = message_list
    # TODO: This line is deprecated: Add the information for the old administrative triggerchallenge
    reply_dict["transaction_ids"] = [challenge.get("transaction_id") for challenge in
                                     reply_dict.get("multi_challenge", [])]


def weigh_token_type(token_obj):
    """
    This method returns a weight of a token type, which is used
    to sort the tokentype list. Other weighing functions can be implemented.

    The Push token weighs the most, so that it will be sorted to the end.

    :param token_obj: token object
    :return: weight of the tokentype
    :rtype: int
    """
    if token_obj.type.upper() == "PUSH":
        return 1000
    else:
        return ord(token_obj.type[0])


@log_with(log, hide_args=[1])
@libpolicy(reset_all_user_tokens)
@libpolicy(generic_challenge_response_reset_pin)
@libpolicy(generic_challenge_response_resync)
def check_token_list(token_object_list, passw, user=None, options=None, allow_reset_all_tokens=False):
    """
    Takes a list of token objects and tries to find the matching token for the given passw. It also tests
    * if the token is active or
    * the max fail count is reached,
    * if the validity period is ok...

    This function is called by check_serial_pass, check_user_pass and
    check_yubikey_pass.

    :param token_object_list: list of identified tokens
    :param passw: the provided password, can be just the PIN or PIN+OTP
    :param user: the identified use - as class object
    :param options: additional parameters, which are passed to the token
    :param allow_reset_all_tokens: If set to True, the policy reset_all_user_tokens is evaluated to
        reset all user tokens accordingly. Note: This parameter is used in the decorator. # TODO not good

    :return: tuple of success and optional response
    :rtype: (bool, dict)
    """
    res = False
    reply_dict = {}
    increase_auth_counters = not is_true(get_from_config(key="no_auth_counter"))

    # Add the user to the options, so that every token with access to options can see the user
    if options:
        options = options.copy()
    else:
        options = {}
    options.update({'user': user})

    # If there has been one token in challenge mode, we only handle challenges
    challenge_response_token_list = []
    challenge_request_token_list = []
    pin_matching_token_list = []
    invalid_token_list = []
    valid_token_list = []
    messages = []

    # Remove locked tokens from token_object_list
    if len(token_object_list) > 0:
        token_object_list = [token for token in token_object_list if not token.is_revoked()]

        if len(token_object_list) == 0:
            # If there is no unlocked token left.
            raise TokenAdminError(_("This action is not possible, since the token is locked"), id=1007)

    # Remove disabled token types from token_object_list
    if PolicyAction.DISABLED_TOKEN_TYPES in options and options[PolicyAction.DISABLED_TOKEN_TYPES]:
        token_object_list = [token for token in token_object_list if
                             token.type not in options[PolicyAction.DISABLED_TOKEN_TYPES]]

    # Remove certain disabled tokens from token_object_list
    if len(token_object_list) > 0:
        token_object_list = [token for token in token_object_list if token.use_for_authentication(options)]

    for token_object in sorted(token_object_list, key=weigh_token_type):
        if log.isEnabledFor(logging.DEBUG):
            # Avoid a SQL query triggered by ``token_object.user`` in case the log level is not DEBUG
            log.debug(f"Found user with loginId {token_object.user}: {token_object.get_serial()}")

        # Reset exceeded fail counter if reset timeout is reached
        token_object.check_reset_failcount()

        if not token_object.check_all(messages):
            # token can not be used for authentication (e.g. maxfail exceeded, disabled, not within validity period)
            pass
        elif token_object.is_challenge_response(passw, user=user, options=options):
            # This is a challenge response, and it still has a challenge DB entry
            if token_object.has_db_challenge_response(passw, user=user, options=options):
                challenge_response_token_list.append(token_object)
            else:
                # This is a transaction_id, that either never existed or has expired or is not for this token.
                # We add this to the invalid_token_list
                invalid_token_list.append(token_object)
        elif token_object.is_challenge_request(passw, user=user, options=options):
            # This is a challenge request
            challenge_request_token_list.append(token_object)
        else:
            if not (PolicyAction.FORCE_CHALLENGE_RESPONSE in options and is_true(
                    options[PolicyAction.FORCE_CHALLENGE_RESPONSE])):
                # This is a normal authentication attempt
                try:
                    # Pass the length of the valid_token_list to ``authenticate`` so that
                    # the push token can react accordingly
                    options["valid_token_num"] = len(valid_token_list)
                    pin_match, otp_count, repl = token_object.authenticate(passw, user, options=options)
                except TokenAdminError as tae:
                    # Token is locked
                    pin_match = False
                    otp_count = -1
                    repl = {'message': tae.message}
                repl = repl or {}
                reply_dict.update(repl)
                if otp_count >= 0:
                    # This is a successful authentication
                    valid_token_list.append(token_object)
                elif pin_match:
                    # The PIN of the token matches
                    pin_matching_token_list.append(token_object)
                else:
                    # Nothing matches at all
                    invalid_token_list.append(token_object)
            else:
                invalid_token_list.append(token_object)
                log.info(f"Skipping authentication try for token {token_object.get_serial()}"
                         f" because policy force_challenge_response is set.")

    """
    There might be
    2 in pin_matching_token_list
    0 in valid_token_list
    10 in invalid_token_list
    0 in challenge_token_list.

    in this case, the failcounter of the 2 tokens in pin_matching_token_list
    needs to be increased. And return False

    If there is
    0 pin_matching
    0 valid
    10 invalid
    0 challenge

    AND incFailCountOnFalsePin is True, then the failcounter of the
    10 invalid tokens need to be increased. And return False

    If there is
    X pin_matching
    1+ valid
    X invalid
    0 challenge

    Then the authentication with the valid tokens was successful and the
    <count> of the valid tokens need to be increased to the new count.
    """
    if valid_token_list:
        # One or more successfully authenticating tokens found
        # We need to return success
        message_list = [_("matching {0:d} tokens").format(len(valid_token_list))]
        # write serial numbers or something to audit log
        for token_obj in valid_token_list:
            # Reset the failcounter, if there is a timeout set
            token_obj.check_reset_failcount()
            # Check if the max auth is succeeded.
            # We need to set the offsets, since we are in the n+1st authentication.
            if token_obj.check_all(message_list):
                if increase_auth_counters:
                    token_obj.inc_count_auth_success()

                # The token is active and the auth counters are ok.
                res = True
                if not reply_dict.get("type"):
                    reply_dict["type"] = token_obj.token.tokentype
                if reply_dict["type"] != token_obj.token.tokentype:
                    reply_dict["type"] = "undetermined"
                # reset the failcounter of valid token
                token_obj.reset()
                # Run the token post method. e.g. registration token deletes itself.
                token_obj.post_success()
        if len(valid_token_list) == 1:
            # If only one token was found, we add the serial number,
            # the token type and the OTP length
            reply_dict["serial"] = valid_token_list[0].token.serial
            reply_dict["type"] = valid_token_list[0].token.tokentype
            reply_dict["otplen"] = valid_token_list[0].token.otplen
            # If they exist, add next pin and next password change
            next_pin = valid_token_list[0].get_tokeninfo("next_pin_change")
            if next_pin:
                reply_dict["next_pin_change"] = next_pin
                reply_dict["pin_change"] = valid_token_list[0].is_pin_change()
            next_passw = valid_token_list[0].get_tokeninfo("next_password_change")
            if next_passw:
                reply_dict["next_password_change"] = next_passw
                reply_dict["password_change"] = valid_token_list[0].is_pin_change(password=True)
        reply_dict["message"] = ", ".join(message_list)

    elif challenge_response_token_list:
        # The RESPONSE for a previous request of a challenge response token was found.
        matching_challenge = False
        further_challenge = False
        for token_object in challenge_response_token_list:
            if token_object.check_challenge_response(passw=passw, options=options) >= 0:
                reply_dict["serial"] = token_object.token.serial
                matching_challenge = True
                messages = []
                if not token_object.is_fit_for_challenge(messages, options=options):
                    messages.insert(0, _("Challenge matches, but token is not fit for challenge"))
                    reply_dict["message"] = ". ".join(messages)
                    log.info("Received a valid response to a "
                             "challenge for a non-fit token {0!s}. {1!s}".format(token_object.token.serial,
                                                                                 reply_dict["message"]))
                else:
                    # Challenge matches, token is active and token is fit for challenge
                    res = True
                    if increase_auth_counters:
                        token_object.inc_count_auth_success()
                    reply_dict["message"] = _("Found matching challenge")
                    # If they exist, add next pin and next password change
                    next_pin = token_object.get_tokeninfo("next_pin_change")
                    if next_pin:
                        reply_dict["next_pin_change"] = next_pin
                        reply_dict["pin_change"] = token_object.is_pin_change()
                    next_passw = token_object.get_tokeninfo("next_password_change")
                    if next_passw:
                        reply_dict["next_password_change"] = next_passw
                        reply_dict["password_change"] = token_object.is_pin_change(password=True)
                    token_object.challenge_janitor()
                    if token_object.has_further_challenge(options):
                        # The token creates further challenges, so create the new challenge
                        # and new transaction_id
                        create_challenges_from_tokens([token_object], reply_dict, options)
                        further_challenge = True
                        res = False
                    else:
                        # This was the last successful challenge, so
                        # reset the fail counter of the challenge response token
                        token_object.reset()
                        token_object.post_success()

                    # Clean up all challenges with this transaction_id
                    transaction_id = options.get("transaction_id") or options.get("state")
                    session = db.session
                    stmt = delete(Challenge).where(Challenge.transaction_id == str(transaction_id))
                    session.execute(stmt)
                    session.commit()
                    # Authentication is successful, stop here
                    break

        if not res and not further_challenge:
            # We did not find any successful response, so we need to increase the failcounters
            for token_obj in challenge_response_token_list:
                if not token_obj.is_outofband():
                    token_obj.inc_failcount()
            if not matching_challenge:
                if len(challenge_response_token_list) == 1:
                    reply_dict["serial"] = challenge_response_token_list[0].token.serial
                    reply_dict["type"] = challenge_response_token_list[0].token.tokentype
                    reply_dict["message"] = _("Response did not match the challenge.")
                else:
                    reply_dict["message"] = _("Response did not match for "
                                              "{0!s} tokens.").format(len(challenge_response_token_list))

    elif challenge_request_token_list:
        # This is the initial REQUEST of a challenge response token
        active_challenge_token = [t for t in challenge_request_token_list if t.token.active]
        if len(active_challenge_token) == 0:
            reply_dict["message"] = _("No active challenge response token found")
        else:
            for token_obj in challenge_request_token_list:
                token_obj.check_reset_failcount()
                if is_true(options.get("increase_failcounter_on_challenge")):
                    token_obj.inc_failcount()
            create_challenges_from_tokens(active_challenge_token, reply_dict, options)

    elif pin_matching_token_list:
        # We did not find a valid token and no challenge.
        # But there are tokens, with a matching pin.
        # So we increase the failcounter. Return failure.
        for token_object in pin_matching_token_list:
            token_object.inc_failcount()
            if get_from_config(SYSCONF.RESET_FAILCOUNTER_ON_PIN_ONLY, False, return_bool=True):
                token_object.check_reset_failcount()
            reply_dict["message"] = _("wrong otp value")
            if len(pin_matching_token_list) == 1:
                # If there is only one pin matching token, we look if it was
                # a previous OTP value
                token = pin_matching_token_list[0]
                _r, pin, otp = token.split_pin_pass(passw)
                if token.is_previous_otp(otp):
                    reply_dict["message"] += _(". previous otp used again")
            if increase_auth_counters:
                for token_obj in pin_matching_token_list:
                    token_obj.inc_count_auth()
            # write the serial numbers to the audit log
            if len(pin_matching_token_list) == 1:
                reply_dict["serial"] = pin_matching_token_list[0].token.serial
                reply_dict["type"] = pin_matching_token_list[0].token.tokentype
                reply_dict["otplen"] = pin_matching_token_list[0].token.otplen

    elif invalid_token_list:
        # There were only tokens, that did not match the OTP value and
        # not even the PIN.
        # Depending on IncFailCountOnFalsePin, we increase the failcounter.
        reply_dict["message"] = _("wrong otp pin")
        if get_inc_fail_count_on_false_pin():
            for token_object in invalid_token_list:
                token_object.inc_failcount()
                if increase_auth_counters:
                    token_object.inc_count_auth()

    elif messages:
        reply_dict["message"] = ", ".join(set(messages))

    else:
        # There is no suitable token for authentication
        reply_dict["message"] = _("No suitable token found for authentication.")

    return res, reply_dict


def get_dynamic_policy_definitions(scope: str = None) -> dict:
    """
    This returns the dynamic policy definitions that come with the new loaded
    token classes.

    :param scope: an optional scope parameter. Only return the policies of
        this scope. If the scope is not defined, an empty dictionary is returned.
    :return: The policy definition for the token or only for the scope.
    """
    from privacyidea.lib.policy import SCOPE, MAIN_MENU, GROUP

    pol = {SCOPE.ADMIN: {},
           SCOPE.USER: {},
           SCOPE.AUTH: {},
           SCOPE.ENROLL: {},
           SCOPE.WEBUI: {},
           SCOPE.AUTHZ: {}}

    enrollable_token_types = get_enrollable_token_types()
    for ttype in get_token_types():
        if ttype in enrollable_token_types:
            pol[SCOPE.ADMIN][f"enroll{ttype.upper()}"] = {
                'type': 'bool',
                'desc': _("Admin is allowed to initialize {0!s} tokens.").format(ttype.upper()),
                'mainmenu': [MAIN_MENU.TOKENS],
                'group': GROUP.ENROLLMENT
            }

            conf = get_tokenclass_info(ttype, section='user')
            if 'enroll' in conf:
                pol[SCOPE.USER][f"enroll{ttype.upper()}"] = {
                    'type': 'bool',
                    'desc': _("The user is allowed to enroll a {0!s} token.").format(ttype.upper()),
                    'mainmenu': [MAIN_MENU.TOKENS],
                    'group': GROUP.ENROLLMENT
                }

        # now merge the dynamic Token policy definition
        # into the global definitions
        policy = get_tokenclass_info(ttype, section='policy')

        # get all policy sections like: admin, user, enroll, auth, authz
        pol_keys = list(pol)

        for pol_section in policy.keys():
            # if we have a dyn token definition of this section type
            # add this to this section - and make sure, that it is
            # then token type prefixed
            if pol_section in pol_keys:
                pol_entry = policy.get(pol_section)
                for pol_def in pol_entry:
                    set_def = pol_def
                    if pol_def.startswith(ttype) is not True:
                        set_def = '{0!s}_{1!s}'.format(ttype, pol_def)

                    pol[pol_section][set_def] = pol_entry.get(pol_def)

        # If the token class should provide specific PIN policies, now merge
        # PIN policies
        pin_scopes = get_tokenclass_info(ttype, section='pin_scopes') or []
        for pin_scope in pin_scopes:
            pol[pin_scope][f'{ttype.lower()}_otp_pin_maxlength'] = {
                'type': 'int',
                'value': list(range(0, 32)),
                "desc": _("Set the maximum allowed PIN length of the {0!s} token.").format(ttype.upper()),
                'group': GROUP.PIN
            }
            pol[pin_scope][f'{ttype.lower()}_otp_pin_minlength'] = {
                'type': 'int',
                'value': list(range(0, 32)),
                "desc": _("Set the minimum required PIN length of the {0!s} token.").format(ttype.upper()),
                'group': GROUP.PIN
            }
            pol[pin_scope][f'{ttype.lower()}_otp_pin_contents'] = {
                'type': 'str',
                "desc": _("Specify the required PIN contents of the {0!s} token. (c)haracters, (n)umeric, (s)pecial, "
                          "(o)thers. [+/-]!").format(ttype.upper()),
                'group': GROUP.PIN
            }

    # return subsection, if scope is defined
    # return empty dict for invalid scopes
    if scope:
        if scope not in pol:
            log.debug(f"Scope '{scope}' is not defined in the dynamic policy definitions.")
        pol = pol.get(scope, {})

    return pol


def set_tokengroups(serial, tokengroups=None, add=False):
    """
    Set a list of tokengroups for one token

    :param serial: The serial of the token
    :param tokengroups: The list of tokengroups (names)
    :param add: Whether the list of tokengropus should be added
    :return:
    """
    tokengroups = tokengroups or []

    tokenobject = get_one_token(serial=serial)
    tokenobject.set_tokengroups(tokengroups, add=add)


def assign_tokengroup(serial, tokengroup=None, tokengroup_id=None):
    """
    Assign a new tokengroup to a token

    :param serial: The serial number of the token
    :param tokengroup: The name of the tokengroup
    :param tokengroup_id: alternatively the id of the tokengroup
    :return: True
    """
    tokenobject = get_one_token(serial=serial)
    try:
        return tokenobject.add_tokengroup(tokengroup, tokengroup_id)
    except Exception:
        raise ResourceNotFoundError(_("The tokengroup does not exist."))


def unassign_tokengroup(serial, tokengroup=None, tokengroup_id=None):
    """
    Removes a tokengroup from a token

    :param serial: The serial number of the token
    :param tokengroup: The name of the tokengroup
    :param tokengroup_id: alternatively the id of the tokengroup
    :return: True
    """
    try:
        tokenobject = get_one_token(serial=serial)
        return tokenobject.delete_tokengroup(tokengroup, tokengroup_id)
    except Exception:
        raise ResourceNotFoundError(_("The tokengroup does not exist."))


def list_tokengroups(tokengroup=None):
    """
    Return a list of tokens that are assigned to a certain tokengroup
    If no tokengroup is specified, all groups/tokens are returned.

    :param tokengroup. The name of the token group
    :return:
    """
    tg = None
    """
    if tokengroup:
        tg = Tokengroup.query.filter_by(name=tokengroup).first()
    if tg:
        tgs = TokenTokengroup.query.filter_by(tokengroup_id=tg.id).all()
    else:
        tgs = TokenTokengroup.query.all()
    """
    session = db.session
    if tokengroup:
        stmt = select(Tokengroup).where(Tokengroup.name == tokengroup)
        tg = session.execute(stmt).scalar_one_or_none()

    if tg:
        stmt = select(TokenTokengroup).where(TokenTokengroup.tokengroup_id == tg.id)
        tgs = session.execute(stmt).scalars().all()
    else:
        stmt = select(TokenTokengroup)
        tgs = session.execute(stmt).scalars().all()
    return tgs


def challenge_text_replace(message, user, token_obj, additional_tags: dict = None):
    # TODO this function should be a token function since most of the info is from that token anyway, optionally pass
    # TODO environment stuff into that function
    serial = token_obj.token.serial if token_obj.token.serial else None
    tokenowner = user if user else None
    token_type = token_obj.token.tokentype if token_obj.token.tokentype else ""
    tags = create_tag_dict(serial=serial, tokenowner=tokenowner, tokentype=token_type)
    if additional_tags:
        tags.update(additional_tags)

    if token_type == "sms":
        if is_true(token_obj.get_tokeninfo("dynamic_phone")):
            phone = token_obj.user.get_user_phone("mobile")
            if isinstance(phone, list) and phone:
                # if there is a non-empty list, we use the first entry
                phone = phone[0]
        else:
            phone = token_obj.get_tokeninfo("phone")
        if phone:
            tags["phone"] = phone
            tags["phone_redacted"] = redacted_phone_number(phone)

    if token_type == "email":
        if is_true(TokenClass.get_tokeninfo(token_obj, "dynamic_email")):
            email = token_obj.user.info.get(token_obj.EMAIL_ADDRESS_KEY)
            if isinstance(email, list) and email:
                # If there is a non-empty list, we use the first entry
                email = email[0]
        else:
            email = TokenClass.get_tokeninfo(token_obj, token_obj.EMAIL_ADDRESS_KEY)
        if email:
            tags["email"] = email
            tags["email_redacted"] = redacted_email(email)

    # If the message is for a pushtoken and the presence_answer is set, but there is no tag for placing that answer,
    # Append the answer to the message
    presence_answer = tags.get("presence_answer", None)
    if presence_answer and token_type == "push" and "{presence_answer}" not in message:
        # PyBabel gettext and f-strings don't like each other
        message += _(" Please press: {presence_answer}".format(presence_answer=presence_answer))

    message = message.format_map(defaultdict(str, tags))

    return message


def regenerate_enroll_url(serial: str, request: Request, g) -> Union[str, None]:
    """
    Returns the enroll URL for a token with the given serial number that is already enrolled.
    Loads the configurations from the policies.
    If the rollout state of a token is 'enrolled' None is returned.
    """
    token = get_one_token(serial=serial)
    token_owner = token.user or User()
    request.User = token_owner
    if token_owner:
        request.all_data["user"] = token_owner.login
        request.all_data["realm"] = token_owner.realm
        request.all_data["resolver"] = token_owner.resolver
    request.all_data["serial"] = serial
    request.all_data["type"] = token.get_type()
    g.serial = serial

    # Get policies for the token
    # TODO: Refactor including original uses of these functions (decorators on token init endpoint)
    from privacyidea.api.lib.prepolicy import (pushtoken_add_config, tantoken_count, papertoken_count,
                                               init_tokenlabel)
    from privacyidea.api.lib.postpolicy import check_verify_enrollment

    try:
        pushtoken_add_config(request, None)
        tantoken_count(request, None)
        papertoken_count(request, None)
        init_tokenlabel(request, None)
    except PolicyError as ex:
        log.warning(f"{ex}")

    params = request.all_data
    params.update({"genkey": True, "rollover": True})
    params["policies"] = g.policies
    token = init_token(params)
    enroll_url = token.get_enroll_url(token_owner, params)

    # Check post policies
    init_result = {token.get_serial(): {"type": token.get_type()}}
    init_result[token.get_serial()].update(token.get_init_detail(params, token_owner))
    try:
        response = send_result(True, details=init_result[token.get_serial()])
        check_verify_enrollment(request, response)
    except PolicyError as ex:
        log.warning(f"{ex}")

    return enroll_url


def export_tokens(tokens: list[TokenClass], export_user: bool = True) -> TokenExportResult:
    """
    Export a list of tokens.
    """
    success = []
    failed = []
    for token in tokens:
        try:
            exported = token.export_token(export_user=export_user)
            success.append(exported)
        except Exception as ex:
            log.error(f"Failed to export token {token.get_serial()}: {ex}")
            failed.append(token.get_serial())
    return TokenExportResult(successful_tokens=success, failed_tokens=failed)


def import_tokens(tokens: list[dict], update_existing_tokens: bool = True,
                  assign_to_user: bool = True) -> TokenImportResult:
    """
    Import a list of token dictionaries.

    :param tokens: list of dict with token information
    :param update_existing_tokens: If True, existing tokens will be updated with the new data.
    :param assign_to_user: If True, the user from the token data will be assigned to the token.
    :return: list of token objects
    """
    successful_tokens = []
    updated_tokens = []
    failed_tokens = []

    for token_info_dict in tokens:
        serial = token_info_dict.get("serial")
        existing_token = get_one_token(serial=serial, silent_fail=True)
        # We check if there is no existing token or if we want to update existing tokens
        if not existing_token or update_existing_tokens:
            # We create a new token, if there is no existing token
            if not existing_token:
                try:
                    token_type = token_info_dict.get("type")
                    db_token = Token(serial, tokentype=token_type.lower())
                    db_token.save()
                    token = create_tokenclass_object(db_token)
                except Exception as e:
                    log.error(f"Could not create token {serial}: {e}")
                    failed_tokens.append(serial)
                    continue
            # We use the existing token and update it
            else:
                token = existing_token

            # Assign the user, if wanted and if there is a user in the token info dict
            if assign_to_user and token_info_dict.get("user"):
                try:
                    owner = User(login=token_info_dict.get("user").get("login"),
                                 resolver=token_info_dict.get("user").get("resolver"),
                                 realm=token_info_dict.get("user").get("realm"),
                                 uid=token_info_dict.get("user").get("uid"))
                    token.add_user(owner, override=True)
                except Exception as e:
                    log.error(f"Could not assign user to token {serial}: {e}. "
                              f"The token will not be imported.")
                    failed_tokens.append(serial)
                    token.delete_token()
                    continue
            try:
                token.import_token(token_info_dict)
            except Exception as e:
                log.exception(f"Could not import token {serial}: {e}")
                failed_tokens.append(serial)
                token.delete_token()
                continue

            if not existing_token:
                successful_tokens.append(serial)
            else:
                updated_tokens.append(serial)
        else:
            log.info(f"Token with serial {serial} already exists.")
            failed_tokens.append(serial)
    return TokenImportResult(successful_tokens=successful_tokens, updated_tokens=updated_tokens,
                             failed_tokens=failed_tokens)<|MERGE_RESOLUTION|>--- conflicted
+++ resolved
@@ -419,12 +419,6 @@
             )
         )
 
-<<<<<<< HEAD
-    print("----------------------------- CREATE TOKEN QUERY -----------------------------")
-    from sqlalchemy.dialects import postgresql
-    print(sql_query.compile(dialect=postgresql.dialect(), compile_kwargs={"literal_binds": True}))
-    print("-------------------------------------------------------------------------------")
-=======
         # Combine all filters with the existing query using and_()
         sql_query = sql_query.where(and_(resolver_filter, realm_filter))
 
@@ -432,7 +426,6 @@
     # from sqlalchemy.dialects import postgresql
     # print(sql_query.compile(dialect=postgresql.dialect(), compile_kwargs={"literal_binds": True}))
     # print("-------------------------------------------------------------------------------")
->>>>>>> 1c100c93
     return sql_query
 
 
@@ -720,9 +713,6 @@
 
     session: Session = db.session
 
-<<<<<<< HEAD
-    tokens = session.execute(sql_query).unique().scalars().all()
-=======
     # Get the total count from a query without limit/offset
     total_count = session.execute(
         select(func.count()).select_from(sql_query.subquery())
@@ -732,7 +722,6 @@
     offset = (page - 1) * psize
     tokens = session.execute(sql_query.limit(psize).offset(offset)).scalars().all()
 
->>>>>>> 1c100c93
     token_list = []
     for token in tokens:
         # TODO first creating the object and then converting it to a dict, probably not efficient
