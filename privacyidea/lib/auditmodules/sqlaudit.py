# (c) NetKnights GmbH 2025,  https://netknights.it
#
#  2016-04-08 Cornelius Kölbel <cornelius@privacyidea.org>
#             Avoid consecutive if statements
#
#  privacyIDEA
#  May 11, 2014 Cornelius Kölbel, info@privacyidea.org
#  http://www.privacyidea.org
#
# This code is free software; you can redistribute it and/or
# modify it under the terms of the GNU AFFERO GENERAL PUBLIC LICENSE
# License as published by the Free Software Foundation; either
# version 3 of the License, or any later version.
#
# This code is distributed in the hope that it will be useful,
# but WITHOUT ANY WARRANTY; without even the implied warranty of
# MERCHANTABILITY or FITNESS FOR A PARTICULAR PURPOSE.  See the
# GNU AFFERO GENERAL PUBLIC LICENSE for more details.
#
# You should have received a copy of the GNU Affero General Public
# License along with this program.  If not, see <http://www.gnu.org/licenses/>.
#
# SPDX-FileCopyrightText: 2025 Paul Lettich <paul.lettich@netknights.it>
# SPDX-License-Identifier: AGPL-3.0-or-later
#
"""The SQL Audit Module is used to write audit entries to an SQL
database.
The SQL Audit Module is configured like this::

    PI_AUDIT_MODULE = "privacyidea.lib.auditmodules.sqlaudit"
    PI_AUDIT_KEY_PRIVATE = "tests/testdata/private.pem"
    PI_AUDIT_KEY_PUBLIC = "tests/testdata/public.pem"
    PI_AUDIT_SERVERNAME = "your choice"

Optional::

    PI_AUDIT_SQL_URI = "sqlite://"
    PI_AUDIT_SQL_TRUNCATE = True | False
    PI_AUDIT_SQL_COLUMN_LENGTH = {"user": 60, "info": 10 ...}

If the PI_AUDIT_SQL_URI is omitted the Audit data is written to the
token database.
"""

import datetime
import logging
import traceback
from collections import OrderedDict
from typing import Optional

from sqlalchemy import asc, desc, and_, or_
from sqlalchemy import create_engine
from sqlalchemy.ext.compiler import compiles
from sqlalchemy.orm import sessionmaker, scoped_session
from sqlalchemy.sql.expression import FunctionElement

from privacyidea.config import ConfigKey
from privacyidea.lib.auditmodules.base import Audit as AuditBase, Paginate
from privacyidea.lib.crypto import Sign
from privacyidea.lib.lifecycle import register_finalizer
from privacyidea.lib.pooling import get_engine
from privacyidea.lib.utils import censor_connect_string
from privacyidea.lib.utils import truncate_comma_list, is_true
from privacyidea.models import Audit as LogEntry
from privacyidea.models import audit_column_length as column_length

log = logging.getLogger(__name__)


# Define function to convert SQL DateTime objects to an ISO-format string
# By using <https://docs.sqlalchemy.org/en/14/core/compiler.html> we can
# differentiate between different dialects.
class to_isodate(FunctionElement):
    name = 'to_isodate'
    inherit_cache = True


@compiles(to_isodate, 'oracle')
@compiles(to_isodate, 'postgresql')
def fn_to_isodate(element, compiler, **kw):
    return "to_char(%s, 'IYYY-MM-DD HH24:MI:SS')" % compiler.process(element.clauses, **kw)


@compiles(to_isodate, 'sqlite')
def fn_to_isodate(element, compiler, **kw):
    # sqlite does not have a DateTime type, they are already in ISO format
    return "%s" % compiler.process(element.clauses, **kw)


@compiles(to_isodate)
def fn_to_isodate(element, compiler, **kw):
    # The four percent signs are necessary for two format substitutions
    return "date_format(%s, '%%%%Y-%%%%m-%%%%d %%%%H:%%%%i:%%%%s')" % compiler.process(
        element.clauses, **kw)


class Audit(AuditBase):
    """
    This is the SQLAudit module, which writes the audit entries
    to an SQL database table.

    It requires the following configuration parameters in :ref:`cfgfile`:

    * ``PI_AUDIT_KEY_PUBLIC``
    * ``PI_AUDIT_KEY_PRIVATE``

    If you want to host the SQL Audit database in another DB than the
    token DB, you can use:

    * ``PI_AUDIT_SQL_URI`` and
    * ``PI_AUDIT_SQL_OPTIONS``

    With ``PI_AUDIT_SQL_OPTIONS = {}`` You can pass options to the DB engine
    creation. If ``PI_AUDIT_SQL_OPTIONS`` is not set,
    ``SQLALCHEMY_ENGINE_OPTIONS`` will be used.

    This module also takes the following optional parameters:

    * ``PI_AUDIT_POOL_SIZE``
    * ``PI_AUDIT_POOL_RECYCLE``
    * ``PI_AUDIT_SQL_TRUNCATE``
    * ``PI_AUDIT_NO_SIGN``
    * ``PI_CHECK_OLD_SIGNATURES``

    You can use ``PI_AUDIT_NO_SIGN = True`` to avoid signing of the audit log.

    If ``PI_CHECK_OLD_SIGNATURES = True`` old style signatures (text-book RSA) will
    be checked as well, otherwise they will be marked as ``FAIL``.
    """

    is_readable = True

    def __init__(self, config=None, startdate=None):
        super(Audit, self).__init__(config, startdate)
        self.name = "sqlaudit"
        self.sign_data = not self.config.get(ConfigKey.AUDIT_NO_SIGN)
        self.sign_object = None
        self.verify_old_sig = self.config.get(ConfigKey.CHECK_OLD_SIGNATURES)
        # Disable the costly checking of private RSA keys when loading them.
        self.check_private_key = not self.config.get(ConfigKey.AUDIT_NO_PRIVATE_KEY_CHECK, False)
        if self.sign_data:
            self.read_keys(self.config.get(ConfigKey.AUDIT_KEY_PUBLIC),
                           self.config.get(ConfigKey.AUDIT_KEY_PRIVATE))
            self.sign_object = Sign(self.private, self.public,
                                    check_private_key=self.check_private_key)
        # Read column_length from the config file
        config_column_length = self.config.get(ConfigKey.AUDIT_SQL_COLUMN_LENGTH, {})
        # fill the missing parts with the default from the models
        self.custom_column_length = {k: (v if k not in config_column_length else config_column_length[k])
                                     for k, v in column_length.items()}
        # We can use "sqlaudit" as the key because the SQLAudit connection
        # string is fixed for a running privacyIDEA instance.
        # In other words, we will not run into any problems with changing connect strings.
        self.engine = get_engine(self.name, self._create_engine)
        # create a configured "Session" class. ``scoped_session`` is not
        # necessary because we do not share session objects among threads.
        # We use it anyway as a safety measure.
        Session = scoped_session(sessionmaker(bind=self.engine))
        self.session = Session()
        # Ensure that the connection gets returned to the pool when the request has
        # been handled. This may close an already-closed session, but this is not a problem.
        register_finalizer(self._finalize_session)
        self.session._model_changes = {}

    def _create_engine(self):
        """
        :return: a new SQLAlchemy engine connecting to the database specified in PI_AUDIT_SQL_URI.
        """
        # an Engine, which the Session will use for connection
        # resources
        connect_string = self.config.get(ConfigKey.AUDIT_SQL_URI, self.config.get(
            ConfigKey.SQLALCHEMY_DATABASE_URI))
        log.debug("using the connect string {0!s}".format(censor_connect_string(connect_string)))
        # if no specific audit engine options are given, use the default from
        # SQLALCHEMY_ENGINE_OPTIONS or none
        sqa_options = self.config.get(ConfigKey.AUDIT_SQL_OPTIONS,
                                      self.config.get(ConfigKey.SQLALCHEMY_ENGINE_OPTIONS, {}))
        log.debug("Using Audit SQLAlchemy engine options: {0!s}".format(sqa_options))
        try:
            pool_size = self.config.get(ConfigKey.AUDIT_POOL_SIZE, 20)
            engine = create_engine(
                connect_string,
                pool_size=pool_size,
                pool_recycle=self.config.get(ConfigKey.AUDIT_POOL_RECYCLE, 600),
                **sqa_options)
            log.debug("Using SQL pool size of {}".format(pool_size))
        except TypeError:
            # SQLite does not support pool_size
            engine = create_engine(connect_string, **sqa_options)
            log.debug("Using no SQL pool_size.")
        return engine

    def _finalize_session(self):
        """ Close current session and dispose connections of db engine"""
        self.session.close()
        self.engine.dispose()

    def _truncate_data(self):
        """
        Truncate self.audit_data according to the self.custom_column_length.

        :return: None
        """
        for column, length in self.custom_column_length.items():
            if column in self.audit_data:
                data = self.audit_data[column]
                if isinstance(data, str):
                    if column == "policies":
                        # The policies column is shortened per comma entry
                        data = truncate_comma_list(data, length)
                    else:
                        data = data[:length]
                self.audit_data[column] = data

    @staticmethod
    def _create_filter(param: dict, admin_params: Optional[dict] = None, timelimit: Optional[datetime.timedelta] = None):
        """
        create a filter condition for the logentry

        :param param: Filter parameters that are concatenated with a logical AND
        :param admin_params: Optional admin parameters containing the admin name, admin realm and a list of realms the
            admin is allowed to see, such as ::

                {"admin": "admin_name",
                 "admin_realm": "realm_of_the_admin",
                 "allowed_audit_realms": ["realm1", "realm2"]}

        :param timelimit: Only audit entries newer than this timedelta
        """
        conditions = []
        param = param or {}

        # For admins, only get audit entries of their allowed realms and their own realm
        filter_realm = None
        if admin_params:
            admin = admin_params.get("admin")
            admin_realm = admin_params.get("admin_realm")
            allowed_audit_realms = admin_params.get("allowed_audit_realms", [])
            if allowed_audit_realms:
                # search condition
                realm_conditions = []
                for realm in allowed_audit_realms:
                    realm_conditions.append(LogEntry.realm == realm)
                # If the admin is limited to some realms, we need to additionally filter for their own audit entries
                if admin and admin_realm:
                    realm_conditions.append(and_(LogEntry.administrator == admin, LogEntry.realm == admin_realm))
                elif admin:
                    realm_conditions.append(LogEntry.administrator == admin)
                filter_realm = or_(*realm_conditions)

        for search_key in param.keys():
            search_value = param.get(search_key)
            if search_key == "allowed_audit_realm":
                # Add each realm in the allowed_audit_realm list to the search condition
                realm_conditions = []
                for realm in search_value:
                    realm_conditions.append(LogEntry.realm == realm)
                filter_realm = or_(*realm_conditions)
                conditions.append(filter_realm)
            # We do not search if the search value only consists of '*'
            elif search_value.strip() != '' and search_value.strip('*') != '':
                try:
                    if search_key == "success":
                        # "success" is the only integer.
                        search_value = search_value.strip("*")
                        conditions.append(getattr(LogEntry, search_key) ==
                                          int(is_true(search_value)))
                    else:
                        # All other keys are compared as strings
                        column = getattr(LogEntry, search_key)
                        if search_key in ["date", "startdate"]:
                            # but we cast a column with a DateTime type to an
                            # ISO-format string first
                            column = to_isodate(column)
                        search_value = search_value.replace('*', '%')
                        if '%' in search_value:
                            if search_value.startswith("!"):
                                conditions.append(column.notlike(search_value[1:]))
                            else:
                                conditions.append(column.like(search_value))
                        else:
                            if search_value.startswith("!"):
                                conditions.append(column != search_value[1:])
                            else:
                                conditions.append(column == search_value)
                except Exception as exx:
                    # The search_key was no search key but some
                    # bullshit stuff in the param
                    log.debug("Not a valid searchkey: {0!s}".format(exx))

        if timelimit:
            conditions.append(LogEntry.date >= datetime.datetime.now() -
                              timelimit)
        # Combine them with or to a BooleanClauseList
<<<<<<< HEAD
        if conditions:
            filter_condition = and_(*conditions)
        else:
            filter_condition = and_(True, *conditions)
=======
        filter_condition = and_(*conditions)
        if filter_realm is not None:
            filter_condition = and_(filter_condition, filter_realm)
>>>>>>> fe6d91e7
        return filter_condition

    def get_total(self, param: dict, admin_params: Optional[dict] = None, AND: bool = True, display_error: bool = True,
                  timelimit: Optional[datetime.timedelta] = None) -> int:
        """
        This method returns the total number of audit entries
        in the audit store
        """
        count = 0
        # if param contains search filters, we build the search filter
        # to only return the number of those entries
        filter_condition = self._create_filter(param, admin_params, timelimit=timelimit)

        try:
            count = self.session.query(LogEntry.id).filter(filter_condition).count()
        finally:
            self.session.close()
        return count

    def finalize_log(self):
        """
        This method is used to log the data.
        It should hash the data and do a hash chain and sign the data
        """
        try:
            for entry, value in self.audit_data.items():
                if isinstance(value, list):
                    self.audit_data[entry] = ",".join(value)
            if self.config.get(ConfigKey.AUDIT_SQL_TRUNCATE):
                self._truncate_data()
            if "tokentype" in self.audit_data:
                log.warning("We have a wrong 'tokentype' key. This should not happen. Fix it!. "
                            "Error occurs in action: {0!r}.".format(self.audit_data.get("action")))
                if "token_type" not in self.audit_data:
                    self.audit_data["token_type"] = self.audit_data.get("tokentype")
            if self.audit_data.get("startdate"):
                duration = datetime.datetime.now() - self.audit_data.get("startdate")
            else:
                duration = None
            le = LogEntry(action=self.audit_data.get("action"),
                          success=int(self.audit_data.get("success", 0)),
                          authentication=self.audit_data.get("authentication"),
                          serial=self.audit_data.get("serial"),
                          token_type=self.audit_data.get("token_type"),
                          container_serial=self.audit_data.get("container_serial"),
                          container_type=self.audit_data.get("container_type"),
                          user=self.audit_data.get("user"),
                          realm=self.audit_data.get("realm"),
                          resolver=self.audit_data.get("resolver"),
                          administrator=self.audit_data.get("administrator"),
                          action_detail=self.audit_data.get("action_detail"),
                          info=self.audit_data.get("info"),
                          privacyidea_server=self.audit_data.get("privacyidea_server"),
                          client=self.audit_data.get("client", ""),
                          user_agent=self.audit_data.get("user_agent"),
                          user_agent_version=self.audit_data.get("user_agent_version"),
                          loglevel=self.audit_data.get("log_level"),
                          clearance_level=self.audit_data.get("clearance_level"),
                          policies=self.audit_data.get("policies"),
                          startdate=self.audit_data.get("startdate"),
                          duration=duration,
                          thread_id=self.audit_data.get("thread_id")
                          )
            self.session.add(le)
            self.session.commit()
            # Add the signature
            if self.sign_data and self.sign_object:
                s = self._log_to_string(le)
                sign = self.sign_object.sign(s)
                le.signature = sign
                self.session.merge(le)
                self.session.commit()
        except Exception as exx:  # pragma: no cover
            # in case of a Unicode Error in _log_to_string() we won't have
            # a signature, but the log entry is available
            log.error("exception {0!r}".format(exx))
            log.error("DATA: {0!s}".format(self.audit_data))
            log.debug("{0!s}".format(traceback.format_exc()))
            self.session.rollback()

        finally:
            self.session.close()
            # clear the audit data
            self.audit_data = {}

    def _check_missing(self, audit_id):
        """
        Check if the audit log contains the entries before and after
        the given id.

        TODO: We can not check at the moment if the first or the last entries
              were deleted. If we want to do this, we need to store some signed
              meta information:
              1. Which one was the first entry. (use initialize_log)
              2. Which one was the last entry.
        """
        res = False
        try:
            id_bef = self.session.query(LogEntry.id
                                        ).filter(LogEntry.id ==
                                                 int(audit_id) - 1).count()
            id_aft = self.session.query(LogEntry.id
                                        ).filter(LogEntry.id ==
                                                 int(audit_id) + 1).count()
            # We may not do a commit!
            # self.session.commit()
            if id_bef and id_aft:
                res = True
        except Exception as exx:  # pragma: no cover
            log.error("exception {0!r}".format(exx))
            log.debug("{0!s}".format(traceback.format_exc()))
            # self.session.rollback()
        finally:
            # self.session.close()
            pass

        return res

    @staticmethod
    def _log_to_string(le):
        """
        This function creates a string from the logentry so
        that this string can be signed.

        Note: Not all elements of the LogEntry are used to generate the
        string (the Signature is not!), otherwise we could have used pickle

        :param le: LogEntry object containing the data
        :type le: LogEntry
        :rtype str
        """
        # TODO: Add thread_id. We really should add a versioning to identify which audit data is signed.
        s = "id=%s,date=%s,action=%s,succ=%s,serial=%s,t=%s,u=%s,r=%s,adm=%s," \
            "ad=%s,i=%s,ps=%s,c=%s,l=%s,cl=%s" % (le.id,
                                                  le.date,
                                                  le.action,
                                                  le.success,
                                                  le.serial,
                                                  le.token_type,
                                                  le.user,
                                                  le.realm,
                                                  le.administrator,
                                                  le.action_detail,
                                                  le.info,
                                                  le.privacyidea_server,
                                                  le.client,
                                                  le.loglevel,
                                                  le.clearance_level)
        # If we have the new log entries, we also add them for signing and verification.
        if le.startdate:
            s += ",{0!s}".format(le.startdate)
        if le.duration:
            s += ",{0!s}".format(le.duration)
        if le.container_serial:
            s += f",c_serial={le.container_serial}"
        if le.container_type:
            s += f",ct={le.container_type}"
        return s

    @staticmethod
    def _get_logentry_attribute(key):
        """
        This function returns the LogEntry attribute for the given key value
        """
        sortname = {'number': LogEntry.id,
                    'action': LogEntry.action,
                    'success': LogEntry.success,
                    'serial': LogEntry.serial,
                    'date': LogEntry.date,
                    'startdate': LogEntry.startdate,
                    'duration': LogEntry.duration,
                    'token_type': LogEntry.token_type,
                    'user': LogEntry.user,
                    'realm': LogEntry.realm,
                    'administrator': LogEntry.administrator,
                    'action_detail': LogEntry.action_detail,
                    'info': LogEntry.info,
                    'privacyidea_server': LogEntry.privacyidea_server,
                    'client': LogEntry.client,
                    'log_level': LogEntry.loglevel,
                    'policies': LogEntry.policies,
                    'clearance_level': LogEntry.clearance_level,
                    'thread_id': LogEntry.thread_id,
                    'container_serial': LogEntry.container_serial,
                    'container_type': LogEntry.container_type}
        return sortname.get(key)

    def csv_generator(self, param: Optional[dict] = None, admin_params: Optional[dict] = None, user=None,
                      timelimit: Optional[datetime.timedelta] = None):
        """
        Returns the audit log as csv file.

        :param timelimit: Limit the number of dumped entries by time
        :param param: The request parameters
        :param admin_params: Optional admin parameters containing the admin name, admin realm and a list of realms the
            admin is allowed to see, such as ::

                {"admin": "admin_name",
                 "admin_realm": "realm_of_the_admin",
                 "allowed_audit_realms": ["realm1", "realm2"]}

        :param user: The user, who issued the request
        :return: None. It yields results as a generator
        """
        filter_condition = self._create_filter(param, admin_params=admin_params, timelimit=timelimit)
        logentries = self.session.query(LogEntry).filter(filter_condition).order_by(LogEntry.date).all()

        for le in logentries:
            audit_dict = self.audit_entry_to_dict(le)
            yield ",".join(["'{0!s}'".format(x) for x in audit_dict.values()]) + "\n"

    def get_count(self, search_dict, timedelta=None, success=None):
        # create filter condition
        filter_condition = self._create_filter(search_dict)
        conditions = [filter_condition]
        if success is not None:
            conditions.append(LogEntry.success == int(is_true(success)))

        if timedelta is not None:
            conditions.append(LogEntry.date >= datetime.datetime.now() -
                              timedelta)

        if conditions:
            filter_condition = and_(*conditions)
        else:
            filter_condition = and_(True, *conditions)
        log_count = self.session.query(LogEntry).filter(filter_condition).count()

        return log_count

    def search(self, search_dict: dict, admin_params: Optional[dict] = None, page_size: int = 15, page: int = 1,
               sortorder: str = "asc", timelimit: Optional[datetime.timedelta] = None):
        """
        This function returns the audit log as a Pagination object.

        :param search_dict: Filter parameters that are concatenated with a logical AND
        :param admin_params: Optional admin parameters containing the admin name, admin realm and a list of realms the
            admin is allowed to see, such as ::

                {"admin": "admin_name",
                 "admin_realm": "realm_of_the_admin",
                 "allowed_audit_realms": ["realm1", "realm2"]}

        :param page_size: Number of entries per page
        :param page: The page number
        :param sortorder: "asc" - ascending or "desc" - descending
        :param timelimit: Only audit entries newer than this timedelta will be searched
        """
        page = int(page)
        page_size = int(page_size)
        paging_object = Paginate()
        paging_object.page = page
        paging_object.total = self.get_total(search_dict, admin_params=admin_params, timelimit=timelimit)
        if page > 1:
            paging_object.prev = page - 1
        if paging_object.total > (page_size * page):
            paging_object.next = page + 1

        auditIter = self.search_query(search_dict, admin_params=admin_params, page_size=page_size,
                                      page=page, sortorder=sortorder,
                                      timelimit=timelimit)
        while True:
            try:
                le = next(auditIter)
                # Fill the list
                paging_object.auditdata.append(self.audit_entry_to_dict(le))
            except StopIteration as _e:
                log.debug("Interation stopped.")
                break
            except UnicodeDecodeError as _e:
                # Unfortunately if one of the audit entries fails, the whole
                # iteration stops and we return an empty paging_object.
                # TODO: Check if we can return the other entries in the auditIter
                #  or some meaningful error for the user.
                log.warning('Could not read audit log entry! '
                            'Possible database encoding mismatch.')
                log.debug("{0!s}".format(traceback.format_exc()))

        return paging_object

    def search_query(self, search_dict: dict, admin_params: Optional[dict] = None, page_size: int = 15, page: int = 1,
                     sortorder: str = "asc", sortname: str = "number", timelimit: Optional[datetime.timedelta] = None):
        """
        This function returns the audit log as an iterator on the result

        :param search_dict: Filter parameters that are concatenated with a logical AND
        :param admin_params: Optional admin parameters containing the admin name, admin realm and a list of realms the
            admin is allowed to see, such as ::

                {"admin": "admin_name",
                 "admin_realm": "realm_of_the_admin",
                 "allowed_audit_realms": ["realm1", "realm2"]}

        :param page_size: Number of entries per page
        :param page: The page number
        :param sortorder: "asc" - ascending or "desc" - descending
        :param sortname: The column name to sort after. E.g. "number", "date", "user", ...
        :param timelimit: Only audit entries newer than this timedelta will
            be searched
        :type timelimit: timedelta
        """
        logentries = None
        try:
            limit = int(page_size)
            offset = (int(page) - 1) * limit

            # create filter condition
            filter_condition = self._create_filter(search_dict, admin_params, timelimit=timelimit)

            if sortorder == "desc":
                logentries = self.session.query(LogEntry).filter(
                    filter_condition).order_by(
                    desc(self._get_logentry_attribute("number"))).limit(
                    limit).offset(offset)
            else:
                logentries = self.session.query(LogEntry).filter(
                    filter_condition).order_by(
                    asc(self._get_logentry_attribute("number"))).limit(
                    limit).offset(offset)

        except Exception as exx:  # pragma: no cover
            log.error("exception {0!r}".format(exx))
            log.debug("{0!s}".format(traceback.format_exc()))
            self.session.rollback()
        finally:
            self.session.close()

        if logentries is None:
            return iter([])
        else:
            return iter(logentries)

    def clear(self):
        """
        Deletes all entries in the database table.
        This is only used for test cases!
        :return:
        """
        self.session.query(LogEntry).delete()
        self.session.commit()

    def audit_entry_to_dict(self, audit_entry):
        sig = None
        if self.sign_data:
            try:
                sig = self.sign_object.verify(self._log_to_string(audit_entry),
                                              audit_entry.signature,
                                              self.verify_old_sig)
            except UnicodeDecodeError as _e:
                # TODO: Unless we trace and eliminate the broken unicode in the
                #  audit_entry, we will get issues when packing the response.
                log.warning('Could not verify log entry! We get invalid values '
                            'from the database, please check the encoding.')
                log.debug('{0!s}'.format(traceback.format_exc()))

        is_not_missing = self._check_missing(int(audit_entry.id))
        # is_not_missing = True
        audit_dict = OrderedDict()
        audit_dict['number'] = audit_entry.id
        audit_dict['date'] = audit_entry.date.isoformat()
        audit_dict['sig_check'] = "OK" if sig else "FAIL"
        audit_dict['missing_line'] = "OK" if is_not_missing else "FAIL"
        audit_dict['action'] = audit_entry.action
        audit_dict['authentication'] = audit_entry.authentication
        audit_dict['success'] = audit_entry.success
        audit_dict['serial'] = audit_entry.serial
        audit_dict['token_type'] = audit_entry.token_type
        audit_dict['container_serial'] = audit_entry.container_serial
        audit_dict['container_type'] = audit_entry.container_type
        audit_dict['user'] = audit_entry.user
        audit_dict['realm'] = audit_entry.realm
        audit_dict['resolver'] = audit_entry.resolver
        audit_dict['administrator'] = audit_entry.administrator
        audit_dict['action_detail'] = audit_entry.action_detail
        audit_dict['info'] = audit_entry.info
        audit_dict['privacyidea_server'] = audit_entry.privacyidea_server
        audit_dict['policies'] = audit_entry.policies
        audit_dict['client'] = audit_entry.client
        audit_dict['user_agent'] = audit_entry.user_agent
        audit_dict['user_agent_version'] = audit_entry.user_agent_version
        audit_dict['log_level'] = audit_entry.loglevel
        audit_dict['clearance_level'] = audit_entry.clearance_level
        audit_dict['startdate'] = audit_entry.startdate.isoformat() if audit_entry.startdate else None
        audit_dict['duration'] = audit_entry.duration.total_seconds() if audit_entry.duration else None
        audit_dict['thread_id'] = audit_entry.thread_id
        return audit_dict<|MERGE_RESOLUTION|>--- conflicted
+++ resolved
@@ -292,16 +292,12 @@
             conditions.append(LogEntry.date >= datetime.datetime.now() -
                               timelimit)
         # Combine them with or to a BooleanClauseList
-<<<<<<< HEAD
         if conditions:
             filter_condition = and_(*conditions)
         else:
             filter_condition = and_(True, *conditions)
-=======
-        filter_condition = and_(*conditions)
         if filter_realm is not None:
             filter_condition = and_(filter_condition, filter_realm)
->>>>>>> fe6d91e7
         return filter_condition
 
     def get_total(self, param: dict, admin_params: Optional[dict] = None, AND: bool = True, display_error: bool = True,
