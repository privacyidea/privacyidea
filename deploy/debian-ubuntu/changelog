--- conflicted
+++ resolved
@@ -1,10 +1,9 @@
-<<<<<<< HEAD
 python-privacyidea (3.0~dev1-1trusty) trusty; urgency=medium
 
   A lot of stuff...
 
  -- Cornelius Kölbel <cornelius.koelbel@netknights.it>  Wed, 21 Nov 2018 15:00:00 +0200
-=======
+
 python-privacyidea (2.23.5-1trusty) trusty; urgency=medium
 
   Fixes:
@@ -13,7 +12,6 @@
 
  -- Cornelius Kölbel <cornelius.koelbel@netknights.it>  Mon, 04 Mar 2019 18:00:00 +0200
 
->>>>>>> 0ae0717b
 
 python-privacyidea (2.23.4-1trusty) trusty; urgency=medium
 
